<img alt="SORA logo" src="https://static.tildacdn.com/tild3664-3939-4236-b762-306663333564/sora_small.svg"/>

# Overview

This is FRAME-based Substrate node of SORA2.
This repo contains code of node, pallets, runtime.

[CONTRIBUTING.md](CONTRIBUTING.md)

[BRIDGE.md](BRIDGE.md) - Quick start for Ethereum bridge

# System requirements

## Minimum (for example for small docker container)
* CPU 800MHz 1 core.
* RAM 800Mb.
* Disk 2Gb.

## Normal
* CPU 1500MHz 2 cores.
* RAM 4Gb.
* Disk 6Gb.

# System requirement for validator node
* Intel(R) Core(TM) i7-7700K CPU @ 4.20GHz.
* A NVMe solid state drive. Starting around 80GB - 160GB will be okay for the first six months of SORA, but will need to be re-evaluated every six months, as the blockchain grows.
* 32 Gb.

# Quick start

### Dependencies

Follow installation steps for your platform:

https://substrate.dev/docs/en/knowledgebase/getting-started/

### Run tests

```sh
# all
cargo test

# specific pallet
cargo test -p assets
```

### Run local network

```sh
# build binary
cargo build --release --features private-net

# run multiple nodes with local chainspec
./run_script.sh -d -w -r
```
access running network via polkadot.js/apps (select Development -> Local Node, e.g. [link](https://polkadot.js.org/apps/?rpc=ws%3A%2F%2F127.0.0.1%3A9944#/explorer))
#### On macOS
macOS is shipped with the BSD version of `getopt`. If the script behaves incorrectly and does not parse arguments,  
<<<<<<< HEAD
make sure you have installed and set as active the GNU versions of `awk` and `getopt`.
=======
make sure you have installed and set as active the GNU versions of `awk` (or `gawk`) and `getopt`.
>>>>>>> f9092626


### Run benchmarks to generate weights
> For release must be run on hardware matching validator requirements specification.

```sh
# example: run benchmarks for all extrinsics of trading-pair pallet
cargo run --release --bin framenode --features private-net,runtime-benchmarks benchmark pallet --chain=local  --execution=wasm --wasm-execution=compiled --pallet trading_pair --extrinsic "*" --steps 50 --repeat 20 --output ./
```
produces `trading_pair.rs` file in `./` (project root)

### Parse extrinsic data
```
cargo run --bin parse <extrinsic data>

cargo run --bin parse 84aa9d65d15905b5bd071d6a1b6178be15db6bdddc7a91c9b8f52b3049edbeebbd00de47feadb282078c891172cb2035054ba9442c95aa6be1c85124db04b5f751dd41308e3599dcde3523117b08e8defdc776143782a4c436298263945e75bffb0f7500ed12001a0000000000020004000000000000000000000000000000000000000000000000000000000002000000000000000000000000000000000000000000000000000000000000000025000000000000000000000000000000270100000000000000000000000000000000
```

# Configuration parameters

## Command line

After building with `cargo` binary will be located at `<project_root>/target/debug/framenode` or `<project_root>/target/release/framenode` for --release build.

### Logging

To enable detailed logging node can be run with
`RUST_LOG=debug RUST_BACKTRACE=1` env variables and `-lruntime=debug` flag.

### Exporting chainspec json

Refer to `generate_chain_specs.sh` script.

### Selecting a chain

Use the ```--chain <chainspec>``` option to select the chain. Can be local, dev, staging, test, or a custom chain spec.

### Archive node

An archive node does not prune any block or state data. Use the ```--pruning archive``` flag. Certain types of nodes like validators must run in archive mode. Likewise, all events are cleared from state in each block, so if you want to store events then you will need an archive node.

Note: By default, Validator nodes are in archive mode. If you've already synced the chain not in archive mode, you must first remove the database with polkadot purge-chain and then ensure that you run Polkadot with the ```--pruning=archive``` option.

### Validator node in non-archive mode

Adding the following flags: ```--unsafe-pruning --pruning <NUM OF BLOCKS>```, a reasonable value being 1000. Note that an archive node and non-archive node's databases are not compatible with each other, and to switch you will need to purge the chain data.

### Exporting blocks

To export blocks to a file, use export-blocks. Export in JSON (default) or binary (```--binary true```).

```polkadot export-blocks --from 0 <output_file>```

### RPC ports

Use the ```--rpc-external``` flag to expose RPC ports and ```--ws-external``` to expose websockets. Not all RPC calls are safe to allow and you should use an RPC proxy to filter unsafe calls. Select ports with the ```--rpc-port``` and ```--ws-port``` options. To limit the hosts who can access, use the ```--rpc-cors``` option.

### Offchain worker

Use ```--offchain-worker``` flag to set should execute offchain workers on every block or not
By default it's only enabled for nodes that are authoring new blocks.
[default: WhenValidating]  [possible values: Always, Never, WhenValidating]

### Specify custom base path (storage path)

Flag ```-d```, ```--base-path <PATH>```

### Run a temporary node

Flag ```--tmp```

A temporary directory will be created to store the configuration and will be deleted at the end of the process.

Note: the directory is random per process execution. This directory is used as base path which includes: database, node key and keystore.

### Specify a list of bootnodes

Flag ```--bootnodes <ADDR>...```

## Default ports

* 9933 for HTTP
* 9944 for WS
* 9615 for prometheus
* 30333 p2p traffic

## Other documentation

### Embedded Docs

Once the project has been built, the following command can be used to explore all parameters and
subcommands:

```sh
./target/release/framenode -h
```

### Reading external documentation about ports and flags

* [Alice and Bob Start Blockchain](https://substrate.dev/docs/en/tutorials/start-a-private-network/alicebob)
* [Node Management](https://wiki.polkadot.network/docs/en/build-node-management)

## Useful utilities

- `utils/parse` - parses extrinsic blobs
- `utils/wasm-builder` - a tool for building only WASM blobs (improves build times)

## Logging

### The Polkadot client has a number of log targets. The most interesting to users may be:

* afg (Al's Finality Gadget - GRANDPA consensus)
* babe
* telemetry
* txpool
* usage
* Other targets include: db, gossip, peerset, state-db, state-trace, sub-libp2p, trie, wasm-executor, wasm-heap.

### The log levels, from least to most verbose, are:

* error
* warn
* info
* debug
* trace

All targets are set to info logging by default. You can adjust individual log levels using the ```--log``` (```-l``` short) option, for example -l afg=trace,sync=debug or globally with -ldebug.

## Monitoring and Telemetry

### Node status

You can check the node's health via RPC with:

```
curl -H "Content-Type: application/json" --data '{ "jsonrpc":"2.0", "method":"system_health", "params":[],"id":1 }' localhost:9933
```

### Telemetry & Metrics

The Parity Polkadot client connects to telemetry by default. You can disable it with ```--no-telemetry```, or connect only to specified telemetry servers with the ```--telemetry-url``` option (see the help options for instructions). Connecting to public telemetry may expose information that puts your node at higher risk of attack. You can run your own, private telemetry server or deploy a substrate-telemetry instance to a Kubernetes cluster using this Helm chart.

The node also exposes a Prometheus endpoint by default (disable with ```--no-prometheus```). Substrate has a vizualizing node metrics tutorial which uses this endpoint.

# License

License is original "BSD License" (BSD 4-clause license)
SPDX-License-Identifier: BSD-4-Clause
Copyright (c) 2020, 2021, Polka Biome Ltd. All rights reserved.

Redistribution and use in source and binary forms, with or without modification, are permitted provided that the following conditions are met:

    Redistributions of source code must retain the above copyright notice, this list of conditions and the following disclaimer.
    Redistributions in binary form must reproduce the above copyright notice, this list of conditions and the following disclaimer in the documentation and/or other materials provided with the distribution.
    All advertising materials mentioning features or use of this software must display the following acknowledgement: This product includes software developed by Polka Biome Ltd., SORA, and Polkaswap.
    Neither the name of the Polka Biome Ltd. nor the names of its contributors may be used to endorse or promote products derived from this software without specific prior written permission.

THIS SOFTWARE IS PROVIDED BY Polka Biome Ltd. AS IS AND ANY EXPRESS OR IMPLIED WARRANTIES, INCLUDING, BUT NOT LIMITED TO, THE IMPLIED WARRANTIES OF MERCHANTABILITY AND FITNESS FOR A PARTICULAR PURPOSE ARE DISCLAIMED. IN NO EVENT SHALL Polka Biome Ltd. BE LIABLE FOR ANY DIRECT, INDIRECT, INCIDENTAL, SPECIAL, EXEMPLARY, OR CONSEQUENTIAL DAMAGES (INCLUDING, BUT NOT LIMITED TO, PROCUREMENT OF SUBSTITUTE GOODS OR SERVICES; LOSS OF USE, DATA, OR PROFITS; OR BUSINESS INTERRUPTION) HOWEVER CAUSED AND ON ANY THEORY OF LIABILITY, WHETHER IN CONTRACT, STRICT LIABILITY, OR TORT (INCLUDING NEGLIGENCE OR OTHERWISE) ARISING IN ANY WAY OUT OF THE USE OF THIS SOFTWARE, EVEN IF ADVISED OF THE POSSIBILITY OF SUCH DAMAGE.<|MERGE_RESOLUTION|>--- conflicted
+++ resolved
@@ -56,11 +56,7 @@
 access running network via polkadot.js/apps (select Development -> Local Node, e.g. [link](https://polkadot.js.org/apps/?rpc=ws%3A%2F%2F127.0.0.1%3A9944#/explorer))
 #### On macOS
 macOS is shipped with the BSD version of `getopt`. If the script behaves incorrectly and does not parse arguments,  
-<<<<<<< HEAD
-make sure you have installed and set as active the GNU versions of `awk` and `getopt`.
-=======
 make sure you have installed and set as active the GNU versions of `awk` (or `gawk`) and `getopt`.
->>>>>>> f9092626
 
 
 ### Run benchmarks to generate weights
