--- conflicted
+++ resolved
@@ -51,19 +51,12 @@
 COPY node /app/node
 RUN cargo chef prepare --recipe-path recipe.json
 
-<<<<<<< HEAD
 FROM rust AS builder
 WORKDIR /app
 COPY --from=planner /app/recipe.json recipe.json
 # cache dependencies build
-RUN cargo chef cook --release --features private-net --recipe-path recipe.json
+RUN cargo chef cook --release --features private-net,wip,ready-to-test --recipe-path recipe.json
 # build
-=======
-COPY bridge-docker/recipe.json /app
-RUN cargo chef cook --release --features private-net,wip,ready-to-test --recipe-path /app/recipe.json
-
-# Build
->>>>>>> 68bcd20c
 COPY Cargo.lock /app
 COPY Cargo.toml /app
 COPY pallets /app/pallets
@@ -73,12 +66,8 @@
 COPY utils /app/utils
 COPY node /app/node
 COPY .hooks /app/.hooks
-RUN cargo build --release --features private-net
+RUN cargo build --release --features private-net,wip,ready-to-test
 
-<<<<<<< HEAD
 # runtime
 FROM debian:bullseye-slim
-COPY --from=builder /app/target/release/framenode /app/target/release/relayer /usr/local/bin
-=======
-RUN cargo build --release --features private-net,wip,ready-to-test && cp target/release/framenode target/release/relayer /usr/local/bin && rm -rf /app
->>>>>>> 68bcd20c
+COPY --from=builder /app/target/release/framenode /app/target/release/relayer /usr/local/bin