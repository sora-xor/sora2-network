version: "3.5"
name: sora2-substrate

services:
  geth:
    image: geth:local
    container_name: bridge-geth
    restart: always
    build: 
      context: .
      dockerfile: Dockerfile.geth
    healthcheck:
      test: "geth attach --exec eth.blockNumber ws://localhost:8545 || exit 1"
      interval: 30s
      timeout: 30s
      retries: 5
      start_period: 30s
    entrypoint: sh
    command: /configs/run_geth.sh
    ports:
      - 8545:8545
    volumes:
      - geth-data:/data
    networks:
      - bridgenet


  hardhat:
    image: hardhat:local
    build: 
      context: ..
      dockerfile: bridge-docker/Dockerfile.hardhat
    container_name: bridge-hardhat
    entrypoint: sh
    command: docker-deploy.sh
    depends_on:
      geth:
        condition: service_healthy
    volumes:
      - hardhat-data:/data
    networks:
      - bridgenet

  register-bridge:
    image: sora2/substrate-local
    container_name: bridge-register-bridge
    build:
      context: ..
      dockerfile: bridge-docker/Dockerfile.sora
    environment:
      - RUST_LOG=info,relayer=debug
    depends_on:
      hardhat:
        condition: service_started
      sora-alice:
        condition: service_started
    entrypoint: sh
    command: /register-bridge/register-bridge.sh
    volumes:
      - hardhat-data:/data
      - ./register-bridge:/register-bridge
    networks:
      - bridgenet

  relay-substrate:
    image: sora2/substrate-local
    container_name: bridge-relay-substrate
    restart: always
    build:
      context: ..
      dockerfile: bridge-docker/Dockerfile.sora
    environment:
      - RUST_LOG=info,relayer=debug
    depends_on:
      register-bridge:
        condition: service_completed_successfully
    command: ["relayer",
        "--ethereum-url", "ws://bridge-geth:8545",
        "--substrate-url", "ws://bridge-sora-alice:9944",
        "--ethereum-key", "3b61c8157aea9aba36248468af274cac4163b0b58c63eb66a8d2bbf219906c62",
        "bridge", "relay", "evm", "sora"
      ]
    networks:
      - bridgenet

  relay-ethereum:
    image: sora2/substrate-local
    container_name: bridge-relay-ethereum
    restart: always
    build:
      context: ..
      dockerfile: bridge-docker/Dockerfile.sora
    environment:
      - RUST_LOG=info,relayer=debug
    depends_on:
      register-bridge:
        condition: service_completed_successfully
    command: ["relayer",
        "--ethereum-url", "ws://bridge-geth:8545",
        "--substrate-url", "ws://bridge-sora-alice:9944",
        "--substrate-key", "//Relayer",
        "bridge", "relay", "sora", "evm",
        "--base-path", "/data"
      ]
    volumes:
      - relay-ethereum-data:/data
    networks:
      - bridgenet

  redis:
    image: 'redis:alpine'
    container_name: bridge-redis
    restart: always
    ports:
      - 6379:6379
    command: redis-server
    volumes:
      - redis-data:/data
    networks:
      - bridgenet

  postgres:
    image: postgres:14
    container_name: bridge-postgres
    restart: always
    command: postgres -c 'max_connections=250'
    environment:
        POSTGRES_PASSWORD: ''
        POSTGRES_USER: 'postgres'
        POSTGRES_HOST_AUTH_METHOD: 'trust'
    volumes:
      - postgres-data:/var/lib/postgresql/data
    ports:
      - 5432:5432
    networks:
      - bridgenet
  
  pgweb:
    restart: always  
    image: sosedoff/pgweb
    container_name: bridge-pgweb
    ports:
      - "8081:8081"
    environment:
      - DATABASE_URL=${DATABASE_URL}
    depends_on:
      - postgres
    networks:
      - bridgenet

  blockscout:
    depends_on:
      postgres:
        condition: service_started
      smart-contract-verifier:
        condition: service_started
      redis:
        condition: service_started
      geth:
        condition: service_healthy
    image: blockscout/blockscout:${DOCKER_TAG:-latest}
    container_name: bridge-blockscout
    restart: always
    command: bash -c "bin/blockscout eval \"Elixir.Explorer.ReleaseTasks.create_and_migrate()\" && bin/blockscout start"
    env_file:
      -  ./envs/common-blockscout.env
    environment:
        ETHEREUM_JSONRPC_VARIANT: 'geth'
        BLOCK_TRANSFORMER: 'base'
        ETHEREUM_JSONRPC_HTTP_URL: http://bridge-geth:8545/
        DATABASE_URL: ${DATABASE_URL}
        ECTO_USE_SSL: 'false'
<<<<<<< HEAD
        SECRET_KEY_BASE: '${SECRET_KEY_BASE}'
=======
        SECRET_KEY_BASE: ${SECRET_KEY_BASE}
>>>>>>> a02f24e3
    ports:
      - 4000:4000
    networks:
      - bridgenet

  smart-contract-verifier:
    image: ghcr.io/blockscout/smart-contract-verifier:${SMART_CONTRACT_VERIFIER_DOCKER_TAG:-latest}
    container_name: bridge-verifier
    restart: always
    env_file:
      -  ./envs/common-smart-contract-verifier.env
    ports:
      - 8043:8043
    networks:
      - bridgenet
volumes:
  postgres-data: null
  redis-data: null
  geth-data: null
  hardhat-data: null
  relay-ethereum-data: null

networks:
  bridgenet:
    name: bridgenet<|MERGE_RESOLUTION|>--- conflicted
+++ resolved
@@ -170,11 +170,7 @@
         ETHEREUM_JSONRPC_HTTP_URL: http://bridge-geth:8545/
         DATABASE_URL: ${DATABASE_URL}
         ECTO_USE_SSL: 'false'
-<<<<<<< HEAD
-        SECRET_KEY_BASE: '${SECRET_KEY_BASE}'
-=======
         SECRET_KEY_BASE: ${SECRET_KEY_BASE}
->>>>>>> a02f24e3
     ports:
       - 4000:4000
     networks:
