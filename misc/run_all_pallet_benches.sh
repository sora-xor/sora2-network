#!/bin/bash

# Runs all benchmarks for all pallets, for a given runtime, provided by $1
# Should be run on a reference machine to gain accurate benchmarks
# current reference machine: https://github.com/paritytech/substrate/pull/5848

<<<<<<< HEAD
echo "[+] Compiling benchmarks..."
cargo build --release --locked --features runtime-benchmarks,private-net,ready-to-test,wip --bin framenode

=======
>>>>>>> 9f87bd50
# Load all pallet names in an array.
PALLETS=($(
  /usr/local/bin/framenode benchmark pallet --list --chain="local" |\
    tail -n+2 |\
    cut -d',' -f1 |\
    sort |\
    uniq
))

declare -A PATH_OVERRIDES=(
    [bridge-inbound-channel]=./pallets/trustless-bridge/bridge-inbound-channel/src/weights.rs
    [bridge-outbound-channel]=./pallets/trustless-bridge/bridge-outbound-channel/src/weights.rs
    [erc20-app]=./pallets/trustless-bridge/erc20-app/src/weights.rs
    [eth-app]=./pallets/trustless-bridge/eth-app/src/weights.rs
    [ethereum-light-client]=./pallets/trustless-bridge/ethereum-light-client/src/weights.rs
    [evm-bridge-proxy]=./pallets/trustless-bridge/bridge-proxy/src/weights.rs
    [migration-app]=./pallets/trustless-bridge/migration-app/src/weights.rs
    [substrate-bridge-app]=./runtime/src/weights/substrate_bridge_app.rs
    [substrate-bridge-channel-inbound]=./runtime/src/weights/substrate_inbound_channel.rs
    [substrate-bridge-channel-outbound]=./runtime/src/weights/substrate_outbound_channel.rs
    [dispatch]=./runtime/src/weights/dispatch.rs
)


echo "[+] Benchmarking ${#PALLETS[@]} pallets for runtime local"

# Define the error file.
ERR_FILE="benchmarking_errors.txt"
# Delete the error file before each run.
rm -f $ERR_FILE

# Benchmark each pallet.
for PALLET in "${PALLETS[@]}"; do
  pallet_dir=""
  if [[ $PALLET == *"::"* ]]; then
    # translates e.g. "pallet_foo::bar" to "pallet_foo_bar"
    pallet_dir="${PALLET//::/-}"
  else
    pallet_dir="$PALLET"
  fi
  pallet_dir="${pallet_dir//_/-}"
  
  weight_path=""
  if [[ -v "PATH_OVERRIDES[$pallet_dir]" ]]; then 
    weight_path="${PATH_OVERRIDES[$pallet_dir]}"
  else
    weight_path="./pallets/$pallet_dir/src/weights.rs"
  fi
  pallet_path="$(dirname $(dirname $weight_path))"
  
  if [ -d "$pallet_path" ]; then
    echo "[+] Benchmarking $PALLET in $pallet_path";

    OUTPUT=$(
      /usr/local/bin/framenode benchmark pallet \
      --chain="local" \
      --steps=50 \
      --repeat=20 \
      --pallet="$PALLET" \
      --extrinsic="*" \
      --execution=wasm \
      --wasm-execution=compiled \
      --header=./misc/file_header.txt \
      --template=./misc/pallet-weight-template.hbs \
      --output="$weight_path" 2>&1
    )
    if [ $? -ne 0 ]; then
      echo "$OUTPUT" >> "$ERR_FILE"
      echo "[-] Failed to benchmark $PALLET. Error written to $ERR_FILE; continuing..."
    fi
  else
    echo "[-] $PALLET in $pallet_path not found, skipping..."
  fi
done

# Update the block and extrinsic overhead weights.
# echo "[+] Benchmarking block and extrinsic overheads..."
# OUTPUT=$(
#   ./target/release/framenode benchmark overhead \
#   --chain="local" \
#   --execution=wasm \
#   --wasm-execution=compiled \
#   --weight-path="runtime/src/constants/" \
#   --warmup=10 \
#   --repeat=100 \
#   --header=./file_header.txt
# )
# if [ $? -ne 0 ]; then
#   echo "$OUTPUT" >> "$ERR_FILE"
#   echo "[-] Failed to benchmark the block and extrinsic overheads. Error written to $ERR_FILE; continuing..."
# fi

# Check if the error file exists.
if [ -f "$ERR_FILE" ]; then
  echo "[-] Some benchmarks failed. See: $ERR_FILE"
else
  echo "[+] All benchmarks passed."
fi<|MERGE_RESOLUTION|>--- conflicted
+++ resolved
@@ -4,12 +4,6 @@
 # Should be run on a reference machine to gain accurate benchmarks
 # current reference machine: https://github.com/paritytech/substrate/pull/5848
 
-<<<<<<< HEAD
-echo "[+] Compiling benchmarks..."
-cargo build --release --locked --features runtime-benchmarks,private-net,ready-to-test,wip --bin framenode
-
-=======
->>>>>>> 9f87bd50
 # Load all pallet names in an array.
 PALLETS=($(
   /usr/local/bin/framenode benchmark pallet --list --chain="local" |\
