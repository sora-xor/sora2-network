#!/bin/bash
set -e

# environment
palletListFile='pallet_list.txt'
wasmReportFile='subwasm_report.json'
PACKAGE='framenode-runtime'
RUSTFLAGS='-Dwarnings'
RUNTIME_DIR='runtime'

if [[ $buildTag != null ]] && [[ ${TAG_NAME} != null || ${TAG_NAME} != '' ]]; then
    printf "Tag is %s\n" $buildTag ${TAG_NAME}
else
    printf "⚡️ There is no tag here. "
fi

# build
# If TAG_NAME is defined, build for a specific tag
if [[ $buildTag != null ]] && [[ ${TAG_NAME} != null || ${TAG_NAME} != '' ]]; then
    if [[ ${TAG_NAME} =~ 'benchmarking'* ]]; then
        featureList='private-net runtime-benchmarks'
        sudoCheckStatus=0
    elif [[ ${TAG_NAME} =~ 'stage'* ]]; then
        featureList='private-net include-real-files ready-to-test'
        sudoCheckStatus=0
    elif [[ ${TAG_NAME} =~ 'test'* ]]; then
        featureList='private-net include-real-files reduced-pswap-reward-periods ready-to-test'
        sudoCheckStatus=0
<<<<<<< HEAD
    elif [[ -n ${TAG_NAME} && ${TAG_NAME} != 'predev'* ]]; then
=======
    elif [[ -n ${TAG_NAME} && ${TAG_NAME} != 'predev' ]]; then
>>>>>>> 37e31ff4
        featureList='include-real-files'
        sudoCheckStatus=101
    fi
    printf "Building with features: %s\n" "$featureList"
    printf "Checking sudo pallet: %s\n" "$sudoCheckStatus"
    cargo test --release --features "private-net runtime-benchmarks"
    rm -rf target
    cargo build --release --features "$featureList"
    mv ./target/release/framenode .
    mv ./target/release/relayer ./relayer.bin
    mv ./target/release/wbuild/framenode-runtime/framenode_runtime.compact.compressed.wasm ./framenode_runtime.compact.compressed.wasm
    subwasm --json info framenode_runtime.compact.compressed.wasm > $wasmReportFile
    subwasm metadata framenode_runtime.compact.compressed.wasm > $palletListFile
    set +e
    subwasm metadata -m Sudo framenode_runtime.compact.compressed.wasm
    if [[ $(echo $?) -eq $sudoCheckStatus ]]; then echo "✅ sudo check is successful!"; else echo "❌ sudo check is failed!"; exit 1; fi
else
    # If TAG_NAME is not defined, run tests and checks
    if [[ $prBranch == 'master' ]]; then
        RUST_LOG="debug cargo test --features try-runtime -- run_migrations"
    fi
    printf "⚡️ only tests run %s\n"
    rm -rf ~/.cargo/.package-cache
    rm Cargo.lock
    cargo fmt -- --check > /dev/null
    cargo test
    cargo test --features "private-net wip ready-to-test runtime-benchmarks"
fi<|MERGE_RESOLUTION|>--- conflicted
+++ resolved
@@ -26,11 +26,7 @@
     elif [[ ${TAG_NAME} =~ 'test'* ]]; then
         featureList='private-net include-real-files reduced-pswap-reward-periods ready-to-test'
         sudoCheckStatus=0
-<<<<<<< HEAD
-    elif [[ -n ${TAG_NAME} && ${TAG_NAME} != 'predev'* ]]; then
-=======
     elif [[ -n ${TAG_NAME} && ${TAG_NAME} != 'predev' ]]; then
->>>>>>> 37e31ff4
         featureList='include-real-files'
         sudoCheckStatus=101
     fi
