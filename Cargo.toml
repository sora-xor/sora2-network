--- conflicted
+++ resolved
@@ -209,7 +209,6 @@
 pallet-staking = { git = "https://github.com/sora-xor/substrate.git", branch = "polkadot-v0.9.38" }
 
 [patch."https://github.com/sora-xor/sora2-common.git"]
-<<<<<<< HEAD
 beefy-light-client = { git = "https://github.com/sora-xor//sora2-common.git", tag = "1.0.17" }
 beefy-light-client-rpc = { git = "https://github.com/sora-xor//sora2-common.git", tag = "1.0.17" }
 beefy-light-client-runtime-api = { git = "https://github.com/sora-xor//sora2-common.git", tag = "1.0.17" }
@@ -218,28 +217,12 @@
 leaf-provider-runtime-api = { git = "https://github.com/sora-xor//sora2-common.git", tag = "1.0.17" }
 bridge-common = { git = "https://github.com/sora-xor//sora2-common.git", tag = "1.0.17" }
 dispatch = { git = "https://github.com/sora-xor//sora2-common.git", tag = "1.0.17" }
-substrate-bridge-app = { git = "https://github.com/sora-xor//sora2-common.git", tag = "1.0.17" }
+parachain-bridge-app = { git = "https://github.com/sora-xor//sora2-common.git", tag = "1.0.17" }
 substrate-bridge-channel = { git = "https://github.com/sora-xor//sora2-common.git", tag = "1.0.17" }
 bridge-channel-rpc = { git = "https://github.com/sora-xor//sora2-common.git", tag = "1.0.17" }
 bridge-types = { git = "https://github.com/sora-xor//sora2-common.git", tag = "1.0.17" }
 bridge-data-signer = { git = "https://github.com/sora-xor//sora2-common.git", tag = "1.0.17" }
 multisig-verifier = { git = "https://github.com/sora-xor//sora2-common.git", tag = "1.0.17" }
-=======
-beefy-light-client = { git = "https://github.com/sora-xor//sora2-common.git", tag = "1.0.16" }
-beefy-light-client-rpc = { git = "https://github.com/sora-xor//sora2-common.git", tag = "1.0.16" }
-beefy-light-client-runtime-api = { git = "https://github.com/sora-xor//sora2-common.git", tag = "1.0.16" }
-leaf-provider = { git = "https://github.com/sora-xor//sora2-common.git", tag = "1.0.16" }
-leaf-provider-rpc = { git = "https://github.com/sora-xor//sora2-common.git", tag = "1.0.16" }
-leaf-provider-runtime-api = { git = "https://github.com/sora-xor//sora2-common.git", tag = "1.0.16" }
-bridge-common = { git = "https://github.com/sora-xor//sora2-common.git", tag = "1.0.16" }
-dispatch = { git = "https://github.com/sora-xor//sora2-common.git", tag = "1.0.16" }
-parachain-bridge-app = { git = "https://github.com/sora-xor//sora2-common.git", tag = "1.0.16" }
-substrate-bridge-channel = { git = "https://github.com/sora-xor//sora2-common.git", tag = "1.0.16" }
-bridge-channel-rpc = { git = "https://github.com/sora-xor//sora2-common.git", tag = "1.0.16" }
-bridge-types = { git = "https://github.com/sora-xor//sora2-common.git", tag = "1.0.16" }
-bridge-data-signer = { git = "https://github.com/sora-xor//sora2-common.git", tag = "1.0.16" }
-multisig-verifier = { git = "https://github.com/sora-xor//sora2-common.git", tag = "1.0.16" }
->>>>>>> 5b0782e9
 
 # [patch."https://github.com/sora-xor/sora2-common.git"]
 # beefy-light-client = { path = "../sora2-common/pallets/beefy-light-client" }
