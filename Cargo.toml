--- conflicted
+++ resolved
@@ -209,22 +209,6 @@
 pallet-staking = { git = "https://github.com/sora-xor/substrate.git", branch = "polkadot-v0.9.38" }
 
 [patch."https://github.com/sora-xor/sora2-common.git"]
-<<<<<<< HEAD
-beefy-light-client = { git = "https://github.com/sora-xor//sora2-common.git", tag = "1.0.9" }
-beefy-light-client-rpc = { git = "https://github.com/sora-xor//sora2-common.git", tag = "1.0.9" }
-beefy-light-client-runtime-api = { git = "https://github.com/sora-xor//sora2-common.git", tag = "1.0.9" }
-leaf-provider = { git = "https://github.com/sora-xor//sora2-common.git", tag = "1.0.9" }
-leaf-provider-rpc = { git = "https://github.com/sora-xor//sora2-common.git", tag = "1.0.9" }
-leaf-provider-runtime-api = { git = "https://github.com/sora-xor//sora2-common.git", tag = "1.0.9" }
-bridge-common = { git = "https://github.com/sora-xor//sora2-common.git", tag = "1.0.9" }
-dispatch = { git = "https://github.com/sora-xor//sora2-common.git", tag = "1.0.9" }
-substrate-bridge-app = { git = "https://github.com/sora-xor//sora2-common.git", tag = "1.0.9" }
-substrate-bridge-channel = { git = "https://github.com/sora-xor//sora2-common.git", tag = "1.0.9" }
-bridge-channel-rpc = { git = "https://github.com/sora-xor//sora2-common.git", tag = "1.0.9" }
-bridge-types = { git = "https://github.com/sora-xor//sora2-common.git", tag = "1.0.9" }
-bridge-data-signer = { git = "https://github.com/sora-xor//sora2-common.git", tag = "1.0.9" }
-multisig-verifier = { git = "https://github.com/sora-xor//sora2-common.git", tag = "1.0.9" }
-=======
 beefy-light-client = { git = "https://github.com/sora-xor//sora2-common.git", tag = "1.0.10" }
 beefy-light-client-rpc = { git = "https://github.com/sora-xor//sora2-common.git", tag = "1.0.10" }
 beefy-light-client-runtime-api = { git = "https://github.com/sora-xor//sora2-common.git", tag = "1.0.10" }
@@ -239,7 +223,6 @@
 bridge-types = { git = "https://github.com/sora-xor//sora2-common.git", tag = "1.0.10" }
 bridge-data-signer = { git = "https://github.com/sora-xor//sora2-common.git", tag = "1.0.10" }
 multisig-verifier = { git = "https://github.com/sora-xor//sora2-common.git", tag = "1.0.10" }
->>>>>>> ce1140ce
 
 # [patch."https://github.com/sora-xor/sora2-common.git"]
 # beefy-light-client = { path = "../sora2-common/pallets/beefy-light-client" }
