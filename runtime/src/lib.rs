--- conflicted
+++ resolved
@@ -1964,11 +1964,8 @@
     type OrderId = u128;
     type MaxOpenedLimitOrdersForAllOrderBooksPerUser = ConstU32<10000>;
     type MaxLimitOrdersForPrice = ConstU32<10000>;
-<<<<<<< HEAD
     type LockTechAccountId = GetOrderBookLockTechAccountId;
-=======
     type MaxSidePrices = ConstU32<100000>;
->>>>>>> 9be205f4
     type WeightInfo = order_book::weights::WeightInfo<Runtime>;
 }
 
