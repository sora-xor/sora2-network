// This file is part of the SORA network and Polkaswap app.

// Copyright (c) 2020, 2021, Polka Biome Ltd. All rights reserved.
// SPDX-License-Identifier: BSD-4-Clause

// Redistribution and use in source and binary forms, with or without modification,
// are permitted provided that the following conditions are met:

// Redistributions of source code must retain the above copyright notice, this list
// of conditions and the following disclaimer.
// Redistributions in binary form must reproduce the above copyright notice, this
// list of conditions and the following disclaimer in the documentation and/or other
// materials provided with the distribution.
//
// All advertising materials mentioning features or use of this software must display
// the following acknowledgement: This product includes software developed by Polka Biome
// Ltd., SORA, and Polkaswap.
//
// Neither the name of the Polka Biome Ltd. nor the names of its contributors may be used
// to endorse or promote products derived from this software without specific prior written permission.

// THIS SOFTWARE IS PROVIDED BY Polka Biome Ltd. AS IS AND ANY EXPRESS OR IMPLIED WARRANTIES,
// INCLUDING, BUT NOT LIMITED TO, THE IMPLIED WARRANTIES OF MERCHANTABILITY AND FITNESS FOR
// A PARTICULAR PURPOSE ARE DISCLAIMED. IN NO EVENT SHALL Polka Biome Ltd. BE LIABLE FOR ANY
// DIRECT, INDIRECT, INCIDENTAL, SPECIAL, EXEMPLARY, OR CONSEQUENTIAL DAMAGES (INCLUDING,
// BUT NOT LIMITED TO, PROCUREMENT OF SUBSTITUTE GOODS OR SERVICES; LOSS OF USE, DATA, OR PROFITS;
// OR BUSINESS INTERRUPTION) HOWEVER CAUSED AND ON ANY THEORY OF LIABILITY, WHETHER IN CONTRACT,
// STRICT LIABILITY, OR TORT (INCLUDING NEGLIGENCE OR OTHERWISE) ARISING IN ANY WAY OUT OF THE
// USE OF THIS SOFTWARE, EVEN IF ADVISED OF THE POSSIBILITY OF SUCH DAMAGE.

#![cfg_attr(not(feature = "std"), no_std)]
// `construct_runtime!` does a lot of recursion and requires us to increase the limit to 256.
#![recursion_limit = "256"]

extern crate alloc;
use alloc::string::String;

mod bags_thresholds;
/// Constant values used within the runtime.
pub mod constants;
mod extensions;
mod impls;
pub mod migrations;

#[cfg(test)]
pub mod mock;

#[cfg(test)]
pub mod tests;

use crate::impls::{BridgeAssetRegistryImpl, PreimageWeightInfo, SubstrateBridgeCallFilter};
use bridge_types::types::{AdditionalEVMInboundData, LeafExtraData, ParachainMessage};
use common::prelude::constants::{BIG_FEE, SMALL_FEE};
use common::prelude::QuoteAmount;
use common::{AssetId32, Description, PredefinedAssetId, XOR};
use constants::currency::deposit;
use constants::time::*;
use frame_support::instances::{Instance1, Instance2};
use frame_support::weights::ConstantMultiplier;

// Make the WASM binary available.
#[cfg(all(feature = "std", feature = "build-wasm-binary"))]
include!(concat!(env!("OUT_DIR"), "/wasm_binary.rs"));

use core::time::Duration;
use currencies::BasicCurrencyAdapter;
use extensions::ChargeTransactionPayment;
use frame_election_provider_support::{generate_solution_type, onchain, SequentialPhragmen};
use frame_support::traits::{ConstU128, ConstU32, Currency, EitherOfDiverse};
use frame_system::offchain::{Account, SigningTypes};
use frame_system::EnsureRoot;
use hex_literal::hex;
use pallet_grandpa::{
    fg_primitives, AuthorityId as GrandpaId, AuthorityList as GrandpaAuthorityList,
};
use pallet_session::historical as pallet_session_historical;
use pallet_staking::sora::ValBurnedNotifier;
#[cfg(feature = "std")]
use serde::{Serialize, Serializer};
use sp_api::impl_runtime_apis;
pub use sp_beefy::crypto::AuthorityId as BeefyId;
use sp_beefy::mmr::MmrLeafVersion;
use sp_core::crypto::KeyTypeId;
use sp_core::{Encode, OpaqueMetadata, H160, U256};
use sp_mmr_primitives as mmr;
use sp_runtime::traits::{
    BlakeTwo256, Block as BlockT, Convert, IdentifyAccount, IdentityLookup, NumberFor, OpaqueKeys,
    SaturatedConversion, Verify,
};
use sp_runtime::transaction_validity::{
    TransactionLongevity, TransactionPriority, TransactionSource, TransactionValidity,
};
use sp_runtime::{
    create_runtime_str, generic, impl_opaque_keys, ApplyExtrinsicResult, DispatchError,
    FixedPointNumber, MultiSignature, Perbill, Percent, Perquintill,
};
use sp_std::cmp::Ordering;
use sp_std::prelude::*;
use sp_std::vec::Vec;
#[cfg(feature = "std")]
use sp_version::NativeVersion;
use sp_version::RuntimeVersion;
use static_assertions::assert_eq_size;
use traits::parameter_type_with_key;

// A few exports that help ease life for downstream crates.
pub use common::prelude::{
    Balance, BalanceWrapper, PresetWeightInfo, SwapAmount, SwapOutcome, SwapVariant,
};
pub use common::weights::{BlockLength, BlockWeights, TransactionByteFee};
pub use common::{
<<<<<<< HEAD
    balance, fixed, fixed_from_basis_points, AssetInfoProvider, AssetName, AssetSymbol,
    BalancePrecision, BasisPoints, ContentSource, DexInfoProvider, FilterMode, Fixed,
    FromGenericPair, LiquiditySource, LiquiditySourceFilter, LiquiditySourceId,
    LiquiditySourceType, OnPswapBurned, OnValBurned,
=======
    balance, fixed, fixed_from_basis_points, AssetName, AssetSymbol, BalancePrecision, BasisPoints,
    ContentSource, CrowdloanTag, FilterMode, Fixed, FromGenericPair, LiquiditySource,
    LiquiditySourceFilter, LiquiditySourceId, LiquiditySourceType, OnPswapBurned, OnValBurned,
>>>>>>> 956adaa9
};
use constants::rewards::{PSWAP_BURN_PERCENT, VAL_BURN_PERCENT};
pub use ethereum_light_client::EthereumHeader;
pub use frame_support::dispatch::DispatchClass;
pub use frame_support::traits::schedule::Named as ScheduleNamed;
pub use frame_support::traits::{
    KeyOwnerProofSystem, LockIdentifier, OnUnbalanced, Randomness, U128CurrencyToVote,
};
pub use frame_support::weights::constants::{BlockExecutionWeight, RocksDbWeight};
pub use frame_support::weights::Weight;
pub use frame_support::{construct_runtime, debug, parameter_types, StorageValue};
pub use pallet_balances::Call as BalancesCall;
pub use pallet_im_online::sr25519::AuthorityId as ImOnlineId;
pub use pallet_staking::StakerStatus;
pub use pallet_timestamp::Call as TimestampCall;
pub use pallet_transaction_payment::{Multiplier, MultiplierUpdate};
#[cfg(any(feature = "std", test))]
pub use sp_runtime::BuildStorage;

use eth_bridge::offchain::SignatureParams;
use eth_bridge::requests::{AssetKind, OffchainRequest, OutgoingRequestEncoded, RequestStatus};
use impls::{
    CollectiveWeightInfo, DemocracyWeightInfo, DispatchableSubstrateBridgeCall,
    NegativeImbalanceOf, OnUnbalancedDemocracySlash,
};

use frame_support::traits::{
    Contains, Everything, ExistenceRequirement, Get, PrivilegeCmp, WithdrawReasons,
};
use sp_runtime::traits::Keccak256;
pub use {
    assets, eth_bridge, frame_system, multicollateral_bonding_curve_pool, order_book, trading_pair,
    xst,
};

/// An index to a block.
pub type BlockNumber = u32;

/// Alias to 512-bit hash when used in the context of a transaction signature on the chain.
pub type Signature = MultiSignature;

/// Some way of identifying an account on the chain. We intentionally make it equivalent
/// to the public key of our transaction signing scheme.
pub type AccountId = <<Signature as Verify>::Signer as IdentifyAccount>::AccountId;

// This assert is needed for `technical` pallet in order to create
// `AccountId` from the hash type.
assert_eq_size!(AccountId, sp_core::H256);

/// The type for looking up accounts. We don't expect more than 4 billion of them, but you
/// never know...
pub type AccountIndex = u32;

/// Index of a transaction in the chain.
pub type Index = u32;

/// A hash of some data used by the chain.
pub type Hash = sp_core::H256;

/// Digest item type.
pub type DigestItem = generic::DigestItem;

/// Identification of DEX.
pub type DEXId = u32;

pub type Moment = u64;

pub type PeriodicSessions = pallet_session::PeriodicSessions<SessionPeriod, SessionOffset>;

type CouncilCollective = pallet_collective::Instance1;
type TechnicalCollective = pallet_collective::Instance2;

type MoreThanHalfCouncil = EitherOfDiverse<
    EnsureRoot<AccountId>,
    pallet_collective::EnsureProportionMoreThan<AccountId, CouncilCollective, 1, 2>,
>;
type AtLeastHalfCouncil = EitherOfDiverse<
    pallet_collective::EnsureProportionAtLeast<AccountId, CouncilCollective, 1, 2>,
    EnsureRoot<AccountId>,
>;
type AtLeastTwoThirdsCouncil = EitherOfDiverse<
    pallet_collective::EnsureProportionAtLeast<AccountId, CouncilCollective, 2, 3>,
    EnsureRoot<AccountId>,
>;

/// Opaque types. These are used by the CLI to instantiate machinery that don't need to know
/// the specifics of the runtime. They can then be made to be agnostic over specific formats
/// of data like extrinsics, allowing for them to continue syncing the network through upgrades
/// to even the core datastructures.
pub mod opaque {
    use super::*;

    pub use sp_runtime::OpaqueExtrinsic as UncheckedExtrinsic;

    /// Opaque block header type.
    pub type Header = generic::Header<BlockNumber, BlakeTwo256>;
    /// Opaque block type.
    pub type Block = generic::Block<Header, UncheckedExtrinsic>;
    /// Opaque block identifier type.
    pub type BlockId = generic::BlockId<Block>;

    impl_opaque_keys! {
        pub struct SessionKeys {
            pub babe: Babe,
            pub grandpa: Grandpa,
            pub im_online: ImOnline,
            pub beefy: Beefy,
        }
    }
}

/// Types used by oracle related pallets
pub mod oracle_types {
    use common::SymbolName;

    pub type Symbol = SymbolName;

    pub type ResolveTime = u64;
}
pub use oracle_types::*;

/// This runtime version.
pub const VERSION: RuntimeVersion = RuntimeVersion {
    spec_name: create_runtime_str!("sora-substrate"),
    impl_name: create_runtime_str!("sora-substrate"),
    authoring_version: 1,
    spec_version: 49,
    impl_version: 1,
    apis: RUNTIME_API_VERSIONS,
    transaction_version: 49,
    state_version: 0,
};

/// The version infromation used to identify this runtime when compiled natively.
#[cfg(feature = "std")]
pub fn native_version() -> NativeVersion {
    NativeVersion {
        runtime_version: VERSION,
        can_author_with: Default::default(),
    }
}

pub const FARMING_PSWAP_PER_DAY: Balance = balance!(2500000);
pub const FARMING_REFRESH_FREQUENCY: BlockNumber = 2 * HOURS;
// Defined in the article
pub const FARMING_VESTING_COEFF: u32 = 3;
pub const FARMING_VESTING_FREQUENCY: BlockNumber = 6 * HOURS;

parameter_types! {
    pub const BlockHashCount: BlockNumber = 250;
    pub const Version: RuntimeVersion = VERSION;
    pub const DisabledValidatorsThreshold: Perbill = Perbill::from_percent(17);
    pub const EpochDuration: u64 = EPOCH_DURATION_IN_BLOCKS as u64;
    pub const ExpectedBlockTime: Moment = MILLISECS_PER_BLOCK;
    pub const SessionsPerEra: sp_staking::SessionIndex = 6; // 6 hours
    pub const BondingDuration: sp_staking::EraIndex = 28; // 28 eras for unbonding (7 days).
    pub const ReportLongevity: u64 =
        BondingDuration::get() as u64 * SessionsPerEra::get() as u64 * EpochDuration::get();
    pub const SlashDeferDuration: sp_staking::EraIndex = 27; // 27 eras in which slashes can be cancelled (slightly less than 7 days).
    pub const MaxNominatorRewardedPerValidator: u32 = 256;
    pub const ElectionLookahead: BlockNumber = EPOCH_DURATION_IN_BLOCKS / 4;
    pub const MaxIterations: u32 = 10;
    // 0.05%. The higher the value, the more strict solution acceptance becomes.
    pub MinSolutionScoreBump: Perbill = Perbill::from_rational(5u32, 10_000);
    pub const ValRewardCurve: pallet_staking::sora::ValRewardCurve = pallet_staking::sora::ValRewardCurve {
        duration_to_reward_flatline: Duration::from_secs(5 * 365 * 24 * 60 * 60),
        min_val_burned_percentage_reward: Percent::from_percent(35),
        max_val_burned_percentage_reward: Percent::from_percent(90),
    };
    pub const SessionPeriod: BlockNumber = 150;
    pub const SessionOffset: BlockNumber = 0;
    pub const SS58Prefix: u8 = 69;
    /// A limit for off-chain phragmen unsigned solution submission.
    ///
    /// We want to keep it as high as possible, but can't risk having it reject,
    /// so we always subtract the base block execution weight.
    pub OffchainSolutionWeightLimit: Weight = BlockWeights::get()
    .get(DispatchClass::Normal)
    .max_extrinsic
    .expect("Normal extrinsics have weight limit configured by default; qed")
    .saturating_sub(BlockExecutionWeight::get());
    /// A limit for off-chain phragmen unsigned solution length.
    ///
    /// We allow up to 90% of the block's size to be consumed by the solution.
    pub OffchainSolutionLengthLimit: u32 = Perbill::from_rational(90_u32, 100) *
        *BlockLength::get()
        .max
        .get(DispatchClass::Normal);
    pub const DemocracyEnactmentPeriod: BlockNumber = 30 * DAYS;
    pub const DemocracyLaunchPeriod: BlockNumber = 28 * DAYS;
    pub const DemocracyVotingPeriod: BlockNumber = 14 * DAYS;
    pub const DemocracyMinimumDeposit: Balance = balance!(1);
    pub const DemocracyFastTrackVotingPeriod: BlockNumber = 3 * HOURS;
    pub const DemocracyInstantAllowed: bool = true;
    pub const DemocracyCooloffPeriod: BlockNumber = 28 * DAYS;
    pub const DemocracyPreimageByteDeposit: Balance = balance!(0.000002); // 2 * 10^-6, 5 MiB -> 10.48576 XOR
    pub const DemocracyMaxVotes: u32 = 100;
    pub const DemocracyMaxProposals: u32 = 100;
    pub const DemocracyMaxDeposits: u32 = 100;
    pub const DemocracyMaxBlacklisted: u32 = 100;
    pub const CouncilCollectiveMotionDuration: BlockNumber = 5 * DAYS;
    pub const CouncilCollectiveMaxProposals: u32 = 100;
    pub const CouncilCollectiveMaxMembers: u32 = 100;
    pub const TechnicalCollectiveMotionDuration: BlockNumber = 5 * DAYS;
    pub const TechnicalCollectiveMaxProposals: u32 = 100;
    pub const TechnicalCollectiveMaxMembers: u32 = 100;
    pub const SchedulerMaxWeight: Weight = Weight::from_parts(1024, 0);
    pub OffencesWeightSoftLimit: Weight = Perbill::from_percent(60) * BlockWeights::get().max_block;
    pub const ImOnlineUnsignedPriority: TransactionPriority = TransactionPriority::max_value();
    pub const SessionDuration: BlockNumber = EPOCH_DURATION_IN_BLOCKS;
    pub const ElectionsCandidacyBond: Balance = balance!(1);
    // 1 storage item created, key size is 32 bytes, value size is 16+16.
    pub const ElectionsVotingBondBase: Balance = balance!(0.000001);
    // additional data per vote is 32 bytes (account id).
    pub const ElectionsVotingBondFactor: Balance = balance!(0.000001);
    pub const ElectionsTermDuration: BlockNumber = 7 * DAYS;
    /// 13 members initially, to be increased to 23 eventually.
    pub const ElectionsDesiredMembers: u32 = 13;
    pub const ElectionsDesiredRunnersUp: u32 = 20;
    pub const ElectionsModuleId: LockIdentifier = *b"phrelect";
    pub FarmingRewardDoublingAssets: Vec<AssetId> = vec![GetPswapAssetId::get(), GetValAssetId::get(), GetDaiAssetId::get(), GetEthAssetId::get(), GetXstAssetId::get()];
    pub const MaxAuthorities: u32 = 100_000;
    pub const NoPreimagePostponement: Option<u32> = Some(10);
}

impl frame_system::Config for Runtime {
    type BaseCallFilter = Everything;
    type BlockWeights = BlockWeights;
    /// Maximum size of all encoded transactions (in bytes) that are allowed in one block.
    type BlockLength = BlockLength;
    /// The ubiquitous origin type.
    type RuntimeOrigin = RuntimeOrigin;
    /// The aggregated dispatch type that is available for extrinsics.
    type RuntimeCall = RuntimeCall;
    /// The index type for storing how many extrinsics an account has signed.
    type Index = Index;
    /// The index type for blocks.
    type BlockNumber = BlockNumber;
    /// The type for hashing blocks and tries.
    type Hash = Hash;
    /// The hashing algorithm used.
    type Hashing = BlakeTwo256;
    /// The identifier used to distinguish between accounts.
    type AccountId = AccountId;
    /// The lookup mechanism to get account ID from whatever is passed in dispatchers.
    type Lookup = IdentityLookup<AccountId>;
    /// The header type.
    type Header = generic::Header<BlockNumber, BlakeTwo256>;
    /// The ubiquitous event type.
    type RuntimeEvent = RuntimeEvent;
    /// Maximum number of block number to block hash mappings to keep (oldest pruned first).
    type BlockHashCount = BlockHashCount;
    /// The weight of database operations that the runtime can invoke.
    type DbWeight = RocksDbWeight;
    /// Runtime version.
    type Version = Version;
    type PalletInfo = PalletInfo;
    /// Converts a module to an index of this module in the runtime.
    type AccountData = pallet_balances::AccountData<Balance>;
    type OnNewAccount = ();
    type OnKilledAccount = ();
    type SystemWeightInfo = ();
    type SS58Prefix = SS58Prefix;
    type OnSetCode = ();
    type MaxConsumers = frame_support::traits::ConstU32<65536>;
}

impl pallet_babe::Config for Runtime {
    type EpochDuration = EpochDuration;
    type ExpectedBlockTime = ExpectedBlockTime;
    type EpochChangeTrigger = pallet_babe::ExternalTrigger;
    type DisabledValidators = Session;
    type KeyOwnerProof = <Self::KeyOwnerProofSystem as KeyOwnerProofSystem<(
        KeyTypeId,
        pallet_babe::AuthorityId,
    )>>::Proof;
    type KeyOwnerIdentification = <Self::KeyOwnerProofSystem as KeyOwnerProofSystem<(
        KeyTypeId,
        pallet_babe::AuthorityId,
    )>>::IdentificationTuple;
    type KeyOwnerProofSystem = Historical;
    type HandleEquivocation =
        pallet_babe::EquivocationHandler<Self::KeyOwnerIdentification, Offences, ReportLongevity>;
    type WeightInfo = ();
    type MaxAuthorities = MaxAuthorities;
}

impl pallet_collective::Config<CouncilCollective> for Runtime {
    type RuntimeOrigin = RuntimeOrigin;
    type Proposal = RuntimeCall;
    type RuntimeEvent = RuntimeEvent;
    type MotionDuration = CouncilCollectiveMotionDuration;
    type MaxProposals = CouncilCollectiveMaxProposals;
    type MaxMembers = CouncilCollectiveMaxMembers;
    type DefaultVote = pallet_collective::PrimeDefaultVote;
    type WeightInfo = CollectiveWeightInfo<Self>;
}

impl pallet_collective::Config<TechnicalCollective> for Runtime {
    type RuntimeOrigin = RuntimeOrigin;
    type Proposal = RuntimeCall;
    type RuntimeEvent = RuntimeEvent;
    type MotionDuration = TechnicalCollectiveMotionDuration;
    type MaxProposals = TechnicalCollectiveMaxProposals;
    type MaxMembers = TechnicalCollectiveMaxMembers;
    type DefaultVote = pallet_collective::PrimeDefaultVote;
    type WeightInfo = CollectiveWeightInfo<Self>;
}

impl pallet_democracy::Config for Runtime {
    type RuntimeEvent = RuntimeEvent;
    type Currency = Balances;
    type EnactmentPeriod = DemocracyEnactmentPeriod;
    type LaunchPeriod = DemocracyLaunchPeriod;
    type VotingPeriod = DemocracyVotingPeriod;
    type MinimumDeposit = DemocracyMinimumDeposit;
    /// `external_propose` call condition
    type ExternalOrigin = AtLeastHalfCouncil;
    /// A super-majority can have the next scheduled referendum be a straight majority-carries vote.
    /// `external_propose_majority` call condition
    type ExternalMajorityOrigin = AtLeastHalfCouncil;
    /// `external_propose_default` call condition
    type ExternalDefaultOrigin = AtLeastHalfCouncil;
    /// Two thirds of the technical committee can have an ExternalMajority/ExternalDefault vote
    /// be tabled immediately and with a shorter voting/enactment period.
    type FastTrackOrigin = EitherOfDiverse<
        pallet_collective::EnsureProportionMoreThan<AccountId, TechnicalCollective, 1, 2>,
        EnsureRoot<AccountId>,
    >;
    type InstantOrigin = EitherOfDiverse<
        pallet_collective::EnsureProportionAtLeast<AccountId, TechnicalCollective, 2, 3>,
        EnsureRoot<AccountId>,
    >;
    type InstantAllowed = DemocracyInstantAllowed;
    type FastTrackVotingPeriod = DemocracyFastTrackVotingPeriod;
    /// To cancel a proposal which has been passed, 2/3 of the council must agree to it.
    /// `emergency_cancel` call condition.
    type CancellationOrigin = AtLeastTwoThirdsCouncil;
    type CancelProposalOrigin = AtLeastTwoThirdsCouncil;
    type BlacklistOrigin = EnsureRoot<AccountId>;
    /// `veto_external` - vetoes and blacklists the external proposal hash
    type VetoOrigin = pallet_collective::EnsureMember<AccountId, TechnicalCollective>;
    type CooloffPeriod = DemocracyCooloffPeriod;
    type Slash = OnUnbalancedDemocracySlash<Self>;
    type Scheduler = Scheduler;
    type PalletsOrigin = OriginCaller;
    type MaxVotes = DemocracyMaxVotes;
    type WeightInfo = DemocracyWeightInfo;
    type MaxProposals = DemocracyMaxProposals;
    type VoteLockingPeriod = DemocracyEnactmentPeriod;
    type Preimages = Preimage;
    type MaxDeposits = DemocracyMaxDeposits;
    type MaxBlacklisted = DemocracyMaxBlacklisted;
}

impl pallet_elections_phragmen::Config for Runtime {
    type RuntimeEvent = RuntimeEvent;
    type PalletId = ElectionsModuleId;
    type Currency = Balances;
    type ChangeMembers = Council;
    type InitializeMembers = Council;
    type CurrencyToVote = frame_support::traits::U128CurrencyToVote;
    type CandidacyBond = ElectionsCandidacyBond;
    type VotingBondBase = ElectionsVotingBondBase;
    type VotingBondFactor = ElectionsVotingBondFactor;
    type LoserCandidate = OnUnbalancedDemocracySlash<Self>;
    type KickedMember = OnUnbalancedDemocracySlash<Self>;
    type DesiredMembers = ElectionsDesiredMembers;
    type DesiredRunnersUp = ElectionsDesiredRunnersUp;
    type TermDuration = ElectionsTermDuration;
    type MaxVoters = ();
    type MaxCandidates = ();
    type WeightInfo = ();
}

impl pallet_membership::Config<pallet_membership::Instance1> for Runtime {
    type RuntimeEvent = RuntimeEvent;
    type AddOrigin = MoreThanHalfCouncil;
    type RemoveOrigin = MoreThanHalfCouncil;
    type SwapOrigin = MoreThanHalfCouncil;
    type ResetOrigin = MoreThanHalfCouncil;
    type PrimeOrigin = MoreThanHalfCouncil;
    type MembershipInitialized = TechnicalCommittee;
    type MembershipChanged = TechnicalCommittee;
    type MaxMembers = ();
    type WeightInfo = ();
}

parameter_types! {
    pub const MaxSetIdSessionEntries: u32 = BondingDuration::get() * SessionsPerEra::get();
}

impl pallet_grandpa::Config for Runtime {
    type RuntimeEvent = RuntimeEvent;

    type KeyOwnerProofSystem = Historical;

    type KeyOwnerProof =
        <Self::KeyOwnerProofSystem as KeyOwnerProofSystem<(KeyTypeId, GrandpaId)>>::Proof;

    type KeyOwnerIdentification = <Self::KeyOwnerProofSystem as KeyOwnerProofSystem<(
        KeyTypeId,
        GrandpaId,
    )>>::IdentificationTuple;

    type HandleEquivocation = pallet_grandpa::EquivocationHandler<
        Self::KeyOwnerIdentification,
        Offences,
        ReportLongevity,
    >;
    type WeightInfo = ();
    type MaxAuthorities = MaxAuthorities;
    type MaxSetIdSessionEntries = MaxSetIdSessionEntries;
}

parameter_types! {
    pub const MinimumPeriod: u64 = SLOT_DURATION / 2;
}

impl pallet_timestamp::Config for Runtime {
    /// A timestamp: milliseconds since the unix epoch.
    type Moment = Moment;
    type OnTimestampSet = Babe;
    type MinimumPeriod = MinimumPeriod;
    type WeightInfo = ();
}

impl pallet_session::Config for Runtime {
    type SessionManager = pallet_session::historical::NoteHistoricalRoot<Self, XorFee>;
    type Keys = opaque::SessionKeys;
    type ShouldEndSession = Babe;
    type SessionHandler = <opaque::SessionKeys as OpaqueKeys>::KeyTypeIdProviders;
    type RuntimeEvent = RuntimeEvent;
    type ValidatorId = AccountId;
    type ValidatorIdOf = pallet_staking::StashOf<Self>;
    type NextSessionRotation = Babe;
    type WeightInfo = ();
}

impl pallet_session::historical::Config for Runtime {
    type FullIdentification = pallet_staking::Exposure<AccountId, Balance>;
    type FullIdentificationOf = pallet_staking::ExposureOf<Runtime>;
}

impl pallet_authorship::Config for Runtime {
    type FindAuthor = pallet_session::FindAccountFromAuthorIndex<Self, Babe>;
    type EventHandler = (Staking, ImOnline);
}

/// A reasonable benchmarking config for staking pallet.
pub struct StakingBenchmarkingConfig;
impl pallet_staking::BenchmarkingConfig for StakingBenchmarkingConfig {
    type MaxValidators = ConstU32<1000>;
    type MaxNominators = ConstU32<1000>;
}

parameter_types! {
    pub const OffendingValidatorsThreshold: Perbill = Perbill::from_percent(17);
    pub const MaxNominations: u32 = <NposCompactSolution24 as frame_election_provider_support::NposSolution>::LIMIT as u32;
}

type StakingAdminOrigin = EitherOfDiverse<
    EnsureRoot<AccountId>,
    pallet_collective::EnsureProportionAtLeast<AccountId, CouncilCollective, 3, 4>,
>;

impl pallet_staking::Config for Runtime {
    type Currency = Balances;
    type MultiCurrency = Tokens;
    type CurrencyBalance = Balance;
    type ValTokenId = GetValAssetId;
    type ValRewardCurve = ValRewardCurve;
    type UnixTime = Timestamp;
    type CurrencyToVote = U128CurrencyToVote;
    type RuntimeEvent = RuntimeEvent;
    type Slash = ();
    type SessionsPerEra = SessionsPerEra;
    type BondingDuration = BondingDuration;
    type SlashDeferDuration = SlashDeferDuration;
    type AdminOrigin = StakingAdminOrigin;
    type SessionInterface = Self;
    type NextNewSession = Session;
    type MaxNominatorRewardedPerValidator = MaxNominatorRewardedPerValidator;
    type VoterList = BagsList;
    type ElectionProvider = ElectionProviderMultiPhase;
    type BenchmarkingConfig = StakingBenchmarkingConfig;
    type MaxUnlockingChunks = ConstU32<32>;
    type OffendingValidatorsThreshold = OffendingValidatorsThreshold;
    type MaxNominations = MaxNominations;
    type GenesisElectionProvider = onchain::OnChainExecution<OnChainSeqPhragmen>;
    type OnStakerSlash = ();
    type HistoryDepth = frame_support::traits::ConstU32<84>;
    type TargetList = pallet_staking::UseValidatorsMap<Self>;
    type WeightInfo = ();
}

/// The numbers configured here could always be more than the the maximum limits of staking pallet
/// to ensure election snapshot will not run out of memory. For now, we set them to smaller values
/// since the staking is bounded and the weight pipeline takes hours for this single pallet.
pub struct ElectionBenchmarkConfig;
impl pallet_election_provider_multi_phase::BenchmarkingConfig for ElectionBenchmarkConfig {
    const VOTERS: [u32; 2] = [1000, 2000];
    const TARGETS: [u32; 2] = [500, 1000];
    const ACTIVE_VOTERS: [u32; 2] = [500, 800];
    const DESIRED_TARGETS: [u32; 2] = [200, 400];
    const SNAPSHOT_MAXIMUM_VOTERS: u32 = 1000;
    const MINER_MAXIMUM_VOTERS: u32 = 1000;
    const MAXIMUM_TARGETS: u32 = 300;
}

parameter_types! {
    // phase durations. 1/4 of the last session for each.
    // in testing: 1min or half of the session for each
    pub SignedPhase: u32 = EPOCH_DURATION_IN_BLOCKS / 4;
    pub UnsignedPhase: u32 = EPOCH_DURATION_IN_BLOCKS / 4;

    // signed config
    pub const SignedMaxSubmissions: u32 = 16;
    pub const SignedMaxRefunds: u32 = 16 / 4;
    pub const SignedDepositBase: Balance = deposit(2, 0);
    pub const SignedDepositByte: Balance = deposit(0, 10) / 1024;
    pub SignedRewardBase: Balance =  constants::currency::UNITS / 10;
    pub SolutionImprovementThreshold: Perbill = Perbill::from_rational(5u32, 10_000);
    pub BetterUnsignedThreshold: Perbill = Perbill::from_rational(5u32, 10_000);

    // 1 hour session, 15 minutes unsigned phase, 8 offchain executions.
    pub OffchainRepeat: BlockNumber = UnsignedPhase::get() / 8;

    /// We take the top 12500 nominators as electing voters..
    pub const MaxElectingVoters: u32 = 12_500;
    /// ... and all of the validators as electable targets. Whilst this is the case, we cannot and
    /// shall not increase the size of the validator intentions.
    pub const MaxElectableTargets: u16 = u16::MAX;
    /// Setup election pallet to support maximum winners upto 1200. This will mean Staking Pallet
    /// cannot have active validators higher than this count.
    pub const MaxActiveValidators: u32 = 1200;
    pub NposSolutionPriority: TransactionPriority =
        Perbill::from_percent(90) * TransactionPriority::max_value();
}

generate_solution_type!(
    #[compact]
    pub struct NposCompactSolution24::<
        VoterIndex = u32,
        TargetIndex = u16,
        Accuracy = sp_runtime::PerU16,
        MaxVoters = MaxElectingVoters,
    >(24)
);

/// The accuracy type used for genesis election provider;
pub type OnChainAccuracy = sp_runtime::Perbill;

pub struct OnChainSeqPhragmen;
impl onchain::Config for OnChainSeqPhragmen {
    type System = Runtime;
    type Solver = SequentialPhragmen<AccountId, OnChainAccuracy>;
    type DataProvider = Staking;
    type WeightInfo = ();
    type MaxWinners = MaxActiveValidators;
    type VotersBound = MaxElectingVoters;
    type TargetsBound = MaxElectableTargets;
}

impl pallet_election_provider_multi_phase::MinerConfig for Runtime {
    type AccountId = AccountId;
    type MaxLength = OffchainSolutionLengthLimit;
    type MaxWeight = OffchainSolutionWeightLimit;
    type Solution = NposCompactSolution24;
    type MaxVotesPerVoter = <
		<Self as pallet_election_provider_multi_phase::Config>::DataProvider
		as
		frame_election_provider_support::ElectionDataProvider
	>::MaxVotesPerVoter;

    // The unsigned submissions have to respect the weight of the submit_unsigned call, thus their
    // weight estimate function is wired to this call's weight.
    fn solution_weight(v: u32, t: u32, a: u32, d: u32) -> Weight {
        <
			<Self as pallet_election_provider_multi_phase::Config>::WeightInfo
			as
			pallet_election_provider_multi_phase::WeightInfo
		>::submit_unsigned(v, t, a, d)
    }
}

impl pallet_election_provider_multi_phase::Config for Runtime {
    type RuntimeEvent = RuntimeEvent;
    type Currency = Balances;
    type EstimateCallFee = TransactionPayment;
    type UnsignedPhase = UnsignedPhase;
    type SignedMaxSubmissions = SignedMaxSubmissions;
    type SignedMaxRefunds = SignedMaxRefunds;
    type SignedRewardBase = SignedRewardBase;
    type SignedDepositBase = SignedDepositBase;
    type SignedDepositByte = SignedDepositByte;
    type SignedDepositWeight = ();
    type SignedMaxWeight =
        <Self::MinerConfig as pallet_election_provider_multi_phase::MinerConfig>::MaxWeight;
    type MinerConfig = Self;
    type SlashHandler = (); // burn slashes
    type RewardHandler = (); // nothing to do upon rewards
    type SignedPhase = SignedPhase;
    type BetterUnsignedThreshold = BetterUnsignedThreshold;
    type BetterSignedThreshold = ();
    type OffchainRepeat = OffchainRepeat;
    type MinerTxPriority = NposSolutionPriority;
    type DataProvider = Staking;
    type Fallback = frame_election_provider_support::NoElection<(
        AccountId,
        BlockNumber,
        Staking,
        MaxActiveValidators,
    )>;
    type GovernanceFallback = onchain::OnChainExecution<OnChainSeqPhragmen>;
    type Solver = SequentialPhragmen<
        AccountId,
        pallet_election_provider_multi_phase::SolutionAccuracyOf<Self>,
        (),
    >;
    type BenchmarkingConfig = ElectionBenchmarkConfig;
    type ForceOrigin = EitherOfDiverse<
        EnsureRoot<AccountId>,
        pallet_collective::EnsureProportionAtLeast<AccountId, CouncilCollective, 2, 3>,
    >;
    type WeightInfo = ();
    type MaxElectingVoters = MaxElectingVoters;
    type MaxElectableTargets = MaxElectableTargets;
    type MaxWinners = MaxActiveValidators;
}

parameter_types! {
    pub const BagThresholds: &'static [u64] = &bags_thresholds::THRESHOLDS;
}

impl pallet_bags_list::Config for Runtime {
    type RuntimeEvent = RuntimeEvent;
    type ScoreProvider = Staking;
    type WeightInfo = ();
    type BagThresholds = BagThresholds;
    type Score = sp_npos_elections::VoteWeight;
}

/// Used the compare the privilege of an origin inside the scheduler.
pub struct OriginPrivilegeCmp;

impl PrivilegeCmp<OriginCaller> for OriginPrivilegeCmp {
    fn cmp_privilege(left: &OriginCaller, right: &OriginCaller) -> Option<Ordering> {
        if left == right {
            return Some(Ordering::Equal);
        }

        match (left, right) {
            // Root is greater than anything.
            (OriginCaller::system(frame_system::RawOrigin::Root), _) => Some(Ordering::Greater),
            // Check which one has more yes votes.
            (
                OriginCaller::Council(pallet_collective::RawOrigin::Members(l_yes_votes, l_count)),
                OriginCaller::Council(pallet_collective::RawOrigin::Members(r_yes_votes, r_count)),
            ) => Some((l_yes_votes * r_count).cmp(&(r_yes_votes * l_count))),
            // For every other origin we don't care, as they are not used for `ScheduleOrigin`.
            _ => None,
        }
    }
}

impl pallet_scheduler::Config for Runtime {
    type RuntimeEvent = RuntimeEvent;
    type RuntimeOrigin = RuntimeOrigin;
    type PalletsOrigin = OriginCaller;
    type RuntimeCall = RuntimeCall;
    type MaximumWeight = SchedulerMaxWeight;
    type ScheduleOrigin = frame_system::EnsureRoot<AccountId>;
    type MaxScheduledPerBlock = ();
    type WeightInfo = ();
    type OriginPrivilegeCmp = OriginPrivilegeCmp;
    type Preimages = Preimage;
}

parameter_types! {
    pub PreimageBaseDeposit: Balance = deposit(2, 64);
    pub PreimageByteDeposit: Balance = deposit(0, 1);
}

impl pallet_preimage::Config for Runtime {
    type WeightInfo = PreimageWeightInfo;
    type RuntimeEvent = RuntimeEvent;
    type Currency = Balances;
    type ManagerOrigin = EnsureRoot<AccountId>;
    type BaseDeposit = PreimageBaseDeposit;
    type ByteDeposit = PreimageByteDeposit;
}

parameter_types! {
    pub const ExistentialDeposit: u128 = 0;
    pub const TransferFee: u128 = 0;
    pub const CreationFee: u128 = 0;
    pub const MaxLocks: u32 = 50;
}

impl pallet_balances::Config for Runtime {
    /// The type for recording an account's balance.
    type Balance = Balance;
    type DustRemoval = ();
    /// The ubiquitous event type.
    type RuntimeEvent = RuntimeEvent;
    type ExistentialDeposit = ExistentialDeposit;
    type AccountStore = System;
    type WeightInfo = ();
    type MaxLocks = MaxLocks;
    type MaxReserves = ();
    type ReserveIdentifier = ();
}

pub type Amount = i128;

parameter_type_with_key! {
    pub ExistentialDeposits: |_currency_id: AssetId| -> Balance {
        0
    };
}

impl tokens::Config for Runtime {
    type RuntimeEvent = RuntimeEvent;
    type Balance = Balance;
    type Amount = Amount;
    type CurrencyId = AssetId;
    type WeightInfo = ();
    type ExistentialDeposits = ExistentialDeposits;
    type CurrencyHooks = ();
    type MaxLocks = ();
    type MaxReserves = ();
    type ReserveIdentifier = ();
    type DustRemovalWhitelist = Everything;
}

parameter_types! {
    // This is common::PredefinedAssetId with 0 index, 2 is size, 0 and 0 is code.
    pub const GetXorAssetId: AssetId = common::AssetId32::from_bytes(hex!("0200000000000000000000000000000000000000000000000000000000000000"));
    pub const GetDotAssetId: AssetId = common::AssetId32::from_bytes(hex!("0200010000000000000000000000000000000000000000000000000000000000"));
    pub const GetKsmAssetId: AssetId = common::AssetId32::from_bytes(hex!("0200020000000000000000000000000000000000000000000000000000000000"));
    pub const GetUsdAssetId: AssetId = common::AssetId32::from_bytes(hex!("0200030000000000000000000000000000000000000000000000000000000000"));
    pub const GetValAssetId: AssetId = common::AssetId32::from_bytes(hex!("0200040000000000000000000000000000000000000000000000000000000000"));
    pub const GetPswapAssetId: AssetId = common::AssetId32::from_bytes(hex!("0200050000000000000000000000000000000000000000000000000000000000"));
    pub const GetDaiAssetId: AssetId = common::AssetId32::from_bytes(hex!("0200060000000000000000000000000000000000000000000000000000000000"));
    pub const GetEthAssetId: AssetId = common::AssetId32::from_bytes(hex!("0200070000000000000000000000000000000000000000000000000000000000"));
    pub const GetXstAssetId: AssetId = common::AssetId32::from_bytes(hex!("0200090000000000000000000000000000000000000000000000000000000000"));

    pub const GetBaseAssetId: AssetId = GetXorAssetId::get();
    pub const GetBuyBackAssetId: AssetId = GetXstAssetId::get();
    pub GetBuyBackSupplyAssets: Vec<AssetId> = vec![GetValAssetId::get(), GetPswapAssetId::get()];
    pub const GetBuyBackPercentage: u8 = 10;
    pub const GetBuyBackAccountId: AccountId = AccountId::new(hex!("feb92c0acb61f75309730290db5cbe8ac9b46db7ad6f3bbb26a550a73586ea71"));
    pub const GetBuyBackDexId: DEXId = 0;
    pub const GetSyntheticBaseAssetId: AssetId = GetXstAssetId::get();
    pub const GetADARAccountId: AccountId = AccountId::new(hex!("dc5201cda01113be2ca9093c49a92763c95c708dd61df70c945df749c365da5d"));
}

impl currencies::Config for Runtime {
    type MultiCurrency = Tokens;
    type NativeCurrency = BasicCurrencyAdapter<Runtime, Balances, Amount, BlockNumber>;
    type GetNativeCurrencyId = <Runtime as assets::Config>::GetBaseAssetId;
    type WeightInfo = ();
}

impl common::Config for Runtime {
    type DEXId = DEXId;
    type LstId = common::LiquiditySourceType;
}

pub struct GetTotalBalance;

impl assets::GetTotalBalance<Runtime> for GetTotalBalance {
    fn total_balance(asset_id: &AssetId, who: &AccountId) -> Result<Balance, DispatchError> {
        if asset_id == &GetXorAssetId::get() {
            Ok(Referrals::referrer_balance(who).unwrap_or(0))
        } else {
            Ok(0)
        }
    }
}

impl assets::Config for Runtime {
    type RuntimeEvent = RuntimeEvent;
    type ExtraAccountId = [u8; 32];
    type ExtraAssetRecordArg =
        common::AssetIdExtraAssetRecordArg<DEXId, common::LiquiditySourceType, [u8; 32]>;
    type AssetId = AssetId;
    type GetBaseAssetId = GetBaseAssetId;
    type GetBuyBackAssetId = GetBuyBackAssetId;
    type GetBuyBackSupplyAssets = GetBuyBackSupplyAssets;
    type GetBuyBackPercentage = GetBuyBackPercentage;
    type GetBuyBackAccountId = GetBuyBackAccountId;
    type GetBuyBackDexId = GetBuyBackDexId;
    type BuyBackLiquidityProxy = liquidity_proxy::Pallet<Runtime>;
    type Currency = currencies::Pallet<Runtime>;
    type GetTotalBalance = GetTotalBalance;
    type WeightInfo = assets::weights::WeightInfo<Runtime>;
}

impl trading_pair::Config for Runtime {
    type RuntimeEvent = RuntimeEvent;
    type EnsureDEXManager = dex_manager::Pallet<Runtime>;
    type WeightInfo = ();
}

impl dex_manager::Config for Runtime {}

pub type TechAccountId = common::TechAccountId<AccountId, TechAssetId, DEXId>;
pub type TechAssetId = common::TechAssetId<common::PredefinedAssetId>;
pub type AssetId = common::AssetId32<common::PredefinedAssetId>;

impl technical::Config for Runtime {
    type RuntimeEvent = RuntimeEvent;
    type TechAssetId = TechAssetId;
    type TechAccountId = TechAccountId;
    type Trigger = ();
    type Condition = ();
    type SwapAction = pool_xyk::PolySwapAction<AssetId, AccountId, TechAccountId>;
}

parameter_types! {
    pub GetFee: Fixed = fixed!(0.003);
}

impl pool_xyk::Config for Runtime {
    const MIN_XOR: Balance = balance!(0.0007);
    type RuntimeEvent = RuntimeEvent;
    type PairSwapAction = pool_xyk::PairSwapAction<AssetId, AccountId, TechAccountId>;
    type DepositLiquidityAction =
        pool_xyk::DepositLiquidityAction<AssetId, AccountId, TechAccountId>;
    type WithdrawLiquidityAction =
        pool_xyk::WithdrawLiquidityAction<AssetId, AccountId, TechAccountId>;
    type PolySwapAction = pool_xyk::PolySwapAction<AssetId, AccountId, TechAccountId>;
    type EnsureDEXManager = dex_manager::Pallet<Runtime>;
    type GetFee = GetFee;
    type OnPoolCreated = (PswapDistribution, Farming);
    type OnPoolReservesChanged = PriceTools;
    type WeightInfo = pool_xyk::weights::WeightInfo<Runtime>;
}

parameter_types! {
    pub GetLiquidityProxyTechAccountId: TechAccountId = {
        // TODO(Harrm): why pswap_distribution?
        let tech_account_id = TechAccountId::from_generic_pair(
            pswap_distribution::TECH_ACCOUNT_PREFIX.to_vec(),
            pswap_distribution::TECH_ACCOUNT_MAIN.to_vec(),
        );
        tech_account_id
    };
    pub GetLiquidityProxyAccountId: AccountId = {
        let tech_account_id = GetLiquidityProxyTechAccountId::get();
        let account_id =
            technical::Pallet::<Runtime>::tech_account_id_to_account_id(&tech_account_id)
                .expect("Failed to get ordinary account id for technical account id.");
        account_id
    };
    pub const GetNumSamples: usize = 5;
    pub const BasicDeposit: Balance = balance!(0.01);
    pub const FieldDeposit: Balance = balance!(0.01);
    pub const SubAccountDeposit: Balance = balance!(0.01);
    pub const MaxSubAccounts: u32 = 100;
    pub const MaxAdditionalFields: u32 = 100;
    pub const MaxRegistrars: u32 = 20;
    pub ReferralsReservesAcc: AccountId = {
        let tech_account_id = TechAccountId::from_generic_pair(
            b"referrals".to_vec(),
            b"main".to_vec(),
        );
        let account_id =
            technical::Pallet::<Runtime>::tech_account_id_to_account_id(&tech_account_id)
                .expect("Failed to get ordinary account id for technical account id.");
        account_id
    };
}

impl liquidity_proxy::Config for Runtime {
    type RuntimeEvent = RuntimeEvent;
    type LiquidityRegistry = dex_api::Pallet<Runtime>;
    type GetNumSamples = GetNumSamples;
    type GetTechnicalAccountId = GetLiquidityProxyAccountId;
    type PrimaryMarketTBC = multicollateral_bonding_curve_pool::Pallet<Runtime>;
    type PrimaryMarketXST = xst::Pallet<Runtime>;
    type SecondaryMarket = pool_xyk::Pallet<Runtime>;
    type WeightInfo = liquidity_proxy::weights::WeightInfo<Runtime>;
    type VestedRewardsPallet = VestedRewards;
    type GetADARAccountId = GetADARAccountId;
}

impl mock_liquidity_source::Config<mock_liquidity_source::Instance1> for Runtime {
    type GetFee = GetFee;
    type EnsureDEXManager = dex_manager::Pallet<Runtime>;
    type EnsureTradingPairExists = trading_pair::Pallet<Runtime>;
}

impl mock_liquidity_source::Config<mock_liquidity_source::Instance2> for Runtime {
    type GetFee = GetFee;
    type EnsureDEXManager = dex_manager::Pallet<Runtime>;
    type EnsureTradingPairExists = trading_pair::Pallet<Runtime>;
}

impl mock_liquidity_source::Config<mock_liquidity_source::Instance3> for Runtime {
    type GetFee = GetFee;
    type EnsureDEXManager = dex_manager::Pallet<Runtime>;
    type EnsureTradingPairExists = trading_pair::Pallet<Runtime>;
}

impl mock_liquidity_source::Config<mock_liquidity_source::Instance4> for Runtime {
    type GetFee = GetFee;
    type EnsureDEXManager = dex_manager::Pallet<Runtime>;
    type EnsureTradingPairExists = trading_pair::Pallet<Runtime>;
}

impl dex_api::Config for Runtime {
    type MockLiquiditySource =
        mock_liquidity_source::Pallet<Runtime, mock_liquidity_source::Instance1>;
    type MockLiquiditySource2 =
        mock_liquidity_source::Pallet<Runtime, mock_liquidity_source::Instance2>;
    type MockLiquiditySource3 =
        mock_liquidity_source::Pallet<Runtime, mock_liquidity_source::Instance3>;
    type MockLiquiditySource4 =
        mock_liquidity_source::Pallet<Runtime, mock_liquidity_source::Instance4>;
    type MulticollateralBondingCurvePool = multicollateral_bonding_curve_pool::Pallet<Runtime>;
    type XYKPool = pool_xyk::Pallet<Runtime>;
    type XSTPool = xst::Pallet<Runtime>;
}

impl pallet_multisig::Config for Runtime {
    type RuntimeCall = RuntimeCall;
    type RuntimeEvent = RuntimeEvent;
    type Currency = Balances;
    type DepositBase = DepositBase;
    type DepositFactor = DepositFactor;
    type MaxSignatories = MaxSignatories;
    type WeightInfo = ();
}

impl iroha_migration::Config for Runtime {
    type RuntimeEvent = RuntimeEvent;
    type WeightInfo = iroha_migration::weights::WeightInfo<Runtime>;
}

impl pallet_identity::Config for Runtime {
    type RuntimeEvent = RuntimeEvent;
    type Currency = Balances;
    type BasicDeposit = BasicDeposit;
    type FieldDeposit = FieldDeposit;
    type SubAccountDeposit = SubAccountDeposit;
    type MaxSubAccounts = MaxSubAccounts;
    type MaxAdditionalFields = MaxAdditionalFields;
    type MaxRegistrars = MaxRegistrars;
    type Slashed = ();
    type ForceOrigin = MoreThanHalfCouncil;
    type RegistrarOrigin = MoreThanHalfCouncil;
    type WeightInfo = ();
}

impl<T: SigningTypes> frame_system::offchain::SignMessage<T> for Runtime {
    type SignatureData = ();

    fn sign_message(&self, _message: &[u8]) -> Self::SignatureData {
        unimplemented!()
    }

    fn sign<TPayload, F>(&self, _f: F) -> Self::SignatureData
    where
        F: Fn(&Account<T>) -> TPayload,
        TPayload: frame_system::offchain::SignedPayload<T>,
    {
        unimplemented!()
    }
}

impl<LocalCall> frame_system::offchain::CreateSignedTransaction<LocalCall> for Runtime
where
    RuntimeCall: From<LocalCall>,
{
    fn create_transaction<C: frame_system::offchain::AppCrypto<Self::Public, Self::Signature>>(
        call: RuntimeCall,
        public: <Signature as sp_runtime::traits::Verify>::Signer,
        account: AccountId,
        index: Index,
    ) -> Option<(
        RuntimeCall,
        <UncheckedExtrinsic as sp_runtime::traits::Extrinsic>::SignaturePayload,
    )> {
        let period = BlockHashCount::get() as u64;
        let current_block = System::block_number()
            .saturated_into::<u64>()
            .saturating_sub(1);
        let extra: SignedExtra = (
            frame_system::CheckSpecVersion::<Runtime>::new(),
            frame_system::CheckTxVersion::<Runtime>::new(),
            frame_system::CheckGenesis::<Runtime>::new(),
            frame_system::CheckEra::<Runtime>::from(generic::Era::mortal(period, current_block)),
            frame_system::CheckNonce::<Runtime>::from(index),
            frame_system::CheckWeight::<Runtime>::new(),
            ChargeTransactionPayment::<Runtime>::new(),
        );
        #[cfg_attr(not(feature = "std"), allow(unused_variables))]
        let raw_payload = SignedPayload::new(call, extra)
            .map_err(|e| {
                frame_support::log::warn!("SignedPayload error: {:?}", e);
            })
            .ok()?;

        let signature = raw_payload.using_encoded(|payload| C::sign(payload, public))?;

        let address = account;
        let (call, extra, _) = raw_payload.deconstruct();
        Some((call, (address, signature, extra)))
    }
}

impl frame_system::offchain::SigningTypes for Runtime {
    type Public = <Signature as sp_runtime::traits::Verify>::Signer;
    type Signature = Signature;
}

impl<C> frame_system::offchain::SendTransactionTypes<C> for Runtime
where
    RuntimeCall: From<C>,
{
    type OverarchingCall = RuntimeCall;
    type Extrinsic = UncheckedExtrinsic;
}

impl referrals::Config for Runtime {
    type ReservesAcc = ReferralsReservesAcc;
    type WeightInfo = referrals::weights::WeightInfo<Runtime>;
}

impl rewards::Config for Runtime {
    const BLOCKS_PER_DAY: BlockNumber = 1 * DAYS;
    const UPDATE_FREQUENCY: BlockNumber = 10 * MINUTES;
    const MAX_CHUNK_SIZE: usize = 100;
    const MAX_VESTING_RATIO: Percent = Percent::from_percent(55);
    const TIME_TO_SATURATION: BlockNumber = 5 * 365 * DAYS; // 5 years
    const VAL_BURN_PERCENT: Percent = VAL_BURN_PERCENT;
    type RuntimeEvent = RuntimeEvent;
    type WeightInfo = rewards::weights::WeightInfo<Runtime>;
}

// Multiplied flat fees implementation for the selected extrinsics.
// Returns a value (* multiplier) if the extrinsic is subject to manual fee
// adjustment and `None` otherwise
impl<T> xor_fee::ApplyCustomFees<RuntimeCall> for xor_fee::Pallet<T> {
    fn compute_fee(call: &RuntimeCall) -> Option<Balance> {
        let result = match call {
            RuntimeCall::Assets(assets::Call::register { .. })
            | RuntimeCall::EthBridge(eth_bridge::Call::transfer_to_sidechain { .. })
            | RuntimeCall::PoolXYK(pool_xyk::Call::withdraw_liquidity { .. })
            | RuntimeCall::Rewards(rewards::Call::claim { .. })
            | RuntimeCall::VestedRewards(vested_rewards::Call::claim_crowdloan_rewards {
                ..
            })
            | RuntimeCall::VestedRewards(vested_rewards::Call::claim_rewards { .. }) => {
                Some(BIG_FEE)
            }
            RuntimeCall::Assets(..)
            | RuntimeCall::EthBridge(..)
            | RuntimeCall::LiquidityProxy(..)
            | RuntimeCall::MulticollateralBondingCurvePool(..)
            | RuntimeCall::PoolXYK(..)
            | RuntimeCall::Rewards(..)
            | RuntimeCall::Staking(pallet_staking::Call::payout_stakers { .. })
            | RuntimeCall::TradingPair(..)
            | RuntimeCall::Referrals(..) => Some(SMALL_FEE),
            _ => None,
        };
        result.map(|fee| XorFee::multiplier().saturating_mul_int(fee))
    }
}

impl xor_fee::ExtractProxySwap for RuntimeCall {
    type AccountId = AccountId;
    type DexId = DEXId;
    type AssetId = AssetId;
    type Amount = SwapAmount<u128>;
    fn extract(
        &self,
    ) -> Option<xor_fee::SwapInfo<Self::AccountId, Self::DexId, Self::AssetId, Self::Amount>> {
        match self {
            RuntimeCall::LiquidityProxy(liquidity_proxy::Call::swap {
                dex_id,
                input_asset_id,
                output_asset_id,
                swap_amount,
                selected_source_types,
                filter_mode,
            }) => Some(xor_fee::SwapInfo {
                fee_source: None,
                dex_id: *dex_id,
                input_asset_id: *input_asset_id,
                output_asset_id: *output_asset_id,
                amount: *swap_amount,
                selected_source_types: selected_source_types.to_vec(),
                filter_mode: filter_mode.clone(),
            }),
            RuntimeCall::LiquidityProxy(liquidity_proxy::Call::swap_transfer {
                receiver,
                dex_id,
                input_asset_id,
                output_asset_id,
                swap_amount,
                selected_source_types,
                filter_mode,
                ..
            }) => Some(xor_fee::SwapInfo {
                fee_source: Some(receiver.clone()),
                dex_id: *dex_id,
                input_asset_id: *input_asset_id,
                output_asset_id: *output_asset_id,
                amount: *swap_amount,
                selected_source_types: selected_source_types.to_vec(),
                filter_mode: filter_mode.clone(),
            }),
            _ => None,
        }
    }
}

impl xor_fee::IsCalledByBridgePeer<AccountId> for RuntimeCall {
    fn is_called_by_bridge_peer(&self, who: &AccountId) -> bool {
        match self {
            RuntimeCall::BridgeMultisig(call) => match call {
                bridge_multisig::Call::as_multi {
                    id: multisig_id, ..
                }
                | bridge_multisig::Call::as_multi_threshold_1 {
                    id: multisig_id, ..
                } => bridge_multisig::Accounts::<Runtime>::get(multisig_id)
                    .map(|acc| acc.is_signatory(&who)),
                _ => None,
            },
            RuntimeCall::EthBridge(call) => match call {
                eth_bridge::Call::approve_request { network_id, .. } => {
                    Some(eth_bridge::Pallet::<Runtime>::is_peer(who, *network_id))
                }
                eth_bridge::Call::register_incoming_request { incoming_request } => {
                    let net_id = incoming_request.network_id();
                    eth_bridge::BridgeAccount::<Runtime>::get(net_id).map(|acc| acc == *who)
                }
                eth_bridge::Call::import_incoming_request {
                    load_incoming_request,
                    ..
                } => {
                    let net_id = load_incoming_request.network_id();
                    eth_bridge::BridgeAccount::<Runtime>::get(net_id).map(|acc| acc == *who)
                }
                eth_bridge::Call::finalize_incoming_request { network_id, .. }
                | eth_bridge::Call::abort_request { network_id, .. } => {
                    eth_bridge::BridgeAccount::<Runtime>::get(network_id).map(|acc| acc == *who)
                }
                _ => None,
            },
            _ => None,
        }
        .unwrap_or(false)
    }
}

pub struct ValBurnedAggregator<T>(sp_std::marker::PhantomData<T>);

impl<T> OnValBurned for ValBurnedAggregator<T>
where
    T: ValBurnedNotifier<Balance>,
{
    fn on_val_burned(amount: Balance) {
        Rewards::on_val_burned(amount);
        T::notify_val_burned(amount);
    }
}

pub struct WithdrawFee;

impl xor_fee::WithdrawFee<Runtime> for WithdrawFee {
    fn withdraw_fee(
        who: &AccountId,
        call: &RuntimeCall,
        fee: Balance,
    ) -> Result<(AccountId, Option<NegativeImbalanceOf<Runtime>>), DispatchError> {
        match call {
            RuntimeCall::Referrals(referrals::Call::set_referrer { referrer })
                if Referrals::can_set_referrer(who) =>
            {
                Referrals::withdraw_fee(referrer, fee)?;
                Ok((
                    referrer.clone(),
                    Some(Balances::withdraw(
                        &ReferralsReservesAcc::get(),
                        fee,
                        WithdrawReasons::TRANSACTION_PAYMENT,
                        ExistenceRequirement::KeepAlive,
                    )?),
                ))
            }
            _ => Ok((
                who.clone(),
                Some(Balances::withdraw(
                    who,
                    fee,
                    WithdrawReasons::TRANSACTION_PAYMENT,
                    ExistenceRequirement::KeepAlive,
                )?),
            )),
        }
    }
}

parameter_types! {
    pub const DEXIdValue: DEXId = 0;
}

impl xor_fee::Config for Runtime {
    type RuntimeEvent = RuntimeEvent;
    // Pass native currency.
    type XorCurrency = Balances;
    type ReferrerWeight = ReferrerWeight;
    type XorBurnedWeight = XorBurnedWeight;
    type XorIntoValBurnedWeight = XorIntoValBurnedWeight;
    type BuyBackXSTPercent = BuyBackXSTPercent;
    type XorId = GetXorAssetId;
    type ValId = GetValAssetId;
    type XstId = GetXstAssetId;
    type DEXIdValue = DEXIdValue;
    type LiquidityProxy = LiquidityProxy;
    type OnValBurned = ValBurnedAggregator<Staking>;
    type CustomFees = XorFee;
    type GetTechnicalAccountId = GetXorFeeAccountId;
    type SessionManager = Staking;
    type WeightInfo = xor_fee::weights::WeightInfo<Runtime>;
    type WithdrawFee = WithdrawFee;
    type BuyBackHandler = liquidity_proxy::LiquidityProxyBuyBackHandler<Runtime, GetBuyBackDexId>;
}

pub struct ConstantFeeMultiplier;

impl MultiplierUpdate for ConstantFeeMultiplier {
    fn min() -> Multiplier {
        Default::default()
    }
    fn max() -> Multiplier {
        Default::default()
    }
    fn target() -> Perquintill {
        Default::default()
    }
    fn variability() -> Multiplier {
        Default::default()
    }
}
impl Convert<Multiplier, Multiplier> for ConstantFeeMultiplier {
    fn convert(previous: Multiplier) -> Multiplier {
        previous
    }
}

parameter_types! {
    pub const OperationalFeeMultiplier: u8 = 5;
}

impl pallet_transaction_payment::Config for Runtime {
    type RuntimeEvent = RuntimeEvent;
    type OnChargeTransaction = XorFee;
    type WeightToFee = XorFee;
    type FeeMultiplierUpdate = ConstantFeeMultiplier;
    type OperationalFeeMultiplier = OperationalFeeMultiplier;
    type LengthToFee = ConstantMultiplier<Balance, ConstU128<0>>;
}

#[cfg(feature = "private-net")]
impl pallet_sudo::Config for Runtime {
    type RuntimeCall = RuntimeCall;
    type RuntimeEvent = RuntimeEvent;
}

impl permissions::Config for Runtime {
    type RuntimeEvent = RuntimeEvent;
}

impl pallet_utility::Config for Runtime {
    type RuntimeEvent = RuntimeEvent;
    type RuntimeCall = RuntimeCall;
    type WeightInfo = ();
    type PalletsOrigin = OriginCaller;
}

parameter_types! {
    pub const DepositBase: u64 = 1;
    pub const DepositFactor: u64 = 1;
    pub const MaxSignatories: u16 = 100;
}

impl bridge_multisig::Config for Runtime {
    type RuntimeCall = RuntimeCall;
    type RuntimeEvent = RuntimeEvent;
    type Currency = Balances;
    type DepositBase = DepositBase;
    type DepositFactor = DepositFactor;
    type MaxSignatories = MaxSignatories;
    type WeightInfo = ();
}

parameter_types! {
    pub const GetEthNetworkId: u32 = 0;
}

pub struct RemoveTemporaryPeerAccountIds;

#[cfg(feature = "private-net")]
impl Get<Vec<(AccountId, H160)>> for RemoveTemporaryPeerAccountIds {
    fn get() -> Vec<(AccountId, H160)> {
        vec![
            // Dev
            (
                AccountId::new(hex!(
                    "aa79aa80b94b1cfba69c4a7d60eeb7b469e6411d1f686cc61de8adc8b1b76a69"
                )),
                H160(hex!("f858c8366f3a2553516a47f3e0503a85ef93bbba")),
            ),
            (
                AccountId::new(hex!(
                    "60dc5adadc262770cbe904e3f65a26a89d46b70447640cd7968b49ddf5a459bc"
                )),
                H160(hex!("ccd7fe44d58640dc79c55b98f8c3474646e5ea2b")),
            ),
            (
                AccountId::new(hex!(
                    "70d61e980602e09ac8b5fb50658ebd345774e73b8248d3b61862ba1a9a035082"
                )),
                H160(hex!("13d26a91f791e884fe6faa7391c4ef401638baa4")),
            ),
            (
                AccountId::new(hex!(
                    "05918034f4a7f7c5d99cd0382aa6574ec2aba148aa3d769e50e0ac7663e36d58"
                )),
                H160(hex!("aa19829ae887212206be8e97ea47d8fed2120d4e")),
            ),
            // Test
            (
                AccountId::new(hex!(
                    "07f5670d08b8f3bd493ff829482a489d94494fd50dd506957e44e9fdc2e98684"
                )),
                H160(hex!("457d710255184dbf63c019ab50f65743c6cb072f")),
            ),
            (
                AccountId::new(hex!(
                    "211bb96e9f746183c05a1d583bccf513f9d8f679d6f36ecbd06609615a55b1cc"
                )),
                H160(hex!("6d04423c97e8ce36d04c9b614926ce0d029d04df")),
            ),
            (
                AccountId::new(hex!(
                    "ef3139b81d14977d5bf6b4a3994872337dfc1d2af2069a058bc26123a3ed1a5c"
                )),
                H160(hex!("e34022904b1ab539729cc7b5bfa5c8a74b165e80")),
            ),
            (
                AccountId::new(hex!(
                    "71124b336fbf3777d743d4390acce6be1cf5e0781e40c51d4cf2e5b5fd8e41e1"
                )),
                H160(hex!("ee74a5b5346915012d103cf1ccee288f25bcbc81")),
            ),
            // Stage
            (
                AccountId::new(hex!(
                    "07f5670d08b8f3bd493ff829482a489d94494fd50dd506957e44e9fdc2e98684"
                )),
                H160(hex!("457d710255184dbf63c019ab50f65743c6cb072f")),
            ),
            (
                AccountId::new(hex!(
                    "211bb96e9f746183c05a1d583bccf513f9d8f679d6f36ecbd06609615a55b1cc"
                )),
                H160(hex!("6d04423c97e8ce36d04c9b614926ce0d029d04df")),
            ),
        ]
    }
}

#[cfg(not(feature = "private-net"))]
impl Get<Vec<(AccountId, H160)>> for RemoveTemporaryPeerAccountIds {
    fn get() -> Vec<(AccountId, H160)> {
        vec![] // the peer is already removed on main-net.
    }
}

#[cfg(not(feature = "private-net"))]
parameter_types! {
    pub const RemovePendingOutgoingRequestsAfter: BlockNumber = 1 * DAYS;
    pub const TrackPendingIncomingRequestsAfter: (BlockNumber, u64) = (1 * DAYS, 12697214);
}

#[cfg(feature = "private-net")]
parameter_types! {
    pub const RemovePendingOutgoingRequestsAfter: BlockNumber = 30 * MINUTES;
    pub const TrackPendingIncomingRequestsAfter: (BlockNumber, u64) = (30 * MINUTES, 0);
}

pub type NetworkId = u32;

impl eth_bridge::Config for Runtime {
    type RuntimeEvent = RuntimeEvent;
    type RuntimeCall = RuntimeCall;
    type PeerId = eth_bridge::offchain::crypto::TestAuthId;
    type NetworkId = NetworkId;
    type GetEthNetworkId = GetEthNetworkId;
    type WeightInfo = eth_bridge::weights::WeightInfo<Runtime>;
    type RemovePendingOutgoingRequestsAfter = RemovePendingOutgoingRequestsAfter;
    type TrackPendingIncomingRequestsAfter = TrackPendingIncomingRequestsAfter;
    type RemovePeerAccountIds = RemoveTemporaryPeerAccountIds;
    type SchedulerOriginCaller = OriginCaller;
    type Scheduler = Scheduler;
    type WeightToFee = XorFee;
}

#[cfg(feature = "private-net")]
impl faucet::Config for Runtime {
    type RuntimeEvent = RuntimeEvent;
    type WeightInfo = faucet::weights::WeightInfo<Runtime>;
}

parameter_types! {
    pub GetPswapDistributionTechAccountId: TechAccountId = {
        let tech_account_id = TechAccountId::from_generic_pair(
            pswap_distribution::TECH_ACCOUNT_PREFIX.to_vec(),
            pswap_distribution::TECH_ACCOUNT_MAIN.to_vec(),
        );
        tech_account_id
    };
    pub GetPswapDistributionAccountId: AccountId = {
        let tech_account_id = GetPswapDistributionTechAccountId::get();
        let account_id =
            technical::Pallet::<Runtime>::tech_account_id_to_account_id(&tech_account_id)
                .expect("Failed to get ordinary account id for technical account id.");
        account_id
    };
    pub GetParliamentAccountId: AccountId = hex!("881b87c9f83664b95bd13e2bb40675bfa186287da93becc0b22683334d411e4e").into();
    pub GetXorFeeTechAccountId: TechAccountId = {
        TechAccountId::from_generic_pair(
            xor_fee::TECH_ACCOUNT_PREFIX.to_vec(),
            xor_fee::TECH_ACCOUNT_MAIN.to_vec(),
        )
    };
    pub GetXorFeeAccountId: AccountId = {
        let tech_account_id = GetXorFeeTechAccountId::get();
        technical::Pallet::<Runtime>::tech_account_id_to_account_id(&tech_account_id)
            .expect("Failed to get ordinary account id for technical account id.")
    };
    pub GetXSTPoolPermissionedTechAccountId: TechAccountId = {
        let tech_account_id = TechAccountId::from_generic_pair(
            xst::TECH_ACCOUNT_PREFIX.to_vec(),
            xst::TECH_ACCOUNT_PERMISSIONED.to_vec(),
        );
        tech_account_id
    };
    pub GetXSTPoolPermissionedAccountId: AccountId = {
        let tech_account_id = GetXSTPoolPermissionedTechAccountId::get();
        let account_id =
            technical::Pallet::<Runtime>::tech_account_id_to_account_id(&tech_account_id)
                .expect("Failed to get ordinary account id for technical account id.");
        account_id
    };
    pub GetTrustlessBridgeTechAccountId: TechAccountId = {
        let tech_account_id = TechAccountId::from_generic_pair(
            bridge_types::types::TECH_ACCOUNT_PREFIX.to_vec(),
            bridge_types::types::TECH_ACCOUNT_MAIN.to_vec(),
        );
        tech_account_id
    };
    pub GetTrustlessBridgeAccountId: AccountId = {
        let tech_account_id = GetTrustlessBridgeTechAccountId::get();
        let account_id =
            technical::Pallet::<Runtime>::tech_account_id_to_account_id(&tech_account_id)
                .expect("Failed to get ordinary account id for technical account id.");
        account_id
    };
    pub GetTrustlessBridgeFeesTechAccountId: TechAccountId = {
        let tech_account_id = TechAccountId::from_generic_pair(
            bridge_types::types::TECH_ACCOUNT_PREFIX.to_vec(),
            bridge_types::types::TECH_ACCOUNT_FEES.to_vec(),
        );
        tech_account_id
    };
    pub GetTrustlessBridgeFeesAccountId: AccountId = {
        let tech_account_id = GetTrustlessBridgeFeesTechAccountId::get();
        let account_id =
            technical::Pallet::<Runtime>::tech_account_id_to_account_id(&tech_account_id)
                .expect("Failed to get ordinary account id for technical account id.");
        account_id
    };
    pub GetTreasuryTechAccountId: TechAccountId = {
        let tech_account_id = TechAccountId::from_generic_pair(
            bridge_types::types::TECH_ACCOUNT_TREASURY_PREFIX.to_vec(),
            bridge_types::types::TECH_ACCOUNT_MAIN.to_vec(),
        );
        tech_account_id
    };
    pub GetTreasuryAccountId: AccountId = {
        let tech_account_id = GetTreasuryTechAccountId::get();
        let account_id =
            technical::Pallet::<Runtime>::tech_account_id_to_account_id(&tech_account_id)
                .expect("Failed to get ordinary account id for technical account id.");
        account_id
    };
}

#[cfg(feature = "reduced-pswap-reward-periods")]
parameter_types! {
    pub const GetDefaultSubscriptionFrequency: BlockNumber = 150;
    pub const GetBurnUpdateFrequency: BlockNumber = 150;
}

#[cfg(not(feature = "reduced-pswap-reward-periods"))]
parameter_types! {
    pub const GetDefaultSubscriptionFrequency: BlockNumber = 14400;
    pub const GetBurnUpdateFrequency: BlockNumber = 14400;
}

pub struct RuntimeOnPswapBurnedAggregator;

impl OnPswapBurned for RuntimeOnPswapBurnedAggregator {
    fn on_pswap_burned(distribution: common::PswapRemintInfo) {
        VestedRewards::on_pswap_burned(distribution);
    }
}

impl farming::Config for Runtime {
    const PSWAP_PER_DAY: Balance = FARMING_PSWAP_PER_DAY;
    const REFRESH_FREQUENCY: BlockNumber = FARMING_REFRESH_FREQUENCY;
    const VESTING_COEFF: u32 = FARMING_VESTING_COEFF;
    const VESTING_FREQUENCY: BlockNumber = FARMING_VESTING_FREQUENCY;
    const BLOCKS_PER_DAY: BlockNumber = 1 * DAYS;
    type RuntimeCall = RuntimeCall;
    type SchedulerOriginCaller = OriginCaller;
    type Scheduler = Scheduler;
    type RewardDoublingAssets = FarmingRewardDoublingAssets;
    type WeightInfo = ();
}

impl pswap_distribution::Config for Runtime {
    const PSWAP_BURN_PERCENT: Percent = PSWAP_BURN_PERCENT;
    type RuntimeEvent = RuntimeEvent;
    type GetIncentiveAssetId = GetPswapAssetId;
    type GetXSTAssetId = GetXstAssetId;
    type LiquidityProxy = LiquidityProxy;
    type CompatBalance = Balance;
    type GetDefaultSubscriptionFrequency = GetDefaultSubscriptionFrequency;
    type GetBurnUpdateFrequency = GetBurnUpdateFrequency;
    type GetTechnicalAccountId = GetPswapDistributionAccountId;
    type EnsureDEXManager = DEXManager;
    type OnPswapBurnedAggregator = RuntimeOnPswapBurnedAggregator;
    type WeightInfo = pswap_distribution::weights::WeightInfo<Runtime>;
    type GetParliamentAccountId = GetParliamentAccountId;
    type PoolXykPallet = PoolXYK;
    type BuyBackHandler = liquidity_proxy::LiquidityProxyBuyBackHandler<Runtime, GetBuyBackDexId>;
}

parameter_types! {
    pub GetMbcReservesTechAccountId: TechAccountId = {
        let tech_account_id = TechAccountId::from_generic_pair(
            multicollateral_bonding_curve_pool::TECH_ACCOUNT_PREFIX.to_vec(),
            multicollateral_bonding_curve_pool::TECH_ACCOUNT_RESERVES.to_vec(),
        );
        tech_account_id
    };
    pub GetMbcReservesAccountId: AccountId = {
        let tech_account_id = GetMbcReservesTechAccountId::get();
        let account_id =
            technical::Pallet::<Runtime>::tech_account_id_to_account_id(&tech_account_id)
                .expect("Failed to get ordinary account id for technical account id.");
        account_id
    };
    pub GetMbcPoolRewardsTechAccountId: TechAccountId = {
        let tech_account_id = TechAccountId::from_generic_pair(
            multicollateral_bonding_curve_pool::TECH_ACCOUNT_PREFIX.to_vec(),
            multicollateral_bonding_curve_pool::TECH_ACCOUNT_REWARDS.to_vec(),
        );
        tech_account_id
    };
    pub GetMbcPoolRewardsAccountId: AccountId = {
        let tech_account_id = GetMbcPoolRewardsTechAccountId::get();
        let account_id =
            technical::Pallet::<Runtime>::tech_account_id_to_account_id(&tech_account_id)
                .expect("Failed to get ordinary account id for technical account id.");
        account_id
    };
    pub GetMbcPoolFreeReservesTechAccountId: TechAccountId = {
        let tech_account_id = TechAccountId::from_generic_pair(
            multicollateral_bonding_curve_pool::TECH_ACCOUNT_PREFIX.to_vec(),
            multicollateral_bonding_curve_pool::TECH_ACCOUNT_FREE_RESERVES.to_vec(),
        );
        tech_account_id
    };
    pub GetMbcPoolFreeReservesAccountId: AccountId = {
        let tech_account_id = GetMbcPoolFreeReservesTechAccountId::get();
        let account_id =
            technical::Pallet::<Runtime>::tech_account_id_to_account_id(&tech_account_id)
                .expect("Failed to get ordinary account id for technical account id.");
        account_id
    };
    pub GetMarketMakerRewardsTechAccountId: TechAccountId = {
        let tech_account_id = TechAccountId::from_generic_pair(
            vested_rewards::TECH_ACCOUNT_PREFIX.to_vec(),
            vested_rewards::TECH_ACCOUNT_MARKET_MAKERS.to_vec(),
        );
        tech_account_id
    };
    pub GetMarketMakerRewardsAccountId: AccountId = {
        let tech_account_id = GetMarketMakerRewardsTechAccountId::get();
        let account_id =
            technical::Pallet::<Runtime>::tech_account_id_to_account_id(&tech_account_id)
                .expect("Failed to get ordinary account id for technical account id.");
        account_id
    };
    pub GetFarmingRewardsTechAccountId: TechAccountId = {
        let tech_account_id = TechAccountId::from_generic_pair(
            vested_rewards::TECH_ACCOUNT_PREFIX.to_vec(),
            vested_rewards::TECH_ACCOUNT_FARMING.to_vec(),
        );
        tech_account_id
    };
    pub GetFarmingRewardsAccountId: AccountId = {
        let tech_account_id = GetFarmingRewardsTechAccountId::get();
        let account_id =
            technical::Pallet::<Runtime>::tech_account_id_to_account_id(&tech_account_id)
                .expect("Failed to get ordinary account id for technical account id.");
        account_id
    };
    pub GetTBCBuyBackXSTPercent: Fixed = fixed!(0.025);
}

impl multicollateral_bonding_curve_pool::Config for Runtime {
    type RuntimeEvent = RuntimeEvent;
    type LiquidityProxy = LiquidityProxy;
    type EnsureDEXManager = DEXManager;
    type EnsureTradingPairExists = TradingPair;
    type PriceToolsPallet = PriceTools;
    type VestedRewardsPallet = VestedRewards;
    type WeightInfo = multicollateral_bonding_curve_pool::weights::WeightInfo<Runtime>;
    type BuyBackHandler = liquidity_proxy::LiquidityProxyBuyBackHandler<Runtime, GetBuyBackDexId>;
    type BuyBackXSTPercent = GetTBCBuyBackXSTPercent;
}

parameter_types! {
    pub const GetXstPoolConversionAssetId: AssetId = GetXstAssetId::get();
}

impl xst::Config for Runtime {
    type RuntimeEvent = RuntimeEvent;
    type GetSyntheticBaseAssetId = GetXstPoolConversionAssetId;
    type LiquidityProxy = LiquidityProxy;
    type EnsureDEXManager = DEXManager;
    type EnsureTradingPairExists = TradingPair;
    type PriceToolsPallet = PriceTools;
    type WeightInfo = xst::weights::WeightInfo<Runtime>;
}

parameter_types! {
    pub const MaxKeys: u32 = 10_000;
    pub const MaxPeerInHeartbeats: u32 = 10_000;
    pub const MaxPeerDataEncodingSize: u32 = 1_000;
}

impl pallet_im_online::Config for Runtime {
    type AuthorityId = ImOnlineId;
    type RuntimeEvent = RuntimeEvent;
    type ValidatorSet = Historical;
    type NextSessionRotation = Babe;
    type ReportUnresponsiveness = Offences;
    type UnsignedPriority = ImOnlineUnsignedPriority;
    type WeightInfo = ();
    type MaxKeys = MaxKeys;
    type MaxPeerInHeartbeats = MaxPeerInHeartbeats;
    type MaxPeerDataEncodingSize = MaxPeerDataEncodingSize;
}

impl pallet_offences::Config for Runtime {
    type RuntimeEvent = RuntimeEvent;
    type IdentificationTuple = pallet_session::historical::IdentificationTuple<Self>;
    type OnOffenceHandler = Staking;
}

impl vested_rewards::Config for Runtime {
    const BLOCKS_PER_DAY: BlockNumber = 1 * DAYS;
    type RuntimeEvent = RuntimeEvent;
    type GetBondingCurveRewardsAccountId = GetMbcPoolRewardsAccountId;
    type GetFarmingRewardsAccountId = GetFarmingRewardsAccountId;
    type GetMarketMakerRewardsAccountId = GetMarketMakerRewardsAccountId;
    type WeightInfo = vested_rewards::weights::WeightInfo<Runtime>;
}

impl price_tools::Config for Runtime {
    type RuntimeEvent = RuntimeEvent;
    type LiquidityProxy = LiquidityProxy;
    type WeightInfo = price_tools::weights::WeightInfo<Runtime>;
}

impl pallet_randomness_collective_flip::Config for Runtime {}

impl pallet_beefy::Config for Runtime {
    type BeefyId = BeefyId;
    type MaxAuthorities = MaxAuthorities;
    type OnNewValidatorSet = MmrLeaf;
}

impl pallet_mmr::Config for Runtime {
    const INDEXING_PREFIX: &'static [u8] = b"mmr";
    type Hashing = Keccak256;
    type Hash = <Keccak256 as sp_runtime::traits::Hash>::Output;
    type OnNewRoot = pallet_beefy_mmr::DepositBeefyDigest<Runtime>;
    type WeightInfo = ();
    type LeafData = pallet_beefy_mmr::Pallet<Runtime>;
}

impl leaf_provider::Config for Runtime {
    type RuntimeEvent = RuntimeEvent;
    type Hashing = Keccak256;
    type Hash = <Keccak256 as sp_runtime::traits::Hash>::Output;
    type Randomness = pallet_babe::RandomnessFromTwoEpochsAgo<Self>;
}

parameter_types! {
    /// Version of the produced MMR leaf.
    ///
    /// The version consists of two parts;
    /// - `major` (3 bits)
    /// - `minor` (5 bits)
    ///
    /// `major` should be updated only if decoding the previous MMR Leaf format from the payload
    /// is not possible (i.e. backward incompatible change).
    /// `minor` should be updated if fields are added to the previous MMR Leaf, which given SCALE
    /// encoding does not prevent old leafs from being decoded.
    ///
    /// Hence we expect `major` to be changed really rarely (think never).
    /// See [`MmrLeafVersion`] type documentation for more details.
    pub LeafVersion: MmrLeafVersion = MmrLeafVersion::new(0, 0);
}

impl pallet_beefy_mmr::Config for Runtime {
    type LeafVersion = LeafVersion;
    type BeefyAuthorityToMerkleLeaf = pallet_beefy_mmr::BeefyEcdsaToEthereum;
    type LeafExtra =
        LeafExtraData<<Self as leaf_provider::Config>::Hash, <Self as frame_system::Config>::Hash>;
    type BeefyDataProvider = leaf_provider::Pallet<Runtime>;
}

parameter_types! {
    pub const CeresPerDay: Balance = balance!(6.66666666667);
    pub const CeresAssetId: AssetId = common::AssetId32::from_bytes
        (hex!("008bcfd2387d3fc453333557eecb0efe59fcba128769b2feefdd306e98e66440"));
    pub const MaximumCeresInStakingPool: Balance = balance!(14400);
}

impl ceres_launchpad::Config for Runtime {
    const MILLISECONDS_PER_DAY: Moment = 86_400_000;
    type RuntimeEvent = RuntimeEvent;
    type WeightInfo = ceres_launchpad::weights::WeightInfo<Runtime>;
}

impl ceres_staking::Config for Runtime {
    const BLOCKS_PER_ONE_DAY: BlockNumber = 1 * DAYS;
    type RuntimeEvent = RuntimeEvent;
    type CeresPerDay = CeresPerDay;
    type CeresAssetId = CeresAssetId;
    type MaximumCeresInStakingPool = MaximumCeresInStakingPool;
    type WeightInfo = ceres_staking::weights::WeightInfo<Runtime>;
}

impl ceres_liquidity_locker::Config for Runtime {
    const BLOCKS_PER_ONE_DAY: BlockNumber = 1 * DAYS;
    type RuntimeEvent = RuntimeEvent;
    type XYKPool = PoolXYK;
    type DemeterFarmingPlatform = DemeterFarmingPlatform;
    type CeresAssetId = CeresAssetId;
    type WeightInfo = ceres_liquidity_locker::weights::WeightInfo<Runtime>;
}

impl ceres_token_locker::Config for Runtime {
    type RuntimeEvent = RuntimeEvent;
    type CeresAssetId = CeresAssetId;
    type WeightInfo = ceres_token_locker::weights::WeightInfo<Runtime>;
}

impl ceres_governance_platform::Config for Runtime {
    type RuntimeEvent = RuntimeEvent;
    type CeresAssetId = CeresAssetId;
    type WeightInfo = ceres_governance_platform::weights::WeightInfo<Runtime>;
}

parameter_types! {
    pub const DemeterAssetId: AssetId = common::DEMETER_ASSET_ID;
}

impl demeter_farming_platform::Config for Runtime {
    type RuntimeEvent = RuntimeEvent;
    type DemeterAssetId = DemeterAssetId;
    const BLOCKS_PER_HOUR_AND_A_HALF: BlockNumber = 3 * HOURS / 2;
    type WeightInfo = demeter_farming_platform::weights::WeightInfo<Runtime>;
}

impl oracle_proxy::Config for Runtime {
    type Symbol = Symbol;
    type RuntimeEvent = RuntimeEvent;
    type WeightInfo = oracle_proxy::weights::WeightInfo<Runtime>;
    type BandChainOracle = band::Pallet<Runtime>;
}

impl band::Config for Runtime {
    type RuntimeEvent = RuntimeEvent;
    type Symbol = Symbol;
    type WeightInfo = band::weights::WeightInfo<Runtime>;
    type OnNewSymbolsRelayedHook = oracle_proxy::Pallet<Runtime>;
}

parameter_types! {
    pub const HermesAssetId: AssetId = common::HERMES_ASSET_ID;
}

impl hermes_governance_platform::Config for Runtime {
    const MIN_DURATION_OF_POLL: Moment = 172_800_000;
    const MAX_DURATION_OF_POLL: Moment = 604_800_000;
    type RuntimeEvent = RuntimeEvent;
    type HermesAssetId = HermesAssetId;
    type WeightInfo = hermes_governance_platform::weights::WeightInfo<Runtime>;
}

#[cfg(feature = "wip")] // order-book
impl order_book::Config for Runtime {
    const MAX_ORDER_LIFETIME: Moment = 30 * (DAYS as Moment) * MILLISECS_PER_BLOCK; // 30 days // TODO: order-book clarify
    const MAX_OPENED_LIMIT_ORDERS_COUNT: u32 = 100;
    type RuntimeEvent = RuntimeEvent;
    type OrderId = u128;
    type MaxOpenedLimitOrdersForAllOrderBooksPerUser = ConstU32<10000>; // TODO: order-book clarify
    type MaxLimitOrdersForPrice = ConstU32<10000>; // TODO: order-book clarify
    type MaxSidePrices = ConstU32<100000>; // TODO: order-book clarify
    type EnsureTradingPairExists = TradingPair;
    type AssetInfoProvider = Assets;
    type DexInfoProvider = DEXManager;
    type WeightInfo = order_book::weights::WeightInfo<Runtime>;
}

/// Payload data to be signed when making signed transaction from off-chain workers,
///   inside `create_transaction` function.
pub type SignedPayload = generic::SignedPayload<RuntimeCall, SignedExtra>;

parameter_types! {
    pub const ReferrerWeight: u32 = 10;
    pub const XorBurnedWeight: u32 = 40;
    pub const XorIntoValBurnedWeight: u32 = 50;
    pub const BuyBackXSTPercent: Percent = Percent::from_percent(10);
}

// Ethereum bridge pallets

pub struct CallFilter;
impl Contains<RuntimeCall> for CallFilter {
    fn contains(_: &RuntimeCall) -> bool {
        true
    }
}

impl dispatch::Config<Instance1> for Runtime {
    type RuntimeEvent = RuntimeEvent;
    type NetworkId = EVMChainId;
    type Additional = AdditionalEVMInboundData;
    type OriginOutput =
        bridge_types::types::CallOriginOutput<EVMChainId, H256, AdditionalEVMInboundData>;
    type Origin = RuntimeOrigin;
    type MessageId = bridge_types::types::MessageId;
    type Hashing = Keccak256;
    type Call = RuntimeCall;
    type CallFilter = CallFilter;
}

use bridge_types::{EVMChainId, SubNetworkId, CHANNEL_INDEXING_PREFIX, H256};

parameter_types! {
    pub const BridgeMaxMessagePayloadSize: u64 = 256;
    pub const BridgeMaxMessagesPerCommit: u64 = 20;
    pub const BridgeMaxTotalGasLimit: u64 = 5_000_000;
    pub const Decimals: u32 = 12;
}

pub struct FeeConverter;
impl Convert<U256, Balance> for FeeConverter {
    fn convert(amount: U256) -> Balance {
        common::eth::unwrap_balance(amount, Decimals::get())
            .expect("Should not panic unless runtime is misconfigured")
    }
}

parameter_types! {
    pub const FeeCurrency: AssetId32<PredefinedAssetId> = XOR;
}

impl bridge_inbound_channel::Config for Runtime {
    type RuntimeEvent = RuntimeEvent;
    type Verifier = ethereum_light_client::Pallet<Runtime>;
    type MessageDispatch = Dispatch;
    type Hashing = Keccak256;
    type MessageStatusNotifier = EvmBridgeProxy;
    type FeeConverter = FeeConverter;
    type WeightInfo = ();
    type FeeAssetId = FeeCurrency;
    type OutboundChannel = BridgeOutboundChannel;
    type FeeTechAccountId = GetTrustlessBridgeFeesTechAccountId;
    type TreasuryTechAccountId = GetTreasuryTechAccountId;
}

impl bridge_outbound_channel::Config for Runtime {
    const INDEXING_PREFIX: &'static [u8] = CHANNEL_INDEXING_PREFIX;
    type RuntimeEvent = RuntimeEvent;
    type Hashing = Keccak256;
    type MaxMessagePayloadSize = BridgeMaxMessagePayloadSize;
    type MaxMessagesPerCommit = BridgeMaxMessagesPerCommit;
    type MaxTotalGasLimit = BridgeMaxTotalGasLimit;
    type FeeCurrency = FeeCurrency;
    type FeeTechAccountId = GetTrustlessBridgeFeesTechAccountId;
    type MessageStatusNotifier = EvmBridgeProxy;
    type AuxiliaryDigestHandler = LeafProvider;
    type WeightInfo = ();
}

parameter_types! {
    pub const DescendantsUntilFinalized: u8 = 30;
    pub const VerifyPoW: bool = true;
    // Not as important as some essential transactions (e.g. im_online or similar ones)
    pub EthereumLightClientPriority: TransactionPriority = Perbill::from_percent(10) * TransactionPriority::max_value();
    // We don't want to have not relevant imports be stuck in transaction pool
    // for too long
    pub EthereumLightClientLongevity: TransactionLongevity = EPOCH_DURATION_IN_BLOCKS as u64;
}

impl ethereum_light_client::Config for Runtime {
    type RuntimeEvent = RuntimeEvent;
    type DescendantsUntilFinalized = DescendantsUntilFinalized;
    type VerifyPoW = VerifyPoW;
    type WeightInfo = ();
    type UnsignedPriority = EthereumLightClientPriority;
    type UnsignedLongevity = EthereumLightClientLongevity;
    type ImportSignature = Signature;
    type Submitter = <Signature as Verify>::Signer;
}

impl eth_app::Config for Runtime {
    type RuntimeEvent = RuntimeEvent;
    type OutboundChannel = BridgeOutboundChannel;
    type CallOrigin = dispatch::EnsureAccount<
        EVMChainId,
        AdditionalEVMInboundData,
        bridge_types::types::CallOriginOutput<EVMChainId, H256, AdditionalEVMInboundData>,
    >;
    type BridgeTechAccountId = GetTrustlessBridgeTechAccountId;
    type MessageStatusNotifier = EvmBridgeProxy;
    type WeightInfo = ();
}

impl erc20_app::Config for Runtime {
    type RuntimeEvent = RuntimeEvent;
    type OutboundChannel = BridgeOutboundChannel;
    type CallOrigin = dispatch::EnsureAccount<
        EVMChainId,
        AdditionalEVMInboundData,
        bridge_types::types::CallOriginOutput<EVMChainId, H256, AdditionalEVMInboundData>,
    >;
    type AppRegistry = BridgeInboundChannel;
    type BridgeTechAccountId = GetTrustlessBridgeTechAccountId;
    type MessageStatusNotifier = EvmBridgeProxy;
    type WeightInfo = ();
}

impl migration_app::Config for Runtime {
    type RuntimeEvent = RuntimeEvent;
    type OutboundChannel = BridgeOutboundChannel;
    type WeightInfo = ();
}

impl evm_bridge_proxy::Config for Runtime {
    type RuntimeEvent = RuntimeEvent;
    type ERC20App = ERC20App;
    type EthApp = EthApp;
    type WeightInfo = ();
}

impl beefy_light_client::Config for Runtime {
    type RuntimeEvent = RuntimeEvent;
    type Message = Vec<ParachainMessage<Balance>>;
    type Randomness = pallet_babe::RandomnessFromTwoEpochsAgo<Self>;
}

impl dispatch::Config<Instance2> for Runtime {
    type RuntimeEvent = RuntimeEvent;
    type NetworkId = SubNetworkId;
    type Additional = ();
    type OriginOutput = bridge_types::types::CallOriginOutput<SubNetworkId, H256, ()>;
    type Origin = RuntimeOrigin;
    type MessageId = bridge_types::types::MessageId;
    type Hashing = Keccak256;
    type Call = DispatchableSubstrateBridgeCall;
    type CallFilter = SubstrateBridgeCallFilter;
}

impl substrate_bridge_channel::inbound::Config for Runtime {
    type RuntimeEvent = RuntimeEvent;
    type Verifier = BeefyLightClient;
    type ProvedMessage =
        beefy_light_client::ProvedSubstrateBridgeMessage<Vec<ParachainMessage<Balance>>>;
    type MessageDispatch = SubstrateDispatch;
    type WeightInfo = ();
    type FeeAssetId = FeeCurrency;
    type FeeAccountId = GetTrustlessBridgeFeesAccountId;
    type TreasuryAccountId = GetTreasuryAccountId;
    type FeeConverter = FeeConverter;
    type Currency = Currencies;
}

impl substrate_bridge_channel::outbound::Config for Runtime {
    const INDEXING_PREFIX: &'static [u8] = CHANNEL_INDEXING_PREFIX;
    type RuntimeEvent = RuntimeEvent;
    type Hashing = Keccak256;
    type FeeCurrency = FeeCurrency;
    type FeeAccountId = GetTrustlessBridgeFeesAccountId;
    type MessageStatusNotifier = EvmBridgeProxy;
    type MaxMessagePayloadSize = BridgeMaxMessagePayloadSize;
    type MaxMessagesPerCommit = BridgeMaxMessagesPerCommit;
    type AuxiliaryDigestHandler = LeafProvider;
    type Currency = Currencies;
    type WeightInfo = ();
}

impl substrate_bridge_app::Config for Runtime {
    type RuntimeEvent = RuntimeEvent;
    type OutboundChannel = SubstrateBridgeOutboundChannel;
    type CallOrigin = dispatch::EnsureAccount<
        SubNetworkId,
        (),
        bridge_types::types::CallOriginOutput<SubNetworkId, H256, ()>,
    >;
    type MessageStatusNotifier = EvmBridgeProxy;
    type BridgeAccountId = GetTrustlessBridgeAccountId;
    type Currency = Currencies;
    type AssetRegistry = BridgeAssetRegistryImpl;
    type WeightInfo = ();
}

construct_runtime! {
    pub enum Runtime where
        Block = Block,
        NodeBlock = opaque::Block,
        UncheckedExtrinsic = UncheckedExtrinsic
    {
        System: frame_system::{Pallet, Call, Storage, Config, Event<T>} = 0,

        Babe: pallet_babe::{Pallet, Call, Storage, Config, ValidateUnsigned} = 14,

        Timestamp: pallet_timestamp::{Pallet, Call, Storage, Inherent} = 1,
        // Balances in native currency - XOR.
        Balances: pallet_balances::{Pallet, Storage, Config<T>, Event<T>} = 2,
        RandomnessCollectiveFlip: pallet_randomness_collective_flip::{Pallet, Storage} = 4,
        TransactionPayment: pallet_transaction_payment::{Pallet, Storage, Event<T>} = 5,
        Permissions: permissions::{Pallet, Call, Storage, Config<T>, Event<T>} = 6,
        Referrals: referrals::{Pallet, Call, Storage} = 7,
        Rewards: rewards::{Pallet, Call, Config<T>, Storage, Event<T>} = 8,
        XorFee: xor_fee::{Pallet, Call, Storage, Event<T>} = 9,
        BridgeMultisig: bridge_multisig::{Pallet, Call, Storage, Config<T>, Event<T>} = 10,
        Utility: pallet_utility::{Pallet, Call, Event} = 11,

        // Consensus and staking.
        Authorship: pallet_authorship::{Pallet, Storage} = 16,
        Staking: pallet_staking::{Pallet, Call, Config<T>, Storage, Event<T>} = 17,
        Offences: pallet_offences::{Pallet, Storage, Event} = 37,
        Historical: pallet_session_historical::{Pallet} = 13,
        Session: pallet_session::{Pallet, Call, Storage, Event, Config<T>} = 12,
        Grandpa: pallet_grandpa::{Pallet, Call, Storage, Config, Event} = 15,
        ImOnline: pallet_im_online::{Pallet, Call, Storage, Event<T>, ValidateUnsigned, Config<T>} = 36,

        // Non-native tokens - everything apart of XOR.
        Tokens: tokens::{Pallet, Storage, Config<T>, Event<T>} = 18,
        // Unified interface for XOR and non-native tokens.
        Currencies: currencies::{Pallet} = 19,
        TradingPair: trading_pair::{Pallet, Call, Storage, Config<T>, Event<T>} = 20,
        Assets: assets::{Pallet, Call, Storage, Config<T>, Event<T>} = 21,
        DEXManager: dex_manager::{Pallet, Storage, Config<T>} = 22,
        MulticollateralBondingCurvePool: multicollateral_bonding_curve_pool::{Pallet, Call, Storage, Config<T>, Event<T>} = 23,
        Technical: technical::{Pallet, Call, Config<T>, Event<T>, Storage} = 24,
        PoolXYK: pool_xyk::{Pallet, Call, Storage, Event<T>} = 25,
        LiquidityProxy: liquidity_proxy::{Pallet, Call, Event<T>} = 26,
        Council: pallet_collective::<Instance1>::{Pallet, Call, Storage, Origin<T>, Event<T>, Config<T>} = 27,
        TechnicalCommittee: pallet_collective::<Instance2>::{Pallet, Call, Storage, Origin<T>, Event<T>, Config<T>} = 28,
        Democracy: pallet_democracy::{Pallet, Call, Storage, Config<T>, Event<T>} = 29,
        DEXAPI: dex_api::{Pallet, Call, Storage, Config} = 30,
        EthBridge: eth_bridge::{Pallet, Call, Storage, Config<T>, Event<T>} = 31,
        PswapDistribution: pswap_distribution::{Pallet, Call, Storage, Config<T>, Event<T>} = 32,
        Multisig: pallet_multisig::{Pallet, Call, Storage, Event<T>} = 33,
        Scheduler: pallet_scheduler::{Pallet, Call, Storage, Event<T>} = 34,
        IrohaMigration: iroha_migration::{Pallet, Call, Storage, Config<T>, Event<T>} = 35,
        TechnicalMembership: pallet_membership::<Instance1>::{Pallet, Call, Storage, Event<T>, Config<T>} = 38,
        ElectionsPhragmen: pallet_elections_phragmen::{Pallet, Call, Storage, Event<T>, Config<T>} = 39,
        VestedRewards: vested_rewards::{Pallet, Call, Storage, Event<T>} = 40,
        Identity: pallet_identity::{Pallet, Call, Storage, Event<T>} = 41,
        Farming: farming::{Pallet, Storage} = 42,
        XSTPool: xst::{Pallet, Call, Storage, Config<T>, Event<T>} = 43,
        PriceTools: price_tools::{Pallet, Storage, Event<T>} = 44,
        CeresStaking: ceres_staking::{Pallet, Call, Storage, Event<T>} = 45,
        CeresLiquidityLocker: ceres_liquidity_locker::{Pallet, Call, Storage, Event<T>} = 46,
        CeresTokenLocker: ceres_token_locker::{Pallet, Call, Storage, Event<T>} = 47,
        CeresGovernancePlatform: ceres_governance_platform::{Pallet, Call, Storage, Event<T>} = 48,
        CeresLaunchpad: ceres_launchpad::{Pallet, Call, Storage, Event<T>} = 49,
        DemeterFarmingPlatform: demeter_farming_platform::{Pallet, Call, Storage, Event<T>} = 50,
        // Provides a semi-sorted list of nominators for staking.
        BagsList: pallet_bags_list::{Pallet, Call, Storage, Event<T>} = 51,
        ElectionProviderMultiPhase: pallet_election_provider_multi_phase::{Pallet, Call, Storage, Event<T>, ValidateUnsigned} = 52,
        Band: band::{Pallet, Call, Storage, Event<T>} = 53,
        OracleProxy: oracle_proxy::{Pallet, Call, Storage, Event<T>} = 54,
        HermesGovernancePlatform: hermes_governance_platform::{Pallet, Call, Storage, Event<T>} = 55,

        #[cfg(feature = "wip")] // order-book
        OrderBook: order_book::{Pallet, Call, Storage, Event<T>} = 56,

        // Trustless ethereum bridge
        Mmr: pallet_mmr::{Pallet, Storage} = 90,
        Beefy: pallet_beefy::{Pallet, Config<T>, Storage} = 91,
        MmrLeaf: pallet_beefy_mmr::{Pallet, Storage} = 92,
        EthereumLightClient: ethereum_light_client::{Pallet, Call, Storage, Event<T>, Config, ValidateUnsigned} = 93,
        BridgeInboundChannel: bridge_inbound_channel::{Pallet, Call, Config, Storage, Event<T>} = 96,
        BridgeOutboundChannel: bridge_outbound_channel::{Pallet, Config<T>, Storage, Event<T>} = 97,
        Dispatch: dispatch::<Instance1>::{Pallet, Storage, Event<T>, Origin<T>} = 98,
        LeafProvider: leaf_provider::{Pallet, Storage, Event<T>} = 99,
        EthApp: eth_app::{Pallet, Call, Storage, Event<T>, Config<T>} = 100,
        ERC20App: erc20_app::{Pallet, Call, Storage, Event<T>, Config<T>} = 101,
        MigrationApp: migration_app::{Pallet, Call, Storage, Event<T>, Config} = 102,
        EvmBridgeProxy: evm_bridge_proxy::{Pallet, Call, Storage, Event} = 103,

        BeefyLightClient: beefy_light_client::{Pallet, Call, Storage, Event<T>, Config} = 104,
        Preimage: pallet_preimage::{Pallet, Call, Storage, Event<T>} = 105,
        SubstrateBridgeInboundChannel: substrate_bridge_channel::inbound::{Pallet, Call, Config, Storage, Event<T>} = 106,
        SubstrateBridgeOutboundChannel: substrate_bridge_channel::outbound::{Pallet, Config<T>, Storage, Event<T>} = 107,
        SubstrateDispatch: dispatch::<Instance2>::{Pallet, Storage, Event<T>, Origin<T>} = 108,
        SubstrateBridgeApp: substrate_bridge_app::{Pallet, Config<T>, Storage, Event<T>, Call} = 109,

        // Dev
        #[cfg(feature = "private-net")]
        Sudo: pallet_sudo::{Pallet, Call, Storage, Config<T>, Event<T>} = 3,

        // Available only for test net
        #[cfg(feature = "private-net")]
        Faucet: faucet::{Pallet, Call, Config<T>, Event<T>} = 80,
    }
}

// This is needed, because the compiler automatically places `Serialize` bound
// when `derive` is used, but the method is never actually used
#[cfg(feature = "std")]
impl Serialize for Runtime {
    fn serialize<S>(
        &self,
        _serializer: S,
    ) -> Result<<S as Serializer>::Ok, <S as Serializer>::Error>
    where
        S: Serializer,
    {
        unreachable!("we never serialize runtime; qed")
    }
}

/// The address format for describing accounts.
pub type Address = AccountId;
/// Block header type as expected by this runtime.
pub type Header = generic::Header<BlockNumber, BlakeTwo256>;
/// Block type as expected by this runtime.
pub type Block = generic::Block<Header, UncheckedExtrinsic>;
/// A Block signed with a Justification
pub type SignedBlock = generic::SignedBlock<Block>;
/// BlockId type as expected by this runtime.
pub type BlockId = generic::BlockId<Block>;
/// The SignedExtension to the basic transaction logic.
pub type SignedExtra = (
    frame_system::CheckSpecVersion<Runtime>,
    frame_system::CheckTxVersion<Runtime>,
    frame_system::CheckGenesis<Runtime>,
    frame_system::CheckEra<Runtime>,
    frame_system::CheckNonce<Runtime>,
    frame_system::CheckWeight<Runtime>,
    ChargeTransactionPayment<Runtime>,
);
/// Unchecked extrinsic type as expected by this runtime.
pub type UncheckedExtrinsic =
    generic::UncheckedExtrinsic<Address, RuntimeCall, Signature, SignedExtra>;
/// Extrinsic type that has already been checked.
pub type CheckedExtrinsic = generic::CheckedExtrinsic<AccountId, RuntimeCall, SignedExtra>;
/// Executive: handles dispatch to the various modules.
pub type Executive = frame_executive::Executive<
    Runtime,
    Block,
    frame_system::ChainContext<Runtime>,
    Runtime,
    AllPalletsWithSystem,
    migrations::Migrations,
>;

pub type MmrHashing = <Runtime as pallet_mmr::Config>::Hashing;

impl_runtime_apis! {
    impl sp_api::Core<Block> for Runtime {
        fn version() -> RuntimeVersion {
            VERSION
        }

        fn execute_block(block: Block) {
            Executive::execute_block(block)
        }

        fn initialize_block(header: &<Block as BlockT>::Header) {
            Executive::initialize_block(header)
        }
    }

    impl sp_api::Metadata<Block> for Runtime {
        fn metadata() -> OpaqueMetadata {
            OpaqueMetadata::new(Runtime::metadata().into())
        }
    }

    impl sp_block_builder::BlockBuilder<Block> for Runtime {
        fn apply_extrinsic(
            extrinsic: <Block as BlockT>::Extrinsic,
        ) -> ApplyExtrinsicResult {
            Executive::apply_extrinsic(extrinsic)
        }

        fn finalize_block() -> <Block as BlockT>::Header {
            Executive::finalize_block()
        }

        fn inherent_extrinsics(data: sp_inherents::InherentData) -> Vec<<Block as BlockT>::Extrinsic> {
            data.create_extrinsics()
        }

        fn check_inherents(block: Block, data: sp_inherents::InherentData) -> sp_inherents::CheckInherentsResult {
            data.check_extrinsics(&block)
        }

        // fn random_seed() -> <Block as BlockT>::Hash {
        //     RandomnessCollectiveFlip::random_seed()
        // }
    }

    impl sp_transaction_pool::runtime_api::TaggedTransactionQueue<Block> for Runtime {
        fn validate_transaction(
            source: TransactionSource,
            tx: <Block as BlockT>::Extrinsic,
            block_hash: <Block as BlockT>::Hash,
        ) -> TransactionValidity {
            Executive::validate_transaction(source, tx, block_hash)
        }
    }

    impl sp_offchain::OffchainWorkerApi<Block> for Runtime {
        fn offchain_worker(header: &<Block as BlockT>::Header) {
            Executive::offchain_worker(header)
        }
    }

    impl sp_session::SessionKeys<Block> for Runtime {
        fn decode_session_keys(
            encoded: Vec<u8>,
        ) -> Option<Vec<(Vec<u8>, sp_core::crypto::KeyTypeId)>> {
            opaque::SessionKeys::decode_into_raw_public_keys(&encoded)
        }

        fn generate_session_keys(seed: Option<Vec<u8>>) -> Vec<u8> {
            opaque::SessionKeys::generate(seed)
        }
    }

    impl pallet_transaction_payment_rpc_runtime_api::TransactionPaymentApi<
        Block,
        Balance,
    > for Runtime {
        fn query_info(uxt: <Block as BlockT>::Extrinsic, len: u32) -> pallet_transaction_payment_rpc_runtime_api::RuntimeDispatchInfo<Balance> {
            let maybe_dispatch_info = XorFee::query_info(&uxt, len);
            let output = match maybe_dispatch_info {
                Some(dispatch_info) => dispatch_info,
                _ => TransactionPayment::query_info(uxt, len),
            };
            output
        }

        fn query_fee_details(uxt: <Block as BlockT>::Extrinsic, len: u32) -> pallet_transaction_payment_rpc_runtime_api::FeeDetails<Balance> {
            let maybe_fee_details = XorFee::query_fee_details(&uxt, len);
            let output = match maybe_fee_details {
                Some(fee_details) => fee_details,
                _ => TransactionPayment::query_fee_details(uxt, len),
            };
            output
        }

        fn query_weight_to_fee(weight: Weight) -> Balance {
            TransactionPayment::weight_to_fee(weight)
        }

        fn query_length_to_fee(length: u32) -> Balance {
            TransactionPayment::length_to_fee(length)
        }
    }

    impl dex_manager_runtime_api::DEXManagerAPI<Block, DEXId> for Runtime {
        fn list_dex_ids() -> Vec<DEXId> {
            DEXManager::list_dex_ids()
        }
    }

    impl dex_runtime_api::DEXAPI<
        Block,
        AssetId,
        DEXId,
        Balance,
        LiquiditySourceType,
        SwapVariant,
    > for Runtime {
        #[cfg_attr(not(feature = "private-net"), allow(unused))]
        fn quote(
            dex_id: DEXId,
            liquidity_source_type: LiquiditySourceType,
            input_asset_id: AssetId,
            output_asset_id: AssetId,
            desired_input_amount: BalanceWrapper,
            swap_variant: SwapVariant,
        ) -> Option<dex_runtime_api::SwapOutcomeInfo<Balance>> {
            #[cfg(feature = "private-net")]
            {
                DEXAPI::quote(
                    &LiquiditySourceId::new(dex_id, liquidity_source_type),
                    &input_asset_id,
                    &output_asset_id,
                    QuoteAmount::with_variant(swap_variant, desired_input_amount.into()),
                    true,
                ).ok().map(|(sa, _)| dex_runtime_api::SwapOutcomeInfo::<Balance> { amount: sa.amount, fee: sa.fee})
            }
            #[cfg(not(feature = "private-net"))]
            {
                // Mainnet should not be able to access liquidity source quote directly, to avoid arbitrage exploits.
                None
            }
        }

        fn can_exchange(
            dex_id: DEXId,
            liquidity_source_type: LiquiditySourceType,
            input_asset_id: AssetId,
            output_asset_id: AssetId,
        ) -> bool {
            DEXAPI::can_exchange(
                &LiquiditySourceId::new(dex_id, liquidity_source_type),
                &input_asset_id,
                &output_asset_id,
            )
        }

        fn list_supported_sources() -> Vec<LiquiditySourceType> {
            DEXAPI::get_supported_types()
        }
    }

    impl trading_pair_runtime_api::TradingPairAPI<Block, DEXId, common::TradingPair<AssetId>, AssetId, LiquiditySourceType> for Runtime {
        fn list_enabled_pairs(dex_id: DEXId) -> Vec<common::TradingPair<AssetId>> {
            // TODO: error passing PR fixes this crunch return
            TradingPair::list_trading_pairs(&dex_id).unwrap_or(Vec::new())
        }

        fn is_pair_enabled(dex_id: DEXId, asset_id_a: AssetId, asset_id_b: AssetId) -> bool {
            // TODO: error passing PR fixes this crunch return
            TradingPair::is_trading_pair_enabled(&dex_id, &asset_id_a, &asset_id_b).unwrap_or(false)
                || TradingPair::is_trading_pair_enabled(&dex_id, &asset_id_b, &asset_id_a).unwrap_or(false)
        }

        fn list_enabled_sources_for_pair(
            dex_id: DEXId,
            base_asset_id: AssetId,
            target_asset_id: AssetId,
        ) -> Vec<LiquiditySourceType> {
            // TODO: error passing PR fixes this crunch return
            TradingPair::list_enabled_sources_for_trading_pair(&dex_id, &base_asset_id, &target_asset_id).map(|bts| bts.into_iter().collect::<Vec<_>>()).unwrap_or(Vec::new())
        }

        fn is_source_enabled_for_pair(
            dex_id: DEXId,
            base_asset_id: AssetId,
            target_asset_id: AssetId,
            source_type: LiquiditySourceType,
        ) -> bool {
            // TODO: error passing PR fixes this crunch return
            TradingPair::is_source_enabled_for_trading_pair(&dex_id, &base_asset_id, &target_asset_id, source_type).unwrap_or(false)
        }
    }

    impl assets_runtime_api::AssetsAPI<Block, AccountId, AssetId, Balance, AssetSymbol, AssetName, BalancePrecision, ContentSource, Description> for Runtime {
        fn free_balance(account_id: AccountId, asset_id: AssetId) -> Option<assets_runtime_api::BalanceInfo<Balance>> {
            Assets::free_balance(&asset_id, &account_id).ok().map(|balance|
                assets_runtime_api::BalanceInfo::<Balance> {
                    balance: balance.clone(),
                }
            )
        }

        fn usable_balance(account_id: AccountId, asset_id: AssetId) -> Option<assets_runtime_api::BalanceInfo<Balance>> {
            let usable_balance = if asset_id == <Runtime as currencies::Config>::GetNativeCurrencyId::get() {
                Balances::usable_balance(account_id)
            } else {
                let account_data = Tokens::accounts(account_id, asset_id);
                account_data.free.saturating_sub(account_data.frozen)
            };
            Some(assets_runtime_api::BalanceInfo { balance: usable_balance })
        }

        fn total_balance(account_id: AccountId, asset_id: AssetId) -> Option<assets_runtime_api::BalanceInfo<Balance>> {
            Assets::total_balance(&asset_id, &account_id).ok().map(|balance|
                assets_runtime_api::BalanceInfo::<Balance> {
                    balance: balance.clone(),
                }
            )
        }

        fn total_supply(asset_id: AssetId) -> Option<assets_runtime_api::BalanceInfo<Balance>> {
            Assets::total_issuance(&asset_id).ok().map(|balance|
                assets_runtime_api::BalanceInfo::<Balance> {
                    balance: balance.clone(),
                }
            )
        }

        fn list_asset_ids() -> Vec<AssetId> {
            Assets::list_registered_asset_ids()
        }

        fn list_asset_infos() -> Vec<assets_runtime_api::AssetInfo<AssetId, AssetSymbol, AssetName, u8, ContentSource, Description>> {
            Assets::list_registered_asset_infos().into_iter().map(|(asset_id, symbol, name, precision, is_mintable, content_source, description)|
                assets_runtime_api::AssetInfo::<AssetId, AssetSymbol, AssetName, BalancePrecision, ContentSource, Description> {
                    asset_id,
                    symbol,
                    name,
                    precision,
                    is_mintable,
                    content_source,
                    description
                }
            ).collect()
        }

        fn get_asset_info(asset_id: AssetId) -> Option<assets_runtime_api::AssetInfo<AssetId, AssetSymbol, AssetName, BalancePrecision, ContentSource, Description>> {
            let (symbol, name, precision, is_mintable, content_source, description) = Assets::get_asset_info(&asset_id);
            Some(assets_runtime_api::AssetInfo::<AssetId, AssetSymbol, AssetName, BalancePrecision, ContentSource, Description> {
                asset_id,
                symbol,
                name,
                precision,
                is_mintable,
                content_source,
                description
            })
        }

        fn get_asset_content_src(asset_id: AssetId) -> Option<ContentSource> {
            Assets::get_asset_content_src(&asset_id)
        }
    }

    impl
        eth_bridge_runtime_api::EthBridgeRuntimeApi<
            Block,
            sp_core::H256,
            SignatureParams,
            AccountId,
            AssetKind,
            AssetId,
            sp_core::H160,
            OffchainRequest<Runtime>,
            RequestStatus,
            OutgoingRequestEncoded,
            NetworkId,
            BalancePrecision,
        > for Runtime
    {
        fn get_requests(
            hashes: Vec<sp_core::H256>,
            network_id: Option<NetworkId>,
            redirect_finished_load_requests: bool,
        ) -> Result<
            Vec<(
                OffchainRequest<Runtime>,
                RequestStatus,
            )>,
            DispatchError,
        > {
            EthBridge::get_requests(&hashes, network_id, redirect_finished_load_requests)
        }

        fn get_approved_requests(
            hashes: Vec<sp_core::H256>,
            network_id: Option<NetworkId>
        ) -> Result<
            Vec<(
                OutgoingRequestEncoded,
                Vec<SignatureParams>,
            )>,
            DispatchError,
        > {
            EthBridge::get_approved_requests(&hashes, network_id)
        }

        fn get_approvals(
            hashes: Vec<sp_core::H256>,
            network_id: Option<NetworkId>
        ) -> Result<Vec<Vec<SignatureParams>>, DispatchError> {
            EthBridge::get_approvals(&hashes, network_id)
        }

        fn get_account_requests(account_id: AccountId, status_filter: Option<RequestStatus>) -> Result<Vec<(NetworkId, sp_core::H256)>, DispatchError> {
            EthBridge::get_account_requests(&account_id, status_filter)
        }

        fn get_registered_assets(
            network_id: Option<NetworkId>
        ) -> Result<Vec<(
                AssetKind,
                (AssetId, BalancePrecision),
                Option<(sp_core::H160, BalancePrecision)
        >)>, DispatchError> {
            EthBridge::get_registered_assets(network_id)
        }
    }

    impl iroha_migration_runtime_api::IrohaMigrationAPI<Block> for Runtime {
        fn needs_migration(iroha_address: String) -> bool {
            IrohaMigration::needs_migration(&iroha_address)
        }
    }

    impl beefy_light_client_runtime_api::BeefyLightClientAPI<Block, beefy_light_client::BitField> for Runtime {
        fn get_random_bitfield(network_id: SubNetworkId, prior: beefy_light_client::BitField, num_of_validators: u32) -> beefy_light_client::BitField {
            let len = prior.len() as usize;
            BeefyLightClient::create_random_bit_field(network_id, prior, num_of_validators).unwrap_or(beefy_light_client::BitField::with_capacity(len))
        }
    }

    impl liquidity_proxy_runtime_api::LiquidityProxyAPI<
        Block,
        DEXId,
        AssetId,
        Balance,
        SwapVariant,
        LiquiditySourceType,
        FilterMode,
    > for Runtime {
        fn quote(
            dex_id: DEXId,
            input_asset_id: AssetId,
            output_asset_id: AssetId,
            amount: BalanceWrapper,
            swap_variant: SwapVariant,
            selected_source_types: Vec<LiquiditySourceType>,
            filter_mode: FilterMode,
        ) -> Option<liquidity_proxy_runtime_api::SwapOutcomeInfo<Balance, AssetId>> {
            if LiquidityProxy::is_forbidden_filter(&input_asset_id, &output_asset_id, &selected_source_types, &filter_mode) {
                return None;
            }

            LiquidityProxy::inner_quote(
                dex_id,
                &input_asset_id,
                &output_asset_id,
                QuoteAmount::with_variant(swap_variant, amount.into()),
                LiquiditySourceFilter::with_mode(dex_id, filter_mode, selected_source_types),
                false,
                true,
            ).ok().map(|(quote_info, _)| liquidity_proxy_runtime_api::SwapOutcomeInfo::<Balance, AssetId> {
                amount: quote_info.outcome.amount,
                amount_without_impact: quote_info.amount_without_impact.unwrap_or(0),
                fee: quote_info.outcome.fee,
                rewards: quote_info.rewards.into_iter()
                                .map(|(amount, currency, reason)| liquidity_proxy_runtime_api::RewardsInfo::<Balance, AssetId> {
                                    amount,
                                    currency,
                                    reason
                                }).collect(),
                route: quote_info.path
                })
        }

        fn is_path_available(
            dex_id: DEXId,
            input_asset_id: AssetId,
            output_asset_id: AssetId
        ) -> bool {
            LiquidityProxy::is_path_available(
                dex_id, input_asset_id, output_asset_id
            ).unwrap_or(false)
        }

        fn list_enabled_sources_for_path(
            dex_id: DEXId,
            input_asset_id: AssetId,
            output_asset_id: AssetId,
        ) -> Vec<LiquiditySourceType> {
            LiquidityProxy::list_enabled_sources_for_path_with_xyk_forbidden(
                dex_id, input_asset_id, output_asset_id
            ).unwrap_or(Vec::new())
        }
    }

    impl oracle_proxy_runtime_api::OracleProxyAPI<
        Block,
        Symbol,
        ResolveTime
    > for Runtime {
        fn quote(symbol: Symbol) -> Result<Option<oracle_proxy_runtime_api::RateInfo>, DispatchError>  {
            let rate_wrapped = <
                OracleProxy as common::DataFeed<Symbol, common::Rate, ResolveTime>
            >::quote(&symbol);
            match rate_wrapped {
                Ok(rate) => Ok(rate.map(|rate| oracle_proxy_runtime_api::RateInfo{
                    value: rate.value,
                    last_updated: rate.last_updated
                })),
                Err(e) => Err(e)
            }
        }

        fn list_enabled_symbols() -> Result<Vec<(Symbol, ResolveTime)>, DispatchError> {
            <
                OracleProxy as common::DataFeed<Symbol, common::Rate, ResolveTime>
            >::list_enabled_symbols()
        }
    }

    impl pswap_distribution_runtime_api::PswapDistributionAPI<
        Block,
        AccountId,
        Balance,
    > for Runtime {
        fn claimable_amount(
            account_id: AccountId,
        ) -> pswap_distribution_runtime_api::BalanceInfo<Balance> {
            let claimable = PswapDistribution::claimable_amount(&account_id).unwrap_or(0);
            pswap_distribution_runtime_api::BalanceInfo::<Balance> {
                balance: claimable
            }
        }
    }

    impl rewards_runtime_api::RewardsAPI<Block, sp_core::H160, Balance> for Runtime {
        fn claimables(eth_address: sp_core::H160) -> Vec<rewards_runtime_api::BalanceInfo<Balance>> {
            Rewards::claimables(&eth_address).into_iter().map(|balance| rewards_runtime_api::BalanceInfo::<Balance> { balance }).collect()
        }
    }

    impl sp_consensus_babe::BabeApi<Block> for Runtime {
            fn configuration() -> sp_consensus_babe::BabeConfiguration {
                    // The choice of `c` parameter (where `1 - c` represents the
                    // probability of a slot being empty), is done in accordance to the
                    // slot duration and expected target block time, for safely
                    // resisting network delays of maximum two seconds.
                    // <https://research.web3.foundation/en/latest/polkadot/BABE/Babe/#6-practical-results>
                    sp_consensus_babe::BabeConfiguration {
                            slot_duration: Babe::slot_duration(),
                            epoch_length: EpochDuration::get(),
                            c: PRIMARY_PROBABILITY,
                            authorities: Babe::authorities().to_vec(),
                            randomness: Babe::randomness(),
                            allowed_slots: sp_consensus_babe::AllowedSlots::PrimaryAndSecondaryVRFSlots,
                    }
            }

            fn current_epoch() -> sp_consensus_babe::Epoch {
                Babe::current_epoch()
            }

            fn current_epoch_start() -> sp_consensus_babe::Slot {
                Babe::current_epoch_start()
            }

            fn next_epoch() -> sp_consensus_babe::Epoch {
                Babe::next_epoch()
            }

            fn generate_key_ownership_proof(
                    _slot_number: sp_consensus_babe::Slot,
                    authority_id: sp_consensus_babe::AuthorityId,
            ) -> Option<sp_consensus_babe::OpaqueKeyOwnershipProof> {
                    use codec::Encode;
                    Historical::prove((sp_consensus_babe::KEY_TYPE, authority_id))
                            .map(|p| p.encode())
                            .map(sp_consensus_babe::OpaqueKeyOwnershipProof::new)
            }

            fn submit_report_equivocation_unsigned_extrinsic(
                    equivocation_proof: sp_consensus_babe::EquivocationProof<<Block as BlockT>::Header>,
                    key_owner_proof: sp_consensus_babe::OpaqueKeyOwnershipProof,
            ) -> Option<()> {
                    let key_owner_proof = key_owner_proof.decode()?;
                    Babe::submit_unsigned_equivocation_report(
                            equivocation_proof,
                            key_owner_proof,
                    )
            }
    }

    impl frame_system_rpc_runtime_api::AccountNonceApi<Block, AccountId, Index> for Runtime {
        fn account_nonce(account: AccountId) -> Index {
            System::account_nonce(account)
        }
    }

    impl sp_beefy::BeefyApi<Block> for Runtime {
        fn validator_set() -> Option<sp_beefy::ValidatorSet<BeefyId>> {
                Beefy::validator_set()
        }
    }

    impl mmr::MmrApi<Block, Hash, BlockNumber> for Runtime {
        fn mmr_root() -> Result<Hash, mmr::Error> {
            Ok(Mmr::mmr_root())
        }

        fn mmr_leaf_count() -> Result<mmr::LeafIndex, mmr::Error> {
            Ok(Mmr::mmr_leaves())
        }

        fn generate_proof(
            block_numbers: Vec<BlockNumber>,
            best_known_block_number: Option<BlockNumber>,
        ) -> Result<(Vec<mmr::EncodableOpaqueLeaf>, mmr::Proof<Hash>), mmr::Error> {
            Mmr::generate_proof(block_numbers, best_known_block_number).map(
                |(leaves, proof)| {
                    (
                        leaves
                            .into_iter()
                            .map(|leaf| mmr::EncodableOpaqueLeaf::from_leaf(&leaf))
                            .collect(),
                        proof,
                    )
                },
            )
        }

        fn verify_proof(leaves: Vec<mmr::EncodableOpaqueLeaf>, proof: mmr::Proof<Hash>)
            -> Result<(), mmr::Error>
        {
            pub type MmrLeaf = <<Runtime as pallet_mmr::Config>::LeafData as mmr::LeafDataProvider>::LeafData;
            let leaves = leaves.into_iter().map(|leaf|
                leaf.into_opaque_leaf()
                .try_decode()
                .ok_or(mmr::Error::Verify)).collect::<Result<Vec<MmrLeaf>, mmr::Error>>()?;
            Mmr::verify_leaves(leaves, proof)
        }

        fn verify_proof_stateless(
            root: Hash,
            leaves: Vec<mmr::EncodableOpaqueLeaf>,
            proof: mmr::Proof<Hash>
        ) -> Result<(), mmr::Error> {
            let nodes = leaves.into_iter().map(|leaf|mmr::DataOrHash::Data(leaf.into_opaque_leaf())).collect();
            pallet_mmr::verify_leaves_proof::<MmrHashing, _>(root, nodes, proof)
        }
    }

    impl fg_primitives::GrandpaApi<Block> for Runtime {
        fn grandpa_authorities() -> GrandpaAuthorityList {
            Grandpa::grandpa_authorities()
        }

        fn current_set_id() -> fg_primitives::SetId {
            Grandpa::current_set_id()
        }

        fn submit_report_equivocation_unsigned_extrinsic(
            equivocation_proof: fg_primitives::EquivocationProof<
                <Block as BlockT>::Hash,
                NumberFor<Block>,
            >,
            key_owner_proof: fg_primitives::OpaqueKeyOwnershipProof,
        ) -> Option<()> {
            let key_owner_proof = key_owner_proof.decode()?;
            Grandpa::submit_unsigned_equivocation_report(
                equivocation_proof,
                key_owner_proof,
            )
        }

        fn generate_key_ownership_proof(
            _set_id: fg_primitives::SetId,
            authority_id: GrandpaId,
        ) -> Option<fg_primitives::OpaqueKeyOwnershipProof> {
            use codec::Encode;
            Historical::prove((fg_primitives::KEY_TYPE, authority_id))
                .map(|p| p.encode())
                .map(fg_primitives::OpaqueKeyOwnershipProof::new)
        }
    }

    impl leaf_provider_runtime_api::LeafProviderAPI<Block> for Runtime {
        fn latest_digest() -> Option<bridge_types::types::AuxiliaryDigest> {
                LeafProvider::latest_digest().map(|logs| bridge_types::types::AuxiliaryDigest{ logs })
        }

    }

    impl evm_bridge_proxy_runtime_api::EvmBridgeProxyAPI<Block, AssetId> for Runtime {
        fn list_apps(network_id: bridge_types::EVMChainId) -> Vec<bridge_types::types::BridgeAppInfo> {
            EvmBridgeProxy::list_apps(network_id)
        }

        fn list_supported_assets(network_id: bridge_types::EVMChainId) -> Vec<bridge_types::types::BridgeAssetInfo<AssetId>> {
            EvmBridgeProxy::list_supported_assets(network_id)
        }
    }

    #[cfg(feature = "runtime-benchmarks")]
    impl frame_benchmarking::Benchmark<Block> for Runtime {
        fn benchmark_metadata(extra: bool) -> (
            Vec<frame_benchmarking::BenchmarkList>,
            Vec<frame_support::traits::StorageInfo>,
        ) {
            use frame_benchmarking::{list_benchmark, Benchmarking, BenchmarkList};
            use frame_support::traits::StorageInfoTrait;

            use liquidity_proxy_benchmarking::Pallet as LiquidityProxyBench;
            use pool_xyk_benchmarking::Pallet as XYKPoolBench;
            use pswap_distribution_benchmarking::Pallet as PswapDistributionBench;
            use ceres_liquidity_locker_benchmarking::Pallet as CeresLiquidityLockerBench;
            use demeter_farming_platform_benchmarking::Pallet as DemeterFarmingPlatformBench;

            let mut list = Vec::<BenchmarkList>::new();

            list_benchmark!(list, extra, assets, Assets);
            #[cfg(feature = "private-net")]
            list_benchmark!(list, extra, faucet, Faucet);
            list_benchmark!(list, extra, farming, Farming);
            list_benchmark!(list, extra, iroha_migration, IrohaMigration);
            list_benchmark!(list, extra, liquidity_proxy, LiquidityProxyBench::<Runtime>);
            list_benchmark!(list, extra, multicollateral_bonding_curve_pool, MulticollateralBondingCurvePool);
            list_benchmark!(list, extra, pswap_distribution, PswapDistributionBench::<Runtime>);
            list_benchmark!(list, extra, rewards, Rewards);
            list_benchmark!(list, extra, trading_pair, TradingPair);
            list_benchmark!(list, extra, pool_xyk, XYKPoolBench::<Runtime>);
            list_benchmark!(list, extra, eth_bridge, EthBridge);
            list_benchmark!(list, extra, vested_rewards, VestedRewards);
            list_benchmark!(list, extra, price_tools, PriceTools);
            list_benchmark!(list, extra, xor_fee, XorFee);
            list_benchmark!(list, extra, ethereum_light_client, EthereumLightClient);
            list_benchmark!(list, extra, referrals, Referrals);
            list_benchmark!(list, extra, ceres_staking, CeresStaking);
            list_benchmark!(list, extra, hermes_governance_platform, HermesGovernancePlatform);
            list_benchmark!(list, extra, ceres_liquidity_locker, CeresLiquidityLockerBench::<Runtime>);
            list_benchmark!(list, extra, ceres_token_locker, CeresTokenLocker);
            list_benchmark!(list, extra, ceres_governance_platform, CeresGovernancePlatform);
            list_benchmark!(list, extra, ceres_launchpad, CeresLaunchpad);
            list_benchmark!(list, extra, demeter_farming_platform, DemeterFarmingPlatformBench::<Runtime>);
            list_benchmark!(list, extra, evm_bridge_proxy, EvmBridgeProxy);
            list_benchmark!(list, extra, band, Band);
            list_benchmark!(list, extra, xst, XSTPool);
            list_benchmark!(list, extra, oracle_proxy, OracleProxy);

            #[cfg(feature = "wip")] // order-book
            list_benchmark!(list, extra, order_book, OrderBook);

            // Trustless bridge
            list_benchmark!(list, extra, ethereum_light_client, EthereumLightClient);
            list_benchmark!(list, extra, bridge_inbound_channel, BridgeInboundChannel);
            list_benchmark!(list, extra, bridge_outbound_channel, BridgeOutboundChannel);
            list_benchmark!(list, extra, eth_app, EthApp);
            list_benchmark!(list, extra, erc20_app, ERC20App);
            list_benchmark!(list, extra, migration_app, MigrationApp);
            list_benchmark!(list, extra, evm_bridge_proxy, EvmBridgeProxy);

            let storage_info = AllPalletsWithSystem::storage_info();

            return (list, storage_info)
        }

        fn dispatch_benchmark(
            config: frame_benchmarking::BenchmarkConfig
        ) -> Result<Vec<frame_benchmarking::BenchmarkBatch>, sp_runtime::RuntimeString> {
            use frame_benchmarking::{Benchmarking, BenchmarkBatch, add_benchmark, TrackedStorageKey};

            use liquidity_proxy_benchmarking::Pallet as LiquidityProxyBench;
            use pool_xyk_benchmarking::Pallet as XYKPoolBench;
            use pswap_distribution_benchmarking::Pallet as PswapDistributionBench;
            use ceres_liquidity_locker_benchmarking::Pallet as CeresLiquidityLockerBench;
            use demeter_farming_platform_benchmarking::Pallet as DemeterFarmingPlatformBench;

            impl liquidity_proxy_benchmarking::Config for Runtime {}
            impl pool_xyk_benchmarking::Config for Runtime {}
            impl pswap_distribution_benchmarking::Config for Runtime {}
            impl ceres_liquidity_locker_benchmarking::Config for Runtime {}

            let whitelist: Vec<TrackedStorageKey> = vec![
                // Block Number
                hex_literal::hex!("26aa394eea5630e07c48ae0c9558cef702a5c1b19ab7a04f536c519aca4983ac").to_vec().into(),
                // Total Issuance
                hex_literal::hex!("c2261276cc9d1f8598ea4b6a74b15c2f57c875e4cff74148e4628f264b974c80").to_vec().into(),
                // Execution Phase
                hex_literal::hex!("26aa394eea5630e07c48ae0c9558cef7ff553b5a9862a516939d82b3d3d8661a").to_vec().into(),
                // Event Count
                hex_literal::hex!("26aa394eea5630e07c48ae0c9558cef70a98fdbe9ce6c55837576c60c7af3850").to_vec().into(),
                // System Events
                hex_literal::hex!("26aa394eea5630e07c48ae0c9558cef780d41e5e16056765bc8461851072c9d7").to_vec().into(),
                // Treasury Account
                hex_literal::hex!("26aa394eea5630e07c48ae0c9558cef7b99d880ec681799c0cf30e8886371da95ecffd7b6c0f78751baa9d281e0bfa3a6d6f646c70792f74727372790000000000000000000000000000000000000000").to_vec().into(),
            ];

            let mut batches = Vec::<BenchmarkBatch>::new();
            let params = (&config, &whitelist);

            add_benchmark!(params, batches, assets, Assets);
            #[cfg(feature = "private-net")]
            add_benchmark!(params, batches, faucet, Faucet);
            add_benchmark!(params, batches, farming, Farming);
            add_benchmark!(params, batches, iroha_migration, IrohaMigration);
            add_benchmark!(params, batches, liquidity_proxy, LiquidityProxyBench::<Runtime>);
            add_benchmark!(params, batches, multicollateral_bonding_curve_pool, MulticollateralBondingCurvePool);
            add_benchmark!(params, batches, pswap_distribution, PswapDistributionBench::<Runtime>);
            add_benchmark!(params, batches, rewards, Rewards);
            add_benchmark!(params, batches, trading_pair, TradingPair);
            add_benchmark!(params, batches, pool_xyk, XYKPoolBench::<Runtime>);
            add_benchmark!(params, batches, eth_bridge, EthBridge);
            add_benchmark!(params, batches, vested_rewards, VestedRewards);
            add_benchmark!(params, batches, price_tools, PriceTools);
            add_benchmark!(params, batches, ethereum_light_client, EthereumLightClient);
            add_benchmark!(params, batches, xor_fee, XorFee);
            add_benchmark!(params, batches, referrals, Referrals);
            add_benchmark!(params, batches, ceres_staking, CeresStaking);
            add_benchmark!(params, batches, ceres_liquidity_locker, CeresLiquidityLockerBench::<Runtime>);
            add_benchmark!(params, batches, ceres_token_locker, CeresTokenLocker);
            add_benchmark!(params, batches, ceres_governance_platform, CeresGovernancePlatform);
            add_benchmark!(params, batches, ceres_launchpad, CeresLaunchpad);
            add_benchmark!(params, batches, demeter_farming_platform, DemeterFarmingPlatformBench::<Runtime>);
            add_benchmark!(params, batches, evm_bridge_proxy, EvmBridgeProxy);
            add_benchmark!(params, batches, band, Band);
            add_benchmark!(params, batches, xst, XSTPool);
            add_benchmark!(params, batches, hermes_governance_platform, HermesGovernancePlatform);
            add_benchmark!(params, batches, oracle_proxy, OracleProxy);

            #[cfg(feature = "wip")] // order-book
            add_benchmark!(params, batches, order_book, OrderBook);

            // Trustless bridge
            add_benchmark!(params, batches, ethereum_light_client, EthereumLightClient);
            add_benchmark!(params, batches, bridge_inbound_channel, BridgeInboundChannel);
            add_benchmark!(params, batches, bridge_outbound_channel, BridgeOutboundChannel);
            add_benchmark!(params, batches, eth_app, EthApp);
            add_benchmark!(params, batches, erc20_app, ERC20App);
            add_benchmark!(params, batches, migration_app, MigrationApp);
            add_benchmark!(params, batches, evm_bridge_proxy, EvmBridgeProxy);

            if batches.is_empty() { return Err("Benchmark not found for this pallet.".into()) }
            Ok(batches)
        }
    }

    impl vested_rewards_runtime_api::VestedRewardsApi<Block, AccountId, AssetId, Balance, CrowdloanTag> for Runtime {
        fn crowdloan_claimable(tag: CrowdloanTag, account_id: AccountId, asset_id: AssetId) -> Option<vested_rewards_runtime_api::BalanceInfo<Balance>> {
            let balance = VestedRewards::get_claimable_crowdloan_reward(&tag, &account_id, &asset_id)?;
            Some(vested_rewards_runtime_api::BalanceInfo::<Balance> {
                balance
            })
        }

        fn crowdloan_lease(tag: CrowdloanTag) -> Option<vested_rewards_runtime_api::CrowdloanLease> {
            let crowdloan_info = vested_rewards::CrowdloanInfos::<Runtime>::get(&tag)?;

            Some(vested_rewards_runtime_api::CrowdloanLease {
                start_block: crowdloan_info.start_block as u128,
                total_days: crowdloan_info.length as u128 / DAYS as u128,
                blocks_per_day: DAYS as u128,
            })
        }
    }

    impl farming_runtime_api::FarmingApi<Block, AssetId> for Runtime {
        fn reward_doubling_assets() -> Vec<AssetId> {
            Farming::reward_doubling_assets()
        }
    }

    #[cfg(feature = "try-runtime")]
    impl frame_try_runtime::TryRuntime<Block> for Runtime {
        fn on_runtime_upgrade(checks: frame_try_runtime::UpgradeCheckSelect) -> (Weight, Weight) {
            log::info!("try-runtime::on_runtime_upgrade");
            let weight = Executive::try_runtime_upgrade(checks).unwrap();
            (weight, BlockWeights::get().max_block)
        }

        fn execute_block(
            block: Block,
            state_root_check: bool,
            signature_check: bool,
            select: frame_try_runtime::TryStateSelect,
        ) -> Weight {
            // NOTE: intentional unwrap: we don't want to propagate the error backwards, and want to
            // have a backtrace here.
            Executive::try_execute_block(block, state_root_check, signature_check, select).unwrap()
        }
    }
}<|MERGE_RESOLUTION|>--- conflicted
+++ resolved
@@ -109,16 +109,10 @@
 };
 pub use common::weights::{BlockLength, BlockWeights, TransactionByteFee};
 pub use common::{
-<<<<<<< HEAD
     balance, fixed, fixed_from_basis_points, AssetInfoProvider, AssetName, AssetSymbol,
-    BalancePrecision, BasisPoints, ContentSource, DexInfoProvider, FilterMode, Fixed,
+    BalancePrecision, BasisPoints, ContentSource, CrowdloanTag, DexInfoProvider, FilterMode, Fixed,
     FromGenericPair, LiquiditySource, LiquiditySourceFilter, LiquiditySourceId,
     LiquiditySourceType, OnPswapBurned, OnValBurned,
-=======
-    balance, fixed, fixed_from_basis_points, AssetName, AssetSymbol, BalancePrecision, BasisPoints,
-    ContentSource, CrowdloanTag, FilterMode, Fixed, FromGenericPair, LiquiditySource,
-    LiquiditySourceFilter, LiquiditySourceId, LiquiditySourceType, OnPswapBurned, OnValBurned,
->>>>>>> 956adaa9
 };
 use constants::rewards::{PSWAP_BURN_PERCENT, VAL_BURN_PERCENT};
 pub use ethereum_light_client::EthereumHeader;
