// This file is part of the SORA network and Polkaswap app.

// Copyright (c) 2020, 2021, Polka Biome Ltd. All rights reserved.
// SPDX-License-Identifier: BSD-4-Clause

// Redistribution and use in source and binary forms, with or without modification,
// are permitted provided that the following conditions are met:

// Redistributions of source code must retain the above copyright notice, this list
// of conditions and the following disclaimer.
// Redistributions in binary form must reproduce the above copyright notice, this
// list of conditions and the following disclaimer in the documentation and/or other
// materials provided with the distribution.
//
// All advertising materials mentioning features or use of this software must display
// the following acknowledgement: This product includes software developed by Polka Biome
// Ltd., SORA, and Polkaswap.
//
// Neither the name of the Polka Biome Ltd. nor the names of its contributors may be used
// to endorse or promote products derived from this software without specific prior written permission.

// THIS SOFTWARE IS PROVIDED BY Polka Biome Ltd. AS IS AND ANY EXPRESS OR IMPLIED WARRANTIES,
// INCLUDING, BUT NOT LIMITED TO, THE IMPLIED WARRANTIES OF MERCHANTABILITY AND FITNESS FOR
// A PARTICULAR PURPOSE ARE DISCLAIMED. IN NO EVENT SHALL Polka Biome Ltd. BE LIABLE FOR ANY
// DIRECT, INDIRECT, INCIDENTAL, SPECIAL, EXEMPLARY, OR CONSEQUENTIAL DAMAGES (INCLUDING,
// BUT NOT LIMITED TO, PROCUREMENT OF SUBSTITUTE GOODS OR SERVICES; LOSS OF USE, DATA, OR PROFITS;
// OR BUSINESS INTERRUPTION) HOWEVER CAUSED AND ON ANY THEORY OF LIABILITY, WHETHER IN CONTRACT,
// STRICT LIABILITY, OR TORT (INCLUDING NEGLIGENCE OR OTHERWISE) ARISING IN ANY WAY OUT OF THE
// USE OF THIS SOFTWARE, EVEN IF ADVISED OF THE POSSIBILITY OF SUCH DAMAGE.

#![cfg_attr(not(feature = "std"), no_std)]
// `construct_runtime!` does a lot of recursion and requires us to increase the limit to 256.
#![recursion_limit = "256"]

extern crate alloc;
use alloc::string::String;

mod bags_thresholds;
/// Constant values used within the runtime.
pub mod constants;
mod extensions;
mod impls;
pub mod migrations;

#[cfg(test)]
pub mod mock;

#[cfg(test)]
pub mod tests;

use crate::impls::{BridgeAssetRegistryImpl, PreimageWeightInfo, SubstrateBridgeCallFilter};
use bridge_types::types::{AdditionalEVMInboundData, LeafExtraData, ParachainMessage};
use common::prelude::constants::{BIG_FEE, SMALL_FEE};
use common::prelude::QuoteAmount;
use common::{AssetId32, Description, PredefinedAssetId, XOR};
use constants::currency::deposit;
use constants::time::*;
use frame_support::instances::{Instance1, Instance2};
use frame_support::weights::ConstantMultiplier;

// Make the WASM binary available.
#[cfg(all(feature = "std", feature = "build-wasm-binary"))]
include!(concat!(env!("OUT_DIR"), "/wasm_binary.rs"));

use core::time::Duration;
use currencies::BasicCurrencyAdapter;
use extensions::ChargeTransactionPayment;
use frame_election_provider_support::{generate_solution_type, onchain, SequentialPhragmen};
use frame_support::traits::{ConstU128, ConstU32, Currency, EitherOfDiverse};
use frame_system::offchain::{Account, SigningTypes};
use frame_system::EnsureRoot;
use hex_literal::hex;
use pallet_grandpa::{
    fg_primitives, AuthorityId as GrandpaId, AuthorityList as GrandpaAuthorityList,
};
use pallet_session::historical as pallet_session_historical;
use pallet_staking::sora::ValBurnedNotifier;
#[cfg(feature = "std")]
use serde::{Serialize, Serializer};
use sp_api::impl_runtime_apis;
pub use sp_beefy::crypto::AuthorityId as BeefyId;
use sp_beefy::mmr::MmrLeafVersion;
use sp_core::crypto::KeyTypeId;
use sp_core::{Encode, OpaqueMetadata, H160, U256};
use sp_mmr_primitives as mmr;
use sp_runtime::traits::{
    BlakeTwo256, Block as BlockT, Convert, IdentifyAccount, IdentityLookup, NumberFor, OpaqueKeys,
    SaturatedConversion, Verify,
};
use sp_runtime::transaction_validity::{
    TransactionLongevity, TransactionPriority, TransactionSource, TransactionValidity,
};
use sp_runtime::{
    create_runtime_str, generic, impl_opaque_keys, ApplyExtrinsicResult, DispatchError,
    FixedPointNumber, MultiSignature, Perbill, Percent, Perquintill,
};
use sp_std::cmp::Ordering;
use sp_std::prelude::*;
use sp_std::vec::Vec;
#[cfg(feature = "std")]
use sp_version::NativeVersion;
use sp_version::RuntimeVersion;
use static_assertions::assert_eq_size;
use traits::parameter_type_with_key;

// A few exports that help ease life for downstream crates.
pub use common::prelude::{
    Balance, BalanceWrapper, PresetWeightInfo, SwapAmount, SwapOutcome, SwapVariant,
};
pub use common::weights::{BlockLength, BlockWeights, TransactionByteFee};
pub use common::{
    balance, fixed, fixed_from_basis_points, AssetName, AssetSymbol, BalancePrecision, BasisPoints,
    ContentSource, FilterMode, Fixed, FromGenericPair, LiquiditySource, LiquiditySourceFilter,
    LiquiditySourceId, LiquiditySourceType, OnPswapBurned, OnValBurned,
};
use constants::rewards::{PSWAP_BURN_PERCENT, VAL_BURN_PERCENT};
pub use ethereum_light_client::EthereumHeader;
pub use frame_support::dispatch::DispatchClass;
pub use frame_support::traits::schedule::Named as ScheduleNamed;
pub use frame_support::traits::{
    KeyOwnerProofSystem, LockIdentifier, OnUnbalanced, Randomness, U128CurrencyToVote,
};
pub use frame_support::weights::constants::{BlockExecutionWeight, RocksDbWeight};
pub use frame_support::weights::Weight;
pub use frame_support::{construct_runtime, debug, parameter_types, StorageValue};
pub use pallet_balances::Call as BalancesCall;
pub use pallet_im_online::sr25519::AuthorityId as ImOnlineId;
pub use pallet_staking::StakerStatus;
pub use pallet_timestamp::Call as TimestampCall;
pub use pallet_transaction_payment::{Multiplier, MultiplierUpdate};
#[cfg(any(feature = "std", test))]
pub use sp_runtime::BuildStorage;
pub use vested_rewards::CrowdloanReward;

use eth_bridge::offchain::SignatureParams;
use eth_bridge::requests::{AssetKind, OffchainRequest, OutgoingRequestEncoded, RequestStatus};
use impls::{
    CollectiveWeightInfo, DemocracyWeightInfo, DispatchableSubstrateBridgeCall,
    NegativeImbalanceOf, OnUnbalancedDemocracySlash,
};

use frame_support::traits::{
    Contains, Everything, ExistenceRequirement, Get, PrivilegeCmp, WithdrawReasons,
};
use sp_runtime::traits::Keccak256;
pub use {assets, eth_bridge, frame_system, multicollateral_bonding_curve_pool, order_book, xst};

/// An index to a block.
pub type BlockNumber = u32;

/// Alias to 512-bit hash when used in the context of a transaction signature on the chain.
pub type Signature = MultiSignature;

/// Some way of identifying an account on the chain. We intentionally make it equivalent
/// to the public key of our transaction signing scheme.
pub type AccountId = <<Signature as Verify>::Signer as IdentifyAccount>::AccountId;

// This assert is needed for `technical` pallet in order to create
// `AccountId` from the hash type.
assert_eq_size!(AccountId, sp_core::H256);

/// The type for looking up accounts. We don't expect more than 4 billion of them, but you
/// never know...
pub type AccountIndex = u32;

/// Index of a transaction in the chain.
pub type Index = u32;

/// A hash of some data used by the chain.
pub type Hash = sp_core::H256;

/// Digest item type.
pub type DigestItem = generic::DigestItem;

/// Identification of DEX.
pub type DEXId = u32;

pub type Moment = u64;

pub type PeriodicSessions = pallet_session::PeriodicSessions<SessionPeriod, SessionOffset>;

type CouncilCollective = pallet_collective::Instance1;
type TechnicalCollective = pallet_collective::Instance2;

type MoreThanHalfCouncil = EitherOfDiverse<
    EnsureRoot<AccountId>,
    pallet_collective::EnsureProportionMoreThan<AccountId, CouncilCollective, 1, 2>,
>;
type AtLeastHalfCouncil = EitherOfDiverse<
    pallet_collective::EnsureProportionAtLeast<AccountId, CouncilCollective, 1, 2>,
    EnsureRoot<AccountId>,
>;
type AtLeastTwoThirdsCouncil = EitherOfDiverse<
    pallet_collective::EnsureProportionAtLeast<AccountId, CouncilCollective, 2, 3>,
    EnsureRoot<AccountId>,
>;

/// Opaque types. These are used by the CLI to instantiate machinery that don't need to know
/// the specifics of the runtime. They can then be made to be agnostic over specific formats
/// of data like extrinsics, allowing for them to continue syncing the network through upgrades
/// to even the core datastructures.
pub mod opaque {
    use super::*;

    pub use sp_runtime::OpaqueExtrinsic as UncheckedExtrinsic;

    /// Opaque block header type.
    pub type Header = generic::Header<BlockNumber, BlakeTwo256>;
    /// Opaque block type.
    pub type Block = generic::Block<Header, UncheckedExtrinsic>;
    /// Opaque block identifier type.
    pub type BlockId = generic::BlockId<Block>;

    impl_opaque_keys! {
        pub struct SessionKeys {
            pub babe: Babe,
            pub grandpa: Grandpa,
            pub im_online: ImOnline,
            pub beefy: Beefy,
        }
    }
}

/// Types used by oracle related pallets
pub mod oracle_types {
    use common::SymbolName;

    pub type Symbol = SymbolName;

    pub type ResolveTime = u64;
}
pub use oracle_types::*;

/// This runtime version.
pub const VERSION: RuntimeVersion = RuntimeVersion {
    spec_name: create_runtime_str!("sora-substrate"),
    impl_name: create_runtime_str!("sora-substrate"),
    authoring_version: 1,
    spec_version: 49,
    impl_version: 1,
    apis: RUNTIME_API_VERSIONS,
    transaction_version: 49,
    state_version: 0,
};

/// The version infromation used to identify this runtime when compiled natively.
#[cfg(feature = "std")]
pub fn native_version() -> NativeVersion {
    NativeVersion {
        runtime_version: VERSION,
        can_author_with: Default::default(),
    }
}

pub const FARMING_PSWAP_PER_DAY: Balance = balance!(2500000);
pub const FARMING_REFRESH_FREQUENCY: BlockNumber = 2 * HOURS;
// Defined in the article
pub const FARMING_VESTING_COEFF: u32 = 3;
pub const FARMING_VESTING_FREQUENCY: BlockNumber = 6 * HOURS;

parameter_types! {
    pub const BlockHashCount: BlockNumber = 250;
    pub const Version: RuntimeVersion = VERSION;
    pub const DisabledValidatorsThreshold: Perbill = Perbill::from_percent(17);
    pub const EpochDuration: u64 = EPOCH_DURATION_IN_BLOCKS as u64;
    pub const ExpectedBlockTime: Moment = MILLISECS_PER_BLOCK;
    pub const SessionsPerEra: sp_staking::SessionIndex = 6; // 6 hours
    pub const BondingDuration: sp_staking::EraIndex = 28; // 28 eras for unbonding (7 days).
    pub const ReportLongevity: u64 =
        BondingDuration::get() as u64 * SessionsPerEra::get() as u64 * EpochDuration::get();
    pub const SlashDeferDuration: sp_staking::EraIndex = 27; // 27 eras in which slashes can be cancelled (slightly less than 7 days).
    pub const MaxNominatorRewardedPerValidator: u32 = 256;
    pub const ElectionLookahead: BlockNumber = EPOCH_DURATION_IN_BLOCKS / 4;
    pub const MaxIterations: u32 = 10;
    // 0.05%. The higher the value, the more strict solution acceptance becomes.
    pub MinSolutionScoreBump: Perbill = Perbill::from_rational(5u32, 10_000);
    pub const ValRewardCurve: pallet_staking::sora::ValRewardCurve = pallet_staking::sora::ValRewardCurve {
        duration_to_reward_flatline: Duration::from_secs(5 * 365 * 24 * 60 * 60),
        min_val_burned_percentage_reward: Percent::from_percent(35),
        max_val_burned_percentage_reward: Percent::from_percent(90),
    };
    pub const SessionPeriod: BlockNumber = 150;
    pub const SessionOffset: BlockNumber = 0;
    pub const SS58Prefix: u8 = 69;
    /// A limit for off-chain phragmen unsigned solution submission.
    ///
    /// We want to keep it as high as possible, but can't risk having it reject,
    /// so we always subtract the base block execution weight.
    pub OffchainSolutionWeightLimit: Weight = BlockWeights::get()
    .get(DispatchClass::Normal)
    .max_extrinsic
    .expect("Normal extrinsics have weight limit configured by default; qed")
    .saturating_sub(BlockExecutionWeight::get());
    /// A limit for off-chain phragmen unsigned solution length.
    ///
    /// We allow up to 90% of the block's size to be consumed by the solution.
    pub OffchainSolutionLengthLimit: u32 = Perbill::from_rational(90_u32, 100) *
        *BlockLength::get()
        .max
        .get(DispatchClass::Normal);
    pub const DemocracyEnactmentPeriod: BlockNumber = 30 * DAYS;
    pub const DemocracyLaunchPeriod: BlockNumber = 28 * DAYS;
    pub const DemocracyVotingPeriod: BlockNumber = 14 * DAYS;
    pub const DemocracyMinimumDeposit: Balance = balance!(1);
    pub const DemocracyFastTrackVotingPeriod: BlockNumber = 3 * HOURS;
    pub const DemocracyInstantAllowed: bool = true;
    pub const DemocracyCooloffPeriod: BlockNumber = 28 * DAYS;
    pub const DemocracyPreimageByteDeposit: Balance = balance!(0.000002); // 2 * 10^-6, 5 MiB -> 10.48576 XOR
    pub const DemocracyMaxVotes: u32 = 100;
    pub const DemocracyMaxProposals: u32 = 100;
    pub const DemocracyMaxDeposits: u32 = 100;
    pub const DemocracyMaxBlacklisted: u32 = 100;
    pub const CouncilCollectiveMotionDuration: BlockNumber = 5 * DAYS;
    pub const CouncilCollectiveMaxProposals: u32 = 100;
    pub const CouncilCollectiveMaxMembers: u32 = 100;
    pub const TechnicalCollectiveMotionDuration: BlockNumber = 5 * DAYS;
    pub const TechnicalCollectiveMaxProposals: u32 = 100;
    pub const TechnicalCollectiveMaxMembers: u32 = 100;
    pub const SchedulerMaxWeight: Weight = Weight::from_parts(1024, 0);
    pub OffencesWeightSoftLimit: Weight = Perbill::from_percent(60) * BlockWeights::get().max_block;
    pub const ImOnlineUnsignedPriority: TransactionPriority = TransactionPriority::max_value();
    pub const SessionDuration: BlockNumber = EPOCH_DURATION_IN_BLOCKS;
    pub const ElectionsCandidacyBond: Balance = balance!(1);
    // 1 storage item created, key size is 32 bytes, value size is 16+16.
    pub const ElectionsVotingBondBase: Balance = balance!(0.000001);
    // additional data per vote is 32 bytes (account id).
    pub const ElectionsVotingBondFactor: Balance = balance!(0.000001);
    pub const ElectionsTermDuration: BlockNumber = 7 * DAYS;
    /// 13 members initially, to be increased to 23 eventually.
    pub const ElectionsDesiredMembers: u32 = 13;
    pub const ElectionsDesiredRunnersUp: u32 = 20;
    pub const ElectionsModuleId: LockIdentifier = *b"phrelect";
    pub FarmingRewardDoublingAssets: Vec<AssetId> = vec![GetPswapAssetId::get(), GetValAssetId::get(), GetDaiAssetId::get(), GetEthAssetId::get(), GetXstAssetId::get()];
    pub const MaxAuthorities: u32 = 100_000;
    pub const NoPreimagePostponement: Option<u32> = Some(10);
}

impl frame_system::Config for Runtime {
    type BaseCallFilter = Everything;
    type BlockWeights = BlockWeights;
    /// Maximum size of all encoded transactions (in bytes) that are allowed in one block.
    type BlockLength = BlockLength;
    /// The ubiquitous origin type.
    type RuntimeOrigin = RuntimeOrigin;
    /// The aggregated dispatch type that is available for extrinsics.
    type RuntimeCall = RuntimeCall;
    /// The index type for storing how many extrinsics an account has signed.
    type Index = Index;
    /// The index type for blocks.
    type BlockNumber = BlockNumber;
    /// The type for hashing blocks and tries.
    type Hash = Hash;
    /// The hashing algorithm used.
    type Hashing = BlakeTwo256;
    /// The identifier used to distinguish between accounts.
    type AccountId = AccountId;
    /// The lookup mechanism to get account ID from whatever is passed in dispatchers.
    type Lookup = IdentityLookup<AccountId>;
    /// The header type.
    type Header = generic::Header<BlockNumber, BlakeTwo256>;
    /// The ubiquitous event type.
    type RuntimeEvent = RuntimeEvent;
    /// Maximum number of block number to block hash mappings to keep (oldest pruned first).
    type BlockHashCount = BlockHashCount;
    /// The weight of database operations that the runtime can invoke.
    type DbWeight = RocksDbWeight;
    /// Runtime version.
    type Version = Version;
    type PalletInfo = PalletInfo;
    /// Converts a module to an index of this module in the runtime.
    type AccountData = pallet_balances::AccountData<Balance>;
    type OnNewAccount = ();
    type OnKilledAccount = ();
    type SystemWeightInfo = ();
    type SS58Prefix = SS58Prefix;
    type OnSetCode = ();
    type MaxConsumers = frame_support::traits::ConstU32<65536>;
}

impl pallet_babe::Config for Runtime {
    type EpochDuration = EpochDuration;
    type ExpectedBlockTime = ExpectedBlockTime;
    type EpochChangeTrigger = pallet_babe::ExternalTrigger;
    type DisabledValidators = Session;
    type KeyOwnerProof = <Self::KeyOwnerProofSystem as KeyOwnerProofSystem<(
        KeyTypeId,
        pallet_babe::AuthorityId,
    )>>::Proof;
    type KeyOwnerIdentification = <Self::KeyOwnerProofSystem as KeyOwnerProofSystem<(
        KeyTypeId,
        pallet_babe::AuthorityId,
    )>>::IdentificationTuple;
    type KeyOwnerProofSystem = Historical;
    type HandleEquivocation =
        pallet_babe::EquivocationHandler<Self::KeyOwnerIdentification, Offences, ReportLongevity>;
    type WeightInfo = ();
    type MaxAuthorities = MaxAuthorities;
}

impl pallet_collective::Config<CouncilCollective> for Runtime {
    type RuntimeOrigin = RuntimeOrigin;
    type Proposal = RuntimeCall;
    type RuntimeEvent = RuntimeEvent;
    type MotionDuration = CouncilCollectiveMotionDuration;
    type MaxProposals = CouncilCollectiveMaxProposals;
    type MaxMembers = CouncilCollectiveMaxMembers;
    type DefaultVote = pallet_collective::PrimeDefaultVote;
    type WeightInfo = CollectiveWeightInfo<Self>;
}

impl pallet_collective::Config<TechnicalCollective> for Runtime {
    type RuntimeOrigin = RuntimeOrigin;
    type Proposal = RuntimeCall;
    type RuntimeEvent = RuntimeEvent;
    type MotionDuration = TechnicalCollectiveMotionDuration;
    type MaxProposals = TechnicalCollectiveMaxProposals;
    type MaxMembers = TechnicalCollectiveMaxMembers;
    type DefaultVote = pallet_collective::PrimeDefaultVote;
    type WeightInfo = CollectiveWeightInfo<Self>;
}

impl pallet_democracy::Config for Runtime {
    type RuntimeEvent = RuntimeEvent;
    type Currency = Balances;
    type EnactmentPeriod = DemocracyEnactmentPeriod;
    type LaunchPeriod = DemocracyLaunchPeriod;
    type VotingPeriod = DemocracyVotingPeriod;
    type MinimumDeposit = DemocracyMinimumDeposit;
    /// `external_propose` call condition
    type ExternalOrigin = AtLeastHalfCouncil;
    /// A super-majority can have the next scheduled referendum be a straight majority-carries vote.
    /// `external_propose_majority` call condition
    type ExternalMajorityOrigin = AtLeastHalfCouncil;
    /// `external_propose_default` call condition
    type ExternalDefaultOrigin = AtLeastHalfCouncil;
    /// Two thirds of the technical committee can have an ExternalMajority/ExternalDefault vote
    /// be tabled immediately and with a shorter voting/enactment period.
    type FastTrackOrigin = EitherOfDiverse<
        pallet_collective::EnsureProportionMoreThan<AccountId, TechnicalCollective, 1, 2>,
        EnsureRoot<AccountId>,
    >;
    type InstantOrigin = EitherOfDiverse<
        pallet_collective::EnsureProportionAtLeast<AccountId, TechnicalCollective, 2, 3>,
        EnsureRoot<AccountId>,
    >;
    type InstantAllowed = DemocracyInstantAllowed;
    type FastTrackVotingPeriod = DemocracyFastTrackVotingPeriod;
    /// To cancel a proposal which has been passed, 2/3 of the council must agree to it.
    /// `emergency_cancel` call condition.
    type CancellationOrigin = AtLeastTwoThirdsCouncil;
    type CancelProposalOrigin = AtLeastTwoThirdsCouncil;
    type BlacklistOrigin = EnsureRoot<AccountId>;
    /// `veto_external` - vetoes and blacklists the external proposal hash
    type VetoOrigin = pallet_collective::EnsureMember<AccountId, TechnicalCollective>;
    type CooloffPeriod = DemocracyCooloffPeriod;
    type Slash = OnUnbalancedDemocracySlash<Self>;
    type Scheduler = Scheduler;
    type PalletsOrigin = OriginCaller;
    type MaxVotes = DemocracyMaxVotes;
    type WeightInfo = DemocracyWeightInfo;
    type MaxProposals = DemocracyMaxProposals;
    type VoteLockingPeriod = DemocracyEnactmentPeriod;
    type Preimages = Preimage;
    type MaxDeposits = DemocracyMaxDeposits;
    type MaxBlacklisted = DemocracyMaxBlacklisted;
}

impl pallet_elections_phragmen::Config for Runtime {
    type RuntimeEvent = RuntimeEvent;
    type PalletId = ElectionsModuleId;
    type Currency = Balances;
    type ChangeMembers = Council;
    type InitializeMembers = Council;
    type CurrencyToVote = frame_support::traits::U128CurrencyToVote;
    type CandidacyBond = ElectionsCandidacyBond;
    type VotingBondBase = ElectionsVotingBondBase;
    type VotingBondFactor = ElectionsVotingBondFactor;
    type LoserCandidate = OnUnbalancedDemocracySlash<Self>;
    type KickedMember = OnUnbalancedDemocracySlash<Self>;
    type DesiredMembers = ElectionsDesiredMembers;
    type DesiredRunnersUp = ElectionsDesiredRunnersUp;
    type TermDuration = ElectionsTermDuration;
    type MaxVoters = ();
    type MaxCandidates = ();
    type WeightInfo = ();
}

impl pallet_membership::Config<pallet_membership::Instance1> for Runtime {
    type RuntimeEvent = RuntimeEvent;
    type AddOrigin = MoreThanHalfCouncil;
    type RemoveOrigin = MoreThanHalfCouncil;
    type SwapOrigin = MoreThanHalfCouncil;
    type ResetOrigin = MoreThanHalfCouncil;
    type PrimeOrigin = MoreThanHalfCouncil;
    type MembershipInitialized = TechnicalCommittee;
    type MembershipChanged = TechnicalCommittee;
    type MaxMembers = ();
    type WeightInfo = ();
}

parameter_types! {
    pub const MaxSetIdSessionEntries: u32 = BondingDuration::get() * SessionsPerEra::get();
}

impl pallet_grandpa::Config for Runtime {
    type RuntimeEvent = RuntimeEvent;

    type KeyOwnerProofSystem = Historical;

    type KeyOwnerProof =
        <Self::KeyOwnerProofSystem as KeyOwnerProofSystem<(KeyTypeId, GrandpaId)>>::Proof;

    type KeyOwnerIdentification = <Self::KeyOwnerProofSystem as KeyOwnerProofSystem<(
        KeyTypeId,
        GrandpaId,
    )>>::IdentificationTuple;

    type HandleEquivocation = pallet_grandpa::EquivocationHandler<
        Self::KeyOwnerIdentification,
        Offences,
        ReportLongevity,
    >;
    type WeightInfo = ();
    type MaxAuthorities = MaxAuthorities;
    type MaxSetIdSessionEntries = MaxSetIdSessionEntries;
}

parameter_types! {
    pub const MinimumPeriod: u64 = SLOT_DURATION / 2;
}

impl pallet_timestamp::Config for Runtime {
    /// A timestamp: milliseconds since the unix epoch.
    type Moment = Moment;
    type OnTimestampSet = Babe;
    type MinimumPeriod = MinimumPeriod;
    type WeightInfo = ();
}

impl pallet_session::Config for Runtime {
    type SessionManager = pallet_session::historical::NoteHistoricalRoot<Self, XorFee>;
    type Keys = opaque::SessionKeys;
    type ShouldEndSession = Babe;
    type SessionHandler = <opaque::SessionKeys as OpaqueKeys>::KeyTypeIdProviders;
    type RuntimeEvent = RuntimeEvent;
    type ValidatorId = AccountId;
    type ValidatorIdOf = pallet_staking::StashOf<Self>;
    type NextSessionRotation = Babe;
    type WeightInfo = ();
}

impl pallet_session::historical::Config for Runtime {
    type FullIdentification = pallet_staking::Exposure<AccountId, Balance>;
    type FullIdentificationOf = pallet_staking::ExposureOf<Runtime>;
}

impl pallet_authorship::Config for Runtime {
    type FindAuthor = pallet_session::FindAccountFromAuthorIndex<Self, Babe>;
    type EventHandler = (Staking, ImOnline);
}

/// A reasonable benchmarking config for staking pallet.
pub struct StakingBenchmarkingConfig;
impl pallet_staking::BenchmarkingConfig for StakingBenchmarkingConfig {
    type MaxValidators = ConstU32<1000>;
    type MaxNominators = ConstU32<1000>;
}

parameter_types! {
    pub const OffendingValidatorsThreshold: Perbill = Perbill::from_percent(17);
    pub const MaxNominations: u32 = <NposCompactSolution24 as frame_election_provider_support::NposSolution>::LIMIT as u32;
}

type StakingAdminOrigin = EitherOfDiverse<
    EnsureRoot<AccountId>,
    pallet_collective::EnsureProportionAtLeast<AccountId, CouncilCollective, 3, 4>,
>;

impl pallet_staking::Config for Runtime {
    type Currency = Balances;
    type MultiCurrency = Tokens;
    type CurrencyBalance = Balance;
    type ValTokenId = GetValAssetId;
    type ValRewardCurve = ValRewardCurve;
    type UnixTime = Timestamp;
    type CurrencyToVote = U128CurrencyToVote;
    type RuntimeEvent = RuntimeEvent;
    type Slash = ();
    type SessionsPerEra = SessionsPerEra;
    type BondingDuration = BondingDuration;
    type SlashDeferDuration = SlashDeferDuration;
    type AdminOrigin = StakingAdminOrigin;
    type SessionInterface = Self;
    type NextNewSession = Session;
    type MaxNominatorRewardedPerValidator = MaxNominatorRewardedPerValidator;
    type VoterList = BagsList;
    type ElectionProvider = ElectionProviderMultiPhase;
    type BenchmarkingConfig = StakingBenchmarkingConfig;
    type MaxUnlockingChunks = ConstU32<32>;
    type OffendingValidatorsThreshold = OffendingValidatorsThreshold;
    type MaxNominations = MaxNominations;
    type GenesisElectionProvider = onchain::OnChainExecution<OnChainSeqPhragmen>;
    type OnStakerSlash = ();
    type HistoryDepth = frame_support::traits::ConstU32<84>;
    type TargetList = pallet_staking::UseValidatorsMap<Self>;
    type WeightInfo = ();
}

/// The numbers configured here could always be more than the the maximum limits of staking pallet
/// to ensure election snapshot will not run out of memory. For now, we set them to smaller values
/// since the staking is bounded and the weight pipeline takes hours for this single pallet.
pub struct ElectionBenchmarkConfig;
impl pallet_election_provider_multi_phase::BenchmarkingConfig for ElectionBenchmarkConfig {
    const VOTERS: [u32; 2] = [1000, 2000];
    const TARGETS: [u32; 2] = [500, 1000];
    const ACTIVE_VOTERS: [u32; 2] = [500, 800];
    const DESIRED_TARGETS: [u32; 2] = [200, 400];
    const SNAPSHOT_MAXIMUM_VOTERS: u32 = 1000;
    const MINER_MAXIMUM_VOTERS: u32 = 1000;
    const MAXIMUM_TARGETS: u32 = 300;
}

parameter_types! {
    // phase durations. 1/4 of the last session for each.
    // in testing: 1min or half of the session for each
    pub SignedPhase: u32 = EPOCH_DURATION_IN_BLOCKS / 4;
    pub UnsignedPhase: u32 = EPOCH_DURATION_IN_BLOCKS / 4;

    // signed config
    pub const SignedMaxSubmissions: u32 = 16;
    pub const SignedMaxRefunds: u32 = 16 / 4;
    pub const SignedDepositBase: Balance = deposit(2, 0);
    pub const SignedDepositByte: Balance = deposit(0, 10) / 1024;
    pub SignedRewardBase: Balance =  constants::currency::UNITS / 10;
    pub SolutionImprovementThreshold: Perbill = Perbill::from_rational(5u32, 10_000);
    pub BetterUnsignedThreshold: Perbill = Perbill::from_rational(5u32, 10_000);

    // 1 hour session, 15 minutes unsigned phase, 8 offchain executions.
    pub OffchainRepeat: BlockNumber = UnsignedPhase::get() / 8;

    /// We take the top 12500 nominators as electing voters..
    pub const MaxElectingVoters: u32 = 12_500;
    /// ... and all of the validators as electable targets. Whilst this is the case, we cannot and
    /// shall not increase the size of the validator intentions.
    pub const MaxElectableTargets: u16 = u16::MAX;
    /// Setup election pallet to support maximum winners upto 1200. This will mean Staking Pallet
    /// cannot have active validators higher than this count.
    pub const MaxActiveValidators: u32 = 1200;
    pub NposSolutionPriority: TransactionPriority =
        Perbill::from_percent(90) * TransactionPriority::max_value();
}

generate_solution_type!(
    #[compact]
    pub struct NposCompactSolution24::<
        VoterIndex = u32,
        TargetIndex = u16,
        Accuracy = sp_runtime::PerU16,
        MaxVoters = MaxElectingVoters,
    >(24)
);

/// The accuracy type used for genesis election provider;
pub type OnChainAccuracy = sp_runtime::Perbill;

pub struct OnChainSeqPhragmen;
impl onchain::Config for OnChainSeqPhragmen {
    type System = Runtime;
    type Solver = SequentialPhragmen<AccountId, OnChainAccuracy>;
    type DataProvider = Staking;
    type WeightInfo = ();
    type MaxWinners = MaxActiveValidators;
    type VotersBound = MaxElectingVoters;
    type TargetsBound = MaxElectableTargets;
}

impl pallet_election_provider_multi_phase::MinerConfig for Runtime {
    type AccountId = AccountId;
    type MaxLength = OffchainSolutionLengthLimit;
    type MaxWeight = OffchainSolutionWeightLimit;
    type Solution = NposCompactSolution24;
    type MaxVotesPerVoter = <
		<Self as pallet_election_provider_multi_phase::Config>::DataProvider
		as
		frame_election_provider_support::ElectionDataProvider
	>::MaxVotesPerVoter;

    // The unsigned submissions have to respect the weight of the submit_unsigned call, thus their
    // weight estimate function is wired to this call's weight.
    fn solution_weight(v: u32, t: u32, a: u32, d: u32) -> Weight {
        <
			<Self as pallet_election_provider_multi_phase::Config>::WeightInfo
			as
			pallet_election_provider_multi_phase::WeightInfo
		>::submit_unsigned(v, t, a, d)
    }
}

impl pallet_election_provider_multi_phase::Config for Runtime {
    type RuntimeEvent = RuntimeEvent;
    type Currency = Balances;
    type EstimateCallFee = TransactionPayment;
    type UnsignedPhase = UnsignedPhase;
    type SignedMaxSubmissions = SignedMaxSubmissions;
    type SignedMaxRefunds = SignedMaxRefunds;
    type SignedRewardBase = SignedRewardBase;
    type SignedDepositBase = SignedDepositBase;
    type SignedDepositByte = SignedDepositByte;
    type SignedDepositWeight = ();
    type SignedMaxWeight =
        <Self::MinerConfig as pallet_election_provider_multi_phase::MinerConfig>::MaxWeight;
    type MinerConfig = Self;
    type SlashHandler = (); // burn slashes
    type RewardHandler = (); // nothing to do upon rewards
    type SignedPhase = SignedPhase;
    type BetterUnsignedThreshold = BetterUnsignedThreshold;
    type BetterSignedThreshold = ();
    type OffchainRepeat = OffchainRepeat;
    type MinerTxPriority = NposSolutionPriority;
    type DataProvider = Staking;
    type Fallback = frame_election_provider_support::NoElection<(
        AccountId,
        BlockNumber,
        Staking,
        MaxActiveValidators,
    )>;
    type GovernanceFallback = onchain::OnChainExecution<OnChainSeqPhragmen>;
    type Solver = SequentialPhragmen<
        AccountId,
        pallet_election_provider_multi_phase::SolutionAccuracyOf<Self>,
        (),
    >;
    type BenchmarkingConfig = ElectionBenchmarkConfig;
    type ForceOrigin = EitherOfDiverse<
        EnsureRoot<AccountId>,
        pallet_collective::EnsureProportionAtLeast<AccountId, CouncilCollective, 2, 3>,
    >;
    type WeightInfo = ();
    type MaxElectingVoters = MaxElectingVoters;
    type MaxElectableTargets = MaxElectableTargets;
    type MaxWinners = MaxActiveValidators;
}

parameter_types! {
    pub const BagThresholds: &'static [u64] = &bags_thresholds::THRESHOLDS;
}

impl pallet_bags_list::Config for Runtime {
    type RuntimeEvent = RuntimeEvent;
    type ScoreProvider = Staking;
    type WeightInfo = ();
    type BagThresholds = BagThresholds;
    type Score = sp_npos_elections::VoteWeight;
}

/// Used the compare the privilege of an origin inside the scheduler.
pub struct OriginPrivilegeCmp;

impl PrivilegeCmp<OriginCaller> for OriginPrivilegeCmp {
    fn cmp_privilege(left: &OriginCaller, right: &OriginCaller) -> Option<Ordering> {
        if left == right {
            return Some(Ordering::Equal);
        }

        match (left, right) {
            // Root is greater than anything.
            (OriginCaller::system(frame_system::RawOrigin::Root), _) => Some(Ordering::Greater),
            // Check which one has more yes votes.
            (
                OriginCaller::Council(pallet_collective::RawOrigin::Members(l_yes_votes, l_count)),
                OriginCaller::Council(pallet_collective::RawOrigin::Members(r_yes_votes, r_count)),
            ) => Some((l_yes_votes * r_count).cmp(&(r_yes_votes * l_count))),
            // For every other origin we don't care, as they are not used for `ScheduleOrigin`.
            _ => None,
        }
    }
}

impl pallet_scheduler::Config for Runtime {
    type RuntimeEvent = RuntimeEvent;
    type RuntimeOrigin = RuntimeOrigin;
    type PalletsOrigin = OriginCaller;
    type RuntimeCall = RuntimeCall;
    type MaximumWeight = SchedulerMaxWeight;
    type ScheduleOrigin = frame_system::EnsureRoot<AccountId>;
    type MaxScheduledPerBlock = ();
    type WeightInfo = ();
    type OriginPrivilegeCmp = OriginPrivilegeCmp;
    type Preimages = Preimage;
}

parameter_types! {
    pub PreimageBaseDeposit: Balance = deposit(2, 64);
    pub PreimageByteDeposit: Balance = deposit(0, 1);
}

impl pallet_preimage::Config for Runtime {
    type WeightInfo = PreimageWeightInfo;
    type RuntimeEvent = RuntimeEvent;
    type Currency = Balances;
    type ManagerOrigin = EnsureRoot<AccountId>;
    type BaseDeposit = PreimageBaseDeposit;
    type ByteDeposit = PreimageByteDeposit;
}

parameter_types! {
    pub const ExistentialDeposit: u128 = 0;
    pub const TransferFee: u128 = 0;
    pub const CreationFee: u128 = 0;
    pub const MaxLocks: u32 = 50;
}

impl pallet_balances::Config for Runtime {
    /// The type for recording an account's balance.
    type Balance = Balance;
    type DustRemoval = ();
    /// The ubiquitous event type.
    type RuntimeEvent = RuntimeEvent;
    type ExistentialDeposit = ExistentialDeposit;
    type AccountStore = System;
    type WeightInfo = ();
    type MaxLocks = MaxLocks;
    type MaxReserves = ();
    type ReserveIdentifier = ();
}

pub type Amount = i128;

parameter_type_with_key! {
    pub ExistentialDeposits: |_currency_id: AssetId| -> Balance {
        0
    };
}

impl tokens::Config for Runtime {
    type RuntimeEvent = RuntimeEvent;
    type Balance = Balance;
    type Amount = Amount;
    type CurrencyId = AssetId;
    type WeightInfo = ();
    type ExistentialDeposits = ExistentialDeposits;
    type CurrencyHooks = ();
    type MaxLocks = ();
    type MaxReserves = ();
    type ReserveIdentifier = ();
    type DustRemovalWhitelist = Everything;
}

parameter_types! {
    // This is common::PredefinedAssetId with 0 index, 2 is size, 0 and 0 is code.
    pub const GetXorAssetId: AssetId = common::AssetId32::from_bytes(hex!("0200000000000000000000000000000000000000000000000000000000000000"));
    pub const GetDotAssetId: AssetId = common::AssetId32::from_bytes(hex!("0200010000000000000000000000000000000000000000000000000000000000"));
    pub const GetKsmAssetId: AssetId = common::AssetId32::from_bytes(hex!("0200020000000000000000000000000000000000000000000000000000000000"));
    pub const GetUsdAssetId: AssetId = common::AssetId32::from_bytes(hex!("0200030000000000000000000000000000000000000000000000000000000000"));
    pub const GetValAssetId: AssetId = common::AssetId32::from_bytes(hex!("0200040000000000000000000000000000000000000000000000000000000000"));
    pub const GetPswapAssetId: AssetId = common::AssetId32::from_bytes(hex!("0200050000000000000000000000000000000000000000000000000000000000"));
    pub const GetDaiAssetId: AssetId = common::AssetId32::from_bytes(hex!("0200060000000000000000000000000000000000000000000000000000000000"));
    pub const GetEthAssetId: AssetId = common::AssetId32::from_bytes(hex!("0200070000000000000000000000000000000000000000000000000000000000"));
    pub const GetXstAssetId: AssetId = common::AssetId32::from_bytes(hex!("0200090000000000000000000000000000000000000000000000000000000000"));

    pub const GetBaseAssetId: AssetId = GetXorAssetId::get();
    pub const GetBuyBackAssetId: AssetId = GetXstAssetId::get();
    pub GetBuyBackSupplyAssets: Vec<AssetId> = vec![GetValAssetId::get(), GetPswapAssetId::get()];
    pub const GetBuyBackPercentage: u8 = 10;
    pub const GetBuyBackAccountId: AccountId = AccountId::new(hex!("feb92c0acb61f75309730290db5cbe8ac9b46db7ad6f3bbb26a550a73586ea71"));
    pub const GetBuyBackDexId: DEXId = 0;
    pub const GetSyntheticBaseAssetId: AssetId = GetXstAssetId::get();
    pub const GetADARAccountId: AccountId = AccountId::new(hex!("dc5201cda01113be2ca9093c49a92763c95c708dd61df70c945df749c365da5d"));
}

impl currencies::Config for Runtime {
    type MultiCurrency = Tokens;
    type NativeCurrency = BasicCurrencyAdapter<Runtime, Balances, Amount, BlockNumber>;
    type GetNativeCurrencyId = <Runtime as assets::Config>::GetBaseAssetId;
    type WeightInfo = ();
}

impl common::Config for Runtime {
    type DEXId = DEXId;
    type LstId = common::LiquiditySourceType;
}

pub struct GetTotalBalance;

impl assets::GetTotalBalance<Runtime> for GetTotalBalance {
    fn total_balance(asset_id: &AssetId, who: &AccountId) -> Result<Balance, DispatchError> {
        if asset_id == &GetXorAssetId::get() {
            Ok(Referrals::referrer_balance(who).unwrap_or(0))
        } else {
            Ok(0)
        }
    }
}

impl assets::Config for Runtime {
    type RuntimeEvent = RuntimeEvent;
    type ExtraAccountId = [u8; 32];
    type ExtraAssetRecordArg =
        common::AssetIdExtraAssetRecordArg<DEXId, common::LiquiditySourceType, [u8; 32]>;
    type AssetId = AssetId;
    type GetBaseAssetId = GetBaseAssetId;
    type GetBuyBackAssetId = GetBuyBackAssetId;
    type GetBuyBackSupplyAssets = GetBuyBackSupplyAssets;
    type GetBuyBackPercentage = GetBuyBackPercentage;
    type GetBuyBackAccountId = GetBuyBackAccountId;
    type GetBuyBackDexId = GetBuyBackDexId;
    type BuyBackLiquidityProxy = liquidity_proxy::Pallet<Runtime>;
    type Currency = currencies::Pallet<Runtime>;
    type GetTotalBalance = GetTotalBalance;
    type WeightInfo = assets::weights::WeightInfo<Runtime>;
}

impl trading_pair::Config for Runtime {
    type RuntimeEvent = RuntimeEvent;
    type EnsureDEXManager = dex_manager::Pallet<Runtime>;
    type WeightInfo = ();
}

impl dex_manager::Config for Runtime {}

pub type TechAccountId = common::TechAccountId<AccountId, TechAssetId, DEXId>;
pub type TechAssetId = common::TechAssetId<common::PredefinedAssetId>;
pub type AssetId = common::AssetId32<common::PredefinedAssetId>;

impl technical::Config for Runtime {
    type RuntimeEvent = RuntimeEvent;
    type TechAssetId = TechAssetId;
    type TechAccountId = TechAccountId;
    type Trigger = ();
    type Condition = ();
    type SwapAction = pool_xyk::PolySwapAction<AssetId, AccountId, TechAccountId>;
}

parameter_types! {
    pub GetFee: Fixed = fixed!(0.003);
}

impl pool_xyk::Config for Runtime {
    const MIN_XOR: Balance = balance!(0.0007);
    type RuntimeEvent = RuntimeEvent;
    type PairSwapAction = pool_xyk::PairSwapAction<AssetId, AccountId, TechAccountId>;
    type DepositLiquidityAction =
        pool_xyk::DepositLiquidityAction<AssetId, AccountId, TechAccountId>;
    type WithdrawLiquidityAction =
        pool_xyk::WithdrawLiquidityAction<AssetId, AccountId, TechAccountId>;
    type PolySwapAction = pool_xyk::PolySwapAction<AssetId, AccountId, TechAccountId>;
    type EnsureDEXManager = dex_manager::Pallet<Runtime>;
    type GetFee = GetFee;
    type OnPoolCreated = (PswapDistribution, Farming);
    type OnPoolReservesChanged = PriceTools;
    type WeightInfo = pool_xyk::weights::WeightInfo<Runtime>;
}

parameter_types! {
    pub GetLiquidityProxyTechAccountId: TechAccountId = {
        // TODO(Harrm): why pswap_distribution?
        let tech_account_id = TechAccountId::from_generic_pair(
            pswap_distribution::TECH_ACCOUNT_PREFIX.to_vec(),
            pswap_distribution::TECH_ACCOUNT_MAIN.to_vec(),
        );
        tech_account_id
    };
    pub GetLiquidityProxyAccountId: AccountId = {
        let tech_account_id = GetLiquidityProxyTechAccountId::get();
        let account_id =
            technical::Pallet::<Runtime>::tech_account_id_to_account_id(&tech_account_id)
                .expect("Failed to get ordinary account id for technical account id.");
        account_id
    };
    pub const GetNumSamples: usize = 5;
    pub const BasicDeposit: Balance = balance!(0.01);
    pub const FieldDeposit: Balance = balance!(0.01);
    pub const SubAccountDeposit: Balance = balance!(0.01);
    pub const MaxSubAccounts: u32 = 100;
    pub const MaxAdditionalFields: u32 = 100;
    pub const MaxRegistrars: u32 = 20;
    pub ReferralsReservesAcc: AccountId = {
        let tech_account_id = TechAccountId::from_generic_pair(
            b"referrals".to_vec(),
            b"main".to_vec(),
        );
        let account_id =
            technical::Pallet::<Runtime>::tech_account_id_to_account_id(&tech_account_id)
                .expect("Failed to get ordinary account id for technical account id.");
        account_id
    };
}

impl liquidity_proxy::Config for Runtime {
    type RuntimeEvent = RuntimeEvent;
    type LiquidityRegistry = dex_api::Pallet<Runtime>;
    type GetNumSamples = GetNumSamples;
    type GetTechnicalAccountId = GetLiquidityProxyAccountId;
    type PrimaryMarketTBC = multicollateral_bonding_curve_pool::Pallet<Runtime>;
    type PrimaryMarketXST = xst::Pallet<Runtime>;
    type SecondaryMarket = pool_xyk::Pallet<Runtime>;
    type WeightInfo = liquidity_proxy::weights::WeightInfo<Runtime>;
    type VestedRewardsPallet = VestedRewards;
    type GetADARAccountId = GetADARAccountId;
}

impl mock_liquidity_source::Config<mock_liquidity_source::Instance1> for Runtime {
    type GetFee = GetFee;
    type EnsureDEXManager = dex_manager::Pallet<Runtime>;
    type EnsureTradingPairExists = trading_pair::Pallet<Runtime>;
}

impl mock_liquidity_source::Config<mock_liquidity_source::Instance2> for Runtime {
    type GetFee = GetFee;
    type EnsureDEXManager = dex_manager::Pallet<Runtime>;
    type EnsureTradingPairExists = trading_pair::Pallet<Runtime>;
}

impl mock_liquidity_source::Config<mock_liquidity_source::Instance3> for Runtime {
    type GetFee = GetFee;
    type EnsureDEXManager = dex_manager::Pallet<Runtime>;
    type EnsureTradingPairExists = trading_pair::Pallet<Runtime>;
}

impl mock_liquidity_source::Config<mock_liquidity_source::Instance4> for Runtime {
    type GetFee = GetFee;
    type EnsureDEXManager = dex_manager::Pallet<Runtime>;
    type EnsureTradingPairExists = trading_pair::Pallet<Runtime>;
}

impl dex_api::Config for Runtime {
    type MockLiquiditySource =
        mock_liquidity_source::Pallet<Runtime, mock_liquidity_source::Instance1>;
    type MockLiquiditySource2 =
        mock_liquidity_source::Pallet<Runtime, mock_liquidity_source::Instance2>;
    type MockLiquiditySource3 =
        mock_liquidity_source::Pallet<Runtime, mock_liquidity_source::Instance3>;
    type MockLiquiditySource4 =
        mock_liquidity_source::Pallet<Runtime, mock_liquidity_source::Instance4>;
    type MulticollateralBondingCurvePool = multicollateral_bonding_curve_pool::Pallet<Runtime>;
    type XYKPool = pool_xyk::Pallet<Runtime>;
    type XSTPool = xst::Pallet<Runtime>;
}

impl pallet_multisig::Config for Runtime {
    type RuntimeCall = RuntimeCall;
    type RuntimeEvent = RuntimeEvent;
    type Currency = Balances;
    type DepositBase = DepositBase;
    type DepositFactor = DepositFactor;
    type MaxSignatories = MaxSignatories;
    type WeightInfo = ();
}

impl iroha_migration::Config for Runtime {
    type RuntimeEvent = RuntimeEvent;
    type WeightInfo = iroha_migration::weights::WeightInfo<Runtime>;
}

impl pallet_identity::Config for Runtime {
    type RuntimeEvent = RuntimeEvent;
    type Currency = Balances;
    type BasicDeposit = BasicDeposit;
    type FieldDeposit = FieldDeposit;
    type SubAccountDeposit = SubAccountDeposit;
    type MaxSubAccounts = MaxSubAccounts;
    type MaxAdditionalFields = MaxAdditionalFields;
    type MaxRegistrars = MaxRegistrars;
    type Slashed = ();
    type ForceOrigin = MoreThanHalfCouncil;
    type RegistrarOrigin = MoreThanHalfCouncil;
    type WeightInfo = ();
}

impl<T: SigningTypes> frame_system::offchain::SignMessage<T> for Runtime {
    type SignatureData = ();

    fn sign_message(&self, _message: &[u8]) -> Self::SignatureData {
        unimplemented!()
    }

    fn sign<TPayload, F>(&self, _f: F) -> Self::SignatureData
    where
        F: Fn(&Account<T>) -> TPayload,
        TPayload: frame_system::offchain::SignedPayload<T>,
    {
        unimplemented!()
    }
}

impl<LocalCall> frame_system::offchain::CreateSignedTransaction<LocalCall> for Runtime
where
    RuntimeCall: From<LocalCall>,
{
    fn create_transaction<C: frame_system::offchain::AppCrypto<Self::Public, Self::Signature>>(
        call: RuntimeCall,
        public: <Signature as sp_runtime::traits::Verify>::Signer,
        account: AccountId,
        index: Index,
    ) -> Option<(
        RuntimeCall,
        <UncheckedExtrinsic as sp_runtime::traits::Extrinsic>::SignaturePayload,
    )> {
        let period = BlockHashCount::get() as u64;
        let current_block = System::block_number()
            .saturated_into::<u64>()
            .saturating_sub(1);
        let extra: SignedExtra = (
            frame_system::CheckSpecVersion::<Runtime>::new(),
            frame_system::CheckTxVersion::<Runtime>::new(),
            frame_system::CheckGenesis::<Runtime>::new(),
            frame_system::CheckEra::<Runtime>::from(generic::Era::mortal(period, current_block)),
            frame_system::CheckNonce::<Runtime>::from(index),
            frame_system::CheckWeight::<Runtime>::new(),
            ChargeTransactionPayment::<Runtime>::new(),
        );
        #[cfg_attr(not(feature = "std"), allow(unused_variables))]
        let raw_payload = SignedPayload::new(call, extra)
            .map_err(|e| {
                frame_support::log::warn!("SignedPayload error: {:?}", e);
            })
            .ok()?;

        let signature = raw_payload.using_encoded(|payload| C::sign(payload, public))?;

        let address = account;
        let (call, extra, _) = raw_payload.deconstruct();
        Some((call, (address, signature, extra)))
    }
}

impl frame_system::offchain::SigningTypes for Runtime {
    type Public = <Signature as sp_runtime::traits::Verify>::Signer;
    type Signature = Signature;
}

impl<C> frame_system::offchain::SendTransactionTypes<C> for Runtime
where
    RuntimeCall: From<C>,
{
    type OverarchingCall = RuntimeCall;
    type Extrinsic = UncheckedExtrinsic;
}

impl referrals::Config for Runtime {
    type ReservesAcc = ReferralsReservesAcc;
    type WeightInfo = referrals::weights::WeightInfo<Runtime>;
}

impl rewards::Config for Runtime {
    const BLOCKS_PER_DAY: BlockNumber = 1 * DAYS;
    const UPDATE_FREQUENCY: BlockNumber = 10 * MINUTES;
    const MAX_CHUNK_SIZE: usize = 100;
    const MAX_VESTING_RATIO: Percent = Percent::from_percent(55);
    const TIME_TO_SATURATION: BlockNumber = 5 * 365 * DAYS; // 5 years
    const VAL_BURN_PERCENT: Percent = VAL_BURN_PERCENT;
    type RuntimeEvent = RuntimeEvent;
    type WeightInfo = rewards::weights::WeightInfo<Runtime>;
}

// Multiplied flat fees implementation for the selected extrinsics.
// Returns a value (* multiplier) if the extrinsic is subject to manual fee
// adjustment and `None` otherwise
impl<T> xor_fee::ApplyCustomFees<RuntimeCall> for xor_fee::Pallet<T> {
    fn compute_fee(call: &RuntimeCall) -> Option<Balance> {
        let result = match call {
            RuntimeCall::Assets(assets::Call::register { .. })
            | RuntimeCall::EthBridge(eth_bridge::Call::transfer_to_sidechain { .. })
            | RuntimeCall::PoolXYK(pool_xyk::Call::withdraw_liquidity { .. })
            | RuntimeCall::Rewards(rewards::Call::claim { .. })
            | RuntimeCall::VestedRewards(vested_rewards::Call::claim_rewards { .. }) => {
                Some(BIG_FEE)
            }
            RuntimeCall::Assets(..)
            | RuntimeCall::EthBridge(..)
            | RuntimeCall::LiquidityProxy(..)
            | RuntimeCall::MulticollateralBondingCurvePool(..)
            | RuntimeCall::PoolXYK(..)
            | RuntimeCall::Rewards(..)
            | RuntimeCall::Staking(pallet_staking::Call::payout_stakers { .. })
            | RuntimeCall::TradingPair(..)
            | RuntimeCall::Referrals(..) => Some(SMALL_FEE),
            _ => None,
        };
        result.map(|fee| XorFee::multiplier().saturating_mul_int(fee))
    }
}

impl xor_fee::ExtractProxySwap for RuntimeCall {
    type AccountId = AccountId;
    type DexId = DEXId;
    type AssetId = AssetId;
    type Amount = SwapAmount<u128>;
    fn extract(
        &self,
    ) -> Option<xor_fee::SwapInfo<Self::AccountId, Self::DexId, Self::AssetId, Self::Amount>> {
        match self {
            RuntimeCall::LiquidityProxy(liquidity_proxy::Call::swap {
                dex_id,
                input_asset_id,
                output_asset_id,
                swap_amount,
                selected_source_types,
                filter_mode,
            }) => Some(xor_fee::SwapInfo {
                fee_source: None,
                dex_id: *dex_id,
                input_asset_id: *input_asset_id,
                output_asset_id: *output_asset_id,
                amount: *swap_amount,
                selected_source_types: selected_source_types.to_vec(),
                filter_mode: filter_mode.clone(),
            }),
            RuntimeCall::LiquidityProxy(liquidity_proxy::Call::swap_transfer {
                receiver,
                dex_id,
                input_asset_id,
                output_asset_id,
                swap_amount,
                selected_source_types,
                filter_mode,
                ..
            }) => Some(xor_fee::SwapInfo {
                fee_source: Some(receiver.clone()),
                dex_id: *dex_id,
                input_asset_id: *input_asset_id,
                output_asset_id: *output_asset_id,
                amount: *swap_amount,
                selected_source_types: selected_source_types.to_vec(),
                filter_mode: filter_mode.clone(),
            }),
            _ => None,
        }
    }
}

impl xor_fee::IsCalledByBridgePeer<AccountId> for RuntimeCall {
    fn is_called_by_bridge_peer(&self, who: &AccountId) -> bool {
        match self {
            RuntimeCall::BridgeMultisig(call) => match call {
                bridge_multisig::Call::as_multi {
                    id: multisig_id, ..
                }
                | bridge_multisig::Call::as_multi_threshold_1 {
                    id: multisig_id, ..
                } => bridge_multisig::Accounts::<Runtime>::get(multisig_id)
                    .map(|acc| acc.is_signatory(&who)),
                _ => None,
            },
            RuntimeCall::EthBridge(call) => match call {
                eth_bridge::Call::approve_request { network_id, .. } => {
                    Some(eth_bridge::Pallet::<Runtime>::is_peer(who, *network_id))
                }
                eth_bridge::Call::register_incoming_request { incoming_request } => {
                    let net_id = incoming_request.network_id();
                    eth_bridge::BridgeAccount::<Runtime>::get(net_id).map(|acc| acc == *who)
                }
                eth_bridge::Call::import_incoming_request {
                    load_incoming_request,
                    ..
                } => {
                    let net_id = load_incoming_request.network_id();
                    eth_bridge::BridgeAccount::<Runtime>::get(net_id).map(|acc| acc == *who)
                }
                eth_bridge::Call::finalize_incoming_request { network_id, .. }
                | eth_bridge::Call::abort_request { network_id, .. } => {
                    eth_bridge::BridgeAccount::<Runtime>::get(network_id).map(|acc| acc == *who)
                }
                _ => None,
            },
            _ => None,
        }
        .unwrap_or(false)
    }
}

pub struct ValBurnedAggregator<T>(sp_std::marker::PhantomData<T>);

impl<T> OnValBurned for ValBurnedAggregator<T>
where
    T: ValBurnedNotifier<Balance>,
{
    fn on_val_burned(amount: Balance) {
        Rewards::on_val_burned(amount);
        T::notify_val_burned(amount);
    }
}

pub struct WithdrawFee;

impl xor_fee::WithdrawFee<Runtime> for WithdrawFee {
    fn withdraw_fee(
        who: &AccountId,
        call: &RuntimeCall,
        fee: Balance,
    ) -> Result<(AccountId, Option<NegativeImbalanceOf<Runtime>>), DispatchError> {
        match call {
            RuntimeCall::Referrals(referrals::Call::set_referrer { referrer })
                if Referrals::can_set_referrer(who) =>
            {
                Referrals::withdraw_fee(referrer, fee)?;
                Ok((
                    referrer.clone(),
                    Some(Balances::withdraw(
                        &ReferralsReservesAcc::get(),
                        fee,
                        WithdrawReasons::TRANSACTION_PAYMENT,
                        ExistenceRequirement::KeepAlive,
                    )?),
                ))
            }
            _ => Ok((
                who.clone(),
                Some(Balances::withdraw(
                    who,
                    fee,
                    WithdrawReasons::TRANSACTION_PAYMENT,
                    ExistenceRequirement::KeepAlive,
                )?),
            )),
        }
    }
}

parameter_types! {
    pub const DEXIdValue: DEXId = 0;
}

impl xor_fee::Config for Runtime {
    type RuntimeEvent = RuntimeEvent;
    // Pass native currency.
    type XorCurrency = Balances;
    type ReferrerWeight = ReferrerWeight;
    type XorBurnedWeight = XorBurnedWeight;
    type XorIntoValBurnedWeight = XorIntoValBurnedWeight;
    type BuyBackXSTPercent = BuyBackXSTPercent;
    type XorId = GetXorAssetId;
    type ValId = GetValAssetId;
    type XstId = GetXstAssetId;
    type DEXIdValue = DEXIdValue;
    type LiquidityProxy = LiquidityProxy;
    type OnValBurned = ValBurnedAggregator<Staking>;
    type CustomFees = XorFee;
    type GetTechnicalAccountId = GetXorFeeAccountId;
    type SessionManager = Staking;
    type WeightInfo = xor_fee::weights::WeightInfo<Runtime>;
    type WithdrawFee = WithdrawFee;
    type BuyBackHandler = liquidity_proxy::LiquidityProxyBuyBackHandler<Runtime, GetBuyBackDexId>;
}

pub struct ConstantFeeMultiplier;

impl MultiplierUpdate for ConstantFeeMultiplier {
    fn min() -> Multiplier {
        Default::default()
    }
    fn max() -> Multiplier {
        Default::default()
    }
    fn target() -> Perquintill {
        Default::default()
    }
    fn variability() -> Multiplier {
        Default::default()
    }
}
impl Convert<Multiplier, Multiplier> for ConstantFeeMultiplier {
    fn convert(previous: Multiplier) -> Multiplier {
        previous
    }
}

parameter_types! {
    pub const OperationalFeeMultiplier: u8 = 5;
}

impl pallet_transaction_payment::Config for Runtime {
    type RuntimeEvent = RuntimeEvent;
    type OnChargeTransaction = XorFee;
    type WeightToFee = XorFee;
    type FeeMultiplierUpdate = ConstantFeeMultiplier;
    type OperationalFeeMultiplier = OperationalFeeMultiplier;
    type LengthToFee = ConstantMultiplier<Balance, ConstU128<0>>;
}

#[cfg(feature = "private-net")]
impl pallet_sudo::Config for Runtime {
    type RuntimeCall = RuntimeCall;
    type RuntimeEvent = RuntimeEvent;
}

impl permissions::Config for Runtime {
    type RuntimeEvent = RuntimeEvent;
}

impl pallet_utility::Config for Runtime {
    type RuntimeEvent = RuntimeEvent;
    type RuntimeCall = RuntimeCall;
    type WeightInfo = ();
    type PalletsOrigin = OriginCaller;
}

parameter_types! {
    pub const DepositBase: u64 = 1;
    pub const DepositFactor: u64 = 1;
    pub const MaxSignatories: u16 = 100;
}

impl bridge_multisig::Config for Runtime {
    type RuntimeCall = RuntimeCall;
    type RuntimeEvent = RuntimeEvent;
    type Currency = Balances;
    type DepositBase = DepositBase;
    type DepositFactor = DepositFactor;
    type MaxSignatories = MaxSignatories;
    type WeightInfo = ();
}

parameter_types! {
    pub const GetEthNetworkId: u32 = 0;
}

pub struct RemoveTemporaryPeerAccountIds;

#[cfg(feature = "private-net")]
impl Get<Vec<(AccountId, H160)>> for RemoveTemporaryPeerAccountIds {
    fn get() -> Vec<(AccountId, H160)> {
        vec![
            // Dev
            (
                AccountId::new(hex!(
                    "aa79aa80b94b1cfba69c4a7d60eeb7b469e6411d1f686cc61de8adc8b1b76a69"
                )),
                H160(hex!("f858c8366f3a2553516a47f3e0503a85ef93bbba")),
            ),
            (
                AccountId::new(hex!(
                    "60dc5adadc262770cbe904e3f65a26a89d46b70447640cd7968b49ddf5a459bc"
                )),
                H160(hex!("ccd7fe44d58640dc79c55b98f8c3474646e5ea2b")),
            ),
            (
                AccountId::new(hex!(
                    "70d61e980602e09ac8b5fb50658ebd345774e73b8248d3b61862ba1a9a035082"
                )),
                H160(hex!("13d26a91f791e884fe6faa7391c4ef401638baa4")),
            ),
            (
                AccountId::new(hex!(
                    "05918034f4a7f7c5d99cd0382aa6574ec2aba148aa3d769e50e0ac7663e36d58"
                )),
                H160(hex!("aa19829ae887212206be8e97ea47d8fed2120d4e")),
            ),
            // Test
            (
                AccountId::new(hex!(
                    "07f5670d08b8f3bd493ff829482a489d94494fd50dd506957e44e9fdc2e98684"
                )),
                H160(hex!("457d710255184dbf63c019ab50f65743c6cb072f")),
            ),
            (
                AccountId::new(hex!(
                    "211bb96e9f746183c05a1d583bccf513f9d8f679d6f36ecbd06609615a55b1cc"
                )),
                H160(hex!("6d04423c97e8ce36d04c9b614926ce0d029d04df")),
            ),
            (
                AccountId::new(hex!(
                    "ef3139b81d14977d5bf6b4a3994872337dfc1d2af2069a058bc26123a3ed1a5c"
                )),
                H160(hex!("e34022904b1ab539729cc7b5bfa5c8a74b165e80")),
            ),
            (
                AccountId::new(hex!(
                    "71124b336fbf3777d743d4390acce6be1cf5e0781e40c51d4cf2e5b5fd8e41e1"
                )),
                H160(hex!("ee74a5b5346915012d103cf1ccee288f25bcbc81")),
            ),
            // Stage
            (
                AccountId::new(hex!(
                    "07f5670d08b8f3bd493ff829482a489d94494fd50dd506957e44e9fdc2e98684"
                )),
                H160(hex!("457d710255184dbf63c019ab50f65743c6cb072f")),
            ),
            (
                AccountId::new(hex!(
                    "211bb96e9f746183c05a1d583bccf513f9d8f679d6f36ecbd06609615a55b1cc"
                )),
                H160(hex!("6d04423c97e8ce36d04c9b614926ce0d029d04df")),
            ),
        ]
    }
}

#[cfg(not(feature = "private-net"))]
impl Get<Vec<(AccountId, H160)>> for RemoveTemporaryPeerAccountIds {
    fn get() -> Vec<(AccountId, H160)> {
        vec![] // the peer is already removed on main-net.
    }
}

#[cfg(not(feature = "private-net"))]
parameter_types! {
    pub const RemovePendingOutgoingRequestsAfter: BlockNumber = 1 * DAYS;
    pub const TrackPendingIncomingRequestsAfter: (BlockNumber, u64) = (1 * DAYS, 12697214);
}

#[cfg(feature = "private-net")]
parameter_types! {
    pub const RemovePendingOutgoingRequestsAfter: BlockNumber = 30 * MINUTES;
    pub const TrackPendingIncomingRequestsAfter: (BlockNumber, u64) = (30 * MINUTES, 0);
}

pub type NetworkId = u32;

impl eth_bridge::Config for Runtime {
    type RuntimeEvent = RuntimeEvent;
    type RuntimeCall = RuntimeCall;
    type PeerId = eth_bridge::offchain::crypto::TestAuthId;
    type NetworkId = NetworkId;
    type GetEthNetworkId = GetEthNetworkId;
    type WeightInfo = eth_bridge::weights::WeightInfo<Runtime>;
    type RemovePendingOutgoingRequestsAfter = RemovePendingOutgoingRequestsAfter;
    type TrackPendingIncomingRequestsAfter = TrackPendingIncomingRequestsAfter;
    type RemovePeerAccountIds = RemoveTemporaryPeerAccountIds;
    type SchedulerOriginCaller = OriginCaller;
    type Scheduler = Scheduler;
    type WeightToFee = XorFee;
}

#[cfg(feature = "private-net")]
impl faucet::Config for Runtime {
    type RuntimeEvent = RuntimeEvent;
    type WeightInfo = faucet::weights::WeightInfo<Runtime>;
}

parameter_types! {
    pub GetPswapDistributionTechAccountId: TechAccountId = {
        let tech_account_id = TechAccountId::from_generic_pair(
            pswap_distribution::TECH_ACCOUNT_PREFIX.to_vec(),
            pswap_distribution::TECH_ACCOUNT_MAIN.to_vec(),
        );
        tech_account_id
    };
    pub GetPswapDistributionAccountId: AccountId = {
        let tech_account_id = GetPswapDistributionTechAccountId::get();
        let account_id =
            technical::Pallet::<Runtime>::tech_account_id_to_account_id(&tech_account_id)
                .expect("Failed to get ordinary account id for technical account id.");
        account_id
    };
    pub GetParliamentAccountId: AccountId = hex!("881b87c9f83664b95bd13e2bb40675bfa186287da93becc0b22683334d411e4e").into();
    pub GetXorFeeTechAccountId: TechAccountId = {
        TechAccountId::from_generic_pair(
            xor_fee::TECH_ACCOUNT_PREFIX.to_vec(),
            xor_fee::TECH_ACCOUNT_MAIN.to_vec(),
        )
    };
    pub GetXorFeeAccountId: AccountId = {
        let tech_account_id = GetXorFeeTechAccountId::get();
        technical::Pallet::<Runtime>::tech_account_id_to_account_id(&tech_account_id)
            .expect("Failed to get ordinary account id for technical account id.")
    };
    pub GetXSTPoolPermissionedTechAccountId: TechAccountId = {
        let tech_account_id = TechAccountId::from_generic_pair(
            xst::TECH_ACCOUNT_PREFIX.to_vec(),
            xst::TECH_ACCOUNT_PERMISSIONED.to_vec(),
        );
        tech_account_id
    };
    pub GetXSTPoolPermissionedAccountId: AccountId = {
        let tech_account_id = GetXSTPoolPermissionedTechAccountId::get();
        let account_id =
            technical::Pallet::<Runtime>::tech_account_id_to_account_id(&tech_account_id)
                .expect("Failed to get ordinary account id for technical account id.");
        account_id
    };
    pub GetTrustlessBridgeTechAccountId: TechAccountId = {
        let tech_account_id = TechAccountId::from_generic_pair(
            bridge_types::types::TECH_ACCOUNT_PREFIX.to_vec(),
            bridge_types::types::TECH_ACCOUNT_MAIN.to_vec(),
        );
        tech_account_id
    };
    pub GetTrustlessBridgeAccountId: AccountId = {
        let tech_account_id = GetTrustlessBridgeTechAccountId::get();
        let account_id =
            technical::Pallet::<Runtime>::tech_account_id_to_account_id(&tech_account_id)
                .expect("Failed to get ordinary account id for technical account id.");
        account_id
    };
    pub GetTrustlessBridgeFeesTechAccountId: TechAccountId = {
        let tech_account_id = TechAccountId::from_generic_pair(
            bridge_types::types::TECH_ACCOUNT_PREFIX.to_vec(),
            bridge_types::types::TECH_ACCOUNT_FEES.to_vec(),
        );
        tech_account_id
    };
    pub GetTrustlessBridgeFeesAccountId: AccountId = {
        let tech_account_id = GetTrustlessBridgeFeesTechAccountId::get();
        let account_id =
            technical::Pallet::<Runtime>::tech_account_id_to_account_id(&tech_account_id)
                .expect("Failed to get ordinary account id for technical account id.");
        account_id
    };
    pub GetTreasuryTechAccountId: TechAccountId = {
        let tech_account_id = TechAccountId::from_generic_pair(
            bridge_types::types::TECH_ACCOUNT_TREASURY_PREFIX.to_vec(),
            bridge_types::types::TECH_ACCOUNT_MAIN.to_vec(),
        );
        tech_account_id
    };
    pub GetTreasuryAccountId: AccountId = {
        let tech_account_id = GetTreasuryTechAccountId::get();
        let account_id =
            technical::Pallet::<Runtime>::tech_account_id_to_account_id(&tech_account_id)
                .expect("Failed to get ordinary account id for technical account id.");
        account_id
    };
    pub GetOrderBookLockTechAccountId: TechAccountId = {
        let tech_account_id = TechAccountId::from_generic_pair(
            order_book::TECH_ACCOUNT_PREFIX.to_vec(),
            order_book::TECH_ACCOUNT_LOCK.to_vec(),
        );
        tech_account_id
    };
}

#[cfg(feature = "reduced-pswap-reward-periods")]
parameter_types! {
    pub const GetDefaultSubscriptionFrequency: BlockNumber = 150;
    pub const GetBurnUpdateFrequency: BlockNumber = 150;
}

#[cfg(not(feature = "reduced-pswap-reward-periods"))]
parameter_types! {
    pub const GetDefaultSubscriptionFrequency: BlockNumber = 14400;
    pub const GetBurnUpdateFrequency: BlockNumber = 14400;
}

pub struct RuntimeOnPswapBurnedAggregator;

impl OnPswapBurned for RuntimeOnPswapBurnedAggregator {
    fn on_pswap_burned(distribution: common::PswapRemintInfo) {
        VestedRewards::on_pswap_burned(distribution);
    }
}

impl farming::Config for Runtime {
    const PSWAP_PER_DAY: Balance = FARMING_PSWAP_PER_DAY;
    const REFRESH_FREQUENCY: BlockNumber = FARMING_REFRESH_FREQUENCY;
    const VESTING_COEFF: u32 = FARMING_VESTING_COEFF;
    const VESTING_FREQUENCY: BlockNumber = FARMING_VESTING_FREQUENCY;
    const BLOCKS_PER_DAY: BlockNumber = 1 * DAYS;
    type RuntimeCall = RuntimeCall;
    type SchedulerOriginCaller = OriginCaller;
    type Scheduler = Scheduler;
    type RewardDoublingAssets = FarmingRewardDoublingAssets;
    type WeightInfo = ();
}

impl pswap_distribution::Config for Runtime {
    const PSWAP_BURN_PERCENT: Percent = PSWAP_BURN_PERCENT;
    type RuntimeEvent = RuntimeEvent;
    type GetIncentiveAssetId = GetPswapAssetId;
    type GetXSTAssetId = GetXstAssetId;
    type LiquidityProxy = LiquidityProxy;
    type CompatBalance = Balance;
    type GetDefaultSubscriptionFrequency = GetDefaultSubscriptionFrequency;
    type GetBurnUpdateFrequency = GetBurnUpdateFrequency;
    type GetTechnicalAccountId = GetPswapDistributionAccountId;
    type EnsureDEXManager = DEXManager;
    type OnPswapBurnedAggregator = RuntimeOnPswapBurnedAggregator;
    type WeightInfo = pswap_distribution::weights::WeightInfo<Runtime>;
    type GetParliamentAccountId = GetParliamentAccountId;
    type PoolXykPallet = PoolXYK;
    type BuyBackHandler = liquidity_proxy::LiquidityProxyBuyBackHandler<Runtime, GetBuyBackDexId>;
}

parameter_types! {
    pub GetMbcReservesTechAccountId: TechAccountId = {
        let tech_account_id = TechAccountId::from_generic_pair(
            multicollateral_bonding_curve_pool::TECH_ACCOUNT_PREFIX.to_vec(),
            multicollateral_bonding_curve_pool::TECH_ACCOUNT_RESERVES.to_vec(),
        );
        tech_account_id
    };
    pub GetMbcReservesAccountId: AccountId = {
        let tech_account_id = GetMbcReservesTechAccountId::get();
        let account_id =
            technical::Pallet::<Runtime>::tech_account_id_to_account_id(&tech_account_id)
                .expect("Failed to get ordinary account id for technical account id.");
        account_id
    };
    pub GetMbcPoolRewardsTechAccountId: TechAccountId = {
        let tech_account_id = TechAccountId::from_generic_pair(
            multicollateral_bonding_curve_pool::TECH_ACCOUNT_PREFIX.to_vec(),
            multicollateral_bonding_curve_pool::TECH_ACCOUNT_REWARDS.to_vec(),
        );
        tech_account_id
    };
    pub GetMbcPoolRewardsAccountId: AccountId = {
        let tech_account_id = GetMbcPoolRewardsTechAccountId::get();
        let account_id =
            technical::Pallet::<Runtime>::tech_account_id_to_account_id(&tech_account_id)
                .expect("Failed to get ordinary account id for technical account id.");
        account_id
    };
    pub GetMbcPoolFreeReservesTechAccountId: TechAccountId = {
        let tech_account_id = TechAccountId::from_generic_pair(
            multicollateral_bonding_curve_pool::TECH_ACCOUNT_PREFIX.to_vec(),
            multicollateral_bonding_curve_pool::TECH_ACCOUNT_FREE_RESERVES.to_vec(),
        );
        tech_account_id
    };
    pub GetMbcPoolFreeReservesAccountId: AccountId = {
        let tech_account_id = GetMbcPoolFreeReservesTechAccountId::get();
        let account_id =
            technical::Pallet::<Runtime>::tech_account_id_to_account_id(&tech_account_id)
                .expect("Failed to get ordinary account id for technical account id.");
        account_id
    };
    pub GetMarketMakerRewardsTechAccountId: TechAccountId = {
        let tech_account_id = TechAccountId::from_generic_pair(
            vested_rewards::TECH_ACCOUNT_PREFIX.to_vec(),
            vested_rewards::TECH_ACCOUNT_MARKET_MAKERS.to_vec(),
        );
        tech_account_id
    };
    pub GetMarketMakerRewardsAccountId: AccountId = {
        let tech_account_id = GetMarketMakerRewardsTechAccountId::get();
        let account_id =
            technical::Pallet::<Runtime>::tech_account_id_to_account_id(&tech_account_id)
                .expect("Failed to get ordinary account id for technical account id.");
        account_id
    };
    pub GetCrowdloanRewardsTechAccountId: TechAccountId = {
        let tech_account_id = TechAccountId::from_generic_pair(
            vested_rewards::TECH_ACCOUNT_PREFIX.to_vec(),
            vested_rewards::TECH_ACCOUNT_CROWDLOAN.to_vec(),
        );
        tech_account_id
    };
    pub GetCrowdloanRewardsAccountId: AccountId = {
        let tech_account_id = GetCrowdloanRewardsTechAccountId::get();
        let account_id =
            technical::Pallet::<Runtime>::tech_account_id_to_account_id(&tech_account_id)
                .expect("Failed to get ordinary account id for technical account id.");
        account_id
    };
    pub GetFarmingRewardsTechAccountId: TechAccountId = {
        let tech_account_id = TechAccountId::from_generic_pair(
            vested_rewards::TECH_ACCOUNT_PREFIX.to_vec(),
            vested_rewards::TECH_ACCOUNT_FARMING.to_vec(),
        );
        tech_account_id
    };
    pub GetFarmingRewardsAccountId: AccountId = {
        let tech_account_id = GetFarmingRewardsTechAccountId::get();
        let account_id =
            technical::Pallet::<Runtime>::tech_account_id_to_account_id(&tech_account_id)
                .expect("Failed to get ordinary account id for technical account id.");
        account_id
    };
    pub GetTBCBuyBackXSTPercent: Fixed = fixed!(0.025);
}

impl multicollateral_bonding_curve_pool::Config for Runtime {
    type RuntimeEvent = RuntimeEvent;
    type LiquidityProxy = LiquidityProxy;
    type EnsureDEXManager = DEXManager;
    type EnsureTradingPairExists = TradingPair;
    type PriceToolsPallet = PriceTools;
    type VestedRewardsPallet = VestedRewards;
    type WeightInfo = multicollateral_bonding_curve_pool::weights::WeightInfo<Runtime>;
    type BuyBackHandler = liquidity_proxy::LiquidityProxyBuyBackHandler<Runtime, GetBuyBackDexId>;
    type BuyBackXSTPercent = GetTBCBuyBackXSTPercent;
}

parameter_types! {
    pub const GetXstPoolConversionAssetId: AssetId = GetXstAssetId::get();
}

impl xst::Config for Runtime {
    type RuntimeEvent = RuntimeEvent;
    type GetSyntheticBaseAssetId = GetXstPoolConversionAssetId;
    type LiquidityProxy = LiquidityProxy;
    type EnsureDEXManager = DEXManager;
    type EnsureTradingPairExists = TradingPair;
    type PriceToolsPallet = PriceTools;
    type WeightInfo = xst::weights::WeightInfo<Runtime>;
}

parameter_types! {
    pub const MaxKeys: u32 = 10_000;
    pub const MaxPeerInHeartbeats: u32 = 10_000;
    pub const MaxPeerDataEncodingSize: u32 = 1_000;
}

impl pallet_im_online::Config for Runtime {
    type AuthorityId = ImOnlineId;
    type RuntimeEvent = RuntimeEvent;
    type ValidatorSet = Historical;
    type NextSessionRotation = Babe;
    type ReportUnresponsiveness = Offences;
    type UnsignedPriority = ImOnlineUnsignedPriority;
    type WeightInfo = ();
    type MaxKeys = MaxKeys;
    type MaxPeerInHeartbeats = MaxPeerInHeartbeats;
    type MaxPeerDataEncodingSize = MaxPeerDataEncodingSize;
}

impl pallet_offences::Config for Runtime {
    type RuntimeEvent = RuntimeEvent;
    type IdentificationTuple = pallet_session::historical::IdentificationTuple<Self>;
    type OnOffenceHandler = Staking;
}

impl vested_rewards::Config for Runtime {
    type RuntimeEvent = RuntimeEvent;
    type GetBondingCurveRewardsAccountId = GetMbcPoolRewardsAccountId;
    type GetFarmingRewardsAccountId = GetFarmingRewardsAccountId;
    type GetMarketMakerRewardsAccountId = GetMarketMakerRewardsAccountId;
    type GetCrowdloanRewardsAccountId = GetCrowdloanRewardsAccountId;
    type WeightInfo = vested_rewards::weights::WeightInfo<Runtime>;
}

impl price_tools::Config for Runtime {
    type RuntimeEvent = RuntimeEvent;
    type LiquidityProxy = LiquidityProxy;
    type WeightInfo = price_tools::weights::WeightInfo<Runtime>;
}

impl pallet_randomness_collective_flip::Config for Runtime {}

impl pallet_beefy::Config for Runtime {
    type BeefyId = BeefyId;
    type MaxAuthorities = MaxAuthorities;
    type OnNewValidatorSet = MmrLeaf;
}

impl pallet_mmr::Config for Runtime {
    const INDEXING_PREFIX: &'static [u8] = b"mmr";
    type Hashing = Keccak256;
    type Hash = <Keccak256 as sp_runtime::traits::Hash>::Output;
    type OnNewRoot = pallet_beefy_mmr::DepositBeefyDigest<Runtime>;
    type WeightInfo = ();
    type LeafData = pallet_beefy_mmr::Pallet<Runtime>;
}

impl leaf_provider::Config for Runtime {
    type RuntimeEvent = RuntimeEvent;
    type Hashing = Keccak256;
    type Hash = <Keccak256 as sp_runtime::traits::Hash>::Output;
    type Randomness = pallet_babe::RandomnessFromTwoEpochsAgo<Self>;
}

parameter_types! {
    /// Version of the produced MMR leaf.
    ///
    /// The version consists of two parts;
    /// - `major` (3 bits)
    /// - `minor` (5 bits)
    ///
    /// `major` should be updated only if decoding the previous MMR Leaf format from the payload
    /// is not possible (i.e. backward incompatible change).
    /// `minor` should be updated if fields are added to the previous MMR Leaf, which given SCALE
    /// encoding does not prevent old leafs from being decoded.
    ///
    /// Hence we expect `major` to be changed really rarely (think never).
    /// See [`MmrLeafVersion`] type documentation for more details.
    pub LeafVersion: MmrLeafVersion = MmrLeafVersion::new(0, 0);
}

impl pallet_beefy_mmr::Config for Runtime {
    type LeafVersion = LeafVersion;
    type BeefyAuthorityToMerkleLeaf = pallet_beefy_mmr::BeefyEcdsaToEthereum;
    type LeafExtra =
        LeafExtraData<<Self as leaf_provider::Config>::Hash, <Self as frame_system::Config>::Hash>;
    type BeefyDataProvider = leaf_provider::Pallet<Runtime>;
}

parameter_types! {
    pub const CeresPerDay: Balance = balance!(6.66666666667);
    pub const CeresAssetId: AssetId = common::AssetId32::from_bytes
        (hex!("008bcfd2387d3fc453333557eecb0efe59fcba128769b2feefdd306e98e66440"));
    pub const MaximumCeresInStakingPool: Balance = balance!(14400);
}

impl ceres_launchpad::Config for Runtime {
    const MILLISECONDS_PER_DAY: Moment = 86_400_000;
    type RuntimeEvent = RuntimeEvent;
    type WeightInfo = ceres_launchpad::weights::WeightInfo<Runtime>;
}

impl ceres_staking::Config for Runtime {
    const BLOCKS_PER_ONE_DAY: BlockNumber = 1 * DAYS;
    type RuntimeEvent = RuntimeEvent;
    type CeresPerDay = CeresPerDay;
    type CeresAssetId = CeresAssetId;
    type MaximumCeresInStakingPool = MaximumCeresInStakingPool;
    type WeightInfo = ceres_staking::weights::WeightInfo<Runtime>;
}

impl ceres_liquidity_locker::Config for Runtime {
    const BLOCKS_PER_ONE_DAY: BlockNumber = 1 * DAYS;
    type RuntimeEvent = RuntimeEvent;
    type XYKPool = PoolXYK;
    type DemeterFarmingPlatform = DemeterFarmingPlatform;
    type CeresAssetId = CeresAssetId;
    type WeightInfo = ceres_liquidity_locker::weights::WeightInfo<Runtime>;
}

impl ceres_token_locker::Config for Runtime {
    type RuntimeEvent = RuntimeEvent;
    type CeresAssetId = CeresAssetId;
    type WeightInfo = ceres_token_locker::weights::WeightInfo<Runtime>;
}

impl ceres_governance_platform::Config for Runtime {
    type RuntimeEvent = RuntimeEvent;
    type CeresAssetId = CeresAssetId;
    type WeightInfo = ceres_governance_platform::weights::WeightInfo<Runtime>;
}

parameter_types! {
    pub const DemeterAssetId: AssetId = common::DEMETER_ASSET_ID;
}

impl demeter_farming_platform::Config for Runtime {
    type RuntimeEvent = RuntimeEvent;
    type DemeterAssetId = DemeterAssetId;
    const BLOCKS_PER_HOUR_AND_A_HALF: BlockNumber = 3 * HOURS / 2;
    type WeightInfo = demeter_farming_platform::weights::WeightInfo<Runtime>;
}

impl oracle_proxy::Config for Runtime {
    type Symbol = Symbol;
    type RuntimeEvent = RuntimeEvent;
    type WeightInfo = oracle_proxy::weights::WeightInfo<Runtime>;
    type BandChainOracle = band::Pallet<Runtime>;
}

impl band::Config for Runtime {
    type RuntimeEvent = RuntimeEvent;
    type Symbol = Symbol;
    type WeightInfo = band::weights::WeightInfo<Runtime>;
    type OnNewSymbolsRelayedHook = oracle_proxy::Pallet<Runtime>;
}

parameter_types! {
    pub const HermesAssetId: AssetId = common::HERMES_ASSET_ID;
}

impl hermes_governance_platform::Config for Runtime {
    const MIN_DURATION_OF_POLL: Moment = 172_800_000;
    const MAX_DURATION_OF_POLL: Moment = 604_800_000;
    type RuntimeEvent = RuntimeEvent;
    type HermesAssetId = HermesAssetId;
    type WeightInfo = hermes_governance_platform::weights::WeightInfo<Runtime>;
}

#[cfg(feature = "wip")] // order-book
impl order_book::Config for Runtime {
<<<<<<< HEAD
    const MAX_ORDER_LIFETIME: Moment = 2_592_000_000; // 30 days
=======
    const MAX_ORDER_LIFETIME: Moment = 30 * (DAYS as Moment) * MILLISECS_PER_BLOCK; // 30 days
>>>>>>> a494c67c
    const MAX_OPENED_LIMIT_ORDERS_COUNT: u32 = 100;
    type RuntimeEvent = RuntimeEvent;
    type OrderId = u128;
    type MaxOpenedLimitOrdersForAllOrderBooksPerUser = ConstU32<10000>;
    type MaxLimitOrdersForPrice = ConstU32<10000>;
<<<<<<< HEAD
    type LockTechAccountId = GetOrderBookLockTechAccountId;
=======
>>>>>>> a494c67c
    type MaxSidePrices = ConstU32<100000>;
    type WeightInfo = order_book::weights::WeightInfo<Runtime>;
}

/// Payload data to be signed when making signed transaction from off-chain workers,
///   inside `create_transaction` function.
pub type SignedPayload = generic::SignedPayload<RuntimeCall, SignedExtra>;

parameter_types! {
    pub const ReferrerWeight: u32 = 10;
    pub const XorBurnedWeight: u32 = 40;
    pub const XorIntoValBurnedWeight: u32 = 50;
    pub const BuyBackXSTPercent: Percent = Percent::from_percent(10);
}

// Ethereum bridge pallets

pub struct CallFilter;
impl Contains<RuntimeCall> for CallFilter {
    fn contains(_: &RuntimeCall) -> bool {
        true
    }
}

impl dispatch::Config<Instance1> for Runtime {
    type RuntimeEvent = RuntimeEvent;
    type NetworkId = EVMChainId;
    type Additional = AdditionalEVMInboundData;
    type OriginOutput =
        bridge_types::types::CallOriginOutput<EVMChainId, H256, AdditionalEVMInboundData>;
    type Origin = RuntimeOrigin;
    type MessageId = bridge_types::types::MessageId;
    type Hashing = Keccak256;
    type Call = RuntimeCall;
    type CallFilter = CallFilter;
}

use bridge_types::{EVMChainId, SubNetworkId, CHANNEL_INDEXING_PREFIX, H256};

parameter_types! {
    pub const BridgeMaxMessagePayloadSize: u64 = 256;
    pub const BridgeMaxMessagesPerCommit: u64 = 20;
    pub const BridgeMaxTotalGasLimit: u64 = 5_000_000;
    pub const Decimals: u32 = 12;
}

pub struct FeeConverter;
impl Convert<U256, Balance> for FeeConverter {
    fn convert(amount: U256) -> Balance {
        common::eth::unwrap_balance(amount, Decimals::get())
            .expect("Should not panic unless runtime is misconfigured")
    }
}

parameter_types! {
    pub const FeeCurrency: AssetId32<PredefinedAssetId> = XOR;
}

impl bridge_inbound_channel::Config for Runtime {
    type RuntimeEvent = RuntimeEvent;
    type Verifier = ethereum_light_client::Pallet<Runtime>;
    type MessageDispatch = Dispatch;
    type Hashing = Keccak256;
    type MessageStatusNotifier = EvmBridgeProxy;
    type FeeConverter = FeeConverter;
    type WeightInfo = ();
    type FeeAssetId = FeeCurrency;
    type OutboundChannel = BridgeOutboundChannel;
    type FeeTechAccountId = GetTrustlessBridgeFeesTechAccountId;
    type TreasuryTechAccountId = GetTreasuryTechAccountId;
}

impl bridge_outbound_channel::Config for Runtime {
    const INDEXING_PREFIX: &'static [u8] = CHANNEL_INDEXING_PREFIX;
    type RuntimeEvent = RuntimeEvent;
    type Hashing = Keccak256;
    type MaxMessagePayloadSize = BridgeMaxMessagePayloadSize;
    type MaxMessagesPerCommit = BridgeMaxMessagesPerCommit;
    type MaxTotalGasLimit = BridgeMaxTotalGasLimit;
    type FeeCurrency = FeeCurrency;
    type FeeTechAccountId = GetTrustlessBridgeFeesTechAccountId;
    type MessageStatusNotifier = EvmBridgeProxy;
    type AuxiliaryDigestHandler = LeafProvider;
    type WeightInfo = ();
}

parameter_types! {
    pub const DescendantsUntilFinalized: u8 = 30;
    pub const VerifyPoW: bool = true;
    // Not as important as some essential transactions (e.g. im_online or similar ones)
    pub EthereumLightClientPriority: TransactionPriority = Perbill::from_percent(10) * TransactionPriority::max_value();
    // We don't want to have not relevant imports be stuck in transaction pool
    // for too long
    pub EthereumLightClientLongevity: TransactionLongevity = EPOCH_DURATION_IN_BLOCKS as u64;
}

impl ethereum_light_client::Config for Runtime {
    type RuntimeEvent = RuntimeEvent;
    type DescendantsUntilFinalized = DescendantsUntilFinalized;
    type VerifyPoW = VerifyPoW;
    type WeightInfo = ();
    type UnsignedPriority = EthereumLightClientPriority;
    type UnsignedLongevity = EthereumLightClientLongevity;
    type ImportSignature = Signature;
    type Submitter = <Signature as Verify>::Signer;
}

impl eth_app::Config for Runtime {
    type RuntimeEvent = RuntimeEvent;
    type OutboundChannel = BridgeOutboundChannel;
    type CallOrigin = dispatch::EnsureAccount<
        EVMChainId,
        AdditionalEVMInboundData,
        bridge_types::types::CallOriginOutput<EVMChainId, H256, AdditionalEVMInboundData>,
    >;
    type BridgeTechAccountId = GetTrustlessBridgeTechAccountId;
    type MessageStatusNotifier = EvmBridgeProxy;
    type WeightInfo = ();
}

impl erc20_app::Config for Runtime {
    type RuntimeEvent = RuntimeEvent;
    type OutboundChannel = BridgeOutboundChannel;
    type CallOrigin = dispatch::EnsureAccount<
        EVMChainId,
        AdditionalEVMInboundData,
        bridge_types::types::CallOriginOutput<EVMChainId, H256, AdditionalEVMInboundData>,
    >;
    type AppRegistry = BridgeInboundChannel;
    type BridgeTechAccountId = GetTrustlessBridgeTechAccountId;
    type MessageStatusNotifier = EvmBridgeProxy;
    type WeightInfo = ();
}

impl migration_app::Config for Runtime {
    type RuntimeEvent = RuntimeEvent;
    type OutboundChannel = BridgeOutboundChannel;
    type WeightInfo = ();
}

impl evm_bridge_proxy::Config for Runtime {
    type RuntimeEvent = RuntimeEvent;
    type ERC20App = ERC20App;
    type EthApp = EthApp;
    type WeightInfo = ();
}

impl beefy_light_client::Config for Runtime {
    type RuntimeEvent = RuntimeEvent;
    type Message = Vec<ParachainMessage<Balance>>;
    type Randomness = pallet_babe::RandomnessFromTwoEpochsAgo<Self>;
}

impl dispatch::Config<Instance2> for Runtime {
    type RuntimeEvent = RuntimeEvent;
    type NetworkId = SubNetworkId;
    type Additional = ();
    type OriginOutput = bridge_types::types::CallOriginOutput<SubNetworkId, H256, ()>;
    type Origin = RuntimeOrigin;
    type MessageId = bridge_types::types::MessageId;
    type Hashing = Keccak256;
    type Call = DispatchableSubstrateBridgeCall;
    type CallFilter = SubstrateBridgeCallFilter;
}

impl substrate_bridge_channel::inbound::Config for Runtime {
    type RuntimeEvent = RuntimeEvent;
    type Verifier = BeefyLightClient;
    type ProvedMessage =
        beefy_light_client::ProvedSubstrateBridgeMessage<Vec<ParachainMessage<Balance>>>;
    type MessageDispatch = SubstrateDispatch;
    type WeightInfo = ();
    type FeeAssetId = FeeCurrency;
    type FeeAccountId = GetTrustlessBridgeFeesAccountId;
    type TreasuryAccountId = GetTreasuryAccountId;
    type FeeConverter = FeeConverter;
    type Currency = Currencies;
}

impl substrate_bridge_channel::outbound::Config for Runtime {
    const INDEXING_PREFIX: &'static [u8] = CHANNEL_INDEXING_PREFIX;
    type RuntimeEvent = RuntimeEvent;
    type Hashing = Keccak256;
    type FeeCurrency = FeeCurrency;
    type FeeAccountId = GetTrustlessBridgeFeesAccountId;
    type MessageStatusNotifier = EvmBridgeProxy;
    type MaxMessagePayloadSize = BridgeMaxMessagePayloadSize;
    type MaxMessagesPerCommit = BridgeMaxMessagesPerCommit;
    type AuxiliaryDigestHandler = LeafProvider;
    type Currency = Currencies;
    type WeightInfo = ();
}

impl substrate_bridge_app::Config for Runtime {
    type RuntimeEvent = RuntimeEvent;
    type OutboundChannel = SubstrateBridgeOutboundChannel;
    type CallOrigin = dispatch::EnsureAccount<
        SubNetworkId,
        (),
        bridge_types::types::CallOriginOutput<SubNetworkId, H256, ()>,
    >;
    type MessageStatusNotifier = EvmBridgeProxy;
    type BridgeAccountId = GetTrustlessBridgeAccountId;
    type Currency = Currencies;
    type AssetRegistry = BridgeAssetRegistryImpl;
    type WeightInfo = ();
}

construct_runtime! {
    pub enum Runtime where
        Block = Block,
        NodeBlock = opaque::Block,
        UncheckedExtrinsic = UncheckedExtrinsic
    {
        System: frame_system::{Pallet, Call, Storage, Config, Event<T>} = 0,

        Babe: pallet_babe::{Pallet, Call, Storage, Config, ValidateUnsigned} = 14,

        Timestamp: pallet_timestamp::{Pallet, Call, Storage, Inherent} = 1,
        // Balances in native currency - XOR.
        Balances: pallet_balances::{Pallet, Storage, Config<T>, Event<T>} = 2,
        RandomnessCollectiveFlip: pallet_randomness_collective_flip::{Pallet, Storage} = 4,
        TransactionPayment: pallet_transaction_payment::{Pallet, Storage, Event<T>} = 5,
        Permissions: permissions::{Pallet, Call, Storage, Config<T>, Event<T>} = 6,
        Referrals: referrals::{Pallet, Call, Storage} = 7,
        Rewards: rewards::{Pallet, Call, Config<T>, Storage, Event<T>} = 8,
        XorFee: xor_fee::{Pallet, Call, Storage, Event<T>} = 9,
        BridgeMultisig: bridge_multisig::{Pallet, Call, Storage, Config<T>, Event<T>} = 10,
        Utility: pallet_utility::{Pallet, Call, Event} = 11,

        // Consensus and staking.
        Authorship: pallet_authorship::{Pallet, Storage} = 16,
        Staking: pallet_staking::{Pallet, Call, Config<T>, Storage, Event<T>} = 17,
        Offences: pallet_offences::{Pallet, Storage, Event} = 37,
        Historical: pallet_session_historical::{Pallet} = 13,
        Session: pallet_session::{Pallet, Call, Storage, Event, Config<T>} = 12,
        Grandpa: pallet_grandpa::{Pallet, Call, Storage, Config, Event} = 15,
        ImOnline: pallet_im_online::{Pallet, Call, Storage, Event<T>, ValidateUnsigned, Config<T>} = 36,

        // Non-native tokens - everything apart of XOR.
        Tokens: tokens::{Pallet, Storage, Config<T>, Event<T>} = 18,
        // Unified interface for XOR and non-native tokens.
        Currencies: currencies::{Pallet} = 19,
        TradingPair: trading_pair::{Pallet, Call, Storage, Config<T>, Event<T>} = 20,
        Assets: assets::{Pallet, Call, Storage, Config<T>, Event<T>} = 21,
        DEXManager: dex_manager::{Pallet, Storage, Config<T>} = 22,
        MulticollateralBondingCurvePool: multicollateral_bonding_curve_pool::{Pallet, Call, Storage, Config<T>, Event<T>} = 23,
        Technical: technical::{Pallet, Call, Config<T>, Event<T>, Storage} = 24,
        PoolXYK: pool_xyk::{Pallet, Call, Storage, Event<T>} = 25,
        LiquidityProxy: liquidity_proxy::{Pallet, Call, Event<T>} = 26,
        Council: pallet_collective::<Instance1>::{Pallet, Call, Storage, Origin<T>, Event<T>, Config<T>} = 27,
        TechnicalCommittee: pallet_collective::<Instance2>::{Pallet, Call, Storage, Origin<T>, Event<T>, Config<T>} = 28,
        Democracy: pallet_democracy::{Pallet, Call, Storage, Config<T>, Event<T>} = 29,
        DEXAPI: dex_api::{Pallet, Call, Storage, Config} = 30,
        EthBridge: eth_bridge::{Pallet, Call, Storage, Config<T>, Event<T>} = 31,
        PswapDistribution: pswap_distribution::{Pallet, Call, Storage, Config<T>, Event<T>} = 32,
        Multisig: pallet_multisig::{Pallet, Call, Storage, Event<T>} = 33,
        Scheduler: pallet_scheduler::{Pallet, Call, Storage, Event<T>} = 34,
        IrohaMigration: iroha_migration::{Pallet, Call, Storage, Config<T>, Event<T>} = 35,
        TechnicalMembership: pallet_membership::<Instance1>::{Pallet, Call, Storage, Event<T>, Config<T>} = 38,
        ElectionsPhragmen: pallet_elections_phragmen::{Pallet, Call, Storage, Event<T>, Config<T>} = 39,
        VestedRewards: vested_rewards::{Pallet, Call, Storage, Event<T>, Config} = 40,
        Identity: pallet_identity::{Pallet, Call, Storage, Event<T>} = 41,
        Farming: farming::{Pallet, Storage} = 42,
        XSTPool: xst::{Pallet, Call, Storage, Config<T>, Event<T>} = 43,
        PriceTools: price_tools::{Pallet, Storage, Event<T>} = 44,
        CeresStaking: ceres_staking::{Pallet, Call, Storage, Event<T>} = 45,
        CeresLiquidityLocker: ceres_liquidity_locker::{Pallet, Call, Storage, Event<T>} = 46,
        CeresTokenLocker: ceres_token_locker::{Pallet, Call, Storage, Event<T>} = 47,
        CeresGovernancePlatform: ceres_governance_platform::{Pallet, Call, Storage, Event<T>} = 48,
        CeresLaunchpad: ceres_launchpad::{Pallet, Call, Storage, Event<T>} = 49,
        DemeterFarmingPlatform: demeter_farming_platform::{Pallet, Call, Storage, Event<T>} = 50,
        // Provides a semi-sorted list of nominators for staking.
        BagsList: pallet_bags_list::{Pallet, Call, Storage, Event<T>} = 51,
        ElectionProviderMultiPhase: pallet_election_provider_multi_phase::{Pallet, Call, Storage, Event<T>, ValidateUnsigned} = 52,
        Band: band::{Pallet, Call, Storage, Event<T>} = 53,
        OracleProxy: oracle_proxy::{Pallet, Call, Storage, Event<T>} = 54,
        HermesGovernancePlatform: hermes_governance_platform::{Pallet, Call, Storage, Event<T>} = 55,

        #[cfg(feature = "wip")] // order-book
        OrderBook: order_book::{Pallet, Call, Storage, Event<T>} = 56,

        // Trustless ethereum bridge
        Mmr: pallet_mmr::{Pallet, Storage} = 90,
        Beefy: pallet_beefy::{Pallet, Config<T>, Storage} = 91,
        MmrLeaf: pallet_beefy_mmr::{Pallet, Storage} = 92,
        EthereumLightClient: ethereum_light_client::{Pallet, Call, Storage, Event<T>, Config, ValidateUnsigned} = 93,
        BridgeInboundChannel: bridge_inbound_channel::{Pallet, Call, Config, Storage, Event<T>} = 96,
        BridgeOutboundChannel: bridge_outbound_channel::{Pallet, Config<T>, Storage, Event<T>} = 97,
        Dispatch: dispatch::<Instance1>::{Pallet, Storage, Event<T>, Origin<T>} = 98,
        LeafProvider: leaf_provider::{Pallet, Storage, Event<T>} = 99,
        EthApp: eth_app::{Pallet, Call, Storage, Event<T>, Config<T>} = 100,
        ERC20App: erc20_app::{Pallet, Call, Storage, Event<T>, Config<T>} = 101,
        MigrationApp: migration_app::{Pallet, Call, Storage, Event<T>, Config} = 102,
        EvmBridgeProxy: evm_bridge_proxy::{Pallet, Call, Storage, Event} = 103,

        BeefyLightClient: beefy_light_client::{Pallet, Call, Storage, Event<T>, Config} = 104,
        Preimage: pallet_preimage::{Pallet, Call, Storage, Event<T>} = 105,
        SubstrateBridgeInboundChannel: substrate_bridge_channel::inbound::{Pallet, Call, Config, Storage, Event<T>} = 106,
        SubstrateBridgeOutboundChannel: substrate_bridge_channel::outbound::{Pallet, Config<T>, Storage, Event<T>} = 107,
        SubstrateDispatch: dispatch::<Instance2>::{Pallet, Storage, Event<T>, Origin<T>} = 108,
        SubstrateBridgeApp: substrate_bridge_app::{Pallet, Config<T>, Storage, Event<T>, Call} = 109,

        // Dev
        #[cfg(feature = "private-net")]
        Sudo: pallet_sudo::{Pallet, Call, Storage, Config<T>, Event<T>} = 3,

        // Available only for test net
        #[cfg(feature = "private-net")]
        Faucet: faucet::{Pallet, Call, Config<T>, Event<T>} = 80,
    }
}

// This is needed, because the compiler automatically places `Serialize` bound
// when `derive` is used, but the method is never actually used
#[cfg(feature = "std")]
impl Serialize for Runtime {
    fn serialize<S>(
        &self,
        _serializer: S,
    ) -> Result<<S as Serializer>::Ok, <S as Serializer>::Error>
    where
        S: Serializer,
    {
        unreachable!("we never serialize runtime; qed")
    }
}

/// The address format for describing accounts.
pub type Address = AccountId;
/// Block header type as expected by this runtime.
pub type Header = generic::Header<BlockNumber, BlakeTwo256>;
/// Block type as expected by this runtime.
pub type Block = generic::Block<Header, UncheckedExtrinsic>;
/// A Block signed with a Justification
pub type SignedBlock = generic::SignedBlock<Block>;
/// BlockId type as expected by this runtime.
pub type BlockId = generic::BlockId<Block>;
/// The SignedExtension to the basic transaction logic.
pub type SignedExtra = (
    frame_system::CheckSpecVersion<Runtime>,
    frame_system::CheckTxVersion<Runtime>,
    frame_system::CheckGenesis<Runtime>,
    frame_system::CheckEra<Runtime>,
    frame_system::CheckNonce<Runtime>,
    frame_system::CheckWeight<Runtime>,
    ChargeTransactionPayment<Runtime>,
);
/// Unchecked extrinsic type as expected by this runtime.
pub type UncheckedExtrinsic =
    generic::UncheckedExtrinsic<Address, RuntimeCall, Signature, SignedExtra>;
/// Extrinsic type that has already been checked.
pub type CheckedExtrinsic = generic::CheckedExtrinsic<AccountId, RuntimeCall, SignedExtra>;
/// Executive: handles dispatch to the various modules.
pub type Executive = frame_executive::Executive<
    Runtime,
    Block,
    frame_system::ChainContext<Runtime>,
    Runtime,
    AllPalletsWithSystem,
    migrations::Migrations,
>;

pub type MmrHashing = <Runtime as pallet_mmr::Config>::Hashing;

impl_runtime_apis! {
    impl sp_api::Core<Block> for Runtime {
        fn version() -> RuntimeVersion {
            VERSION
        }

        fn execute_block(block: Block) {
            Executive::execute_block(block)
        }

        fn initialize_block(header: &<Block as BlockT>::Header) {
            Executive::initialize_block(header)
        }
    }

    impl sp_api::Metadata<Block> for Runtime {
        fn metadata() -> OpaqueMetadata {
            OpaqueMetadata::new(Runtime::metadata().into())
        }
    }

    impl sp_block_builder::BlockBuilder<Block> for Runtime {
        fn apply_extrinsic(
            extrinsic: <Block as BlockT>::Extrinsic,
        ) -> ApplyExtrinsicResult {
            Executive::apply_extrinsic(extrinsic)
        }

        fn finalize_block() -> <Block as BlockT>::Header {
            Executive::finalize_block()
        }

        fn inherent_extrinsics(data: sp_inherents::InherentData) -> Vec<<Block as BlockT>::Extrinsic> {
            data.create_extrinsics()
        }

        fn check_inherents(block: Block, data: sp_inherents::InherentData) -> sp_inherents::CheckInherentsResult {
            data.check_extrinsics(&block)
        }

        // fn random_seed() -> <Block as BlockT>::Hash {
        //     RandomnessCollectiveFlip::random_seed()
        // }
    }

    impl sp_transaction_pool::runtime_api::TaggedTransactionQueue<Block> for Runtime {
        fn validate_transaction(
            source: TransactionSource,
            tx: <Block as BlockT>::Extrinsic,
            block_hash: <Block as BlockT>::Hash,
        ) -> TransactionValidity {
            Executive::validate_transaction(source, tx, block_hash)
        }
    }

    impl sp_offchain::OffchainWorkerApi<Block> for Runtime {
        fn offchain_worker(header: &<Block as BlockT>::Header) {
            Executive::offchain_worker(header)
        }
    }

    impl sp_session::SessionKeys<Block> for Runtime {
        fn decode_session_keys(
            encoded: Vec<u8>,
        ) -> Option<Vec<(Vec<u8>, sp_core::crypto::KeyTypeId)>> {
            opaque::SessionKeys::decode_into_raw_public_keys(&encoded)
        }

        fn generate_session_keys(seed: Option<Vec<u8>>) -> Vec<u8> {
            opaque::SessionKeys::generate(seed)
        }
    }

    impl pallet_transaction_payment_rpc_runtime_api::TransactionPaymentApi<
        Block,
        Balance,
    > for Runtime {
        fn query_info(uxt: <Block as BlockT>::Extrinsic, len: u32) -> pallet_transaction_payment_rpc_runtime_api::RuntimeDispatchInfo<Balance> {
            let maybe_dispatch_info = XorFee::query_info(&uxt, len);
            let output = match maybe_dispatch_info {
                Some(dispatch_info) => dispatch_info,
                _ => TransactionPayment::query_info(uxt, len),
            };
            output
        }

        fn query_fee_details(uxt: <Block as BlockT>::Extrinsic, len: u32) -> pallet_transaction_payment_rpc_runtime_api::FeeDetails<Balance> {
            let maybe_fee_details = XorFee::query_fee_details(&uxt, len);
            let output = match maybe_fee_details {
                Some(fee_details) => fee_details,
                _ => TransactionPayment::query_fee_details(uxt, len),
            };
            output
        }

        fn query_weight_to_fee(weight: Weight) -> Balance {
            TransactionPayment::weight_to_fee(weight)
        }

        fn query_length_to_fee(length: u32) -> Balance {
            TransactionPayment::length_to_fee(length)
        }
    }

    impl dex_manager_runtime_api::DEXManagerAPI<Block, DEXId> for Runtime {
        fn list_dex_ids() -> Vec<DEXId> {
            DEXManager::list_dex_ids()
        }
    }

    impl dex_runtime_api::DEXAPI<
        Block,
        AssetId,
        DEXId,
        Balance,
        LiquiditySourceType,
        SwapVariant,
    > for Runtime {
        #[cfg_attr(not(feature = "private-net"), allow(unused))]
        fn quote(
            dex_id: DEXId,
            liquidity_source_type: LiquiditySourceType,
            input_asset_id: AssetId,
            output_asset_id: AssetId,
            desired_input_amount: BalanceWrapper,
            swap_variant: SwapVariant,
        ) -> Option<dex_runtime_api::SwapOutcomeInfo<Balance>> {
            #[cfg(feature = "private-net")]
            {
                DEXAPI::quote(
                    &LiquiditySourceId::new(dex_id, liquidity_source_type),
                    &input_asset_id,
                    &output_asset_id,
                    QuoteAmount::with_variant(swap_variant, desired_input_amount.into()),
                    true,
                ).ok().map(|(sa, _)| dex_runtime_api::SwapOutcomeInfo::<Balance> { amount: sa.amount, fee: sa.fee})
            }
            #[cfg(not(feature = "private-net"))]
            {
                // Mainnet should not be able to access liquidity source quote directly, to avoid arbitrage exploits.
                None
            }
        }

        fn can_exchange(
            dex_id: DEXId,
            liquidity_source_type: LiquiditySourceType,
            input_asset_id: AssetId,
            output_asset_id: AssetId,
        ) -> bool {
            DEXAPI::can_exchange(
                &LiquiditySourceId::new(dex_id, liquidity_source_type),
                &input_asset_id,
                &output_asset_id,
            )
        }

        fn list_supported_sources() -> Vec<LiquiditySourceType> {
            DEXAPI::get_supported_types()
        }
    }

    impl trading_pair_runtime_api::TradingPairAPI<Block, DEXId, common::TradingPair<AssetId>, AssetId, LiquiditySourceType> for Runtime {
        fn list_enabled_pairs(dex_id: DEXId) -> Vec<common::TradingPair<AssetId>> {
            // TODO: error passing PR fixes this crunch return
            TradingPair::list_trading_pairs(&dex_id).unwrap_or(Vec::new())
        }

        fn is_pair_enabled(dex_id: DEXId, asset_id_a: AssetId, asset_id_b: AssetId) -> bool {
            // TODO: error passing PR fixes this crunch return
            TradingPair::is_trading_pair_enabled(&dex_id, &asset_id_a, &asset_id_b).unwrap_or(false)
                || TradingPair::is_trading_pair_enabled(&dex_id, &asset_id_b, &asset_id_a).unwrap_or(false)
        }

        fn list_enabled_sources_for_pair(
            dex_id: DEXId,
            base_asset_id: AssetId,
            target_asset_id: AssetId,
        ) -> Vec<LiquiditySourceType> {
            // TODO: error passing PR fixes this crunch return
            TradingPair::list_enabled_sources_for_trading_pair(&dex_id, &base_asset_id, &target_asset_id).map(|bts| bts.into_iter().collect::<Vec<_>>()).unwrap_or(Vec::new())
        }

        fn is_source_enabled_for_pair(
            dex_id: DEXId,
            base_asset_id: AssetId,
            target_asset_id: AssetId,
            source_type: LiquiditySourceType,
        ) -> bool {
            // TODO: error passing PR fixes this crunch return
            TradingPair::is_source_enabled_for_trading_pair(&dex_id, &base_asset_id, &target_asset_id, source_type).unwrap_or(false)
        }
    }

    impl assets_runtime_api::AssetsAPI<Block, AccountId, AssetId, Balance, AssetSymbol, AssetName, BalancePrecision, ContentSource, Description> for Runtime {
        fn free_balance(account_id: AccountId, asset_id: AssetId) -> Option<assets_runtime_api::BalanceInfo<Balance>> {
            Assets::free_balance(&asset_id, &account_id).ok().map(|balance|
                assets_runtime_api::BalanceInfo::<Balance> {
                    balance: balance.clone(),
                }
            )
        }

        fn usable_balance(account_id: AccountId, asset_id: AssetId) -> Option<assets_runtime_api::BalanceInfo<Balance>> {
            let usable_balance = if asset_id == <Runtime as currencies::Config>::GetNativeCurrencyId::get() {
                Balances::usable_balance(account_id)
            } else {
                let account_data = Tokens::accounts(account_id, asset_id);
                account_data.free.saturating_sub(account_data.frozen)
            };
            Some(assets_runtime_api::BalanceInfo { balance: usable_balance })
        }

        fn total_balance(account_id: AccountId, asset_id: AssetId) -> Option<assets_runtime_api::BalanceInfo<Balance>> {
            Assets::total_balance(&asset_id, &account_id).ok().map(|balance|
                assets_runtime_api::BalanceInfo::<Balance> {
                    balance: balance.clone(),
                }
            )
        }

        fn total_supply(asset_id: AssetId) -> Option<assets_runtime_api::BalanceInfo<Balance>> {
            Assets::total_issuance(&asset_id).ok().map(|balance|
                assets_runtime_api::BalanceInfo::<Balance> {
                    balance: balance.clone(),
                }
            )
        }

        fn list_asset_ids() -> Vec<AssetId> {
            Assets::list_registered_asset_ids()
        }

        fn list_asset_infos() -> Vec<assets_runtime_api::AssetInfo<AssetId, AssetSymbol, AssetName, u8, ContentSource, Description>> {
            Assets::list_registered_asset_infos().into_iter().map(|(asset_id, symbol, name, precision, is_mintable, content_source, description)|
                assets_runtime_api::AssetInfo::<AssetId, AssetSymbol, AssetName, BalancePrecision, ContentSource, Description> {
                    asset_id,
                    symbol,
                    name,
                    precision,
                    is_mintable,
                    content_source,
                    description
                }
            ).collect()
        }

        fn get_asset_info(asset_id: AssetId) -> Option<assets_runtime_api::AssetInfo<AssetId, AssetSymbol, AssetName, BalancePrecision, ContentSource, Description>> {
            let (symbol, name, precision, is_mintable, content_source, description) = Assets::get_asset_info(&asset_id);
            Some(assets_runtime_api::AssetInfo::<AssetId, AssetSymbol, AssetName, BalancePrecision, ContentSource, Description> {
                asset_id,
                symbol,
                name,
                precision,
                is_mintable,
                content_source,
                description
            })
        }

        fn get_asset_content_src(asset_id: AssetId) -> Option<ContentSource> {
            Assets::get_asset_content_src(&asset_id)
        }
    }

    impl
        eth_bridge_runtime_api::EthBridgeRuntimeApi<
            Block,
            sp_core::H256,
            SignatureParams,
            AccountId,
            AssetKind,
            AssetId,
            sp_core::H160,
            OffchainRequest<Runtime>,
            RequestStatus,
            OutgoingRequestEncoded,
            NetworkId,
            BalancePrecision,
        > for Runtime
    {
        fn get_requests(
            hashes: Vec<sp_core::H256>,
            network_id: Option<NetworkId>,
            redirect_finished_load_requests: bool,
        ) -> Result<
            Vec<(
                OffchainRequest<Runtime>,
                RequestStatus,
            )>,
            DispatchError,
        > {
            EthBridge::get_requests(&hashes, network_id, redirect_finished_load_requests)
        }

        fn get_approved_requests(
            hashes: Vec<sp_core::H256>,
            network_id: Option<NetworkId>
        ) -> Result<
            Vec<(
                OutgoingRequestEncoded,
                Vec<SignatureParams>,
            )>,
            DispatchError,
        > {
            EthBridge::get_approved_requests(&hashes, network_id)
        }

        fn get_approvals(
            hashes: Vec<sp_core::H256>,
            network_id: Option<NetworkId>
        ) -> Result<Vec<Vec<SignatureParams>>, DispatchError> {
            EthBridge::get_approvals(&hashes, network_id)
        }

        fn get_account_requests(account_id: AccountId, status_filter: Option<RequestStatus>) -> Result<Vec<(NetworkId, sp_core::H256)>, DispatchError> {
            EthBridge::get_account_requests(&account_id, status_filter)
        }

        fn get_registered_assets(
            network_id: Option<NetworkId>
        ) -> Result<Vec<(
                AssetKind,
                (AssetId, BalancePrecision),
                Option<(sp_core::H160, BalancePrecision)
        >)>, DispatchError> {
            EthBridge::get_registered_assets(network_id)
        }
    }

    impl iroha_migration_runtime_api::IrohaMigrationAPI<Block> for Runtime {
        fn needs_migration(iroha_address: String) -> bool {
            IrohaMigration::needs_migration(&iroha_address)
        }
    }

    impl beefy_light_client_runtime_api::BeefyLightClientAPI<Block, beefy_light_client::BitField> for Runtime {
        fn get_random_bitfield(network_id: SubNetworkId, prior: beefy_light_client::BitField, num_of_validators: u32) -> beefy_light_client::BitField {
            let len = prior.len() as usize;
            BeefyLightClient::create_random_bit_field(network_id, prior, num_of_validators).unwrap_or(beefy_light_client::BitField::with_capacity(len))
        }
    }

    impl liquidity_proxy_runtime_api::LiquidityProxyAPI<
        Block,
        DEXId,
        AssetId,
        Balance,
        SwapVariant,
        LiquiditySourceType,
        FilterMode,
    > for Runtime {
        fn quote(
            dex_id: DEXId,
            input_asset_id: AssetId,
            output_asset_id: AssetId,
            amount: BalanceWrapper,
            swap_variant: SwapVariant,
            selected_source_types: Vec<LiquiditySourceType>,
            filter_mode: FilterMode,
        ) -> Option<liquidity_proxy_runtime_api::SwapOutcomeInfo<Balance, AssetId>> {
            if LiquidityProxy::is_forbidden_filter(&input_asset_id, &output_asset_id, &selected_source_types, &filter_mode) {
                return None;
            }

            LiquidityProxy::inner_quote(
                dex_id,
                &input_asset_id,
                &output_asset_id,
                QuoteAmount::with_variant(swap_variant, amount.into()),
                LiquiditySourceFilter::with_mode(dex_id, filter_mode, selected_source_types),
                false,
                true,
            ).ok().map(|(quote_info, _)| liquidity_proxy_runtime_api::SwapOutcomeInfo::<Balance, AssetId> {
                amount: quote_info.outcome.amount,
                amount_without_impact: quote_info.amount_without_impact.unwrap_or(0),
                fee: quote_info.outcome.fee,
                rewards: quote_info.rewards.into_iter()
                                .map(|(amount, currency, reason)| liquidity_proxy_runtime_api::RewardsInfo::<Balance, AssetId> {
                                    amount,
                                    currency,
                                    reason
                                }).collect(),
                route: quote_info.path
                })
        }

        fn is_path_available(
            dex_id: DEXId,
            input_asset_id: AssetId,
            output_asset_id: AssetId
        ) -> bool {
            LiquidityProxy::is_path_available(
                dex_id, input_asset_id, output_asset_id
            ).unwrap_or(false)
        }

        fn list_enabled_sources_for_path(
            dex_id: DEXId,
            input_asset_id: AssetId,
            output_asset_id: AssetId,
        ) -> Vec<LiquiditySourceType> {
            LiquidityProxy::list_enabled_sources_for_path_with_xyk_forbidden(
                dex_id, input_asset_id, output_asset_id
            ).unwrap_or(Vec::new())
        }
    }

    impl oracle_proxy_runtime_api::OracleProxyAPI<
        Block,
        Symbol,
        ResolveTime
    > for Runtime {
        fn quote(symbol: Symbol) -> Result<Option<oracle_proxy_runtime_api::RateInfo>, DispatchError>  {
            let rate_wrapped = <
                OracleProxy as common::DataFeed<Symbol, common::Rate, ResolveTime>
            >::quote(&symbol);
            match rate_wrapped {
                Ok(rate) => Ok(rate.map(|rate| oracle_proxy_runtime_api::RateInfo{
                    value: rate.value,
                    last_updated: rate.last_updated
                })),
                Err(e) => Err(e)
            }
        }

        fn list_enabled_symbols() -> Result<Vec<(Symbol, ResolveTime)>, DispatchError> {
            <
                OracleProxy as common::DataFeed<Symbol, common::Rate, ResolveTime>
            >::list_enabled_symbols()
        }
    }

    impl pswap_distribution_runtime_api::PswapDistributionAPI<
        Block,
        AccountId,
        Balance,
    > for Runtime {
        fn claimable_amount(
            account_id: AccountId,
        ) -> pswap_distribution_runtime_api::BalanceInfo<Balance> {
            let claimable = PswapDistribution::claimable_amount(&account_id).unwrap_or(0);
            pswap_distribution_runtime_api::BalanceInfo::<Balance> {
                balance: claimable
            }
        }
    }

    impl rewards_runtime_api::RewardsAPI<Block, sp_core::H160, Balance> for Runtime {
        fn claimables(eth_address: sp_core::H160) -> Vec<rewards_runtime_api::BalanceInfo<Balance>> {
            Rewards::claimables(&eth_address).into_iter().map(|balance| rewards_runtime_api::BalanceInfo::<Balance> { balance }).collect()
        }
    }

    impl sp_consensus_babe::BabeApi<Block> for Runtime {
            fn configuration() -> sp_consensus_babe::BabeConfiguration {
                    // The choice of `c` parameter (where `1 - c` represents the
                    // probability of a slot being empty), is done in accordance to the
                    // slot duration and expected target block time, for safely
                    // resisting network delays of maximum two seconds.
                    // <https://research.web3.foundation/en/latest/polkadot/BABE/Babe/#6-practical-results>
                    sp_consensus_babe::BabeConfiguration {
                            slot_duration: Babe::slot_duration(),
                            epoch_length: EpochDuration::get(),
                            c: PRIMARY_PROBABILITY,
                            authorities: Babe::authorities().to_vec(),
                            randomness: Babe::randomness(),
                            allowed_slots: sp_consensus_babe::AllowedSlots::PrimaryAndSecondaryVRFSlots,
                    }
            }

            fn current_epoch() -> sp_consensus_babe::Epoch {
                Babe::current_epoch()
            }

            fn current_epoch_start() -> sp_consensus_babe::Slot {
                Babe::current_epoch_start()
            }

            fn next_epoch() -> sp_consensus_babe::Epoch {
                Babe::next_epoch()
            }

            fn generate_key_ownership_proof(
                    _slot_number: sp_consensus_babe::Slot,
                    authority_id: sp_consensus_babe::AuthorityId,
            ) -> Option<sp_consensus_babe::OpaqueKeyOwnershipProof> {
                    use codec::Encode;
                    Historical::prove((sp_consensus_babe::KEY_TYPE, authority_id))
                            .map(|p| p.encode())
                            .map(sp_consensus_babe::OpaqueKeyOwnershipProof::new)
            }

            fn submit_report_equivocation_unsigned_extrinsic(
                    equivocation_proof: sp_consensus_babe::EquivocationProof<<Block as BlockT>::Header>,
                    key_owner_proof: sp_consensus_babe::OpaqueKeyOwnershipProof,
            ) -> Option<()> {
                    let key_owner_proof = key_owner_proof.decode()?;
                    Babe::submit_unsigned_equivocation_report(
                            equivocation_proof,
                            key_owner_proof,
                    )
            }
    }

    impl frame_system_rpc_runtime_api::AccountNonceApi<Block, AccountId, Index> for Runtime {
        fn account_nonce(account: AccountId) -> Index {
            System::account_nonce(account)
        }
    }

    impl sp_beefy::BeefyApi<Block> for Runtime {
        fn validator_set() -> Option<sp_beefy::ValidatorSet<BeefyId>> {
                Beefy::validator_set()
        }
    }

    impl mmr::MmrApi<Block, Hash, BlockNumber> for Runtime {
        fn mmr_root() -> Result<Hash, mmr::Error> {
            Ok(Mmr::mmr_root())
        }

        fn mmr_leaf_count() -> Result<mmr::LeafIndex, mmr::Error> {
            Ok(Mmr::mmr_leaves())
        }

        fn generate_proof(
            block_numbers: Vec<BlockNumber>,
            best_known_block_number: Option<BlockNumber>,
        ) -> Result<(Vec<mmr::EncodableOpaqueLeaf>, mmr::Proof<Hash>), mmr::Error> {
            Mmr::generate_proof(block_numbers, best_known_block_number).map(
                |(leaves, proof)| {
                    (
                        leaves
                            .into_iter()
                            .map(|leaf| mmr::EncodableOpaqueLeaf::from_leaf(&leaf))
                            .collect(),
                        proof,
                    )
                },
            )
        }

        fn verify_proof(leaves: Vec<mmr::EncodableOpaqueLeaf>, proof: mmr::Proof<Hash>)
            -> Result<(), mmr::Error>
        {
            pub type MmrLeaf = <<Runtime as pallet_mmr::Config>::LeafData as mmr::LeafDataProvider>::LeafData;
            let leaves = leaves.into_iter().map(|leaf|
                leaf.into_opaque_leaf()
                .try_decode()
                .ok_or(mmr::Error::Verify)).collect::<Result<Vec<MmrLeaf>, mmr::Error>>()?;
            Mmr::verify_leaves(leaves, proof)
        }

        fn verify_proof_stateless(
            root: Hash,
            leaves: Vec<mmr::EncodableOpaqueLeaf>,
            proof: mmr::Proof<Hash>
        ) -> Result<(), mmr::Error> {
            let nodes = leaves.into_iter().map(|leaf|mmr::DataOrHash::Data(leaf.into_opaque_leaf())).collect();
            pallet_mmr::verify_leaves_proof::<MmrHashing, _>(root, nodes, proof)
        }
    }

    impl fg_primitives::GrandpaApi<Block> for Runtime {
        fn grandpa_authorities() -> GrandpaAuthorityList {
            Grandpa::grandpa_authorities()
        }

        fn current_set_id() -> fg_primitives::SetId {
            Grandpa::current_set_id()
        }

        fn submit_report_equivocation_unsigned_extrinsic(
            equivocation_proof: fg_primitives::EquivocationProof<
                <Block as BlockT>::Hash,
                NumberFor<Block>,
            >,
            key_owner_proof: fg_primitives::OpaqueKeyOwnershipProof,
        ) -> Option<()> {
            let key_owner_proof = key_owner_proof.decode()?;
            Grandpa::submit_unsigned_equivocation_report(
                equivocation_proof,
                key_owner_proof,
            )
        }

        fn generate_key_ownership_proof(
            _set_id: fg_primitives::SetId,
            authority_id: GrandpaId,
        ) -> Option<fg_primitives::OpaqueKeyOwnershipProof> {
            use codec::Encode;
            Historical::prove((fg_primitives::KEY_TYPE, authority_id))
                .map(|p| p.encode())
                .map(fg_primitives::OpaqueKeyOwnershipProof::new)
        }
    }

    impl leaf_provider_runtime_api::LeafProviderAPI<Block> for Runtime {
        fn latest_digest() -> Option<bridge_types::types::AuxiliaryDigest> {
                LeafProvider::latest_digest().map(|logs| bridge_types::types::AuxiliaryDigest{ logs })
        }

    }

    impl evm_bridge_proxy_runtime_api::EvmBridgeProxyAPI<Block, AssetId> for Runtime {
        fn list_apps(network_id: bridge_types::EVMChainId) -> Vec<bridge_types::types::BridgeAppInfo> {
            EvmBridgeProxy::list_apps(network_id)
        }

        fn list_supported_assets(network_id: bridge_types::EVMChainId) -> Vec<bridge_types::types::BridgeAssetInfo<AssetId>> {
            EvmBridgeProxy::list_supported_assets(network_id)
        }
    }

    #[cfg(feature = "runtime-benchmarks")]
    impl frame_benchmarking::Benchmark<Block> for Runtime {
        fn benchmark_metadata(extra: bool) -> (
            Vec<frame_benchmarking::BenchmarkList>,
            Vec<frame_support::traits::StorageInfo>,
        ) {
            use frame_benchmarking::{list_benchmark, Benchmarking, BenchmarkList};
            use frame_support::traits::StorageInfoTrait;

            use liquidity_proxy_benchmarking::Pallet as LiquidityProxyBench;
            use pool_xyk_benchmarking::Pallet as XYKPoolBench;
            use pswap_distribution_benchmarking::Pallet as PswapDistributionBench;
            use ceres_liquidity_locker_benchmarking::Pallet as CeresLiquidityLockerBench;
            use demeter_farming_platform_benchmarking::Pallet as DemeterFarmingPlatformBench;

            let mut list = Vec::<BenchmarkList>::new();

            list_benchmark!(list, extra, assets, Assets);
            #[cfg(feature = "private-net")]
            list_benchmark!(list, extra, faucet, Faucet);
            list_benchmark!(list, extra, farming, Farming);
            list_benchmark!(list, extra, iroha_migration, IrohaMigration);
            list_benchmark!(list, extra, liquidity_proxy, LiquidityProxyBench::<Runtime>);
            list_benchmark!(list, extra, multicollateral_bonding_curve_pool, MulticollateralBondingCurvePool);
            list_benchmark!(list, extra, pswap_distribution, PswapDistributionBench::<Runtime>);
            list_benchmark!(list, extra, rewards, Rewards);
            list_benchmark!(list, extra, trading_pair, TradingPair);
            list_benchmark!(list, extra, pool_xyk, XYKPoolBench::<Runtime>);
            list_benchmark!(list, extra, eth_bridge, EthBridge);
            list_benchmark!(list, extra, vested_rewards, VestedRewards);
            list_benchmark!(list, extra, price_tools, PriceTools);
            list_benchmark!(list, extra, xor_fee, XorFee);
            list_benchmark!(list, extra, ethereum_light_client, EthereumLightClient);
            list_benchmark!(list, extra, referrals, Referrals);
            list_benchmark!(list, extra, ceres_staking, CeresStaking);
            list_benchmark!(list, extra, hermes_governance_platform, HermesGovernancePlatform);
            list_benchmark!(list, extra, ceres_liquidity_locker, CeresLiquidityLockerBench::<Runtime>);
            list_benchmark!(list, extra, ceres_token_locker, CeresTokenLocker);
            list_benchmark!(list, extra, ceres_governance_platform, CeresGovernancePlatform);
            list_benchmark!(list, extra, ceres_launchpad, CeresLaunchpad);
            list_benchmark!(list, extra, demeter_farming_platform, DemeterFarmingPlatformBench::<Runtime>);
            list_benchmark!(list, extra, evm_bridge_proxy, EvmBridgeProxy);
            list_benchmark!(list, extra, band, Band);
            list_benchmark!(list, extra, xst, XSTPool);
            list_benchmark!(list, extra, oracle_proxy, OracleProxy);

            #[cfg(feature = "wip")] // order-book
            list_benchmark!(list, extra, order_book, OrderBook);

            // Trustless bridge
            list_benchmark!(list, extra, ethereum_light_client, EthereumLightClient);
            list_benchmark!(list, extra, bridge_inbound_channel, BridgeInboundChannel);
            list_benchmark!(list, extra, bridge_outbound_channel, BridgeOutboundChannel);
            list_benchmark!(list, extra, eth_app, EthApp);
            list_benchmark!(list, extra, erc20_app, ERC20App);
            list_benchmark!(list, extra, migration_app, MigrationApp);
            list_benchmark!(list, extra, evm_bridge_proxy, EvmBridgeProxy);

            let storage_info = AllPalletsWithSystem::storage_info();

            return (list, storage_info)
        }

        fn dispatch_benchmark(
            config: frame_benchmarking::BenchmarkConfig
        ) -> Result<Vec<frame_benchmarking::BenchmarkBatch>, sp_runtime::RuntimeString> {
            use frame_benchmarking::{Benchmarking, BenchmarkBatch, add_benchmark, TrackedStorageKey};

            use liquidity_proxy_benchmarking::Pallet as LiquidityProxyBench;
            use pool_xyk_benchmarking::Pallet as XYKPoolBench;
            use pswap_distribution_benchmarking::Pallet as PswapDistributionBench;
            use ceres_liquidity_locker_benchmarking::Pallet as CeresLiquidityLockerBench;
            use demeter_farming_platform_benchmarking::Pallet as DemeterFarmingPlatformBench;

            impl liquidity_proxy_benchmarking::Config for Runtime {}
            impl pool_xyk_benchmarking::Config for Runtime {}
            impl pswap_distribution_benchmarking::Config for Runtime {}
            impl ceres_liquidity_locker_benchmarking::Config for Runtime {}

            let whitelist: Vec<TrackedStorageKey> = vec![
                // Block Number
                hex_literal::hex!("26aa394eea5630e07c48ae0c9558cef702a5c1b19ab7a04f536c519aca4983ac").to_vec().into(),
                // Total Issuance
                hex_literal::hex!("c2261276cc9d1f8598ea4b6a74b15c2f57c875e4cff74148e4628f264b974c80").to_vec().into(),
                // Execution Phase
                hex_literal::hex!("26aa394eea5630e07c48ae0c9558cef7ff553b5a9862a516939d82b3d3d8661a").to_vec().into(),
                // Event Count
                hex_literal::hex!("26aa394eea5630e07c48ae0c9558cef70a98fdbe9ce6c55837576c60c7af3850").to_vec().into(),
                // System Events
                hex_literal::hex!("26aa394eea5630e07c48ae0c9558cef780d41e5e16056765bc8461851072c9d7").to_vec().into(),
                // Treasury Account
                hex_literal::hex!("26aa394eea5630e07c48ae0c9558cef7b99d880ec681799c0cf30e8886371da95ecffd7b6c0f78751baa9d281e0bfa3a6d6f646c70792f74727372790000000000000000000000000000000000000000").to_vec().into(),
            ];

            let mut batches = Vec::<BenchmarkBatch>::new();
            let params = (&config, &whitelist);

            add_benchmark!(params, batches, assets, Assets);
            #[cfg(feature = "private-net")]
            add_benchmark!(params, batches, faucet, Faucet);
            add_benchmark!(params, batches, farming, Farming);
            add_benchmark!(params, batches, iroha_migration, IrohaMigration);
            add_benchmark!(params, batches, liquidity_proxy, LiquidityProxyBench::<Runtime>);
            add_benchmark!(params, batches, multicollateral_bonding_curve_pool, MulticollateralBondingCurvePool);
            add_benchmark!(params, batches, pswap_distribution, PswapDistributionBench::<Runtime>);
            add_benchmark!(params, batches, rewards, Rewards);
            add_benchmark!(params, batches, trading_pair, TradingPair);
            add_benchmark!(params, batches, pool_xyk, XYKPoolBench::<Runtime>);
            add_benchmark!(params, batches, eth_bridge, EthBridge);
            add_benchmark!(params, batches, vested_rewards, VestedRewards);
            add_benchmark!(params, batches, price_tools, PriceTools);
            add_benchmark!(params, batches, ethereum_light_client, EthereumLightClient);
            add_benchmark!(params, batches, xor_fee, XorFee);
            add_benchmark!(params, batches, referrals, Referrals);
            add_benchmark!(params, batches, ceres_staking, CeresStaking);
            add_benchmark!(params, batches, ceres_liquidity_locker, CeresLiquidityLockerBench::<Runtime>);
            add_benchmark!(params, batches, ceres_token_locker, CeresTokenLocker);
            add_benchmark!(params, batches, ceres_governance_platform, CeresGovernancePlatform);
            add_benchmark!(params, batches, ceres_launchpad, CeresLaunchpad);
            add_benchmark!(params, batches, demeter_farming_platform, DemeterFarmingPlatformBench::<Runtime>);
            add_benchmark!(params, batches, evm_bridge_proxy, EvmBridgeProxy);
            add_benchmark!(params, batches, band, Band);
            add_benchmark!(params, batches, xst, XSTPool);
            add_benchmark!(params, batches, hermes_governance_platform, HermesGovernancePlatform);
            add_benchmark!(params, batches, oracle_proxy, OracleProxy);

            #[cfg(feature = "wip")] // order-book
            add_benchmark!(params, batches, order_book, OrderBook);

            // Trustless bridge
            add_benchmark!(params, batches, ethereum_light_client, EthereumLightClient);
            add_benchmark!(params, batches, bridge_inbound_channel, BridgeInboundChannel);
            add_benchmark!(params, batches, bridge_outbound_channel, BridgeOutboundChannel);
            add_benchmark!(params, batches, eth_app, EthApp);
            add_benchmark!(params, batches, erc20_app, ERC20App);
            add_benchmark!(params, batches, migration_app, MigrationApp);
            add_benchmark!(params, batches, evm_bridge_proxy, EvmBridgeProxy);

            if batches.is_empty() { return Err("Benchmark not found for this pallet.".into()) }
            Ok(batches)
        }
    }

    impl vested_rewards_runtime_api::VestedRewardsApi<Block, AccountId, AssetId, Balance> for Runtime {
        fn crowdloan_claimable(account_id: AccountId, asset_id: AssetId) -> Option<vested_rewards_runtime_api::BalanceInfo<Balance>> {
            use sp_runtime::traits::UniqueSaturatedInto;

            let current_block_num = <frame_system::Pallet<Runtime>>::block_number().unique_saturated_into();
            VestedRewards::crowdloan_reward_for_asset(&account_id, &asset_id, current_block_num).ok().map(|balance|
                vested_rewards_runtime_api::BalanceInfo::<Balance> {
                    balance
                }
            )
        }

        fn crowdloan_lease() -> vested_rewards_runtime_api::CrowdloanLease {
            use vested_rewards::{LEASE_START_BLOCK, LEASE_TOTAL_DAYS, BLOCKS_PER_DAY};

            vested_rewards_runtime_api::CrowdloanLease {
                start_block: LEASE_START_BLOCK,
                total_days: LEASE_TOTAL_DAYS,
                blocks_per_day: BLOCKS_PER_DAY,
            }
        }
    }

    impl farming_runtime_api::FarmingApi<Block, AssetId> for Runtime {
        fn reward_doubling_assets() -> Vec<AssetId> {
            Farming::reward_doubling_assets()
        }
    }

    #[cfg(feature = "try-runtime")]
    impl frame_try_runtime::TryRuntime<Block> for Runtime {
        fn on_runtime_upgrade(checks: frame_try_runtime::UpgradeCheckSelect) -> (Weight, Weight) {
            log::info!("try-runtime::on_runtime_upgrade");
            let weight = Executive::try_runtime_upgrade(checks).unwrap();
            (weight, BlockWeights::get().max_block)
        }

        fn execute_block(
            block: Block,
            state_root_check: bool,
            signature_check: bool,
            select: frame_try_runtime::TryStateSelect,
        ) -> Weight {
            // NOTE: intentional unwrap: we don't want to propagate the error backwards, and want to
            // have a backtrace here.
            Executive::try_execute_block(block, state_root_check, signature_check, select).unwrap()
        }
    }
}<|MERGE_RESOLUTION|>--- conflicted
+++ resolved
@@ -1958,20 +1958,13 @@
 
 #[cfg(feature = "wip")] // order-book
 impl order_book::Config for Runtime {
-<<<<<<< HEAD
-    const MAX_ORDER_LIFETIME: Moment = 2_592_000_000; // 30 days
-=======
     const MAX_ORDER_LIFETIME: Moment = 30 * (DAYS as Moment) * MILLISECS_PER_BLOCK; // 30 days
->>>>>>> a494c67c
     const MAX_OPENED_LIMIT_ORDERS_COUNT: u32 = 100;
     type RuntimeEvent = RuntimeEvent;
     type OrderId = u128;
     type MaxOpenedLimitOrdersForAllOrderBooksPerUser = ConstU32<10000>;
     type MaxLimitOrdersForPrice = ConstU32<10000>;
-<<<<<<< HEAD
     type LockTechAccountId = GetOrderBookLockTechAccountId;
-=======
->>>>>>> a494c67c
     type MaxSidePrices = ConstU32<100000>;
     type WeightInfo = order_book::weights::WeightInfo<Runtime>;
 }
