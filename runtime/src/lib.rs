--- conflicted
+++ resolved
@@ -62,13 +62,8 @@
 use bridge_types::U256;
 use common::prelude::constants::{BIG_FEE, MINIMAL_FEE, SMALL_FEE};
 use common::prelude::QuoteAmount;
-<<<<<<< HEAD
+use common::{AssetId32, Description, PredefinedAssetId, DOT, KUSD, XOR, XSTUSD};
 #[cfg(feature = "stage")] // presto
-use common::PRUSD;
-=======
->>>>>>> 6ba0010b
-use common::{AssetId32, Description, PredefinedAssetId, DOT, KUSD, XOR, XSTUSD};
-#[cfg(feature = "wip")] // presto
 use common::{PRUSD, SBT_PRACS, SBT_PRCRDT, SBT_PRINVST};
 use constants::currency::deposit;
 use constants::time::*;
@@ -263,17 +258,10 @@
     spec_name: create_runtime_str!("sora-substrate"),
     impl_name: create_runtime_str!("sora-substrate"),
     authoring_version: 1,
-<<<<<<< HEAD
-    spec_version: 109,
-    impl_version: 1,
-    apis: RUNTIME_API_VERSIONS,
-    transaction_version: 109,
-=======
     spec_version: 111,
     impl_version: 1,
     apis: RUNTIME_API_VERSIONS,
     transaction_version: 111,
->>>>>>> 6ba0010b
     state_version: 0,
 };
 
