--- conflicted
+++ resolved
@@ -1919,12 +1919,9 @@
             add_benchmark!(params, batches, trading_pair, TradingPair);
             add_benchmark!(params, batches, pool_xyk, XYKPoolBench::<Runtime>);
             add_benchmark!(params, batches, eth_bridge, EthBridge);
-<<<<<<< HEAD
-            add_benchmark!(params, batches, xor_fee, XorFeeBench::<Runtime>);
-=======
             add_benchmark!(params, batches, vested_rewards, VestedRewards);
             add_benchmark!(params, batches, price_tools, PriceTools);
->>>>>>> 2a7f26a6
+            add_benchmark!(params, batches, xor_fee, XorFeeBench::<Runtime>);
 
             if batches.is_empty() { return Err("Benchmark not found for this pallet.".into()) }
             Ok(batches)
