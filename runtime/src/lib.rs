// This file is part of the SORA network and Polkaswap app.

// Copyright (c) 2020, 2021, Polka Biome Ltd. All rights reserved.
// SPDX-License-Identifier: BSD-4-Clause

// Redistribution and use in source and binary forms, with or without modification,
// are permitted provided that the following conditions are met:

// Redistributions of source code must retain the above copyright notice, this list
// of conditions and the following disclaimer.
// Redistributions in binary form must reproduce the above copyright notice, this
// list of conditions and the following disclaimer in the documentation and/or other
// materials provided with the distribution.
//
// All advertising materials mentioning features or use of this software must display
// the following acknowledgement: This product includes software developed by Polka Biome
// Ltd., SORA, and Polkaswap.
//
// Neither the name of the Polka Biome Ltd. nor the names of its contributors may be used
// to endorse or promote products derived from this software without specific prior written permission.

// THIS SOFTWARE IS PROVIDED BY Polka Biome Ltd. AS IS AND ANY EXPRESS OR IMPLIED WARRANTIES,
// INCLUDING, BUT NOT LIMITED TO, THE IMPLIED WARRANTIES OF MERCHANTABILITY AND FITNESS FOR
// A PARTICULAR PURPOSE ARE DISCLAIMED. IN NO EVENT SHALL Polka Biome Ltd. BE LIABLE FOR ANY
// DIRECT, INDIRECT, INCIDENTAL, SPECIAL, EXEMPLARY, OR CONSEQUENTIAL DAMAGES (INCLUDING,
// BUT NOT LIMITED TO, PROCUREMENT OF SUBSTITUTE GOODS OR SERVICES; LOSS OF USE, DATA, OR PROFITS;
// OR BUSINESS INTERRUPTION) HOWEVER CAUSED AND ON ANY THEORY OF LIABILITY, WHETHER IN CONTRACT,
// STRICT LIABILITY, OR TORT (INCLUDING NEGLIGENCE OR OTHERWISE) ARISING IN ANY WAY OUT OF THE
// USE OF THIS SOFTWARE, EVEN IF ADVISED OF THE POSSIBILITY OF SUCH DAMAGE.

#![cfg_attr(not(feature = "std"), no_std)]
// `construct_runtime!` does a lot of recursion and requires us to increase the limit to 256.
#![recursion_limit = "256"]
// TODO #167: fix clippy warnings
#![allow(clippy::all)]

extern crate alloc;
use alloc::string::String;
use bridge_types::traits::Verifier;
use bridge_types::{SubNetworkId, H256};
use sp_runtime::traits::Keccak256;

mod bags_thresholds;
/// Constant values used within the runtime.
pub mod constants;
mod impls;
pub mod migrations;
mod xor_fee_impls;

#[cfg(test)]
pub mod mock;

#[cfg(test)]
pub mod tests;
pub mod weights;

#[cfg(feature = "wip")] // EVM bridge
use crate::impls::EVMBridgeCallFilter;
use crate::impls::PreimageWeightInfo;
use crate::impls::{DispatchableSubstrateBridgeCall, SubstrateBridgeCallFilter};
#[cfg(feature = "wip")] // Trustless bridges
use bridge_types::types::LeafExtraData;
#[cfg(feature = "wip")] // EVM bridge
use bridge_types::{evm::AdditionalEVMInboundData, U256};
use common::prelude::constants::{BIG_FEE, SMALL_FEE};
use common::prelude::QuoteAmount;
use common::{AssetId32, Description, PredefinedAssetId};
use common::{XOR, XSTUSD};
use constants::currency::deposit;
use constants::time::*;
#[cfg(feature = "wip")] // order-book
use frame_support::traits::EitherOf;
use frame_support::weights::ConstantMultiplier;

// Make the WASM binary available.
#[cfg(all(feature = "std", feature = "build-wasm-binary"))]
include!(concat!(env!("OUT_DIR"), "/wasm_binary.rs"));

use core::time::Duration;
use currencies::BasicCurrencyAdapter;
use frame_election_provider_support::{generate_solution_type, onchain, SequentialPhragmen};
use frame_support::traits::{ConstU128, ConstU32, Currency, EitherOfDiverse};
use frame_system::offchain::{Account, SigningTypes};
use frame_system::EnsureRoot;
use hex_literal::hex;
use pallet_grandpa::{
    fg_primitives, AuthorityId as GrandpaId, AuthorityList as GrandpaAuthorityList,
};
use pallet_session::historical as pallet_session_historical;
use pallet_staking::sora::ValBurnedNotifier;
#[cfg(feature = "std")]
use serde::{Serialize, Serializer};
use sp_api::impl_runtime_apis;
pub use sp_beefy::crypto::AuthorityId as BeefyId;
#[cfg(feature = "wip")] // Trustless bridges
use sp_beefy::mmr::MmrLeafVersion;
use sp_core::crypto::KeyTypeId;
use sp_core::{Encode, OpaqueMetadata, H160};
use sp_mmr_primitives as mmr;
use sp_runtime::traits::{
    BlakeTwo256, Block as BlockT, Convert, IdentifyAccount, IdentityLookup, NumberFor, OpaqueKeys,
    SaturatedConversion, Verify,
};
use sp_runtime::transaction_validity::TransactionLongevity;
use sp_runtime::transaction_validity::{
    TransactionPriority, TransactionSource, TransactionValidity,
};
use sp_runtime::{
    create_runtime_str, generic, impl_opaque_keys, ApplyExtrinsicResult, DispatchError,
    MultiSignature, Perbill, Percent, Perquintill,
};
use sp_std::cmp::Ordering;
use sp_std::prelude::*;
use sp_std::vec::Vec;
#[cfg(feature = "std")]
use sp_version::NativeVersion;
use sp_version::RuntimeVersion;
use static_assertions::assert_eq_size;
use traits::{parameter_type_with_key, MultiCurrency};
use xor_fee::extension::ChargeTransactionPayment;

// A few exports that help ease life for downstream crates.
pub use common::prelude::{
    Balance, BalanceWrapper, PresetWeightInfo, SwapAmount, SwapOutcome, SwapVariant,
};
pub use common::weights::{BlockLength, BlockWeights, TransactionByteFee};
pub use common::{
    balance, fixed, fixed_from_basis_points, AssetInfoProvider, AssetName, AssetSymbol,
    BalancePrecision, BasisPoints, ContentSource, CrowdloanTag, DexInfoProvider, FilterMode, Fixed,
    FromGenericPair, LiquiditySource, LiquiditySourceFilter, LiquiditySourceId,
    LiquiditySourceType, OnPswapBurned, OnValBurned, SyntheticInfoProvider,
    TradingPairSourceManager,
};
use constants::rewards::{PSWAP_BURN_PERCENT, VAL_BURN_PERCENT};
pub use ethereum_light_client::EthereumHeader;
pub use frame_support::dispatch::DispatchClass;
pub use frame_support::traits::schedule::Named as ScheduleNamed;
pub use frame_support::traits::{
    Contains, KeyOwnerProofSystem, LockIdentifier, OnUnbalanced, Randomness, U128CurrencyToVote,
};
pub use frame_support::weights::constants::{BlockExecutionWeight, RocksDbWeight};
pub use frame_support::weights::Weight;
pub use frame_support::{construct_runtime, debug, parameter_types, StorageValue};
pub use pallet_balances::Call as BalancesCall;
pub use pallet_im_online::sr25519::AuthorityId as ImOnlineId;
pub use pallet_staking::StakerStatus;
pub use pallet_timestamp::Call as TimestampCall;
pub use pallet_transaction_payment::{Multiplier, MultiplierUpdate};
#[cfg(any(feature = "std", test))]
pub use sp_runtime::BuildStorage;

use eth_bridge::offchain::SignatureParams;
use eth_bridge::requests::{AssetKind, OffchainRequest, OutgoingRequestEncoded, RequestStatus};
use impls::{
    CollectiveWeightInfo, DemocracyWeightInfo, NegativeImbalanceOf, OnUnbalancedDemocracySlash,
};

use frame_support::traits::{Everything, ExistenceRequirement, Get, PrivilegeCmp, WithdrawReasons};
#[cfg(all(feature = "runtime-benchmarks", feature = "wip"))] // order-book
pub use order_book_benchmarking;
#[cfg(all(feature = "private-net", feature = "wip"))] // order-book
pub use qa_tools;
pub use {
    assets, eth_bridge, frame_system, multicollateral_bonding_curve_pool, order_book, trading_pair,
    xst,
};

/// An index to a block.
pub type BlockNumber = u32;

/// Alias to 512-bit hash when used in the context of a transaction signature on the chain.
pub type Signature = MultiSignature;

/// Some way of identifying an account on the chain. We intentionally make it equivalent
/// to the public key of our transaction signing scheme.
pub type AccountId = <<Signature as Verify>::Signer as IdentifyAccount>::AccountId;

// This assert is needed for `technical` pallet in order to create
// `AccountId` from the hash type.
assert_eq_size!(AccountId, sp_core::H256);

/// The type for looking up accounts. We don't expect more than 4 billion of them, but you
/// never know...
pub type AccountIndex = u32;

/// Index of a transaction in the chain.
pub type Index = u32;

/// A hash of some data used by the chain.
pub type Hash = sp_core::H256;

/// Digest item type.
pub type DigestItem = generic::DigestItem;

/// Identification of DEX.
pub type DEXId = u32;

pub type Moment = u64;

pub type PeriodicSessions = pallet_session::PeriodicSessions<SessionPeriod, SessionOffset>;

pub type CouncilCollective = pallet_collective::Instance1;
pub type TechnicalCollective = pallet_collective::Instance2;

type MoreThanHalfCouncil = EitherOfDiverse<
    EnsureRoot<AccountId>,
    pallet_collective::EnsureProportionMoreThan<AccountId, CouncilCollective, 1, 2>,
>;
type AtLeastHalfCouncil = EitherOfDiverse<
    pallet_collective::EnsureProportionAtLeast<AccountId, CouncilCollective, 1, 2>,
    EnsureRoot<AccountId>,
>;
type AtLeastTwoThirdsCouncil = EitherOfDiverse<
    pallet_collective::EnsureProportionAtLeast<AccountId, CouncilCollective, 2, 3>,
    EnsureRoot<AccountId>,
>;

/// Opaque types. These are used by the CLI to instantiate machinery that don't need to know
/// the specifics of the runtime. They can then be made to be agnostic over specific formats
/// of data like extrinsics, allowing for them to continue syncing the network through upgrades
/// to even the core datastructures.
pub mod opaque {
    use super::*;

    pub use sp_runtime::OpaqueExtrinsic as UncheckedExtrinsic;

    /// Opaque block header type.
    pub type Header = generic::Header<BlockNumber, BlakeTwo256>;
    /// Opaque block type.
    pub type Block = generic::Block<Header, UncheckedExtrinsic>;
    /// Opaque block identifier type.
    pub type BlockId = generic::BlockId<Block>;

    impl_opaque_keys! {
        pub struct SessionKeys {
            pub babe: Babe,
            pub grandpa: Grandpa,
            pub im_online: ImOnline,
            pub beefy: Beefy,
        }
    }
}

/// Types used by oracle related pallets
pub mod oracle_types {
    use common::SymbolName;

    pub type Symbol = SymbolName;

    pub type ResolveTime = u64;
}
pub use oracle_types::*;

/// This runtime version.
pub const VERSION: RuntimeVersion = RuntimeVersion {
    spec_name: create_runtime_str!("sora-substrate"),
    impl_name: create_runtime_str!("sora-substrate"),
    authoring_version: 1,
    spec_version: 64,
    impl_version: 1,
    apis: RUNTIME_API_VERSIONS,
    transaction_version: 64,
    state_version: 0,
};

/// The version infromation used to identify this runtime when compiled natively.
#[cfg(feature = "std")]
pub fn native_version() -> NativeVersion {
    NativeVersion {
        runtime_version: VERSION,
        can_author_with: Default::default(),
    }
}

pub const FARMING_PSWAP_PER_DAY: Balance = balance!(2500000);
pub const FARMING_REFRESH_FREQUENCY: BlockNumber = 2 * HOURS;
// Defined in the article
pub const FARMING_VESTING_COEFF: u32 = 3;
pub const FARMING_VESTING_FREQUENCY: BlockNumber = 6 * HOURS;

parameter_types! {
    pub const BlockHashCount: BlockNumber = 250;
    pub const Version: RuntimeVersion = VERSION;
    pub const DisabledValidatorsThreshold: Perbill = Perbill::from_percent(17);
    pub const EpochDuration: u64 = EPOCH_DURATION_IN_BLOCKS as u64;
    pub const ExpectedBlockTime: Moment = MILLISECS_PER_BLOCK;
    pub const SessionsPerEra: sp_staking::SessionIndex = 6; // 6 hours
    pub const BondingDuration: sp_staking::EraIndex = 28; // 28 eras for unbonding (7 days).
    pub const ReportLongevity: u64 =
        BondingDuration::get() as u64 * SessionsPerEra::get() as u64 * EpochDuration::get();
    pub const SlashDeferDuration: sp_staking::EraIndex = 27; // 27 eras in which slashes can be cancelled (slightly less than 7 days).
    pub const MaxNominatorRewardedPerValidator: u32 = 256;
    pub const ElectionLookahead: BlockNumber = EPOCH_DURATION_IN_BLOCKS / 4;
    pub const MaxIterations: u32 = 10;
    // 0.05%. The higher the value, the more strict solution acceptance becomes.
    pub MinSolutionScoreBump: Perbill = Perbill::from_rational(5u32, 10_000);
    pub const ValRewardCurve: pallet_staking::sora::ValRewardCurve = pallet_staking::sora::ValRewardCurve {
        duration_to_reward_flatline: Duration::from_secs(5 * 365 * 24 * 60 * 60),
        min_val_burned_percentage_reward: Percent::from_percent(35),
        max_val_burned_percentage_reward: Percent::from_percent(90),
    };
    pub const SessionPeriod: BlockNumber = 150;
    pub const SessionOffset: BlockNumber = 0;
    pub const SS58Prefix: u8 = 69;
    /// A limit for off-chain phragmen unsigned solution submission.
    ///
    /// We want to keep it as high as possible, but can't risk having it reject,
    /// so we always subtract the base block execution weight.
    pub OffchainSolutionWeightLimit: Weight = BlockWeights::get()
    .get(DispatchClass::Normal)
    .max_extrinsic
    .expect("Normal extrinsics have weight limit configured by default; qed")
    .saturating_sub(BlockExecutionWeight::get());
    /// A limit for off-chain phragmen unsigned solution length.
    ///
    /// We allow up to 90% of the block's size to be consumed by the solution.
    pub OffchainSolutionLengthLimit: u32 = Perbill::from_rational(90_u32, 100) *
        *BlockLength::get()
        .max
        .get(DispatchClass::Normal);
    pub const DemocracyEnactmentPeriod: BlockNumber = 30 * DAYS;
    pub const DemocracyLaunchPeriod: BlockNumber = 28 * DAYS;
    pub const DemocracyVotingPeriod: BlockNumber = 14 * DAYS;
    pub const DemocracyMinimumDeposit: Balance = balance!(1);
    pub const DemocracyFastTrackVotingPeriod: BlockNumber = 3 * HOURS;
    pub const DemocracyInstantAllowed: bool = true;
    pub const DemocracyCooloffPeriod: BlockNumber = 28 * DAYS;
    pub const DemocracyPreimageByteDeposit: Balance = balance!(0.000002); // 2 * 10^-6, 5 MiB -> 10.48576 XOR
    pub const DemocracyMaxVotes: u32 = 100;
    pub const DemocracyMaxProposals: u32 = 100;
    pub const DemocracyMaxDeposits: u32 = 100;
    pub const DemocracyMaxBlacklisted: u32 = 100;
    pub const CouncilCollectiveMotionDuration: BlockNumber = 5 * DAYS;
    pub const CouncilCollectiveMaxProposals: u32 = 100;
    pub const CouncilCollectiveMaxMembers: u32 = 100;
    pub const TechnicalCollectiveMotionDuration: BlockNumber = 5 * DAYS;
    pub const TechnicalCollectiveMaxProposals: u32 = 100;
    pub const TechnicalCollectiveMaxMembers: u32 = 100;
    pub SchedulerMaxWeight: Weight = Perbill::from_percent(80) * BlockWeights::get().max_block;
    pub const MaxScheduledPerBlock: u32 = 50;
    pub OffencesWeightSoftLimit: Weight = Perbill::from_percent(60) * BlockWeights::get().max_block;
    pub const ImOnlineUnsignedPriority: TransactionPriority = TransactionPriority::max_value();
    pub const SessionDuration: BlockNumber = EPOCH_DURATION_IN_BLOCKS;
    pub const ElectionsCandidacyBond: Balance = balance!(1);
    // 1 storage item created, key size is 32 bytes, value size is 16+16.
    pub const ElectionsVotingBondBase: Balance = balance!(0.000001);
    // additional data per vote is 32 bytes (account id).
    pub const ElectionsVotingBondFactor: Balance = balance!(0.000001);
    pub const ElectionsTermDuration: BlockNumber = 7 * DAYS;
    /// 13 members initially, to be increased to 23 eventually.
    pub const ElectionsDesiredMembers: u32 = 13;
    pub const ElectionsDesiredRunnersUp: u32 = 20;
    pub const ElectionsMaxVoters: u32 = 10000;
    pub const ElectionsMaxCandidates: u32 = 1000;
    pub const ElectionsModuleId: LockIdentifier = *b"phrelect";
    pub FarmingRewardDoublingAssets: Vec<AssetId> = vec![GetPswapAssetId::get(), GetValAssetId::get(), GetDaiAssetId::get(), GetEthAssetId::get(), GetXstAssetId::get(), GetTbcdAssetId::get()];
    pub const MaxAuthorities: u32 = 100_000;
    pub const NoPreimagePostponement: Option<u32> = Some(10);
}

pub struct BaseCallFilter;

impl Contains<RuntimeCall> for BaseCallFilter {
    fn contains(call: &RuntimeCall) -> bool {
        if call.swap_count() > 1 {
            return false;
        }
        if matches!(
            call,
            RuntimeCall::BridgeMultisig(bridge_multisig::Call::register_multisig { .. })
        ) {
            return false;
        }
        true
    }
}

impl frame_system::Config for Runtime {
    type BaseCallFilter = BaseCallFilter;
    type BlockWeights = BlockWeights;
    /// Maximum size of all encoded transactions (in bytes) that are allowed in one block.
    type BlockLength = BlockLength;
    /// The ubiquitous origin type.
    type RuntimeOrigin = RuntimeOrigin;
    /// The aggregated dispatch type that is available for extrinsics.
    type RuntimeCall = RuntimeCall;
    /// The index type for storing how many extrinsics an account has signed.
    type Index = Index;
    /// The index type for blocks.
    type BlockNumber = BlockNumber;
    /// The type for hashing blocks and tries.
    type Hash = Hash;
    /// The hashing algorithm used.
    type Hashing = BlakeTwo256;
    /// The identifier used to distinguish between accounts.
    type AccountId = AccountId;
    /// The lookup mechanism to get account ID from whatever is passed in dispatchers.
    type Lookup = IdentityLookup<AccountId>;
    /// The header type.
    type Header = generic::Header<BlockNumber, BlakeTwo256>;
    /// The ubiquitous event type.
    type RuntimeEvent = RuntimeEvent;
    /// Maximum number of block number to block hash mappings to keep (oldest pruned first).
    type BlockHashCount = BlockHashCount;
    /// The weight of database operations that the runtime can invoke.
    type DbWeight = RocksDbWeight;
    /// Runtime version.
    type Version = Version;
    type PalletInfo = PalletInfo;
    /// Converts a module to an index of this module in the runtime.
    type AccountData = pallet_balances::AccountData<Balance>;
    type OnNewAccount = ();
    type OnKilledAccount = ();
    type SystemWeightInfo = ();
    type SS58Prefix = SS58Prefix;
    type OnSetCode = ();
    type MaxConsumers = frame_support::traits::ConstU32<65536>;
}

impl pallet_babe::Config for Runtime {
    type EpochDuration = EpochDuration;
    type ExpectedBlockTime = ExpectedBlockTime;
    type EpochChangeTrigger = pallet_babe::ExternalTrigger;
    type DisabledValidators = Session;
    type KeyOwnerProof = <Self::KeyOwnerProofSystem as KeyOwnerProofSystem<(
        KeyTypeId,
        pallet_babe::AuthorityId,
    )>>::Proof;
    type KeyOwnerIdentification = <Self::KeyOwnerProofSystem as KeyOwnerProofSystem<(
        KeyTypeId,
        pallet_babe::AuthorityId,
    )>>::IdentificationTuple;
    type KeyOwnerProofSystem = Historical;
    type HandleEquivocation =
        pallet_babe::EquivocationHandler<Self::KeyOwnerIdentification, Offences, ReportLongevity>;
    type WeightInfo = ();
    type MaxAuthorities = MaxAuthorities;
}

impl pallet_collective::Config<CouncilCollective> for Runtime {
    type RuntimeOrigin = RuntimeOrigin;
    type Proposal = RuntimeCall;
    type RuntimeEvent = RuntimeEvent;
    type MotionDuration = CouncilCollectiveMotionDuration;
    type MaxProposals = CouncilCollectiveMaxProposals;
    type MaxMembers = CouncilCollectiveMaxMembers;
    type DefaultVote = pallet_collective::PrimeDefaultVote;
    type WeightInfo = CollectiveWeightInfo<Self>;
}

impl pallet_collective::Config<TechnicalCollective> for Runtime {
    type RuntimeOrigin = RuntimeOrigin;
    type Proposal = RuntimeCall;
    type RuntimeEvent = RuntimeEvent;
    type MotionDuration = TechnicalCollectiveMotionDuration;
    type MaxProposals = TechnicalCollectiveMaxProposals;
    type MaxMembers = TechnicalCollectiveMaxMembers;
    type DefaultVote = pallet_collective::PrimeDefaultVote;
    type WeightInfo = CollectiveWeightInfo<Self>;
}

impl pallet_democracy::Config for Runtime {
    type RuntimeEvent = RuntimeEvent;
    type Currency = Balances;
    type EnactmentPeriod = DemocracyEnactmentPeriod;
    type LaunchPeriod = DemocracyLaunchPeriod;
    type VotingPeriod = DemocracyVotingPeriod;
    type MinimumDeposit = DemocracyMinimumDeposit;
    /// `external_propose` call condition
    type ExternalOrigin = AtLeastHalfCouncil;
    /// A super-majority can have the next scheduled referendum be a straight majority-carries vote.
    /// `external_propose_majority` call condition
    type ExternalMajorityOrigin = AtLeastHalfCouncil;
    /// `external_propose_default` call condition
    type ExternalDefaultOrigin = AtLeastHalfCouncil;
    /// Two thirds of the technical committee can have an ExternalMajority/ExternalDefault vote
    /// be tabled immediately and with a shorter voting/enactment period.
    type FastTrackOrigin = EitherOfDiverse<
        pallet_collective::EnsureProportionMoreThan<AccountId, TechnicalCollective, 1, 2>,
        EnsureRoot<AccountId>,
    >;
    type InstantOrigin = EitherOfDiverse<
        pallet_collective::EnsureProportionAtLeast<AccountId, TechnicalCollective, 2, 3>,
        EnsureRoot<AccountId>,
    >;
    type InstantAllowed = DemocracyInstantAllowed;
    type FastTrackVotingPeriod = DemocracyFastTrackVotingPeriod;
    /// To cancel a proposal which has been passed, 2/3 of the council must agree to it.
    /// `emergency_cancel` call condition.
    type CancellationOrigin = AtLeastTwoThirdsCouncil;
    type CancelProposalOrigin = AtLeastTwoThirdsCouncil;
    type BlacklistOrigin = EnsureRoot<AccountId>;
    /// `veto_external` - vetoes and blacklists the external proposal hash
    type VetoOrigin = pallet_collective::EnsureMember<AccountId, TechnicalCollective>;
    type CooloffPeriod = DemocracyCooloffPeriod;
    type Slash = OnUnbalancedDemocracySlash<Self>;
    type Scheduler = Scheduler;
    type PalletsOrigin = OriginCaller;
    type MaxVotes = DemocracyMaxVotes;
    type WeightInfo = DemocracyWeightInfo;
    type MaxProposals = DemocracyMaxProposals;
    type VoteLockingPeriod = DemocracyEnactmentPeriod;
    type Preimages = Preimage;
    type MaxDeposits = DemocracyMaxDeposits;
    type MaxBlacklisted = DemocracyMaxBlacklisted;
}

impl pallet_elections_phragmen::Config for Runtime {
    type RuntimeEvent = RuntimeEvent;
    type PalletId = ElectionsModuleId;
    type Currency = Balances;
    type ChangeMembers = Council;
    type InitializeMembers = Council;
    type CurrencyToVote = frame_support::traits::U128CurrencyToVote;
    type CandidacyBond = ElectionsCandidacyBond;
    type VotingBondBase = ElectionsVotingBondBase;
    type VotingBondFactor = ElectionsVotingBondFactor;
    type LoserCandidate = OnUnbalancedDemocracySlash<Self>;
    type KickedMember = OnUnbalancedDemocracySlash<Self>;
    type DesiredMembers = ElectionsDesiredMembers;
    type DesiredRunnersUp = ElectionsDesiredRunnersUp;
    type TermDuration = ElectionsTermDuration;
    type MaxVoters = ElectionsMaxVoters;
    type MaxCandidates = ElectionsMaxCandidates;
    type WeightInfo = ();
}

impl pallet_membership::Config<pallet_membership::Instance1> for Runtime {
    type RuntimeEvent = RuntimeEvent;
    type AddOrigin = MoreThanHalfCouncil;
    type RemoveOrigin = MoreThanHalfCouncil;
    type SwapOrigin = MoreThanHalfCouncil;
    type ResetOrigin = MoreThanHalfCouncil;
    type PrimeOrigin = MoreThanHalfCouncil;
    type MembershipInitialized = TechnicalCommittee;
    type MembershipChanged = TechnicalCommittee;
    type MaxMembers = TechnicalCollectiveMaxMembers;
    type WeightInfo = ();
}

parameter_types! {
    pub const MaxSetIdSessionEntries: u32 = BondingDuration::get() * SessionsPerEra::get();
}

impl pallet_grandpa::Config for Runtime {
    type RuntimeEvent = RuntimeEvent;

    type KeyOwnerProofSystem = Historical;

    type KeyOwnerProof =
        <Self::KeyOwnerProofSystem as KeyOwnerProofSystem<(KeyTypeId, GrandpaId)>>::Proof;

    type KeyOwnerIdentification = <Self::KeyOwnerProofSystem as KeyOwnerProofSystem<(
        KeyTypeId,
        GrandpaId,
    )>>::IdentificationTuple;

    type HandleEquivocation = pallet_grandpa::EquivocationHandler<
        Self::KeyOwnerIdentification,
        Offences,
        ReportLongevity,
    >;
    type WeightInfo = ();
    type MaxAuthorities = MaxAuthorities;
    type MaxSetIdSessionEntries = MaxSetIdSessionEntries;
}

parameter_types! {
    pub const MinimumPeriod: u64 = SLOT_DURATION / 2;
}

impl pallet_timestamp::Config for Runtime {
    /// A timestamp: milliseconds since the unix epoch.
    type Moment = Moment;
    type OnTimestampSet = Babe;
    type MinimumPeriod = MinimumPeriod;
    type WeightInfo = ();
}

impl pallet_session::Config for Runtime {
    type SessionManager = pallet_session::historical::NoteHistoricalRoot<Self, XorFee>;
    type Keys = opaque::SessionKeys;
    type ShouldEndSession = Babe;
    type SessionHandler = <opaque::SessionKeys as OpaqueKeys>::KeyTypeIdProviders;
    type RuntimeEvent = RuntimeEvent;
    type ValidatorId = AccountId;
    type ValidatorIdOf = pallet_staking::StashOf<Self>;
    type NextSessionRotation = Babe;
    type WeightInfo = ();
}

impl pallet_session::historical::Config for Runtime {
    type FullIdentification = pallet_staking::Exposure<AccountId, Balance>;
    type FullIdentificationOf = pallet_staking::ExposureOf<Runtime>;
}

impl pallet_authorship::Config for Runtime {
    type FindAuthor = pallet_session::FindAccountFromAuthorIndex<Self, Babe>;
    type EventHandler = (Staking, ImOnline);
}

/// A reasonable benchmarking config for staking pallet.
pub struct StakingBenchmarkingConfig;
impl pallet_staking::BenchmarkingConfig for StakingBenchmarkingConfig {
    type MaxValidators = ConstU32<1000>;
    type MaxNominators = ConstU32<1000>;
}

parameter_types! {
    pub const OffendingValidatorsThreshold: Perbill = Perbill::from_percent(17);
    pub const MaxNominations: u32 = <NposCompactSolution24 as frame_election_provider_support::NposSolution>::LIMIT as u32;
}

type StakingAdminOrigin = EitherOfDiverse<
    EnsureRoot<AccountId>,
    pallet_collective::EnsureProportionAtLeast<AccountId, CouncilCollective, 3, 4>,
>;

impl pallet_staking::Config for Runtime {
    type Currency = Balances;
    type MultiCurrency = Tokens;
    type CurrencyBalance = Balance;
    type ValTokenId = GetValAssetId;
    type ValRewardCurve = ValRewardCurve;
    type UnixTime = Timestamp;
    type CurrencyToVote = U128CurrencyToVote;
    type RuntimeEvent = RuntimeEvent;
    type Slash = ();
    type SessionsPerEra = SessionsPerEra;
    type BondingDuration = BondingDuration;
    type SlashDeferDuration = SlashDeferDuration;
    type AdminOrigin = StakingAdminOrigin;
    type SessionInterface = Self;
    type NextNewSession = Session;
    type MaxNominatorRewardedPerValidator = MaxNominatorRewardedPerValidator;
    type VoterList = BagsList;
    type ElectionProvider = ElectionProviderMultiPhase;
    type BenchmarkingConfig = StakingBenchmarkingConfig;
    type MaxUnlockingChunks = ConstU32<32>;
    type OffendingValidatorsThreshold = OffendingValidatorsThreshold;
    type MaxNominations = MaxNominations;
    type GenesisElectionProvider = onchain::OnChainExecution<OnChainSeqPhragmen>;
    type OnStakerSlash = ();
    type HistoryDepth = frame_support::traits::ConstU32<84>;
    type TargetList = pallet_staking::UseValidatorsMap<Self>;
    type WeightInfo = ();
}

/// The numbers configured here could always be more than the the maximum limits of staking pallet
/// to ensure election snapshot will not run out of memory. For now, we set them to smaller values
/// since the staking is bounded and the weight pipeline takes hours for this single pallet.
pub struct ElectionBenchmarkConfig;
impl pallet_election_provider_multi_phase::BenchmarkingConfig for ElectionBenchmarkConfig {
    const VOTERS: [u32; 2] = [1000, 2000];
    const TARGETS: [u32; 2] = [500, 1000];
    const ACTIVE_VOTERS: [u32; 2] = [500, 800];
    const DESIRED_TARGETS: [u32; 2] = [200, 400];
    const SNAPSHOT_MAXIMUM_VOTERS: u32 = 1000;
    const MINER_MAXIMUM_VOTERS: u32 = 1000;
    const MAXIMUM_TARGETS: u32 = 300;
}

parameter_types! {
    // phase durations. 1/4 of the last session for each.
    // in testing: 1min or half of the session for each
    pub SignedPhase: u32 = EPOCH_DURATION_IN_BLOCKS / 4;
    pub UnsignedPhase: u32 = EPOCH_DURATION_IN_BLOCKS / 4;

    // signed config
    pub const SignedMaxSubmissions: u32 = 16;
    pub const SignedMaxRefunds: u32 = 16 / 4;
    pub const SignedDepositBase: Balance = deposit(2, 0);
    pub const SignedDepositByte: Balance = deposit(0, 10) / 1024;
    pub SignedRewardBase: Balance =  constants::currency::UNITS / 10;
    pub SolutionImprovementThreshold: Perbill = Perbill::from_rational(5u32, 10_000);
    pub BetterUnsignedThreshold: Perbill = Perbill::from_rational(5u32, 10_000);

    // 1 hour session, 15 minutes unsigned phase, 8 offchain executions.
    pub OffchainRepeat: BlockNumber = UnsignedPhase::get() / 8;

    /// We take the top 12500 nominators as electing voters..
    pub const MaxElectingVoters: u32 = 12_500;
    /// ... and all of the validators as electable targets. Whilst this is the case, we cannot and
    /// shall not increase the size of the validator intentions.
    pub const MaxElectableTargets: u16 = u16::MAX;
    /// Setup election pallet to support maximum winners upto 1200. This will mean Staking Pallet
    /// cannot have active validators higher than this count.
    pub const MaxActiveValidators: u32 = 1200;
    pub NposSolutionPriority: TransactionPriority =
        Perbill::from_percent(90) * TransactionPriority::max_value();
}

generate_solution_type!(
    #[compact]
    pub struct NposCompactSolution24::<
        VoterIndex = u32,
        TargetIndex = u16,
        Accuracy = sp_runtime::PerU16,
        MaxVoters = MaxElectingVoters,
    >(24)
);

/// The accuracy type used for genesis election provider;
pub type OnChainAccuracy = sp_runtime::Perbill;

pub struct OnChainSeqPhragmen;
impl onchain::Config for OnChainSeqPhragmen {
    type System = Runtime;
    type Solver = SequentialPhragmen<AccountId, OnChainAccuracy>;
    type DataProvider = Staking;
    type WeightInfo = ();
    type MaxWinners = MaxActiveValidators;
    type VotersBound = MaxElectingVoters;
    type TargetsBound = MaxElectableTargets;
}

impl pallet_election_provider_multi_phase::MinerConfig for Runtime {
    type AccountId = AccountId;
    type MaxLength = OffchainSolutionLengthLimit;
    type MaxWeight = OffchainSolutionWeightLimit;
    type Solution = NposCompactSolution24;
    type MaxVotesPerVoter = <
		<Self as pallet_election_provider_multi_phase::Config>::DataProvider
		as
		frame_election_provider_support::ElectionDataProvider
	>::MaxVotesPerVoter;

    // The unsigned submissions have to respect the weight of the submit_unsigned call, thus their
    // weight estimate function is wired to this call's weight.
    fn solution_weight(v: u32, t: u32, a: u32, d: u32) -> Weight {
        <
			<Self as pallet_election_provider_multi_phase::Config>::WeightInfo
			as
			pallet_election_provider_multi_phase::WeightInfo
		>::submit_unsigned(v, t, a, d)
    }
}

impl pallet_election_provider_multi_phase::Config for Runtime {
    type RuntimeEvent = RuntimeEvent;
    type Currency = Balances;
    type EstimateCallFee = TransactionPayment;
    type UnsignedPhase = UnsignedPhase;
    type SignedMaxSubmissions = SignedMaxSubmissions;
    type SignedMaxRefunds = SignedMaxRefunds;
    type SignedRewardBase = SignedRewardBase;
    type SignedDepositBase = SignedDepositBase;
    type SignedDepositByte = SignedDepositByte;
    type SignedDepositWeight = ();
    type SignedMaxWeight =
        <Self::MinerConfig as pallet_election_provider_multi_phase::MinerConfig>::MaxWeight;
    type MinerConfig = Self;
    type SlashHandler = (); // burn slashes
    type RewardHandler = (); // nothing to do upon rewards
    type SignedPhase = SignedPhase;
    type BetterUnsignedThreshold = BetterUnsignedThreshold;
    type BetterSignedThreshold = ();
    type OffchainRepeat = OffchainRepeat;
    type MinerTxPriority = NposSolutionPriority;
    type DataProvider = Staking;
    type Fallback = frame_election_provider_support::NoElection<(
        AccountId,
        BlockNumber,
        Staking,
        MaxActiveValidators,
    )>;
    type GovernanceFallback = onchain::OnChainExecution<OnChainSeqPhragmen>;
    type Solver = SequentialPhragmen<
        AccountId,
        pallet_election_provider_multi_phase::SolutionAccuracyOf<Self>,
        (),
    >;
    type BenchmarkingConfig = ElectionBenchmarkConfig;
    type ForceOrigin = EitherOfDiverse<
        EnsureRoot<AccountId>,
        EitherOfDiverse<
            pallet_collective::EnsureProportionAtLeast<AccountId, CouncilCollective, 2, 3>,
            pallet_collective::EnsureProportionAtLeast<AccountId, TechnicalCollective, 2, 3>,
        >,
    >;
    type WeightInfo = ();
    type MaxElectingVoters = MaxElectingVoters;
    type MaxElectableTargets = MaxElectableTargets;
    type MaxWinners = MaxActiveValidators;
}

parameter_types! {
    pub const BagThresholds: &'static [u64] = &bags_thresholds::THRESHOLDS;
}

impl pallet_bags_list::Config for Runtime {
    type RuntimeEvent = RuntimeEvent;
    type ScoreProvider = Staking;
    type WeightInfo = ();
    type BagThresholds = BagThresholds;
    type Score = sp_npos_elections::VoteWeight;
}

/// Used the compare the privilege of an origin inside the scheduler.
pub struct OriginPrivilegeCmp;

impl PrivilegeCmp<OriginCaller> for OriginPrivilegeCmp {
    fn cmp_privilege(left: &OriginCaller, right: &OriginCaller) -> Option<Ordering> {
        if left == right {
            return Some(Ordering::Equal);
        }

        match (left, right) {
            // Root is greater than anything.
            (OriginCaller::system(frame_system::RawOrigin::Root), _) => Some(Ordering::Greater),
            // Check which one has more yes votes.
            (
                OriginCaller::Council(pallet_collective::RawOrigin::Members(l_yes_votes, l_count)),
                OriginCaller::Council(pallet_collective::RawOrigin::Members(r_yes_votes, r_count)),
            ) => Some((l_yes_votes * r_count).cmp(&(r_yes_votes * l_count))),
            // For every other origin we don't care, as they are not used for `ScheduleOrigin`.
            _ => None,
        }
    }
}

impl pallet_scheduler::Config for Runtime {
    type RuntimeEvent = RuntimeEvent;
    type RuntimeOrigin = RuntimeOrigin;
    type PalletsOrigin = OriginCaller;
    type RuntimeCall = RuntimeCall;
    type MaximumWeight = SchedulerMaxWeight;
    type ScheduleOrigin = frame_system::EnsureRoot<AccountId>;
    type MaxScheduledPerBlock = MaxScheduledPerBlock;
    type WeightInfo = ();
    type OriginPrivilegeCmp = OriginPrivilegeCmp;
    type Preimages = Preimage;
}

parameter_types! {
    pub PreimageBaseDeposit: Balance = deposit(2, 64);
    pub PreimageByteDeposit: Balance = deposit(0, 1);
}

impl pallet_preimage::Config for Runtime {
    type WeightInfo = PreimageWeightInfo;
    type RuntimeEvent = RuntimeEvent;
    type Currency = Balances;
    type ManagerOrigin = EnsureRoot<AccountId>;
    type BaseDeposit = PreimageBaseDeposit;
    type ByteDeposit = PreimageByteDeposit;
}

parameter_types! {
    pub const ExistentialDeposit: u128 = 0;
    pub const TransferFee: u128 = 0;
    pub const CreationFee: u128 = 0;
    pub const MaxLocks: u32 = 50;
}

impl pallet_balances::Config for Runtime {
    /// The type for recording an account's balance.
    type Balance = Balance;
    type DustRemoval = ();
    /// The ubiquitous event type.
    type RuntimeEvent = RuntimeEvent;
    type ExistentialDeposit = ExistentialDeposit;
    type AccountStore = System;
    type WeightInfo = ();
    type MaxLocks = MaxLocks;
    type MaxReserves = ();
    type ReserveIdentifier = ();
}

pub type Amount = i128;

parameter_type_with_key! {
    pub ExistentialDeposits: |_currency_id: AssetId| -> Balance {
        0
    };
}

impl tokens::Config for Runtime {
    type RuntimeEvent = RuntimeEvent;
    type Balance = Balance;
    type Amount = Amount;
    type CurrencyId = AssetId;
    type WeightInfo = ();
    type ExistentialDeposits = ExistentialDeposits;
    type CurrencyHooks = ();
    type MaxLocks = ();
    type MaxReserves = ();
    type ReserveIdentifier = ();
    type DustRemovalWhitelist = Everything;
}

parameter_types! {
    // This is common::PredefinedAssetId with 0 index, 2 is size, 0 and 0 is code.
    pub const GetXorAssetId: AssetId = AssetId32::from_asset_id(PredefinedAssetId::XOR);
    pub const GetDotAssetId: AssetId = AssetId32::from_asset_id(PredefinedAssetId::DOT);
    pub const GetKsmAssetId: AssetId = AssetId32::from_asset_id(PredefinedAssetId::KSM);
    pub const GetUsdAssetId: AssetId = AssetId32::from_asset_id(PredefinedAssetId::USDT);
    pub const GetValAssetId: AssetId = AssetId32::from_asset_id(PredefinedAssetId::VAL);
    pub const GetPswapAssetId: AssetId = AssetId32::from_asset_id(PredefinedAssetId::PSWAP);
    pub const GetDaiAssetId: AssetId = AssetId32::from_asset_id(PredefinedAssetId::DAI);
    pub const GetEthAssetId: AssetId = AssetId32::from_asset_id(PredefinedAssetId::ETH);
    pub const GetXstAssetId: AssetId = AssetId32::from_asset_id(PredefinedAssetId::XST);
    pub const GetTbcdAssetId: AssetId = AssetId32::from_asset_id(PredefinedAssetId::TBCD);

    pub const GetBaseAssetId: AssetId = GetXorAssetId::get();
    pub const GetBuyBackAssetId: AssetId = GetXstAssetId::get();
    pub GetBuyBackSupplyAssets: Vec<AssetId> = vec![GetValAssetId::get(), GetPswapAssetId::get()];
    pub const GetBuyBackPercentage: u8 = 10;
    pub const GetBuyBackAccountId: AccountId = AccountId::new(hex!("feb92c0acb61f75309730290db5cbe8ac9b46db7ad6f3bbb26a550a73586ea71"));
    pub const GetBuyBackDexId: DEXId = 0;
    pub const GetSyntheticBaseAssetId: AssetId = GetXstAssetId::get();
    pub const GetADARAccountId: AccountId = AccountId::new(hex!("dc5201cda01113be2ca9093c49a92763c95c708dd61df70c945df749c365da5d"));
}

impl currencies::Config for Runtime {
    type MultiCurrency = Tokens;
    type NativeCurrency = BasicCurrencyAdapter<Runtime, Balances, Amount, BlockNumber>;
    type GetNativeCurrencyId = <Runtime as assets::Config>::GetBaseAssetId;
    type WeightInfo = ();
}

impl common::Config for Runtime {
    type DEXId = DEXId;
    type LstId = common::LiquiditySourceType;
}

pub struct GetTotalBalance;

impl assets::GetTotalBalance<Runtime> for GetTotalBalance {
    fn total_balance(asset_id: &AssetId, who: &AccountId) -> Result<Balance, DispatchError> {
        if asset_id == &GetXorAssetId::get() {
            Ok(Referrals::referrer_balance(who).unwrap_or(0))
        } else {
            Ok(0)
        }
    }
}

impl assets::Config for Runtime {
    type RuntimeEvent = RuntimeEvent;
    type ExtraAccountId = [u8; 32];
    type ExtraAssetRecordArg =
        common::AssetIdExtraAssetRecordArg<DEXId, common::LiquiditySourceType, [u8; 32]>;
    type AssetId = AssetId;
    type GetBaseAssetId = GetBaseAssetId;
    type GetBuyBackAssetId = GetBuyBackAssetId;
    type GetBuyBackSupplyAssets = GetBuyBackSupplyAssets;
    type GetBuyBackPercentage = GetBuyBackPercentage;
    type GetBuyBackAccountId = GetBuyBackAccountId;
    type GetBuyBackDexId = GetBuyBackDexId;
    type BuyBackLiquidityProxy = liquidity_proxy::Pallet<Runtime>;
    type Currency = currencies::Pallet<Runtime>;
    type GetTotalBalance = GetTotalBalance;
    type WeightInfo = assets::weights::SubstrateWeight<Runtime>;
}

impl trading_pair::Config for Runtime {
    type RuntimeEvent = RuntimeEvent;
    type EnsureDEXManager = dex_manager::Pallet<Runtime>;
    type DexInfoProvider = dex_manager::Pallet<Runtime>;
    type WeightInfo = ();
}

impl dex_manager::Config for Runtime {}

pub type TechAccountId = common::TechAccountId<AccountId, TechAssetId, DEXId>;
pub type TechAssetId = common::TechAssetId<PredefinedAssetId>;
pub type AssetId = AssetId32<PredefinedAssetId>;

impl technical::Config for Runtime {
    type RuntimeEvent = RuntimeEvent;
    type TechAssetId = TechAssetId;
    type TechAccountId = TechAccountId;
    type Trigger = ();
    type Condition = ();
    type SwapAction = pool_xyk::PolySwapAction<AssetId, AccountId, TechAccountId>;
}

parameter_types! {
    pub GetFee: Fixed = fixed!(0.003);
}

parameter_type_with_key! {
    pub GetTradingPairRestrictedFlag: |trading_pair: common::TradingPair<AssetId>| -> bool {
        let common::TradingPair {
            base_asset_id,
            target_asset_id
        } = trading_pair;
        (base_asset_id, target_asset_id) == (&XSTUSD.into(), &XOR.into())
    };
}

impl pool_xyk::Config for Runtime {
    const MIN_XOR: Balance = balance!(0.0007);
    type RuntimeEvent = RuntimeEvent;
    type PairSwapAction = pool_xyk::PairSwapAction<AssetId, AccountId, TechAccountId>;
    type DepositLiquidityAction =
        pool_xyk::DepositLiquidityAction<AssetId, AccountId, TechAccountId>;
    type WithdrawLiquidityAction =
        pool_xyk::WithdrawLiquidityAction<AssetId, AccountId, TechAccountId>;
    type PolySwapAction = pool_xyk::PolySwapAction<AssetId, AccountId, TechAccountId>;
    type EnsureDEXManager = dex_manager::Pallet<Runtime>;
    type GetFee = GetFee;
    type OnPoolCreated = (PswapDistribution, Farming);
    type OnPoolReservesChanged = PriceTools;
    type WeightInfo = pool_xyk::weights::SubstrateWeight<Runtime>;
    type XSTMarketInfo = XSTPool;
    type GetTradingPairRestrictedFlag = GetTradingPairRestrictedFlag;
}

parameter_types! {
    pub GetLiquidityProxyTechAccountId: TechAccountId = {
        // TODO(Harrm): why pswap_distribution?
        let tech_account_id = TechAccountId::from_generic_pair(
            pswap_distribution::TECH_ACCOUNT_PREFIX.to_vec(),
            pswap_distribution::TECH_ACCOUNT_MAIN.to_vec(),
        );
        tech_account_id
    };
    pub GetLiquidityProxyAccountId: AccountId = {
        let tech_account_id = GetLiquidityProxyTechAccountId::get();
        let account_id =
            technical::Pallet::<Runtime>::tech_account_id_to_account_id(&tech_account_id)
                .expect("Failed to get ordinary account id for technical account id.");
        account_id
    };
    pub const GetNumSamples: usize = 5;
    pub const BasicDeposit: Balance = balance!(0.01);
    pub const FieldDeposit: Balance = balance!(0.01);
    pub const SubAccountDeposit: Balance = balance!(0.01);
    pub const MaxSubAccounts: u32 = 100;
    pub const MaxAdditionalFields: u32 = 100;
    pub const MaxRegistrars: u32 = 20;
    pub const MaxAdditionalDataLength: u32 = 128;
    pub ReferralsReservesAcc: AccountId = {
        let tech_account_id = TechAccountId::from_generic_pair(
            b"referrals".to_vec(),
            b"main".to_vec(),
        );
        let account_id =
            technical::Pallet::<Runtime>::tech_account_id_to_account_id(&tech_account_id)
                .expect("Failed to get ordinary account id for technical account id.");
        account_id
    };
}

impl liquidity_proxy::Config for Runtime {
    type RuntimeEvent = RuntimeEvent;
    type LiquidityRegistry = dex_api::Pallet<Runtime>;
    type GetNumSamples = GetNumSamples;
    type GetTechnicalAccountId = GetLiquidityProxyAccountId;
    type PrimaryMarketTBC = multicollateral_bonding_curve_pool::Pallet<Runtime>;
    type PrimaryMarketXST = xst::Pallet<Runtime>;
    type SecondaryMarket = pool_xyk::Pallet<Runtime>;
    type WeightInfo = liquidity_proxy::weights::SubstrateWeight<Runtime>;
    type VestedRewardsPallet = VestedRewards;
    type GetADARAccountId = GetADARAccountId;
    type ADARCommissionRatioUpdateOrigin = EitherOfDiverse<
        pallet_collective::EnsureProportionMoreThan<AccountId, TechnicalCollective, 1, 2>,
        EnsureRoot<AccountId>,
    >;
    type MaxAdditionalDataLength = MaxAdditionalDataLength;
}

impl mock_liquidity_source::Config<mock_liquidity_source::Instance1> for Runtime {
    type GetFee = GetFee;
    type EnsureDEXManager = dex_manager::Pallet<Runtime>;
    type EnsureTradingPairExists = trading_pair::Pallet<Runtime>;
    type DexInfoProvider = dex_manager::Pallet<Runtime>;
}

impl mock_liquidity_source::Config<mock_liquidity_source::Instance2> for Runtime {
    type GetFee = GetFee;
    type EnsureDEXManager = dex_manager::Pallet<Runtime>;
    type EnsureTradingPairExists = trading_pair::Pallet<Runtime>;
    type DexInfoProvider = dex_manager::Pallet<Runtime>;
}

impl mock_liquidity_source::Config<mock_liquidity_source::Instance3> for Runtime {
    type GetFee = GetFee;
    type EnsureDEXManager = dex_manager::Pallet<Runtime>;
    type EnsureTradingPairExists = trading_pair::Pallet<Runtime>;
    type DexInfoProvider = dex_manager::Pallet<Runtime>;
}

impl mock_liquidity_source::Config<mock_liquidity_source::Instance4> for Runtime {
    type GetFee = GetFee;
    type EnsureDEXManager = dex_manager::Pallet<Runtime>;
    type EnsureTradingPairExists = trading_pair::Pallet<Runtime>;
    type DexInfoProvider = dex_manager::Pallet<Runtime>;
}

impl dex_api::Config for Runtime {
    type MockLiquiditySource =
        mock_liquidity_source::Pallet<Runtime, mock_liquidity_source::Instance1>;
    type MockLiquiditySource2 =
        mock_liquidity_source::Pallet<Runtime, mock_liquidity_source::Instance2>;
    type MockLiquiditySource3 =
        mock_liquidity_source::Pallet<Runtime, mock_liquidity_source::Instance3>;
    type MockLiquiditySource4 =
        mock_liquidity_source::Pallet<Runtime, mock_liquidity_source::Instance4>;
    type MulticollateralBondingCurvePool = multicollateral_bonding_curve_pool::Pallet<Runtime>;
    type XYKPool = pool_xyk::Pallet<Runtime>;
    type XSTPool = xst::Pallet<Runtime>;

    #[cfg(feature = "wip")] // order-book
    type OrderBook = order_book::Pallet<Runtime>;
}

impl pallet_multisig::Config for Runtime {
    type RuntimeCall = RuntimeCall;
    type RuntimeEvent = RuntimeEvent;
    type Currency = Balances;
    type DepositBase = DepositBase;
    type DepositFactor = DepositFactor;
    type MaxSignatories = MaxSignatories;
    type WeightInfo = ();
}

impl iroha_migration::Config for Runtime {
    type RuntimeEvent = RuntimeEvent;
    type WeightInfo = iroha_migration::weights::SubstrateWeight<Runtime>;
}

impl pallet_identity::Config for Runtime {
    type RuntimeEvent = RuntimeEvent;
    type Currency = Balances;
    type BasicDeposit = BasicDeposit;
    type FieldDeposit = FieldDeposit;
    type SubAccountDeposit = SubAccountDeposit;
    type MaxSubAccounts = MaxSubAccounts;
    type MaxAdditionalFields = MaxAdditionalFields;
    type MaxRegistrars = MaxRegistrars;
    type Slashed = ();
    type ForceOrigin = MoreThanHalfCouncil;
    type RegistrarOrigin = MoreThanHalfCouncil;
    type WeightInfo = ();
}

impl<T: SigningTypes> frame_system::offchain::SignMessage<T> for Runtime {
    type SignatureData = ();

    fn sign_message(&self, _message: &[u8]) -> Self::SignatureData {
        unimplemented!()
    }

    fn sign<TPayload, F>(&self, _f: F) -> Self::SignatureData
    where
        F: Fn(&Account<T>) -> TPayload,
        TPayload: frame_system::offchain::SignedPayload<T>,
    {
        unimplemented!()
    }
}

impl<LocalCall> frame_system::offchain::CreateSignedTransaction<LocalCall> for Runtime
where
    RuntimeCall: From<LocalCall>,
{
    fn create_transaction<C: frame_system::offchain::AppCrypto<Self::Public, Self::Signature>>(
        call: RuntimeCall,
        public: <Signature as sp_runtime::traits::Verify>::Signer,
        account: AccountId,
        index: Index,
    ) -> Option<(
        RuntimeCall,
        <UncheckedExtrinsic as sp_runtime::traits::Extrinsic>::SignaturePayload,
    )> {
        let period = BlockHashCount::get() as u64;
        let current_block = System::block_number()
            .saturated_into::<u64>()
            .saturating_sub(1);
        let extra: SignedExtra = (
            frame_system::CheckSpecVersion::<Runtime>::new(),
            frame_system::CheckTxVersion::<Runtime>::new(),
            frame_system::CheckGenesis::<Runtime>::new(),
            frame_system::CheckEra::<Runtime>::from(generic::Era::mortal(period, current_block)),
            frame_system::CheckNonce::<Runtime>::from(index),
            frame_system::CheckWeight::<Runtime>::new(),
            ChargeTransactionPayment::<Runtime>::new(),
        );
        #[cfg_attr(not(feature = "std"), allow(unused_variables))]
        let raw_payload = SignedPayload::new(call, extra)
            .map_err(|e| {
                frame_support::log::warn!("SignedPayload error: {:?}", e);
            })
            .ok()?;

        let signature = raw_payload.using_encoded(|payload| C::sign(payload, public))?;

        let address = account;
        let (call, extra, _) = raw_payload.deconstruct();
        Some((call, (address, signature, extra)))
    }
}

impl frame_system::offchain::SigningTypes for Runtime {
    type Public = <Signature as sp_runtime::traits::Verify>::Signer;
    type Signature = Signature;
}

impl<C> frame_system::offchain::SendTransactionTypes<C> for Runtime
where
    RuntimeCall: From<C>,
{
    type OverarchingCall = RuntimeCall;
    type Extrinsic = UncheckedExtrinsic;
}

impl referrals::Config for Runtime {
    type ReservesAcc = ReferralsReservesAcc;
    type WeightInfo = referrals::weights::SubstrateWeight<Runtime>;
}

impl rewards::Config for Runtime {
    const BLOCKS_PER_DAY: BlockNumber = 1 * DAYS;
    const UPDATE_FREQUENCY: BlockNumber = 10 * MINUTES;
    const MAX_CHUNK_SIZE: usize = 100;
    const MAX_VESTING_RATIO: Percent = Percent::from_percent(55);
    const TIME_TO_SATURATION: BlockNumber = 5 * 365 * DAYS; // 5 years
    const VAL_BURN_PERCENT: Percent = VAL_BURN_PERCENT;
    type RuntimeEvent = RuntimeEvent;
    type WeightInfo = rewards::weights::SubstrateWeight<Runtime>;
}

pub struct ValBurnedAggregator<T>(sp_std::marker::PhantomData<T>);

impl<T> OnValBurned for ValBurnedAggregator<T>
where
    T: ValBurnedNotifier<Balance>,
{
    fn on_val_burned(amount: Balance) {
        Rewards::on_val_burned(amount);
        T::notify_val_burned(amount);
    }
}

parameter_types! {
    pub const DEXIdValue: DEXId = 0;
}

impl xor_fee::Config for Runtime {
    type RuntimeEvent = RuntimeEvent;
    // Pass native currency.
    type XorCurrency = Balances;
    type ReferrerWeight = ReferrerWeight;
    type XorBurnedWeight = XorBurnedWeight;
    type XorIntoValBurnedWeight = XorIntoValBurnedWeight;
    type BuyBackXSTPercent = BuyBackXSTPercent;
    type XorId = GetXorAssetId;
    type ValId = GetValAssetId;
    type XstId = GetXstAssetId;
    type DEXIdValue = DEXIdValue;
    type LiquidityProxy = LiquidityProxy;
    type OnValBurned = ValBurnedAggregator<Staking>;
    type CustomFees = xor_fee_impls::CustomFees;
    type GetTechnicalAccountId = GetXorFeeAccountId;
    type SessionManager = Staking;
    type FullIdentification = pallet_staking::Exposure<AccountId, Balance>;
    type WeightInfo = xor_fee::weights::SubstrateWeight<Runtime>;
    type WithdrawFee = xor_fee_impls::WithdrawFee;
    type BuyBackHandler = liquidity_proxy::LiquidityProxyBuyBackHandler<Runtime, GetBuyBackDexId>;
    type ReferrerAccountProvider = Referrals;
}

pub struct ConstantFeeMultiplier;

impl MultiplierUpdate for ConstantFeeMultiplier {
    fn min() -> Multiplier {
        Default::default()
    }
    fn max() -> Multiplier {
        Default::default()
    }
    fn target() -> Perquintill {
        Default::default()
    }
    fn variability() -> Multiplier {
        Default::default()
    }
}
impl Convert<Multiplier, Multiplier> for ConstantFeeMultiplier {
    fn convert(previous: Multiplier) -> Multiplier {
        previous
    }
}

parameter_types! {
    pub const OperationalFeeMultiplier: u8 = 5;
}

impl pallet_transaction_payment::Config for Runtime {
    type RuntimeEvent = RuntimeEvent;
    type OnChargeTransaction = XorFee;
    type WeightToFee = XorFee;
    type FeeMultiplierUpdate = ConstantFeeMultiplier;
    type OperationalFeeMultiplier = OperationalFeeMultiplier;
    type LengthToFee = ConstantMultiplier<Balance, ConstU128<0>>;
}

#[cfg(feature = "private-net")]
impl pallet_sudo::Config for Runtime {
    type RuntimeCall = RuntimeCall;
    type RuntimeEvent = RuntimeEvent;
}

impl permissions::Config for Runtime {
    type RuntimeEvent = RuntimeEvent;
}

impl pallet_utility::Config for Runtime {
    type RuntimeEvent = RuntimeEvent;
    type RuntimeCall = RuntimeCall;
    type WeightInfo = ();
    type PalletsOrigin = OriginCaller;
}

parameter_types! {
    pub const DepositBase: u64 = 1;
    pub const DepositFactor: u64 = 1;
    pub const MaxSignatories: u16 = 100;
}

impl bridge_multisig::Config for Runtime {
    type RuntimeCall = RuntimeCall;
    type RuntimeEvent = RuntimeEvent;
    type Currency = Balances;
    type DepositBase = DepositBase;
    type DepositFactor = DepositFactor;
    type MaxSignatories = MaxSignatories;
    type WeightInfo = ();
}

parameter_types! {
    pub const GetEthNetworkId: u32 = 0;
}

pub struct RemoveTemporaryPeerAccountIds;

#[cfg(feature = "private-net")]
impl Get<Vec<(AccountId, H160)>> for RemoveTemporaryPeerAccountIds {
    fn get() -> Vec<(AccountId, H160)> {
        vec![
            // Dev
            (
                AccountId::new(hex!(
                    "aa79aa80b94b1cfba69c4a7d60eeb7b469e6411d1f686cc61de8adc8b1b76a69"
                )),
                H160(hex!("f858c8366f3a2553516a47f3e0503a85ef93bbba")),
            ),
            (
                AccountId::new(hex!(
                    "60dc5adadc262770cbe904e3f65a26a89d46b70447640cd7968b49ddf5a459bc"
                )),
                H160(hex!("ccd7fe44d58640dc79c55b98f8c3474646e5ea2b")),
            ),
            (
                AccountId::new(hex!(
                    "70d61e980602e09ac8b5fb50658ebd345774e73b8248d3b61862ba1a9a035082"
                )),
                H160(hex!("13d26a91f791e884fe6faa7391c4ef401638baa4")),
            ),
            (
                AccountId::new(hex!(
                    "05918034f4a7f7c5d99cd0382aa6574ec2aba148aa3d769e50e0ac7663e36d58"
                )),
                H160(hex!("aa19829ae887212206be8e97ea47d8fed2120d4e")),
            ),
            // Test
            (
                AccountId::new(hex!(
                    "07f5670d08b8f3bd493ff829482a489d94494fd50dd506957e44e9fdc2e98684"
                )),
                H160(hex!("457d710255184dbf63c019ab50f65743c6cb072f")),
            ),
            (
                AccountId::new(hex!(
                    "211bb96e9f746183c05a1d583bccf513f9d8f679d6f36ecbd06609615a55b1cc"
                )),
                H160(hex!("6d04423c97e8ce36d04c9b614926ce0d029d04df")),
            ),
            (
                AccountId::new(hex!(
                    "ef3139b81d14977d5bf6b4a3994872337dfc1d2af2069a058bc26123a3ed1a5c"
                )),
                H160(hex!("e34022904b1ab539729cc7b5bfa5c8a74b165e80")),
            ),
            (
                AccountId::new(hex!(
                    "71124b336fbf3777d743d4390acce6be1cf5e0781e40c51d4cf2e5b5fd8e41e1"
                )),
                H160(hex!("ee74a5b5346915012d103cf1ccee288f25bcbc81")),
            ),
            // Stage
            (
                AccountId::new(hex!(
                    "07f5670d08b8f3bd493ff829482a489d94494fd50dd506957e44e9fdc2e98684"
                )),
                H160(hex!("457d710255184dbf63c019ab50f65743c6cb072f")),
            ),
            (
                AccountId::new(hex!(
                    "211bb96e9f746183c05a1d583bccf513f9d8f679d6f36ecbd06609615a55b1cc"
                )),
                H160(hex!("6d04423c97e8ce36d04c9b614926ce0d029d04df")),
            ),
        ]
    }
}

#[cfg(not(feature = "private-net"))]
impl Get<Vec<(AccountId, H160)>> for RemoveTemporaryPeerAccountIds {
    fn get() -> Vec<(AccountId, H160)> {
        vec![] // the peer is already removed on main-net.
    }
}

#[cfg(not(feature = "private-net"))]
parameter_types! {
    pub const RemovePendingOutgoingRequestsAfter: BlockNumber = 1 * DAYS;
    pub const TrackPendingIncomingRequestsAfter: (BlockNumber, u64) = (1 * DAYS, 12697214);
}

#[cfg(feature = "private-net")]
parameter_types! {
    pub const RemovePendingOutgoingRequestsAfter: BlockNumber = 30 * MINUTES;
    pub const TrackPendingIncomingRequestsAfter: (BlockNumber, u64) = (30 * MINUTES, 0);
}

pub type NetworkId = u32;

impl eth_bridge::Config for Runtime {
    type RuntimeEvent = RuntimeEvent;
    type RuntimeCall = RuntimeCall;
    type PeerId = eth_bridge::offchain::crypto::TestAuthId;
    type NetworkId = NetworkId;
    type GetEthNetworkId = GetEthNetworkId;
    type WeightInfo = eth_bridge::weights::SubstrateWeight<Runtime>;
    type WeightToFee = XorFee;
    type MessageStatusNotifier = BridgeProxy;
    type BridgeAssetLockChecker = BridgeProxy;
}

#[cfg(feature = "private-net")]
impl faucet::Config for Runtime {
    type RuntimeEvent = RuntimeEvent;
    type WeightInfo = faucet::weights::SubstrateWeight<Runtime>;
}

parameter_types! {
    pub QaToolsWhitelistCapacity: u32 = 512;
}

#[cfg(all(feature = "private-net", feature = "wip"))] // order-book
impl qa_tools::Config for Runtime {
    type AssetInfoProvider = Assets;
    type QaToolsWhitelistCapacity = QaToolsWhitelistCapacity;
    type WeightInfo = qa_tools::weights::SubstrateWeight<Runtime>;
}

parameter_types! {
    pub GetPswapDistributionTechAccountId: TechAccountId = {
        let tech_account_id = TechAccountId::from_generic_pair(
            pswap_distribution::TECH_ACCOUNT_PREFIX.to_vec(),
            pswap_distribution::TECH_ACCOUNT_MAIN.to_vec(),
        );
        tech_account_id
    };
    pub GetPswapDistributionAccountId: AccountId = {
        let tech_account_id = GetPswapDistributionTechAccountId::get();
        let account_id =
            technical::Pallet::<Runtime>::tech_account_id_to_account_id(&tech_account_id)
                .expect("Failed to get ordinary account id for technical account id.");
        account_id
    };
    pub GetParliamentAccountId: AccountId = hex!("881b87c9f83664b95bd13e2bb40675bfa186287da93becc0b22683334d411e4e").into();
    pub GetXorFeeTechAccountId: TechAccountId = {
        TechAccountId::from_generic_pair(
            xor_fee::TECH_ACCOUNT_PREFIX.to_vec(),
            xor_fee::TECH_ACCOUNT_MAIN.to_vec(),
        )
    };
    pub GetXorFeeAccountId: AccountId = {
        let tech_account_id = GetXorFeeTechAccountId::get();
        technical::Pallet::<Runtime>::tech_account_id_to_account_id(&tech_account_id)
            .expect("Failed to get ordinary account id for technical account id.")
    };
    pub GetXSTPoolPermissionedTechAccountId: TechAccountId = {
        let tech_account_id = TechAccountId::from_generic_pair(
            xst::TECH_ACCOUNT_PREFIX.to_vec(),
            xst::TECH_ACCOUNT_PERMISSIONED.to_vec(),
        );
        tech_account_id
    };
    pub GetXSTPoolPermissionedAccountId: AccountId = {
        let tech_account_id = GetXSTPoolPermissionedTechAccountId::get();
        let account_id =
            technical::Pallet::<Runtime>::tech_account_id_to_account_id(&tech_account_id)
                .expect("Failed to get ordinary account id for technical account id.");
        account_id
    };
    pub GetTrustlessBridgeTechAccountId: TechAccountId = {
        let tech_account_id = TechAccountId::from_generic_pair(
            bridge_types::types::TECH_ACCOUNT_PREFIX.to_vec(),
            bridge_types::types::TECH_ACCOUNT_MAIN.to_vec(),
        );
        tech_account_id
    };
    pub GetTrustlessBridgeAccountId: AccountId = {
        let tech_account_id = GetTrustlessBridgeTechAccountId::get();
        let account_id =
            technical::Pallet::<Runtime>::tech_account_id_to_account_id(&tech_account_id)
                .expect("Failed to get ordinary account id for technical account id.");
        account_id
    };
    pub GetTrustlessBridgeFeesTechAccountId: TechAccountId = {
        let tech_account_id = TechAccountId::from_generic_pair(
            bridge_types::types::TECH_ACCOUNT_PREFIX.to_vec(),
            bridge_types::types::TECH_ACCOUNT_FEES.to_vec(),
        );
        tech_account_id
    };
    pub GetTrustlessBridgeFeesAccountId: AccountId = {
        let tech_account_id = GetTrustlessBridgeFeesTechAccountId::get();
        let account_id =
            technical::Pallet::<Runtime>::tech_account_id_to_account_id(&tech_account_id)
                .expect("Failed to get ordinary account id for technical account id.");
        account_id
    };
    pub GetTreasuryTechAccountId: TechAccountId = {
        let tech_account_id = TechAccountId::from_generic_pair(
            bridge_types::types::TECH_ACCOUNT_TREASURY_PREFIX.to_vec(),
            bridge_types::types::TECH_ACCOUNT_MAIN.to_vec(),
        );
        tech_account_id
    };
    pub GetTreasuryAccountId: AccountId = {
        let tech_account_id = GetTreasuryTechAccountId::get();
        let account_id =
            technical::Pallet::<Runtime>::tech_account_id_to_account_id(&tech_account_id)
                .expect("Failed to get ordinary account id for technical account id.");
        account_id
    };
}

#[cfg(feature = "reduced-pswap-reward-periods")]
parameter_types! {
    pub const GetDefaultSubscriptionFrequency: BlockNumber = 150;
    pub const GetBurnUpdateFrequency: BlockNumber = 150;
}

#[cfg(not(feature = "reduced-pswap-reward-periods"))]
parameter_types! {
    pub const GetDefaultSubscriptionFrequency: BlockNumber = 14400;
    pub const GetBurnUpdateFrequency: BlockNumber = 14400;
}

pub struct RuntimeOnPswapBurnedAggregator;

impl OnPswapBurned for RuntimeOnPswapBurnedAggregator {
    fn on_pswap_burned(distribution: common::PswapRemintInfo) {
        VestedRewards::on_pswap_burned(distribution);
    }
}

impl farming::Config for Runtime {
    const PSWAP_PER_DAY: Balance = FARMING_PSWAP_PER_DAY;
    const REFRESH_FREQUENCY: BlockNumber = FARMING_REFRESH_FREQUENCY;
    const VESTING_COEFF: u32 = FARMING_VESTING_COEFF;
    const VESTING_FREQUENCY: BlockNumber = FARMING_VESTING_FREQUENCY;
    const BLOCKS_PER_DAY: BlockNumber = 1 * DAYS;
    type RuntimeCall = RuntimeCall;
    type SchedulerOriginCaller = OriginCaller;
    type Scheduler = Scheduler;
    type RewardDoublingAssets = FarmingRewardDoublingAssets;
    type WeightInfo = ();
}

impl pswap_distribution::Config for Runtime {
    const PSWAP_BURN_PERCENT: Percent = PSWAP_BURN_PERCENT;
    type RuntimeEvent = RuntimeEvent;
    type GetIncentiveAssetId = GetPswapAssetId;
    type GetXSTAssetId = GetXstAssetId;
    type LiquidityProxy = LiquidityProxy;
    type CompatBalance = Balance;
    type GetDefaultSubscriptionFrequency = GetDefaultSubscriptionFrequency;
    type GetBurnUpdateFrequency = GetBurnUpdateFrequency;
    type GetTechnicalAccountId = GetPswapDistributionAccountId;
    type EnsureDEXManager = DEXManager;
    type OnPswapBurnedAggregator = RuntimeOnPswapBurnedAggregator;
    type WeightInfo = pswap_distribution::weights::SubstrateWeight<Runtime>;
    type GetParliamentAccountId = GetParliamentAccountId;
    type PoolXykPallet = PoolXYK;
    type BuyBackHandler = liquidity_proxy::LiquidityProxyBuyBackHandler<Runtime, GetBuyBackDexId>;
    type DexInfoProvider = dex_manager::Pallet<Runtime>;
}

parameter_types! {
    pub GetMbcReservesTechAccountId: TechAccountId = {
        let tech_account_id = TechAccountId::from_generic_pair(
            multicollateral_bonding_curve_pool::TECH_ACCOUNT_PREFIX.to_vec(),
            multicollateral_bonding_curve_pool::TECH_ACCOUNT_RESERVES.to_vec(),
        );
        tech_account_id
    };
    pub GetMbcReservesAccountId: AccountId = {
        let tech_account_id = GetMbcReservesTechAccountId::get();
        let account_id =
            technical::Pallet::<Runtime>::tech_account_id_to_account_id(&tech_account_id)
                .expect("Failed to get ordinary account id for technical account id.");
        account_id
    };
    pub GetMbcPoolRewardsTechAccountId: TechAccountId = {
        let tech_account_id = TechAccountId::from_generic_pair(
            multicollateral_bonding_curve_pool::TECH_ACCOUNT_PREFIX.to_vec(),
            multicollateral_bonding_curve_pool::TECH_ACCOUNT_REWARDS.to_vec(),
        );
        tech_account_id
    };
    pub GetMbcPoolRewardsAccountId: AccountId = {
        let tech_account_id = GetMbcPoolRewardsTechAccountId::get();
        let account_id =
            technical::Pallet::<Runtime>::tech_account_id_to_account_id(&tech_account_id)
                .expect("Failed to get ordinary account id for technical account id.");
        account_id
    };
    pub GetMbcPoolFreeReservesTechAccountId: TechAccountId = {
        let tech_account_id = TechAccountId::from_generic_pair(
            multicollateral_bonding_curve_pool::TECH_ACCOUNT_PREFIX.to_vec(),
            multicollateral_bonding_curve_pool::TECH_ACCOUNT_FREE_RESERVES.to_vec(),
        );
        tech_account_id
    };
    pub GetMbcPoolFreeReservesAccountId: AccountId = {
        let tech_account_id = GetMbcPoolFreeReservesTechAccountId::get();
        let account_id =
            technical::Pallet::<Runtime>::tech_account_id_to_account_id(&tech_account_id)
                .expect("Failed to get ordinary account id for technical account id.");
        account_id
    };
    pub GetMarketMakerRewardsTechAccountId: TechAccountId = {
        let tech_account_id = TechAccountId::from_generic_pair(
            vested_rewards::TECH_ACCOUNT_PREFIX.to_vec(),
            vested_rewards::TECH_ACCOUNT_MARKET_MAKERS.to_vec(),
        );
        tech_account_id
    };
    pub GetMarketMakerRewardsAccountId: AccountId = {
        let tech_account_id = GetMarketMakerRewardsTechAccountId::get();
        let account_id =
            technical::Pallet::<Runtime>::tech_account_id_to_account_id(&tech_account_id)
                .expect("Failed to get ordinary account id for technical account id.");
        account_id
    };
    pub GetFarmingRewardsTechAccountId: TechAccountId = {
        let tech_account_id = TechAccountId::from_generic_pair(
            vested_rewards::TECH_ACCOUNT_PREFIX.to_vec(),
            vested_rewards::TECH_ACCOUNT_FARMING.to_vec(),
        );
        tech_account_id
    };
    pub GetFarmingRewardsAccountId: AccountId = {
        let tech_account_id = GetFarmingRewardsTechAccountId::get();
        let account_id =
            technical::Pallet::<Runtime>::tech_account_id_to_account_id(&tech_account_id)
                .expect("Failed to get ordinary account id for technical account id.");
        account_id
    };
    pub GetTBCBuyBackXSTPercent: Fixed = fixed!(0.025);
}

impl multicollateral_bonding_curve_pool::Config for Runtime {
    type RuntimeEvent = RuntimeEvent;
    type LiquidityProxy = LiquidityProxy;
    type EnsureDEXManager = DEXManager;
    type EnsureTradingPairExists = TradingPair;
    type PriceToolsPallet = PriceTools;
    type VestedRewardsPallet = VestedRewards;
    type WeightInfo = multicollateral_bonding_curve_pool::weights::SubstrateWeight<Runtime>;
    type BuyBackHandler = liquidity_proxy::LiquidityProxyBuyBackHandler<Runtime, GetBuyBackDexId>;
    type BuyBackXSTPercent = GetTBCBuyBackXSTPercent;
}

parameter_types! {
    pub const GetXstPoolConversionAssetId: AssetId = GetXstAssetId::get();
    pub const GetSyntheticBaseBuySellLimit: Balance = Balance::MAX;
}

impl xst::Config for Runtime {
    type RuntimeEvent = RuntimeEvent;
    type GetSyntheticBaseAssetId = GetXstPoolConversionAssetId;
    type GetXSTPoolPermissionedTechAccountId = GetXSTPoolPermissionedTechAccountId;
    type EnsureDEXManager = DEXManager;
    type PriceToolsPallet = PriceTools;
    type WeightInfo = xst::weights::SubstrateWeight<Runtime>;
    type Oracle = OracleProxy;
    type Symbol = <Runtime as band::Config>::Symbol;
    type TradingPairSourceManager = TradingPair;
    type GetSyntheticBaseBuySellLimit = GetSyntheticBaseBuySellLimit;
}

parameter_types! {
    pub const MaxKeys: u32 = 10_000;
    pub const MaxPeerInHeartbeats: u32 = 10_000;
    pub const MaxPeerDataEncodingSize: u32 = 1_000;
}

impl pallet_im_online::Config for Runtime {
    type AuthorityId = ImOnlineId;
    type RuntimeEvent = RuntimeEvent;
    type ValidatorSet = Historical;
    type NextSessionRotation = Babe;
    type ReportUnresponsiveness = Offences;
    type UnsignedPriority = ImOnlineUnsignedPriority;
    type WeightInfo = ();
    type MaxKeys = MaxKeys;
    type MaxPeerInHeartbeats = MaxPeerInHeartbeats;
    type MaxPeerDataEncodingSize = MaxPeerDataEncodingSize;
}

impl pallet_offences::Config for Runtime {
    type RuntimeEvent = RuntimeEvent;
    type IdentificationTuple = pallet_session::historical::IdentificationTuple<Self>;
    type OnOffenceHandler = Staking;
}

impl vested_rewards::Config for Runtime {
    const BLOCKS_PER_DAY: BlockNumber = 1 * DAYS;
    type RuntimeEvent = RuntimeEvent;
    type GetBondingCurveRewardsAccountId = GetMbcPoolRewardsAccountId;
    type GetFarmingRewardsAccountId = GetFarmingRewardsAccountId;
    type GetMarketMakerRewardsAccountId = GetMarketMakerRewardsAccountId;
    type WeightInfo = vested_rewards::weights::SubstrateWeight<Runtime>;
}

impl price_tools::Config for Runtime {
    type RuntimeEvent = RuntimeEvent;
    type LiquidityProxy = LiquidityProxy;
    type WeightInfo = price_tools::weights::SubstrateWeight<Runtime>;
}

impl pallet_randomness_collective_flip::Config for Runtime {}

#[cfg(not(feature = "wip"))] // Basic impl for session keys
impl pallet_beefy::Config for Runtime {
    type BeefyId = BeefyId;
    type MaxAuthorities = MaxAuthorities;
    type OnNewValidatorSet = ();
}

#[cfg(feature = "wip")] // Trustless bridges
impl pallet_beefy::Config for Runtime {
    type BeefyId = BeefyId;
    type MaxAuthorities = MaxAuthorities;
    type OnNewValidatorSet = MmrLeaf;
}

#[cfg(feature = "wip")] // Trustless bridges
impl pallet_mmr::Config for Runtime {
    const INDEXING_PREFIX: &'static [u8] = b"mmr";
    type Hashing = Keccak256;
    type Hash = <Keccak256 as sp_runtime::traits::Hash>::Output;
    type OnNewRoot = pallet_beefy_mmr::DepositBeefyDigest<Runtime>;
    type WeightInfo = ();
    type LeafData = pallet_beefy_mmr::Pallet<Runtime>;
}

impl leaf_provider::Config for Runtime {
    type RuntimeEvent = RuntimeEvent;
    type Hashing = Keccak256;
    type Hash = <Keccak256 as sp_runtime::traits::Hash>::Output;
    type Randomness = pallet_babe::RandomnessFromTwoEpochsAgo<Self>;
}

#[cfg(feature = "wip")] // Trustless bridges
parameter_types! {
    /// Version of the produced MMR leaf.
    ///
    /// The version consists of two parts;
    /// - `major` (3 bits)
    /// - `minor` (5 bits)
    ///
    /// `major` should be updated only if decoding the previous MMR Leaf format from the payload
    /// is not possible (i.e. backward incompatible change).
    /// `minor` should be updated if fields are added to the previous MMR Leaf, which given SCALE
    /// encoding does not prevent old leafs from being decoded.
    ///
    /// Hence we expect `major` to be changed really rarely (think never).
    /// See [`MmrLeafVersion`] type documentation for more details.
    pub LeafVersion: MmrLeafVersion = MmrLeafVersion::new(0, 0);
}

#[cfg(feature = "wip")] // Trustless bridges
impl pallet_beefy_mmr::Config for Runtime {
    type LeafVersion = LeafVersion;
    type BeefyAuthorityToMerkleLeaf = pallet_beefy_mmr::BeefyEcdsaToEthereum;
    type LeafExtra =
        LeafExtraData<<Self as leaf_provider::Config>::Hash, <Self as frame_system::Config>::Hash>;
    type BeefyDataProvider = leaf_provider::Pallet<Runtime>;
}

parameter_types! {
    pub const CeresPerDay: Balance = balance!(6.66666666667);
    pub const CeresAssetId: AssetId = AssetId32::from_bytes
        (hex!("008bcfd2387d3fc453333557eecb0efe59fcba128769b2feefdd306e98e66440"));
    pub const MaximumCeresInStakingPool: Balance = balance!(14400);
}

impl ceres_launchpad::Config for Runtime {
    const MILLISECONDS_PER_DAY: Moment = 86_400_000;
    type RuntimeEvent = RuntimeEvent;
    type WeightInfo = ceres_launchpad::weights::SubstrateWeight<Runtime>;
}

impl ceres_staking::Config for Runtime {
    const BLOCKS_PER_ONE_DAY: BlockNumber = 1 * DAYS;
    type RuntimeEvent = RuntimeEvent;
    type CeresPerDay = CeresPerDay;
    type CeresAssetId = CeresAssetId;
    type MaximumCeresInStakingPool = MaximumCeresInStakingPool;
    type WeightInfo = ceres_staking::weights::SubstrateWeight<Runtime>;
}

impl ceres_liquidity_locker::Config for Runtime {
    const BLOCKS_PER_ONE_DAY: BlockNumber = 1 * DAYS;
    type RuntimeEvent = RuntimeEvent;
    type XYKPool = PoolXYK;
    type DemeterFarmingPlatform = DemeterFarmingPlatform;
    type CeresAssetId = CeresAssetId;
    type WeightInfo = ceres_liquidity_locker::weights::SubstrateWeight<Runtime>;
}

impl ceres_token_locker::Config for Runtime {
    type RuntimeEvent = RuntimeEvent;
    type CeresAssetId = CeresAssetId;
    type WeightInfo = ceres_token_locker::weights::SubstrateWeight<Runtime>;
}

impl ceres_governance_platform::Config for Runtime {
    type RuntimeEvent = RuntimeEvent;
    type CeresAssetId = CeresAssetId;
    type WeightInfo = ceres_governance_platform::weights::SubstrateWeight<Runtime>;
}

parameter_types! {
    pub const DemeterAssetId: AssetId = common::DEMETER_ASSET_ID;
}

impl demeter_farming_platform::Config for Runtime {
    type RuntimeEvent = RuntimeEvent;
    type DemeterAssetId = DemeterAssetId;
    const BLOCKS_PER_HOUR_AND_A_HALF: BlockNumber = 3 * HOURS / 2;
    type WeightInfo = demeter_farming_platform::weights::SubstrateWeight<Runtime>;
}

impl oracle_proxy::Config for Runtime {
    type Symbol = Symbol;
    type RuntimeEvent = RuntimeEvent;
    type WeightInfo = oracle_proxy::weights::SubstrateWeight<Runtime>;
    type BandChainOracle = band::Pallet<Runtime>;
}

parameter_types! {
    pub const GetBandRateStalePeriod: Moment = 60*5*1000; // 5 minutes
    pub const GetBandRateStaleBlockPeriod: u32 = 600; // 1 hour in blocks
    pub const BandMaxRelaySymbols: u32 = 100;
}

impl band::Config for Runtime {
    type RuntimeEvent = RuntimeEvent;
    type Symbol = Symbol;
    type WeightInfo = band::weights::SubstrateWeight<Runtime>;
    type OnNewSymbolsRelayedHook = oracle_proxy::Pallet<Runtime>;
    type Time = Timestamp;
    type GetBandRateStalePeriod = GetBandRateStalePeriod;
    type GetBandRateStaleBlockPeriod = GetBandRateStaleBlockPeriod;
    type OnSymbolDisabledHook = xst::Pallet<Runtime>;
    type MaxRelaySymbols = BandMaxRelaySymbols;
}

parameter_types! {
    pub const HermesAssetId: AssetId = common::HERMES_ASSET_ID;
    pub const StringLimit: u32 = 64;
    pub const OptionsLimit: u32 = 5;
    pub const TitleLimit: u32 = 128;
    pub const DescriptionLimit: u32 = 4096;
}

impl hermes_governance_platform::Config for Runtime {
    const MIN_DURATION_OF_POLL: Moment = 14_400_000;
    const MAX_DURATION_OF_POLL: Moment = 604_800_000;
    type StringLimit = StringLimit;
    type OptionsLimit = OptionsLimit;
    type RuntimeEvent = RuntimeEvent;
    type HermesAssetId = HermesAssetId;
    type TitleLimit = TitleLimit;
    type DescriptionLimit = DescriptionLimit;
    type WeightInfo = hermes_governance_platform::weights::SubstrateWeight<Runtime>;
}

parameter_types! {
    // small value for test environment in order to check postponing expirations
    pub ExpirationsSchedulerMaxWeight: Weight = Perbill::from_percent(15) * BlockWeights::get().max_block; // TODO: order-book clarify
}

#[cfg(feature = "wip")] // order-book
impl order_book::Config for Runtime {
    const MAX_ORDER_LIFESPAN: Moment = 30 * (DAYS as Moment) * MILLISECS_PER_BLOCK; // 30 days
    const MIN_ORDER_LIFESPAN: Moment = (MINUTES as Moment) * MILLISECS_PER_BLOCK; // 1 minute
    const MILLISECS_PER_BLOCK: Moment = MILLISECS_PER_BLOCK;
    const MAX_PRICE_SHIFT: Perbill = Perbill::from_percent(50);
    const SOFT_MIN_MAX_RATIO: usize = 1000;
    const HARD_MIN_MAX_RATIO: usize = 4000;
    type RuntimeEvent = RuntimeEvent;
    type OrderId = u128;
    type Locker = OrderBook;
    type Unlocker = OrderBook;
    type Scheduler = OrderBook;
    type Delegate = OrderBook;

    // preferably set this and other vec boundaries to an exponent
    // of 2 because amortized (exponential capacity) growth seems
    // to allocate (next_power_of_two) bytes anyway.
    //
    // or initialize it via `with_capacity` instead.
    //
    // this limit is mostly because of requirement to use bounded vectors.
    // a user can create multiple accounts at any time.
    type MaxOpenedLimitOrdersPerUser = ConstU32<1024>;
    type MaxLimitOrdersForPrice = ConstU32<1024>;
    type MaxSidePriceCount = ConstU32<1024>;
    type MaxExpiringOrdersPerBlock = ConstU32<512>;
    type MaxExpirationWeightPerBlock = ExpirationsSchedulerMaxWeight;
    type EnsureTradingPairExists = TradingPair;
    type TradingPairSourceManager = TradingPair;
    type AssetInfoProvider = Assets;
    type SyntheticInfoProvider = XSTPool;
    type DexInfoProvider = DEXManager;
    type Time = Timestamp;
    type PermittedOrigin = EitherOf<
        pallet_collective::EnsureProportionMoreThan<AccountId, TechnicalCollective, 1, 2>,
        EnsureRoot<AccountId>,
    >;
    type WeightInfo = order_book::weights::SubstrateWeight<Runtime>;
}

parameter_types! {
    pub const ConfigDepositBase: Balance = balance!(5);
    pub const FriendDepositFactor: Balance = balance!(3);
    pub const MaxFriends: u16 = 10;
    pub const RecoveryDeposit: Balance = balance!(5);
}

impl pallet_recovery::Config for Runtime {
    type RuntimeEvent = RuntimeEvent;
    type WeightInfo = pallet_recovery::weights::SubstrateWeight<Runtime>;
    type RuntimeCall = RuntimeCall;
    type Currency = Balances;
    type ConfigDepositBase = ConfigDepositBase;
    type FriendDepositFactor = FriendDepositFactor;
    type MaxFriends = MaxFriends;
    type RecoveryDeposit = RecoveryDeposit;
}

/// Payload data to be signed when making signed transaction from off-chain workers,
///   inside `create_transaction` function.
pub type SignedPayload = generic::SignedPayload<RuntimeCall, SignedExtra>;

parameter_types! {
    pub const ReferrerWeight: u32 = 10;
    pub const XorBurnedWeight: u32 = 40;
    pub const XorIntoValBurnedWeight: u32 = 50;
    pub const BuyBackXSTPercent: Percent = Percent::from_percent(10);
}

// Ethereum bridge pallets

#[cfg(feature = "wip")] // EVM bridge
impl dispatch::Config<dispatch::Instance1> for Runtime {
    type RuntimeEvent = RuntimeEvent;
    type OriginOutput =
        bridge_types::types::CallOriginOutput<EVMChainId, H256, AdditionalEVMInboundData>;
    type Origin = RuntimeOrigin;
    type MessageId = bridge_types::types::MessageId;
    type Hashing = Keccak256;
    type Call = RuntimeCall;
    type CallFilter = EVMBridgeCallFilter;
    type WeightInfo = dispatch::weights::SubstrateWeight<Runtime>;
}

#[cfg(feature = "wip")]
use bridge_types::EVMChainId;

parameter_types! {
    pub const BridgeMaxMessagePayloadSize: u32 = 256;
    pub const BridgeMaxMessagesPerCommit: u32 = 20;
    pub const BridgeMaxTotalGasLimit: u64 = 5_000_000;
    pub const Decimals: u32 = 12;
}

#[cfg(feature = "wip")] // EVM bridge
pub struct FeeConverter;

#[cfg(feature = "wip")] // EVM bridge
impl Convert<U256, Balance> for FeeConverter {
    fn convert(amount: U256) -> Balance {
        common::eth::unwrap_balance(amount, Decimals::get())
            .expect("Should not panic unless runtime is misconfigured")
    }
}

parameter_types! {
    pub const FeeCurrency: AssetId = XOR;
    pub const ThisNetworkId: bridge_types::GenericNetworkId = bridge_types::GenericNetworkId::Sub(bridge_types::SubNetworkId::Mainnet);
}

#[cfg(feature = "wip")] // EVM bridge
impl bridge_inbound_channel::Config for Runtime {
    type RuntimeEvent = RuntimeEvent;
    type Verifier = ethereum_light_client::Pallet<Runtime>;
    type MessageDispatch = Dispatch;
    type Hashing = Keccak256;
    type GasTracker = BridgeProxy;
    type MessageStatusNotifier = BridgeProxy;
    type FeeConverter = FeeConverter;
    type WeightInfo = ();
    type FeeAssetId = FeeCurrency;
    type OutboundChannel = BridgeOutboundChannel;
    type FeeTechAccountId = GetTrustlessBridgeFeesTechAccountId;
    type TreasuryTechAccountId = GetTreasuryTechAccountId;
    type ThisNetworkId = ThisNetworkId;
}

#[cfg(feature = "wip")] // EVM bridge
impl bridge_outbound_channel::Config for Runtime {
    type RuntimeEvent = RuntimeEvent;
    type MaxMessagePayloadSize = BridgeMaxMessagePayloadSize;
    type MaxMessagesPerCommit = BridgeMaxMessagesPerCommit;
    type MaxTotalGasLimit = BridgeMaxTotalGasLimit;
    type FeeCurrency = FeeCurrency;
    type FeeTechAccountId = GetTrustlessBridgeFeesTechAccountId;
    type MessageStatusNotifier = BridgeProxy;
    type AuxiliaryDigestHandler = LeafProvider;
    type ThisNetworkId = ThisNetworkId;
    type WeightInfo = ();
}

#[cfg(feature = "wip")] // EVM bridge
parameter_types! {
    pub const DescendantsUntilFinalized: u8 = 30;
    pub const VerifyPoW: bool = true;
    // Not as important as some essential transactions (e.g. im_online or similar ones)
    pub EthereumLightClientPriority: TransactionPriority = Perbill::from_percent(10) * TransactionPriority::max_value();
    // We don't want to have not relevant imports be stuck in transaction pool
    // for too long
    pub EthereumLightClientLongevity: TransactionLongevity = EPOCH_DURATION_IN_BLOCKS as u64;
}

#[cfg(feature = "wip")] // EVM bridge
impl ethereum_light_client::Config for Runtime {
    type RuntimeEvent = RuntimeEvent;
    type DescendantsUntilFinalized = DescendantsUntilFinalized;
    type VerifyPoW = VerifyPoW;
    type WeightInfo = ();
    type UnsignedPriority = EthereumLightClientPriority;
    type UnsignedLongevity = EthereumLightClientLongevity;
    type ImportSignature = Signature;
    type Submitter = <Signature as Verify>::Signer;
}

#[cfg(feature = "wip")] // EVM bridge
impl eth_app::Config for Runtime {
    type RuntimeEvent = RuntimeEvent;
    type OutboundChannel = BridgeOutboundChannel;
    type CallOrigin = dispatch::EnsureAccount<
        bridge_types::types::CallOriginOutput<EVMChainId, H256, AdditionalEVMInboundData>,
    >;
    type MessageStatusNotifier = BridgeProxy;
    type AssetRegistry = BridgeProxy;
    type BalancePrecisionConverter = impls::BalancePrecisionConverter;
    type AssetIdConverter = sp_runtime::traits::ConvertInto;
    type BridgeAssetLocker = BridgeProxy;
    type WeightInfo = ();
}

#[cfg(feature = "wip")] // EVM bridge
impl erc20_app::Config for Runtime {
    type RuntimeEvent = RuntimeEvent;
    type OutboundChannel = BridgeOutboundChannel;
    type CallOrigin = dispatch::EnsureAccount<
        bridge_types::types::CallOriginOutput<EVMChainId, H256, AdditionalEVMInboundData>,
    >;
    type AppRegistry = BridgeInboundChannel;
    type MessageStatusNotifier = BridgeProxy;
    type AssetRegistry = BridgeProxy;
    type BalancePrecisionConverter = impls::BalancePrecisionConverter;
    type AssetIdConverter = sp_runtime::traits::ConvertInto;
    type BridgeAssetLocker = BridgeProxy;
    type WeightInfo = ();
}

#[cfg(feature = "wip")] // EVM bridge
impl migration_app::Config for Runtime {
    type RuntimeEvent = RuntimeEvent;
    type OutboundChannel = BridgeOutboundChannel;
    type WeightInfo = ();
}

parameter_types! {
    pub const GetReferenceAssetId: AssetId = GetDaiAssetId::get();
    pub const GetReferenceDexId: DEXId = 0;
}

impl bridge_proxy::Config for Runtime {
    type RuntimeEvent = RuntimeEvent;

    #[cfg(feature = "wip")] // EVM bridge
    type ERC20App = ERC20App;
    #[cfg(not(feature = "wip"))] // EVM bridge
    type ERC20App = ();

    #[cfg(feature = "wip")] // EVM bridge
    type EthApp = EthApp;
    #[cfg(not(feature = "wip"))] // EVM bridge
    type EthApp = ();

    type HashiBridge = EthBridge;
    type ParachainApp = ParachainBridgeApp;
    type TimepointProvider = GenericTimepointProvider;
    type ReferencePriceProvider =
        liquidity_proxy::ReferencePriceProvider<Runtime, GetReferenceDexId, GetReferenceAssetId>;
    type ManagerOrigin = EitherOfDiverse<
        pallet_collective::EnsureProportionMoreThan<AccountId, TechnicalCollective, 2, 3>,
        EnsureRoot<AccountId>,
    >;
    type WeightInfo = ();
}

#[cfg(feature = "wip")] // Trustless substrate bridge
impl beefy_light_client::Config for Runtime {
    type RuntimeEvent = RuntimeEvent;
    type Randomness = pallet_babe::RandomnessFromTwoEpochsAgo<Self>;
}

impl dispatch::Config<dispatch::Instance2> for Runtime {
    type RuntimeEvent = RuntimeEvent;
    type OriginOutput = bridge_types::types::CallOriginOutput<SubNetworkId, H256, ()>;
    type Origin = RuntimeOrigin;
    type MessageId = bridge_types::types::MessageId;
    type Hashing = Keccak256;
    type Call = DispatchableSubstrateBridgeCall;
    type CallFilter = SubstrateBridgeCallFilter;
    type WeightInfo = crate::weights::dispatch::WeightInfo<Runtime>;
}

impl substrate_bridge_channel::inbound::Config for Runtime {
    type RuntimeEvent = RuntimeEvent;
    type Verifier = MultiVerifier;
    type MessageDispatch = SubstrateDispatch;
    type UnsignedPriority = DataSignerPriority;
    type UnsignedLongevity = DataSignerLongevity;
    type MaxMessagePayloadSize = BridgeMaxMessagePayloadSize;
    type MaxMessagesPerCommit = BridgeMaxMessagesPerCommit;
    type ThisNetworkId = ThisNetworkId;
    type WeightInfo = crate::weights::substrate_inbound_channel::WeightInfo<Runtime>;
}

pub struct MultiVerifier;

#[derive(Clone, Debug, PartialEq, codec::Encode, codec::Decode, scale_info::TypeInfo)]
pub enum MultiProof {
    #[cfg(feature = "wip")] // Trustless substrate bridge
    #[codec(index = 0)]
    Beefy(<BeefyLightClient as Verifier>::Proof),
    #[codec(index = 1)]
    Multisig(<MultisigVerifier as Verifier>::Proof),
    /// This proof is only used for benchmarking purposes
    #[cfg(feature = "runtime-benchmarks")]
    #[codec(skip)]
    Empty,
}

impl Verifier for MultiVerifier {
    type Proof = MultiProof;

    fn verify(
        network_id: bridge_types::GenericNetworkId,
        message: H256,
        proof: &Self::Proof,
    ) -> frame_support::pallet_prelude::DispatchResult {
        match proof {
            #[cfg(feature = "wip")] // Trustless substrate bridge
            MultiProof::Beefy(proof) => BeefyLightClient::verify(network_id, message, proof),
            MultiProof::Multisig(proof) => MultisigVerifier::verify(network_id, message, proof),
            #[cfg(feature = "runtime-benchmarks")]
            MultiProof::Empty => Ok(()),
        }
    }

    fn verify_weight(proof: &Self::Proof) -> Weight {
        match proof {
            #[cfg(feature = "wip")] // Trustless substrate bridge
            MultiProof::Beefy(proof) => BeefyLightClient::verify_weight(proof),
            MultiProof::Multisig(proof) => MultisigVerifier::verify_weight(proof),
            #[cfg(feature = "runtime-benchmarks")]
            MultiProof::Empty => Default::default(),
        }
    }

    #[cfg(feature = "runtime-benchmarks")]
    fn valid_proof() -> Option<Self::Proof> {
        Some(MultiProof::Empty)
    }
}

pub struct GenericTimepointProvider;

impl bridge_types::traits::TimepointProvider for GenericTimepointProvider {
    fn get_timepoint() -> bridge_types::GenericTimepoint {
        bridge_types::GenericTimepoint::Sora(System::block_number())
    }
}

impl substrate_bridge_channel::outbound::Config for Runtime {
    type RuntimeEvent = RuntimeEvent;
    type MessageStatusNotifier = BridgeProxy;
    type MaxMessagePayloadSize = BridgeMaxMessagePayloadSize;
    type MaxMessagesPerCommit = BridgeMaxMessagesPerCommit;
    type AuxiliaryDigestHandler = LeafProvider;
    type AssetId = AssetId;
    type Balance = Balance;
    type TimepointProvider = GenericTimepointProvider;
    type ThisNetworkId = ThisNetworkId;
    type WeightInfo = crate::weights::substrate_outbound_channel::WeightInfo<Runtime>;
}

impl parachain_bridge_app::Config for Runtime {
    type RuntimeEvent = RuntimeEvent;
    type OutboundChannel = SubstrateBridgeOutboundChannel;
    type CallOrigin =
        dispatch::EnsureAccount<bridge_types::types::CallOriginOutput<SubNetworkId, H256, ()>>;
    type MessageStatusNotifier = BridgeProxy;
    type AssetRegistry = BridgeProxy;
    type AccountIdConverter = sp_runtime::traits::Identity;
    type AssetIdConverter = sp_runtime::traits::ConvertInto;
    type BalancePrecisionConverter = impls::BalancePrecisionConverter;
    type BridgeAssetLocker = BridgeProxy;
    type WeightInfo = crate::weights::parachain_bridge_app::WeightInfo<Runtime>;
}

parameter_types! {
    pub const BridgeMaxPeers: u32 = 50;
    // Not as important as some essential transactions (e.g. im_online or similar ones)
    pub DataSignerPriority: TransactionPriority = Perbill::from_percent(10) * TransactionPriority::max_value();
    // We don't want to have not relevant imports be stuck in transaction pool
    // for too long
    pub DataSignerLongevity: TransactionLongevity = EPOCH_DURATION_IN_BLOCKS as u64;
}

impl bridge_data_signer::Config for Runtime {
    type RuntimeEvent = RuntimeEvent;
    type OutboundChannel = SubstrateBridgeOutboundChannel;
    type CallOrigin =
        dispatch::EnsureAccount<bridge_types::types::CallOriginOutput<SubNetworkId, H256, ()>>;
    type MaxPeers = BridgeMaxPeers;
    type UnsignedPriority = DataSignerPriority;
    type UnsignedLongevity = DataSignerLongevity;
    type WeightInfo = crate::weights::bridge_data_signer::WeightInfo<Runtime>;
}

impl multisig_verifier::Config for Runtime {
    type RuntimeEvent = RuntimeEvent;
    type CallOrigin =
        dispatch::EnsureAccount<bridge_types::types::CallOriginOutput<SubNetworkId, H256, ()>>;
    type OutboundChannel = SubstrateBridgeOutboundChannel;
    type MaxPeers = BridgeMaxPeers;
    type WeightInfo = crate::weights::multisig_verifier::WeightInfo<Runtime>;
    type ThisNetworkId = ThisNetworkId;
}

construct_runtime! {
    pub enum Runtime where
        Block = Block,
        NodeBlock = opaque::Block,
        UncheckedExtrinsic = UncheckedExtrinsic
    {
        System: frame_system::{Pallet, Call, Storage, Config, Event<T>} = 0,

        Babe: pallet_babe::{Pallet, Call, Storage, Config, ValidateUnsigned} = 14,

        Timestamp: pallet_timestamp::{Pallet, Call, Storage, Inherent} = 1,
        // Balances in native currency - XOR.
        Balances: pallet_balances::{Pallet, Storage, Config<T>, Event<T>} = 2,
        RandomnessCollectiveFlip: pallet_randomness_collective_flip::{Pallet, Storage} = 4,
        TransactionPayment: pallet_transaction_payment::{Pallet, Storage, Event<T>} = 5,
        Permissions: permissions::{Pallet, Call, Storage, Config<T>, Event<T>} = 6,
        Referrals: referrals::{Pallet, Call, Storage} = 7,
        Rewards: rewards::{Pallet, Call, Config<T>, Storage, Event<T>} = 8,
        XorFee: xor_fee::{Pallet, Call, Storage, Event<T>} = 9,
        BridgeMultisig: bridge_multisig::{Pallet, Call, Storage, Config<T>, Event<T>} = 10,
        Utility: pallet_utility::{Pallet, Call, Event} = 11,

        // Consensus and staking.
        Authorship: pallet_authorship::{Pallet, Storage} = 16,
        Staking: pallet_staking::{Pallet, Call, Config<T>, Storage, Event<T>} = 17,
        Offences: pallet_offences::{Pallet, Storage, Event} = 37,
        Historical: pallet_session_historical::{Pallet} = 13,
        Session: pallet_session::{Pallet, Call, Storage, Event, Config<T>} = 12,
        Grandpa: pallet_grandpa::{Pallet, Call, Storage, Config, Event} = 15,
        ImOnline: pallet_im_online::{Pallet, Call, Storage, Event<T>, ValidateUnsigned, Config<T>} = 36,

        // Non-native tokens - everything apart of XOR.
        Tokens: tokens::{Pallet, Storage, Config<T>, Event<T>} = 18,
        // Unified interface for XOR and non-native tokens.
        Currencies: currencies::{Pallet} = 19,
        TradingPair: trading_pair::{Pallet, Call, Storage, Config<T>, Event<T>} = 20,
        Assets: assets::{Pallet, Call, Storage, Config<T>, Event<T>} = 21,
        DEXManager: dex_manager::{Pallet, Storage, Config<T>} = 22,
        MulticollateralBondingCurvePool: multicollateral_bonding_curve_pool::{Pallet, Call, Storage, Config<T>, Event<T>} = 23,
        Technical: technical::{Pallet, Call, Config<T>, Event<T>, Storage} = 24,
        PoolXYK: pool_xyk::{Pallet, Call, Storage, Event<T>} = 25,
        LiquidityProxy: liquidity_proxy::{Pallet, Call, Event<T>} = 26,
        Council: pallet_collective::<Instance1>::{Pallet, Call, Storage, Origin<T>, Event<T>, Config<T>} = 27,
        TechnicalCommittee: pallet_collective::<Instance2>::{Pallet, Call, Storage, Origin<T>, Event<T>, Config<T>} = 28,
        Democracy: pallet_democracy::{Pallet, Call, Storage, Config<T>, Event<T>} = 29,
        DEXAPI: dex_api::{Pallet, Call, Storage, Config} = 30,
        EthBridge: eth_bridge::{Pallet, Call, Storage, Config<T>, Event<T>} = 31,
        PswapDistribution: pswap_distribution::{Pallet, Call, Storage, Config<T>, Event<T>} = 32,
        Multisig: pallet_multisig::{Pallet, Call, Storage, Event<T>} = 33,
        Scheduler: pallet_scheduler::{Pallet, Call, Storage, Event<T>} = 34,
        IrohaMigration: iroha_migration::{Pallet, Call, Storage, Config<T>, Event<T>} = 35,
        TechnicalMembership: pallet_membership::<Instance1>::{Pallet, Call, Storage, Event<T>, Config<T>} = 38,
        ElectionsPhragmen: pallet_elections_phragmen::{Pallet, Call, Storage, Event<T>, Config<T>} = 39,
        VestedRewards: vested_rewards::{Pallet, Call, Storage, Event<T>} = 40,
        Identity: pallet_identity::{Pallet, Call, Storage, Event<T>} = 41,
        Farming: farming::{Pallet, Storage} = 42,
        XSTPool: xst::{Pallet, Call, Storage, Config<T>, Event<T>} = 43,
        PriceTools: price_tools::{Pallet, Storage, Event<T>} = 44,
        CeresStaking: ceres_staking::{Pallet, Call, Storage, Event<T>} = 45,
        CeresLiquidityLocker: ceres_liquidity_locker::{Pallet, Call, Storage, Event<T>} = 46,
        CeresTokenLocker: ceres_token_locker::{Pallet, Call, Storage, Event<T>} = 47,
        CeresGovernancePlatform: ceres_governance_platform::{Pallet, Call, Storage, Event<T>} = 48,
        CeresLaunchpad: ceres_launchpad::{Pallet, Call, Storage, Event<T>} = 49,
        DemeterFarmingPlatform: demeter_farming_platform::{Pallet, Call, Storage, Event<T>} = 50,
        // Provides a semi-sorted list of nominators for staking.
        BagsList: pallet_bags_list::{Pallet, Call, Storage, Event<T>} = 51,
        ElectionProviderMultiPhase: pallet_election_provider_multi_phase::{Pallet, Call, Storage, Event<T>, ValidateUnsigned} = 52,
        Band: band::{Pallet, Call, Storage, Event<T>} = 53,
        OracleProxy: oracle_proxy::{Pallet, Call, Storage, Event<T>} = 54,
        HermesGovernancePlatform: hermes_governance_platform::{Pallet, Call, Storage, Event<T>} = 55,
        Preimage: pallet_preimage::{Pallet, Call, Storage, Event<T>} = 56,

        #[cfg(feature = "wip")] // order-book
        OrderBook: order_book::{Pallet, Call, Storage, Event<T>} = 57,

<<<<<<< HEAD
        Recovery: pallet_recovery::{Pallet, Call, Storage, Event<T>} = 58,

        // Trustless bridges
        #[cfg(feature = "wip")] // Trustless bridges
        Mmr: pallet_mmr::{Pallet, Storage} = 90,
        // In production needed for session keys
        Beefy: pallet_beefy::{Pallet, Config<T>, Storage} = 91,
        #[cfg(feature = "wip")] // Trustless bridges
        MmrLeaf: pallet_beefy_mmr::{Pallet, Storage} = 92,
=======
        // Leaf provider should be placed before any pallet which is uses it
        LeafProvider: leaf_provider::{Pallet, Storage, Event<T>} = 99,
>>>>>>> 2a77c554

        // Generic bridges pallets
        BridgeProxy: bridge_proxy::{Pallet, Call, Storage, Event} = 103,

        // Trustless EVM bridge
        #[cfg(feature = "wip")] // EVM bridge
        EthereumLightClient: ethereum_light_client::{Pallet, Call, Storage, Event<T>, Config, ValidateUnsigned} = 93,
        #[cfg(feature = "wip")] // EVM bridge
        BridgeInboundChannel: bridge_inbound_channel::{Pallet, Call, Config, Storage, Event<T>} = 96,
        #[cfg(feature = "wip")] // EVM bridge
        BridgeOutboundChannel: bridge_outbound_channel::{Pallet, Config<T>, Storage, Event<T>} = 97,
        #[cfg(feature = "wip")] // EVM bridge
        Dispatch: dispatch::<Instance1>::{Pallet, Storage, Event<T>, Origin<T>} = 98,
        #[cfg(feature = "wip")] // EVM bridge
        EthApp: eth_app::{Pallet, Call, Storage, Event<T>, Config<T>} = 100,
        #[cfg(feature = "wip")] // EVM bridge
        ERC20App: erc20_app::{Pallet, Call, Storage, Event<T>, Config<T>} = 101,
        #[cfg(feature = "wip")] // EVM bridge
        MigrationApp: migration_app::{Pallet, Call, Storage, Event<T>, Config} = 102,

        // Trustless substrate bridge
        #[cfg(feature = "wip")] // Trustless substrate bridge
        BeefyLightClient: beefy_light_client::{Pallet, Call, Storage, Event<T>, Config} = 104,

        // Federated substrate bridge
        SubstrateBridgeInboundChannel: substrate_bridge_channel::inbound::{Pallet, Call, Storage, Event<T>, ValidateUnsigned} = 106,
        SubstrateBridgeOutboundChannel: substrate_bridge_channel::outbound::{Pallet, Config<T>, Storage, Event<T>} = 107,
        SubstrateDispatch: dispatch::<Instance2>::{Pallet, Storage, Event<T>, Origin<T>} = 108,
        ParachainBridgeApp: parachain_bridge_app::{Pallet, Config<T>, Storage, Event<T>, Call} = 109,
        BridgeDataSigner: bridge_data_signer::{Pallet, Storage, Event<T>, Call, ValidateUnsigned} = 110,
        MultisigVerifier: multisig_verifier::{Pallet, Storage, Event<T>, Call} = 111,

        // Trustless bridges
        // Beefy pallets should be placed after channels
        #[cfg(feature = "wip")] // Trustless bridges
        Mmr: pallet_mmr::{Pallet, Storage} = 90,
        // In production needed for session keys
        Beefy: pallet_beefy::{Pallet, Config<T>, Storage} = 91,
        #[cfg(feature = "wip")] // Trustless bridges
        MmrLeaf: pallet_beefy_mmr::{Pallet, Storage} = 92,

        // Dev
        #[cfg(feature = "private-net")]
        Sudo: pallet_sudo::{Pallet, Call, Storage, Config<T>, Event<T>} = 3,

        // Available only for test net
        #[cfg(feature = "private-net")]
        Faucet: faucet::{Pallet, Call, Config<T>, Event<T>} = 80,
        #[cfg(all(feature = "private-net", feature = "wip"))] // order-book
        QATools: qa_tools::{Pallet, Call} = 112,
    }
}

// This is needed, because the compiler automatically places `Serialize` bound
// when `derive` is used, but the method is never actually used
#[cfg(feature = "std")]
impl Serialize for Runtime {
    fn serialize<S>(
        &self,
        _serializer: S,
    ) -> Result<<S as Serializer>::Ok, <S as Serializer>::Error>
    where
        S: Serializer,
    {
        unreachable!("we never serialize runtime; qed")
    }
}

/// The address format for describing accounts.
pub type Address = AccountId;
/// Block header type as expected by this runtime.
pub type Header = generic::Header<BlockNumber, BlakeTwo256>;
/// Block type as expected by this runtime.
pub type Block = generic::Block<Header, UncheckedExtrinsic>;
/// A Block signed with a Justification
pub type SignedBlock = generic::SignedBlock<Block>;
/// BlockId type as expected by this runtime.
pub type BlockId = generic::BlockId<Block>;
/// The SignedExtension to the basic transaction logic.
pub type SignedExtra = (
    frame_system::CheckSpecVersion<Runtime>,
    frame_system::CheckTxVersion<Runtime>,
    frame_system::CheckGenesis<Runtime>,
    frame_system::CheckEra<Runtime>,
    frame_system::CheckNonce<Runtime>,
    frame_system::CheckWeight<Runtime>,
    ChargeTransactionPayment<Runtime>,
);
/// Unchecked extrinsic type as expected by this runtime.
pub type UncheckedExtrinsic =
    generic::UncheckedExtrinsic<Address, RuntimeCall, Signature, SignedExtra>;
/// Extrinsic type that has already been checked.
pub type CheckedExtrinsic = generic::CheckedExtrinsic<AccountId, RuntimeCall, SignedExtra>;
/// Executive: handles dispatch to the various modules.
pub type Executive = frame_executive::Executive<
    Runtime,
    Block,
    frame_system::ChainContext<Runtime>,
    Runtime,
    AllPalletsWithSystem,
    migrations::Migrations,
>;

#[cfg(feature = "wip")] // Trustless bridges
pub type MmrHashing = <Runtime as pallet_mmr::Config>::Hashing;

impl_runtime_apis! {
    impl sp_api::Core<Block> for Runtime {
        fn version() -> RuntimeVersion {
            VERSION
        }

        fn execute_block(block: Block) {
            Executive::execute_block(block)
        }

        fn initialize_block(header: &<Block as BlockT>::Header) {
            Executive::initialize_block(header)
        }
    }

    impl sp_api::Metadata<Block> for Runtime {
        fn metadata() -> OpaqueMetadata {
            OpaqueMetadata::new(Runtime::metadata().into())
        }
    }

    impl sp_block_builder::BlockBuilder<Block> for Runtime {
        fn apply_extrinsic(
            extrinsic: <Block as BlockT>::Extrinsic,
        ) -> ApplyExtrinsicResult {
            Executive::apply_extrinsic(extrinsic)
        }

        fn finalize_block() -> <Block as BlockT>::Header {
            Executive::finalize_block()
        }

        fn inherent_extrinsics(data: sp_inherents::InherentData) -> Vec<<Block as BlockT>::Extrinsic> {
            data.create_extrinsics()
        }

        fn check_inherents(block: Block, data: sp_inherents::InherentData) -> sp_inherents::CheckInherentsResult {
            data.check_extrinsics(&block)
        }

        // fn random_seed() -> <Block as BlockT>::Hash {
        //     RandomnessCollectiveFlip::random_seed()
        // }
    }

    impl sp_transaction_pool::runtime_api::TaggedTransactionQueue<Block> for Runtime {
        fn validate_transaction(
            source: TransactionSource,
            tx: <Block as BlockT>::Extrinsic,
            block_hash: <Block as BlockT>::Hash,
        ) -> TransactionValidity {
            Executive::validate_transaction(source, tx, block_hash)
        }
    }

    impl sp_offchain::OffchainWorkerApi<Block> for Runtime {
        fn offchain_worker(header: &<Block as BlockT>::Header) {
            Executive::offchain_worker(header)
        }
    }

    impl sp_session::SessionKeys<Block> for Runtime {
        fn decode_session_keys(
            encoded: Vec<u8>,
        ) -> Option<Vec<(Vec<u8>, sp_core::crypto::KeyTypeId)>> {
            opaque::SessionKeys::decode_into_raw_public_keys(&encoded)
        }

        fn generate_session_keys(seed: Option<Vec<u8>>) -> Vec<u8> {
            opaque::SessionKeys::generate(seed)
        }
    }

    impl pallet_transaction_payment_rpc_runtime_api::TransactionPaymentApi<
        Block,
        Balance,
    > for Runtime {
        fn query_info(uxt: <Block as BlockT>::Extrinsic, len: u32) -> pallet_transaction_payment_rpc_runtime_api::RuntimeDispatchInfo<Balance> {
            let call = &uxt.function;
            XorFee::query_info(&uxt, call, len)
        }

        fn query_fee_details(uxt: <Block as BlockT>::Extrinsic, len: u32) -> pallet_transaction_payment_rpc_runtime_api::FeeDetails<Balance> {
            let call = &uxt.function;
            XorFee::query_fee_details(&uxt, call, len)
        }

        fn query_weight_to_fee(weight: Weight) -> Balance {
            TransactionPayment::weight_to_fee(weight)
        }

        fn query_length_to_fee(length: u32) -> Balance {
            TransactionPayment::length_to_fee(length)
        }
    }

    impl dex_manager_runtime_api::DEXManagerAPI<Block, DEXId> for Runtime {
        fn list_dex_ids() -> Vec<DEXId> {
            DEXManager::list_dex_ids()
        }
    }

    impl dex_runtime_api::DEXAPI<
        Block,
        AssetId,
        DEXId,
        Balance,
        LiquiditySourceType,
        SwapVariant,
    > for Runtime {
        #[cfg_attr(not(feature = "private-net"), allow(unused))]
        fn quote(
            dex_id: DEXId,
            liquidity_source_type: LiquiditySourceType,
            input_asset_id: AssetId,
            output_asset_id: AssetId,
            desired_input_amount: BalanceWrapper,
            swap_variant: SwapVariant,
        ) -> Option<dex_runtime_api::SwapOutcomeInfo<Balance>> {
            #[cfg(feature = "private-net")]
            {
                DEXAPI::quote(
                    &LiquiditySourceId::new(dex_id, liquidity_source_type),
                    &input_asset_id,
                    &output_asset_id,
                    QuoteAmount::with_variant(swap_variant, desired_input_amount.into()),
                    true,
                ).ok().map(|(sa, _)| dex_runtime_api::SwapOutcomeInfo::<Balance> { amount: sa.amount, fee: sa.fee})
            }
            #[cfg(not(feature = "private-net"))]
            {
                // Mainnet should not be able to access liquidity source quote directly, to avoid arbitrage exploits.
                None
            }
        }

        fn can_exchange(
            dex_id: DEXId,
            liquidity_source_type: LiquiditySourceType,
            input_asset_id: AssetId,
            output_asset_id: AssetId,
        ) -> bool {
            DEXAPI::can_exchange(
                &LiquiditySourceId::new(dex_id, liquidity_source_type),
                &input_asset_id,
                &output_asset_id,
            )
        }

        fn list_supported_sources() -> Vec<LiquiditySourceType> {
            DEXAPI::get_supported_types()
        }
    }

    impl trading_pair_runtime_api::TradingPairAPI<Block, DEXId, common::TradingPair<AssetId>, AssetId, LiquiditySourceType> for Runtime {
        fn list_enabled_pairs(dex_id: DEXId) -> Vec<common::TradingPair<AssetId>> {
            // TODO: error passing PR fixes this crunch return
            TradingPair::list_trading_pairs(&dex_id).unwrap_or(Vec::new())
        }

        fn is_pair_enabled(dex_id: DEXId, asset_id_a: AssetId, asset_id_b: AssetId) -> bool {
            // TODO: error passing PR fixes this crunch return
            TradingPair::is_trading_pair_enabled(&dex_id, &asset_id_a, &asset_id_b).unwrap_or(false)
                || TradingPair::is_trading_pair_enabled(&dex_id, &asset_id_b, &asset_id_a).unwrap_or(false)
        }

        fn list_enabled_sources_for_pair(
            dex_id: DEXId,
            base_asset_id: AssetId,
            target_asset_id: AssetId,
        ) -> Vec<LiquiditySourceType> {
            // TODO: error passing PR fixes this crunch return
            TradingPair::list_enabled_sources_for_trading_pair(&dex_id, &base_asset_id, &target_asset_id).map(|bts| bts.into_iter().collect::<Vec<_>>()).unwrap_or(Vec::new())
        }

        fn is_source_enabled_for_pair(
            dex_id: DEXId,
            base_asset_id: AssetId,
            target_asset_id: AssetId,
            source_type: LiquiditySourceType,
        ) -> bool {
            // TODO: error passing PR fixes this crunch return
            TradingPair::is_source_enabled_for_trading_pair(&dex_id, &base_asset_id, &target_asset_id, source_type).unwrap_or(false)
        }
    }

    impl assets_runtime_api::AssetsAPI<Block, AccountId, AssetId, Balance, AssetSymbol, AssetName, BalancePrecision, ContentSource, Description> for Runtime {
        fn free_balance(account_id: AccountId, asset_id: AssetId) -> Option<assets_runtime_api::BalanceInfo<Balance>> {
            Assets::free_balance(&asset_id, &account_id).ok().map(|balance|
                assets_runtime_api::BalanceInfo::<Balance> {
                    balance: balance.clone(),
                }
            )
        }

        fn usable_balance(account_id: AccountId, asset_id: AssetId) -> Option<assets_runtime_api::BalanceInfo<Balance>> {
            let usable_balance = if asset_id == <Runtime as currencies::Config>::GetNativeCurrencyId::get() {
                Balances::usable_balance(account_id)
            } else {
                let account_data = Tokens::accounts(account_id, asset_id);
                account_data.free.saturating_sub(account_data.frozen)
            };
            Some(assets_runtime_api::BalanceInfo { balance: usable_balance })
        }

        fn total_balance(account_id: AccountId, asset_id: AssetId) -> Option<assets_runtime_api::BalanceInfo<Balance>> {
            Assets::total_balance(&asset_id, &account_id).ok().map(|balance|
                assets_runtime_api::BalanceInfo::<Balance> {
                    balance: balance.clone(),
                }
            )
        }

        fn total_supply(asset_id: AssetId) -> Option<assets_runtime_api::BalanceInfo<Balance>> {
            Assets::total_issuance(&asset_id).ok().map(|balance|
                assets_runtime_api::BalanceInfo::<Balance> {
                    balance: balance.clone(),
                }
            )
        }

        fn list_asset_ids() -> Vec<AssetId> {
            Assets::list_registered_asset_ids()
        }

        fn list_asset_infos() -> Vec<assets_runtime_api::AssetInfo<AssetId, AssetSymbol, AssetName, u8, ContentSource, Description>> {
            Assets::list_registered_asset_infos().into_iter().map(|(asset_id, symbol, name, precision, is_mintable, content_source, description)|
                assets_runtime_api::AssetInfo::<AssetId, AssetSymbol, AssetName, BalancePrecision, ContentSource, Description> {
                    asset_id,
                    symbol,
                    name,
                    precision,
                    is_mintable,
                    content_source,
                    description
                }
            ).collect()
        }

        fn get_asset_info(asset_id: AssetId) -> Option<assets_runtime_api::AssetInfo<AssetId, AssetSymbol, AssetName, BalancePrecision, ContentSource, Description>> {
            let (symbol, name, precision, is_mintable, content_source, description) = Assets::get_asset_info(&asset_id);
            Some(assets_runtime_api::AssetInfo::<AssetId, AssetSymbol, AssetName, BalancePrecision, ContentSource, Description> {
                asset_id,
                symbol,
                name,
                precision,
                is_mintable,
                content_source,
                description
            })
        }

        fn get_asset_content_src(asset_id: AssetId) -> Option<ContentSource> {
            Assets::get_asset_content_src(&asset_id)
        }
    }

    impl
        eth_bridge_runtime_api::EthBridgeRuntimeApi<
            Block,
            sp_core::H256,
            SignatureParams,
            AccountId,
            AssetKind,
            AssetId,
            sp_core::H160,
            OffchainRequest<Runtime>,
            RequestStatus,
            OutgoingRequestEncoded,
            NetworkId,
            BalancePrecision,
        > for Runtime
    {
        fn get_requests(
            hashes: Vec<sp_core::H256>,
            network_id: Option<NetworkId>,
            redirect_finished_load_requests: bool,
        ) -> Result<
            Vec<(
                OffchainRequest<Runtime>,
                RequestStatus,
            )>,
            DispatchError,
        > {
            EthBridge::get_requests(&hashes, network_id, redirect_finished_load_requests)
        }

        fn get_approved_requests(
            hashes: Vec<sp_core::H256>,
            network_id: Option<NetworkId>
        ) -> Result<
            Vec<(
                OutgoingRequestEncoded,
                Vec<SignatureParams>,
            )>,
            DispatchError,
        > {
            EthBridge::get_approved_requests(&hashes, network_id)
        }

        fn get_approvals(
            hashes: Vec<sp_core::H256>,
            network_id: Option<NetworkId>
        ) -> Result<Vec<Vec<SignatureParams>>, DispatchError> {
            EthBridge::get_approvals(&hashes, network_id)
        }

        fn get_account_requests(account_id: AccountId, status_filter: Option<RequestStatus>) -> Result<Vec<(NetworkId, sp_core::H256)>, DispatchError> {
            EthBridge::get_account_requests(&account_id, status_filter)
        }

        fn get_registered_assets(
            network_id: Option<NetworkId>
        ) -> Result<Vec<(
                AssetKind,
                (AssetId, BalancePrecision),
                Option<(sp_core::H160, BalancePrecision)
        >)>, DispatchError> {
            EthBridge::get_registered_assets(network_id)
        }
    }

    impl iroha_migration_runtime_api::IrohaMigrationAPI<Block> for Runtime {
        fn needs_migration(iroha_address: String) -> bool {
            IrohaMigration::needs_migration(&iroha_address)
        }
    }

    #[cfg(feature = "wip")] // Trustless substrate bridge
    impl beefy_light_client_runtime_api::BeefyLightClientAPI<Block, beefy_light_client::BitField> for Runtime {
        fn get_random_bitfield(network_id: SubNetworkId, prior: beefy_light_client::BitField, num_of_validators: u32) -> beefy_light_client::BitField {
            let len = prior.len() as usize;
            BeefyLightClient::create_random_bit_field(network_id, prior, num_of_validators).unwrap_or(beefy_light_client::BitField::with_capacity(len))
        }
    }

    impl liquidity_proxy_runtime_api::LiquidityProxyAPI<
        Block,
        DEXId,
        AssetId,
        Balance,
        SwapVariant,
        LiquiditySourceType,
        FilterMode,
    > for Runtime {
        fn quote(
            dex_id: DEXId,
            input_asset_id: AssetId,
            output_asset_id: AssetId,
            amount: BalanceWrapper,
            swap_variant: SwapVariant,
            selected_source_types: Vec<LiquiditySourceType>,
            filter_mode: FilterMode,
        ) -> Option<liquidity_proxy_runtime_api::SwapOutcomeInfo<Balance, AssetId>> {
            if LiquidityProxy::is_forbidden_filter(&input_asset_id, &output_asset_id, &selected_source_types, &filter_mode) {
                return None;
            }

            LiquidityProxy::inner_quote(
                dex_id,
                &input_asset_id,
                &output_asset_id,
                QuoteAmount::with_variant(swap_variant, amount.into()),
                LiquiditySourceFilter::with_mode(dex_id, filter_mode, selected_source_types),
                false,
                true,
            ).ok().map(|(quote_info, _)| liquidity_proxy_runtime_api::SwapOutcomeInfo::<Balance, AssetId> {
                amount: quote_info.outcome.amount,
                amount_without_impact: quote_info.amount_without_impact.unwrap_or(0),
                fee: quote_info.outcome.fee,
                rewards: quote_info.rewards.into_iter()
                                .map(|(amount, currency, reason)| liquidity_proxy_runtime_api::RewardsInfo::<Balance, AssetId> {
                                    amount,
                                    currency,
                                    reason
                                }).collect(),
                route: quote_info.path
                })
        }

        fn is_path_available(
            dex_id: DEXId,
            input_asset_id: AssetId,
            output_asset_id: AssetId
        ) -> bool {
            LiquidityProxy::is_path_available(
                dex_id, input_asset_id, output_asset_id
            ).unwrap_or(false)
        }

        fn list_enabled_sources_for_path(
            dex_id: DEXId,
            input_asset_id: AssetId,
            output_asset_id: AssetId,
        ) -> Vec<LiquiditySourceType> {
            LiquidityProxy::list_enabled_sources_for_path_with_xyk_forbidden(
                dex_id, input_asset_id, output_asset_id
            ).unwrap_or(Vec::new())
        }
    }

    impl oracle_proxy_runtime_api::OracleProxyAPI<
        Block,
        Symbol,
        ResolveTime
    > for Runtime {
        fn quote(symbol: Symbol) -> Result<Option<oracle_proxy_runtime_api::RateInfo>, DispatchError>  {
            let rate_wrapped = <
                OracleProxy as common::DataFeed<Symbol, common::Rate, ResolveTime>
            >::quote(&symbol);
            match rate_wrapped {
                Ok(rate) => Ok(rate.map(|rate| oracle_proxy_runtime_api::RateInfo{
                    value: rate.value,
                    last_updated: rate.last_updated
                })),
                Err(e) => Err(e)
            }
        }

        fn list_enabled_symbols() -> Result<Vec<(Symbol, ResolveTime)>, DispatchError> {
            <
                OracleProxy as common::DataFeed<Symbol, common::Rate, ResolveTime>
            >::list_enabled_symbols()
        }
    }

    impl pswap_distribution_runtime_api::PswapDistributionAPI<
        Block,
        AccountId,
        Balance,
    > for Runtime {
        fn claimable_amount(
            account_id: AccountId,
        ) -> pswap_distribution_runtime_api::BalanceInfo<Balance> {
            let claimable = PswapDistribution::claimable_amount(&account_id).unwrap_or(0);
            pswap_distribution_runtime_api::BalanceInfo::<Balance> {
                balance: claimable
            }
        }
    }

    impl rewards_runtime_api::RewardsAPI<Block, sp_core::H160, Balance> for Runtime {
        fn claimables(eth_address: sp_core::H160) -> Vec<rewards_runtime_api::BalanceInfo<Balance>> {
            Rewards::claimables(&eth_address).into_iter().map(|balance| rewards_runtime_api::BalanceInfo::<Balance> { balance }).collect()
        }
    }

    impl sp_consensus_babe::BabeApi<Block> for Runtime {
            fn configuration() -> sp_consensus_babe::BabeConfiguration {
                    // The choice of `c` parameter (where `1 - c` represents the
                    // probability of a slot being empty), is done in accordance to the
                    // slot duration and expected target block time, for safely
                    // resisting network delays of maximum two seconds.
                    // <https://research.web3.foundation/en/latest/polkadot/BABE/Babe/#6-practical-results>
                    sp_consensus_babe::BabeConfiguration {
                            slot_duration: Babe::slot_duration(),
                            epoch_length: EpochDuration::get(),
                            c: PRIMARY_PROBABILITY,
                            authorities: Babe::authorities().to_vec(),
                            randomness: Babe::randomness(),
                            allowed_slots: sp_consensus_babe::AllowedSlots::PrimaryAndSecondaryVRFSlots,
                    }
            }

            fn current_epoch() -> sp_consensus_babe::Epoch {
                Babe::current_epoch()
            }

            fn current_epoch_start() -> sp_consensus_babe::Slot {
                Babe::current_epoch_start()
            }

            fn next_epoch() -> sp_consensus_babe::Epoch {
                Babe::next_epoch()
            }

            fn generate_key_ownership_proof(
                    _slot_number: sp_consensus_babe::Slot,
                    authority_id: sp_consensus_babe::AuthorityId,
            ) -> Option<sp_consensus_babe::OpaqueKeyOwnershipProof> {
                    use codec::Encode;
                    Historical::prove((sp_consensus_babe::KEY_TYPE, authority_id))
                            .map(|p| p.encode())
                            .map(sp_consensus_babe::OpaqueKeyOwnershipProof::new)
            }

            fn submit_report_equivocation_unsigned_extrinsic(
                    equivocation_proof: sp_consensus_babe::EquivocationProof<<Block as BlockT>::Header>,
                    key_owner_proof: sp_consensus_babe::OpaqueKeyOwnershipProof,
            ) -> Option<()> {
                    let key_owner_proof = key_owner_proof.decode()?;
                    Babe::submit_unsigned_equivocation_report(
                            equivocation_proof,
                            key_owner_proof,
                    )
            }
    }

    impl frame_system_rpc_runtime_api::AccountNonceApi<Block, AccountId, Index> for Runtime {
        fn account_nonce(account: AccountId) -> Index {
            System::account_nonce(account)
        }
    }

    // For BEEFY gadget
    impl sp_beefy::BeefyApi<Block> for Runtime {
        fn validator_set() -> Option<sp_beefy::ValidatorSet<BeefyId>> {
            #[cfg(not(feature = "wip"))] // Trustless bridges
            return None;

            #[cfg(feature = "wip")] // Trustless bridges
            Beefy::validator_set()
        }
    }

    impl mmr::MmrApi<Block, Hash, BlockNumber> for Runtime {
        fn mmr_root() -> Result<Hash, mmr::Error> {
            #[cfg(not(feature = "wip"))] // Trustless bridges
            return Err(mmr::Error::PalletNotIncluded);

            #[cfg(feature = "wip")] // Trustless bridges
            Ok(Mmr::mmr_root())
        }

        fn mmr_leaf_count() -> Result<mmr::LeafIndex, mmr::Error> {
            #[cfg(not(feature = "wip"))] // Trustless bridges
            return Err(mmr::Error::PalletNotIncluded);

            #[cfg(feature = "wip")] // Trustless bridges
            Ok(Mmr::mmr_leaves())
        }

        fn generate_proof(
            _block_numbers: Vec<BlockNumber>,
            _best_known_block_number: Option<BlockNumber>,
        ) -> Result<(Vec<mmr::EncodableOpaqueLeaf>, mmr::Proof<Hash>), mmr::Error> {
            #[cfg(not(feature = "wip"))] // Trustless bridges
            return Err(mmr::Error::PalletNotIncluded);

            #[cfg(feature = "wip")] // Trustless bridges
            Mmr::generate_proof(_block_numbers, _best_known_block_number).map(
                |(leaves, proof)| {
                    (
                        leaves
                            .into_iter()
                            .map(|leaf| mmr::EncodableOpaqueLeaf::from_leaf(&leaf))
                            .collect(),
                        proof,
                    )
                },
            )
        }

        fn verify_proof(_leaves: Vec<mmr::EncodableOpaqueLeaf>, _proof: mmr::Proof<Hash>)
            -> Result<(), mmr::Error>
        {
            #[cfg(not(feature = "wip"))] // Trustless bridges
            return Err(mmr::Error::PalletNotIncluded);

            #[cfg(feature = "wip")] // Trustless bridges
            {
                pub type MmrLeaf = <<Runtime as pallet_mmr::Config>::LeafData as mmr::LeafDataProvider>::LeafData;
                let leaves = _leaves.into_iter().map(|leaf|
                    leaf.into_opaque_leaf()
                    .try_decode()
                    .ok_or(mmr::Error::Verify)).collect::<Result<Vec<MmrLeaf>, mmr::Error>>()?;
                Mmr::verify_leaves(leaves, _proof)
            }
        }

        fn verify_proof_stateless(
            _root: Hash,
            _leaves: Vec<mmr::EncodableOpaqueLeaf>,
            _proof: mmr::Proof<Hash>
        ) -> Result<(), mmr::Error> {
            #[cfg(not(feature = "wip"))] // Trustless bridges
            return Err(mmr::Error::PalletNotIncluded);

            #[cfg(feature = "wip")] // Trustless bridges
            {
                let nodes = _leaves.into_iter().map(|leaf|mmr::DataOrHash::Data(leaf.into_opaque_leaf())).collect();
                pallet_mmr::verify_leaves_proof::<MmrHashing, _>(_root, nodes, _proof)
            }
        }
    }

    impl fg_primitives::GrandpaApi<Block> for Runtime {
        fn grandpa_authorities() -> GrandpaAuthorityList {
            Grandpa::grandpa_authorities()
        }

        fn current_set_id() -> fg_primitives::SetId {
            Grandpa::current_set_id()
        }

        fn submit_report_equivocation_unsigned_extrinsic(
            equivocation_proof: fg_primitives::EquivocationProof<
                <Block as BlockT>::Hash,
                NumberFor<Block>,
            >,
            key_owner_proof: fg_primitives::OpaqueKeyOwnershipProof,
        ) -> Option<()> {
            let key_owner_proof = key_owner_proof.decode()?;
            Grandpa::submit_unsigned_equivocation_report(
                equivocation_proof,
                key_owner_proof,
            )
        }

        fn generate_key_ownership_proof(
            _set_id: fg_primitives::SetId,
            authority_id: GrandpaId,
        ) -> Option<fg_primitives::OpaqueKeyOwnershipProof> {
            use codec::Encode;
            Historical::prove((fg_primitives::KEY_TYPE, authority_id))
                .map(|p| p.encode())
                .map(fg_primitives::OpaqueKeyOwnershipProof::new)
        }
    }

    impl leaf_provider_runtime_api::LeafProviderAPI<Block> for Runtime {
        fn latest_digest() -> Option<bridge_types::types::AuxiliaryDigest> {
                LeafProvider::latest_digest().map(|logs| bridge_types::types::AuxiliaryDigest{ logs })
        }

    }

    impl bridge_proxy_runtime_api::BridgeProxyAPI<Block, AssetId> for Runtime {
        fn list_apps() -> Vec<bridge_types::types::BridgeAppInfo> {
            BridgeProxy::list_apps()
        }

        fn list_supported_assets(network_id: bridge_types::GenericNetworkId) -> Vec<bridge_types::types::BridgeAssetInfo> {
            BridgeProxy::list_supported_assets(network_id)
        }
    }

    #[cfg(feature = "runtime-benchmarks")]
    impl frame_benchmarking::Benchmark<Block> for Runtime {
        fn benchmark_metadata(extra: bool) -> (
            Vec<frame_benchmarking::BenchmarkList>,
            Vec<frame_support::traits::StorageInfo>,
        ) {
            use frame_benchmarking::{list_benchmark, Benchmarking, BenchmarkList};
            use frame_support::traits::StorageInfoTrait;

            use liquidity_proxy_benchmarking::Pallet as LiquidityProxyBench;
            use pool_xyk_benchmarking::Pallet as XYKPoolBench;
            use pswap_distribution_benchmarking::Pallet as PswapDistributionBench;
            use ceres_liquidity_locker_benchmarking::Pallet as CeresLiquidityLockerBench;
            use demeter_farming_platform_benchmarking::Pallet as DemeterFarmingPlatformBench;
            use xst_benchmarking::Pallet as XSTPoolBench;
            #[cfg(feature = "wip")] // order-book
            use order_book_benchmarking::Pallet as OrderBookBench;

            let mut list = Vec::<BenchmarkList>::new();

            list_benchmark!(list, extra, assets, Assets);
            #[cfg(feature = "private-net")]
            list_benchmark!(list, extra, faucet, Faucet);
            list_benchmark!(list, extra, farming, Farming);
            list_benchmark!(list, extra, iroha_migration, IrohaMigration);
            list_benchmark!(list, extra, liquidity_proxy, LiquidityProxyBench::<Runtime>);
            list_benchmark!(list, extra, multicollateral_bonding_curve_pool, MulticollateralBondingCurvePool);
            list_benchmark!(list, extra, pswap_distribution, PswapDistributionBench::<Runtime>);
            list_benchmark!(list, extra, rewards, Rewards);
            list_benchmark!(list, extra, trading_pair, TradingPair);
            list_benchmark!(list, extra, pool_xyk, XYKPoolBench::<Runtime>);
            list_benchmark!(list, extra, eth_bridge, EthBridge);
            list_benchmark!(list, extra, vested_rewards, VestedRewards);
            list_benchmark!(list, extra, price_tools, PriceTools);
            list_benchmark!(list, extra, xor_fee, XorFee);
            list_benchmark!(list, extra, referrals, Referrals);
            list_benchmark!(list, extra, ceres_staking, CeresStaking);
            list_benchmark!(list, extra, hermes_governance_platform, HermesGovernancePlatform);
            list_benchmark!(list, extra, ceres_liquidity_locker, CeresLiquidityLockerBench::<Runtime>);
            list_benchmark!(list, extra, ceres_token_locker, CeresTokenLocker);
            list_benchmark!(list, extra, ceres_governance_platform, CeresGovernancePlatform);
            list_benchmark!(list, extra, ceres_launchpad, CeresLaunchpad);
            list_benchmark!(list, extra, demeter_farming_platform, DemeterFarmingPlatformBench::<Runtime>);
            list_benchmark!(list, extra, band, Band);
            list_benchmark!(list, extra, xst, XSTPoolBench::<Runtime>);
            list_benchmark!(list, extra, oracle_proxy, OracleProxy);

            #[cfg(feature = "wip")] // order-book
            list_benchmark!(list, extra, order_book, OrderBookBench::<Runtime>);

            // Trustless bridge
            #[cfg(feature = "wip")] // EVM bridge
            list_benchmark!(list, extra, ethereum_light_client, EthereumLightClient);
            #[cfg(feature = "wip")] // EVM bridge
            list_benchmark!(list, extra, bridge_inbound_channel, BridgeInboundChannel);
            #[cfg(feature = "wip")] // EVM bridge
            list_benchmark!(list, extra, bridge_outbound_channel, BridgeOutboundChannel);
            #[cfg(feature = "wip")] // EVM bridge
            list_benchmark!(list, extra, eth_app, EthApp);
            #[cfg(feature = "wip")] // EVM bridge
            list_benchmark!(list, extra, erc20_app, ERC20App);
            #[cfg(feature = "wip")] // EVM bridge
            list_benchmark!(list, extra, migration_app, MigrationApp);

            list_benchmark!(list, extra, evm_bridge_proxy, BridgeProxy);
            // Dispatch pallet benchmarks is strictly linked to EVM bridge params
            // TODO: fix
            #[cfg(feature = "wip")] // EVM bridge
            list_benchmark!(list, extra, dispatch, Dispatch);
            list_benchmark!(list, extra, substrate_bridge_channel::inbound, SubstrateBridgeInboundChannel);
            list_benchmark!(list, extra, substrate_bridge_channel::outbound, SubstrateBridgeOutboundChannel);
            list_benchmark!(list, extra, parachain_bridge_app, ParachainBridgeApp);
            list_benchmark!(list, extra, bridge_data_signer, BridgeDataSigner);
            list_benchmark!(list, extra, multisig_verifier, MultisigVerifier);

            let storage_info = AllPalletsWithSystem::storage_info();

            return (list, storage_info)
        }

        fn dispatch_benchmark(
            config: frame_benchmarking::BenchmarkConfig
        ) -> Result<Vec<frame_benchmarking::BenchmarkBatch>, sp_runtime::RuntimeString> {
            use frame_benchmarking::{Benchmarking, BenchmarkBatch, add_benchmark, TrackedStorageKey};

            use liquidity_proxy_benchmarking::Pallet as LiquidityProxyBench;
            use pool_xyk_benchmarking::Pallet as XYKPoolBench;
            use pswap_distribution_benchmarking::Pallet as PswapDistributionBench;
            use ceres_liquidity_locker_benchmarking::Pallet as CeresLiquidityLockerBench;
            use demeter_farming_platform_benchmarking::Pallet as DemeterFarmingPlatformBench;
            use xst_benchmarking::Pallet as XSTPoolBench;
            #[cfg(feature = "wip")] // order-book
            use order_book_benchmarking::Pallet as OrderBookBench;

            impl liquidity_proxy_benchmarking::Config for Runtime {}
            impl pool_xyk_benchmarking::Config for Runtime {}
            impl pswap_distribution_benchmarking::Config for Runtime {}
            impl ceres_liquidity_locker_benchmarking::Config for Runtime {}
            impl xst_benchmarking::Config for Runtime {}
            #[cfg(feature = "wip")] // order-book
            impl order_book_benchmarking::Config for Runtime {}

            let whitelist: Vec<TrackedStorageKey> = vec![
                // Block Number
                hex_literal::hex!("26aa394eea5630e07c48ae0c9558cef702a5c1b19ab7a04f536c519aca4983ac").to_vec().into(),
                // Total Issuance
                hex_literal::hex!("c2261276cc9d1f8598ea4b6a74b15c2f57c875e4cff74148e4628f264b974c80").to_vec().into(),
                // Execution Phase
                hex_literal::hex!("26aa394eea5630e07c48ae0c9558cef7ff553b5a9862a516939d82b3d3d8661a").to_vec().into(),
                // Event Count
                hex_literal::hex!("26aa394eea5630e07c48ae0c9558cef70a98fdbe9ce6c55837576c60c7af3850").to_vec().into(),
                // System Events
                hex_literal::hex!("26aa394eea5630e07c48ae0c9558cef780d41e5e16056765bc8461851072c9d7").to_vec().into(),
                // Treasury Account
                hex_literal::hex!("26aa394eea5630e07c48ae0c9558cef7b99d880ec681799c0cf30e8886371da95ecffd7b6c0f78751baa9d281e0bfa3a6d6f646c70792f74727372790000000000000000000000000000000000000000").to_vec().into(),
            ];

            let mut batches = Vec::<BenchmarkBatch>::new();
            let params = (&config, &whitelist);

            add_benchmark!(params, batches, assets, Assets);
            #[cfg(feature = "private-net")]
            add_benchmark!(params, batches, faucet, Faucet);
            add_benchmark!(params, batches, farming, Farming);
            add_benchmark!(params, batches, iroha_migration, IrohaMigration);
            add_benchmark!(params, batches, liquidity_proxy, LiquidityProxyBench::<Runtime>);
            add_benchmark!(params, batches, multicollateral_bonding_curve_pool, MulticollateralBondingCurvePool);
            add_benchmark!(params, batches, pswap_distribution, PswapDistributionBench::<Runtime>);
            add_benchmark!(params, batches, rewards, Rewards);
            add_benchmark!(params, batches, trading_pair, TradingPair);
            add_benchmark!(params, batches, pool_xyk, XYKPoolBench::<Runtime>);
            add_benchmark!(params, batches, eth_bridge, EthBridge);
            add_benchmark!(params, batches, vested_rewards, VestedRewards);
            add_benchmark!(params, batches, price_tools, PriceTools);
            add_benchmark!(params, batches, xor_fee, XorFee);
            add_benchmark!(params, batches, referrals, Referrals);
            add_benchmark!(params, batches, ceres_staking, CeresStaking);
            add_benchmark!(params, batches, ceres_liquidity_locker, CeresLiquidityLockerBench::<Runtime>);
            add_benchmark!(params, batches, ceres_token_locker, CeresTokenLocker);
            add_benchmark!(params, batches, ceres_governance_platform, CeresGovernancePlatform);
            add_benchmark!(params, batches, ceres_launchpad, CeresLaunchpad);
            add_benchmark!(params, batches, demeter_farming_platform, DemeterFarmingPlatformBench::<Runtime>);
            add_benchmark!(params, batches, band, Band);
            add_benchmark!(params, batches, xst, XSTPoolBench::<Runtime>);
            add_benchmark!(params, batches, hermes_governance_platform, HermesGovernancePlatform);
            add_benchmark!(params, batches, oracle_proxy, OracleProxy);

            #[cfg(feature = "wip")] // order-book
            add_benchmark!(params, batches, order_book, OrderBookBench::<Runtime>);

            // Trustless bridge
            #[cfg(feature = "wip")] // EVM bridge
            add_benchmark!(params, batches, ethereum_light_client, EthereumLightClient);
            #[cfg(feature = "wip")] // EVM bridge
            add_benchmark!(params, batches, bridge_inbound_channel, BridgeInboundChannel);
            #[cfg(feature = "wip")] // EVM bridge
            add_benchmark!(params, batches, bridge_outbound_channel, BridgeOutboundChannel);
            #[cfg(feature = "wip")] // EVM bridge
            add_benchmark!(params, batches, eth_app, EthApp);
            #[cfg(feature = "wip")] // EVM bridge
            add_benchmark!(params, batches, erc20_app, ERC20App);
            #[cfg(feature = "wip")] // EVM bridge
            add_benchmark!(params, batches, migration_app, MigrationApp);

            add_benchmark!(params, batches, evm_bridge_proxy, BridgeProxy);
            // Dispatch pallet benchmarks is strictly linked to EVM bridge params
            // TODO: fix
            #[cfg(feature = "wip")] // EVM bridge
            add_benchmark!(params, batches, dispatch, Dispatch);
            add_benchmark!(params, batches, substrate_bridge_channel::inbound, SubstrateBridgeInboundChannel);
            add_benchmark!(params, batches, substrate_bridge_channel::outbound, SubstrateBridgeOutboundChannel);
            add_benchmark!(params, batches, parachain_bridge_app, ParachainBridgeApp);
            add_benchmark!(params, batches, bridge_data_signer, BridgeDataSigner);
            add_benchmark!(params, batches, multisig_verifier, MultisigVerifier);

            if batches.is_empty() { return Err("Benchmark not found for this pallet.".into()) }
            Ok(batches)
        }
    }

    impl vested_rewards_runtime_api::VestedRewardsApi<Block, AccountId, AssetId, Balance, CrowdloanTag> for Runtime {
        fn crowdloan_claimable(tag: CrowdloanTag, account_id: AccountId, asset_id: AssetId) -> Option<vested_rewards_runtime_api::BalanceInfo<Balance>> {
            let balance = VestedRewards::get_claimable_crowdloan_reward(&tag, &account_id, &asset_id)?;
            Some(vested_rewards_runtime_api::BalanceInfo::<Balance> {
                balance
            })
        }

        fn crowdloan_lease(tag: CrowdloanTag) -> Option<vested_rewards_runtime_api::CrowdloanLease> {
            let crowdloan_info = vested_rewards::CrowdloanInfos::<Runtime>::get(&tag)?;

            Some(vested_rewards_runtime_api::CrowdloanLease {
                start_block: crowdloan_info.start_block as u128,
                total_days: crowdloan_info.length as u128 / DAYS as u128,
                blocks_per_day: DAYS as u128,
            })
        }
    }

    impl farming_runtime_api::FarmingApi<Block, AssetId> for Runtime {
        fn reward_doubling_assets() -> Vec<AssetId> {
            Farming::reward_doubling_assets()
        }
    }

    #[cfg(feature = "try-runtime")]
    impl frame_try_runtime::TryRuntime<Block> for Runtime {
        fn on_runtime_upgrade(checks: frame_try_runtime::UpgradeCheckSelect) -> (Weight, Weight) {
            log::info!("try-runtime::on_runtime_upgrade");
            let weight = Executive::try_runtime_upgrade(checks).unwrap();
            (weight, BlockWeights::get().max_block)
        }

        fn execute_block(
            block: Block,
            state_root_check: bool,
            signature_check: bool,
            select: frame_try_runtime::TryStateSelect,
        ) -> Weight {
            // NOTE: intentional unwrap: we don't want to propagate the error backwards, and want to
            // have a backtrace here.
            Executive::try_execute_block(block, state_root_check, signature_check, select).unwrap()
        }
    }
}<|MERGE_RESOLUTION|>--- conflicted
+++ resolved
@@ -2353,20 +2353,10 @@
         #[cfg(feature = "wip")] // order-book
         OrderBook: order_book::{Pallet, Call, Storage, Event<T>} = 57,
 
-<<<<<<< HEAD
         Recovery: pallet_recovery::{Pallet, Call, Storage, Event<T>} = 58,
 
-        // Trustless bridges
-        #[cfg(feature = "wip")] // Trustless bridges
-        Mmr: pallet_mmr::{Pallet, Storage} = 90,
-        // In production needed for session keys
-        Beefy: pallet_beefy::{Pallet, Config<T>, Storage} = 91,
-        #[cfg(feature = "wip")] // Trustless bridges
-        MmrLeaf: pallet_beefy_mmr::{Pallet, Storage} = 92,
-=======
         // Leaf provider should be placed before any pallet which is uses it
         LeafProvider: leaf_provider::{Pallet, Storage, Event<T>} = 99,
->>>>>>> 2a77c554
 
         // Generic bridges pallets
         BridgeProxy: bridge_proxy::{Pallet, Call, Storage, Event} = 103,
