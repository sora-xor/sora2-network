--- conflicted
+++ resolved
@@ -235,17 +235,10 @@
     spec_name: create_runtime_str!("sora-substrate"),
     impl_name: create_runtime_str!("sora-substrate"),
     authoring_version: 1,
-<<<<<<< HEAD
-    spec_version: 49,
-    impl_version: 1,
-    apis: RUNTIME_API_VERSIONS,
-    transaction_version: 49,
-=======
     spec_version: 50,
     impl_version: 1,
     apis: RUNTIME_API_VERSIONS,
     transaction_version: 50,
->>>>>>> 3c246a11
     state_version: 0,
 };
 
