--- conflicted
+++ resolved
@@ -158,13 +158,8 @@
 #[cfg(feature = "private-net")]
 pub use qa_tools;
 pub use {
-<<<<<<< HEAD
-    assets, dex_api, eth_bridge, frame_system, liquidity_proxy, multicollateral_bonding_curve_pool,
-    order_book, regulated_assets, trading_pair, xst,
-=======
     assets, dex_api, eth_bridge, frame_system, kensetsu, liquidity_proxy,
-    multicollateral_bonding_curve_pool, order_book, trading_pair, xst,
->>>>>>> 3ecae1b2
+    multicollateral_bonding_curve_pool, order_book, regulated_assets, trading_pair, xst,
 };
 
 /// An index to a block.
