// This file is part of the SORA network and Polkaswap app.

// Copyright (c) 2020, 2021, Polka Biome Ltd. All rights reserved.
// SPDX-License-Identifier: BSD-4-Clause

// Redistribution and use in source and binary forms, with or without modification,
// are permitted provided that the following conditions are met:

// Redistributions of source code must retain the above copyright notice, this list
// of conditions and the following disclaimer.
// Redistributions in binary form must reproduce the above copyright notice, this
// list of conditions and the following disclaimer in the documentation and/or other
// materials provided with the distribution.
//
// All advertising materials mentioning features or use of this software must display
// the following acknowledgement: This product includes software developed by Polka Biome
// Ltd., SORA, and Polkaswap.
//
// Neither the name of the Polka Biome Ltd. nor the names of its contributors may be used
// to endorse or promote products derived from this software without specific prior written permission.

// THIS SOFTWARE IS PROVIDED BY Polka Biome Ltd. AS IS AND ANY EXPRESS OR IMPLIED WARRANTIES,
// INCLUDING, BUT NOT LIMITED TO, THE IMPLIED WARRANTIES OF MERCHANTABILITY AND FITNESS FOR
// A PARTICULAR PURPOSE ARE DISCLAIMED. IN NO EVENT SHALL Polka Biome Ltd. BE LIABLE FOR ANY
// DIRECT, INDIRECT, INCIDENTAL, SPECIAL, EXEMPLARY, OR CONSEQUENTIAL DAMAGES (INCLUDING,
// BUT NOT LIMITED TO, PROCUREMENT OF SUBSTITUTE GOODS OR SERVICES; LOSS OF USE, DATA, OR PROFITS;
// OR BUSINESS INTERRUPTION) HOWEVER CAUSED AND ON ANY THEORY OF LIABILITY, WHETHER IN CONTRACT,
// STRICT LIABILITY, OR TORT (INCLUDING NEGLIGENCE OR OTHERWISE) ARISING IN ANY WAY OUT OF THE
// USE OF THIS SOFTWARE, EVEN IF ADVISED OF THE POSSIBILITY OF SUCH DAMAGE.

#![cfg_attr(not(feature = "std"), no_std)]
// `construct_runtime!` does a lot of recursion and requires us to increase the limit to 256.
#![recursion_limit = "256"]

extern crate alloc;
use alloc::string::String;

/// Constant values used within the runtime.
pub mod constants;
mod extensions;
mod impls;

#[cfg(test)]
pub mod mock;

#[cfg(test)]
pub mod tests;

use common::prelude::constants::{BIG_FEE, SMALL_FEE};
use common::prelude::QuoteAmount;
use constants::time::*;

// Make the WASM binary available.
#[cfg(feature = "std")]
include!(concat!(env!("OUT_DIR"), "/wasm_binary.rs"));

use core::time::Duration;
use currencies::BasicCurrencyAdapter;
use extensions::ChargeTransactionPayment;
use frame_support::traits::Currency;
use frame_system::offchain::{Account, SigningTypes};
use frame_system::{EnsureOneOf, EnsureRoot};
use hex_literal::hex;
use pallet_grandpa::{
    fg_primitives, AuthorityId as GrandpaId, AuthorityList as GrandpaAuthorityList,
};
use pallet_session::historical as pallet_session_historical;
#[cfg(feature = "std")]
use serde::{Serialize, Serializer};
use sp_api::impl_runtime_apis;
use sp_core::crypto::KeyTypeId;
use sp_core::u32_trait::{_1, _2, _3};
use sp_core::{Encode, OpaqueMetadata, H160};
use sp_runtime::traits::{
    BlakeTwo256, Block as BlockT, Convert, IdentifyAccount, IdentityLookup, NumberFor, OpaqueKeys,
    SaturatedConversion, Verify,
};
use sp_runtime::transaction_validity::{
    TransactionPriority, TransactionSource, TransactionValidity,
};
use sp_runtime::{
    create_runtime_str, generic, impl_opaque_keys, ApplyExtrinsicResult, DispatchError,
    MultiSignature, Perbill, Percent, Perquintill,
};
use sp_std::prelude::*;
use sp_std::vec::Vec;
#[cfg(feature = "std")]
use sp_version::NativeVersion;
use sp_version::RuntimeVersion;
use static_assertions::assert_eq_size;
use traits::parameter_type_with_key;

// A few exports that help ease life for downstream crates.
pub use common::prelude::{
    Balance, BalanceWrapper, PresetWeightInfo, SwapAmount, SwapOutcome, SwapVariant,
    WeightToFixedFee,
};
pub use common::weights::{BlockLength, BlockWeights, TransactionByteFee};
pub use common::{
    balance, fixed, fixed_from_basis_points, AssetName, AssetSymbol, BalancePrecision, BasisPoints,
    ContentSource, FilterMode, Fixed, FromGenericPair, LiquiditySource, LiquiditySourceFilter,
    LiquiditySourceId, LiquiditySourceType, OnPswapBurned, OnValBurned,
};
pub use frame_support::traits::schedule::Named as ScheduleNamed;
pub use frame_support::traits::{
    KeyOwnerProofSystem, LockIdentifier, OnUnbalanced, Randomness, U128CurrencyToVote,
};
pub use frame_support::weights::constants::{
    BlockExecutionWeight, RocksDbWeight, WEIGHT_PER_SECOND,
};
pub use frame_support::weights::{DispatchClass, Weight};
pub use frame_support::{construct_runtime, debug, parameter_types, StorageValue};
pub use pallet_balances::Call as BalancesCall;
pub use pallet_im_online::sr25519::AuthorityId as ImOnlineId;
pub use pallet_staking::StakerStatus;
pub use pallet_timestamp::Call as TimestampCall;
pub use pallet_transaction_payment::{Multiplier, MultiplierUpdate};
#[cfg(any(feature = "std", test))]
pub use sp_runtime::BuildStorage;

use eth_bridge::offchain::SignatureParams;
use eth_bridge::requests::{AssetKind, OffchainRequest, OutgoingRequestEncoded, RequestStatus};
use impls::{
    CollectiveWeightInfo, DemocracyWeightInfo, NegativeImbalanceOf, OnUnbalancedDemocracySlash,
};

use frame_support::traits::{ExistenceRequirement, Get, WithdrawReasons};
pub use {assets, eth_bridge, frame_system, multicollateral_bonding_curve_pool, xst};

/// An index to a block.
pub type BlockNumber = u32;

/// Alias to 512-bit hash when used in the context of a transaction signature on the chain.
pub type Signature = MultiSignature;

/// Some way of identifying an account on the chain. We intentionally make it equivalent
/// to the public key of our transaction signing scheme.
pub type AccountId = <<Signature as Verify>::Signer as IdentifyAccount>::AccountId;

// This assert is needed for `technical` pallet in order to create
// `AccountId` from the hash type.
assert_eq_size!(AccountId, sp_core::H256);

/// The type for looking up accounts. We don't expect more than 4 billion of them, but you
/// never know...
pub type AccountIndex = u32;

/// Index of a transaction in the chain.
pub type Index = u32;

/// A hash of some data used by the chain.
pub type Hash = sp_core::H256;

/// Digest item type.
pub type DigestItem = generic::DigestItem<Hash>;

/// Identification of DEX.
pub type DEXId = u32;

pub type Moment = u64;

pub type PeriodicSessions = pallet_session::PeriodicSessions<SessionPeriod, SessionOffset>;

type CouncilCollective = pallet_collective::Instance1;
type TechnicalCollective = pallet_collective::Instance2;

type MoreThanHalfCouncil = EnsureOneOf<
    AccountId,
    EnsureRoot<AccountId>,
    pallet_collective::EnsureProportionMoreThan<_1, _2, AccountId, CouncilCollective>,
>;
type AtLeastHalfCouncil = EnsureOneOf<
    AccountId,
    pallet_collective::EnsureProportionAtLeast<_1, _2, AccountId, CouncilCollective>,
    EnsureRoot<AccountId>,
>;
type AtLeastTwoThirdsCouncil = EnsureOneOf<
    AccountId,
    pallet_collective::EnsureProportionAtLeast<_2, _3, AccountId, CouncilCollective>,
    EnsureRoot<AccountId>,
>;

type SlashCancelOrigin = EnsureOneOf<
    AccountId,
    EnsureRoot<AccountId>,
    pallet_collective::EnsureProportionAtLeast<_1, _2, AccountId, CouncilCollective>,
>;

/// Opaque types. These are used by the CLI to instantiate machinery that don't need to know
/// the specifics of the runtime. They can then be made to be agnostic over specific formats
/// of data like extrinsics, allowing for them to continue syncing the network through upgrades
/// to even the core datastructures.
pub mod opaque {
    use super::*;

    pub use sp_runtime::OpaqueExtrinsic as UncheckedExtrinsic;

    /// Opaque block header type.
    pub type Header = generic::Header<BlockNumber, BlakeTwo256>;
    /// Opaque block type.
    pub type Block = generic::Block<Header, UncheckedExtrinsic>;
    /// Opaque block identifier type.
    pub type BlockId = generic::BlockId<Block>;

    impl_opaque_keys! {
        pub struct SessionKeys {
            pub babe: Babe,
            pub grandpa: Grandpa,
            pub im_online: ImOnline,
        }
    }
}

/// This runtime version.
pub const VERSION: RuntimeVersion = RuntimeVersion {
    spec_name: create_runtime_str!("sora-substrate"),
    impl_name: create_runtime_str!("sora-substrate"),
    authoring_version: 1,
    spec_version: 21,
    impl_version: 1,
    apis: RUNTIME_API_VERSIONS,
    transaction_version: 21,
};

/// The version infromation used to identify this runtime when compiled natively.
#[cfg(feature = "std")]
pub fn native_version() -> NativeVersion {
    NativeVersion {
        runtime_version: VERSION,
        can_author_with: Default::default(),
    }
}

pub const FARMING_PSWAP_PER_DAY: Balance = balance!(2500000);
pub const FARMING_REFRESH_FREQUENCY: BlockNumber = 2 * HOURS;
// Defined in the article
pub const FARMING_VESTING_COEFF: u32 = 3;
pub const FARMING_VESTING_FREQUENCY: BlockNumber = 6 * HOURS;

parameter_types! {
    pub const BlockHashCount: BlockNumber = 250;
    pub const Version: RuntimeVersion = VERSION;
    pub const DisabledValidatorsThreshold: Perbill = Perbill::from_percent(17);
    pub const EpochDuration: u64 = EPOCH_DURATION_IN_BLOCKS as u64;
    pub const ExpectedBlockTime: Moment = MILLISECS_PER_BLOCK;
    pub const UncleGenerations: BlockNumber = 0;
    pub const SessionsPerEra: sp_staking::SessionIndex = 6; // 6 hours
    pub const BondingDuration: pallet_staking::EraIndex = 28; // 28 eras for unbonding (7 days).
    pub const ReportLongevity: u64 =
        BondingDuration::get() as u64 * SessionsPerEra::get() as u64 * EpochDuration::get();
    pub const SlashDeferDuration: pallet_staking::EraIndex = 27; // 27 eras in which slashes can be cancelled (slightly less than 7 days).
    pub const MaxNominatorRewardedPerValidator: u32 = 256;
    pub const ElectionLookahead: BlockNumber = EPOCH_DURATION_IN_BLOCKS / 4;
    pub const MaxIterations: u32 = 10;
    // 0.05%. The higher the value, the more strict solution acceptance becomes.
    pub MinSolutionScoreBump: Perbill = Perbill::from_rational_approximation(5u32, 10_000);
    pub const ValRewardCurve: pallet_staking::ValRewardCurve = pallet_staking::ValRewardCurve {
        duration_to_reward_flatline: Duration::from_secs(5 * 365 * 24 * 60 * 60),
        min_val_burned_percentage_reward: Percent::from_percent(35),
        max_val_burned_percentage_reward: Percent::from_percent(90),
    };
    pub const SessionPeriod: BlockNumber = 150;
    pub const SessionOffset: BlockNumber = 0;
    pub const SS58Prefix: u8 = 69;
    /// A limit for off-chain phragmen unsigned solution submission.
    ///
    /// We want to keep it as high as possible, but can't risk having it reject,
    /// so we always subtract the base block execution weight.
    pub OffchainSolutionWeightLimit: Weight = BlockWeights::get()
    .get(DispatchClass::Normal)
    .max_extrinsic
    .expect("Normal extrinsics have weight limit configured by default; qed")
    .saturating_sub(BlockExecutionWeight::get());
    pub const DemocracyEnactmentPeriod: BlockNumber = 30 * DAYS;
    pub const DemocracyLaunchPeriod: BlockNumber = 28 * DAYS;
    pub const DemocracyVotingPeriod: BlockNumber = 14 * DAYS;
    pub const DemocracyMinimumDeposit: Balance = balance!(1);
    pub const DemocracyFastTrackVotingPeriod: BlockNumber = 3 * HOURS;
    pub const DemocracyInstantAllowed: bool = true;
    pub const DemocracyCooloffPeriod: BlockNumber = 28 * DAYS;
    pub const DemocracyPreimageByteDeposit: Balance = balance!(0.000002); // 2 * 10^-6, 5 MiB -> 10.48576 XOR
    pub const DemocracyMaxVotes: u32 = 100;
    pub const DemocracyMaxProposals: u32 = 100;
    pub const CouncilCollectiveMotionDuration: BlockNumber = 5 * DAYS;
    pub const CouncilCollectiveMaxProposals: u32 = 100;
    pub const CouncilCollectiveMaxMembers: u32 = 100;
    pub const TechnicalCollectiveMotionDuration: BlockNumber = 5 * DAYS;
    pub const TechnicalCollectiveMaxProposals: u32 = 100;
    pub const TechnicalCollectiveMaxMembers: u32 = 100;
    pub const SchedulerMaxWeight: Weight = 1024;
    pub OffencesWeightSoftLimit: Weight = Perbill::from_percent(60) * BlockWeights::get().max_block;
    pub const ImOnlineUnsignedPriority: TransactionPriority = TransactionPriority::max_value();
    pub const SessionDuration: BlockNumber = EPOCH_DURATION_IN_BLOCKS;
    pub const ElectionsCandidacyBond: Balance = balance!(1);
    // 1 storage item created, key size is 32 bytes, value size is 16+16.
    pub const ElectionsVotingBondBase: Balance = balance!(0.000001);
    // additional data per vote is 32 bytes (account id).
    pub const ElectionsVotingBondFactor: Balance = balance!(0.000001);
    pub const ElectionsTermDuration: BlockNumber = 7 * DAYS;
    /// 13 members initially, to be increased to 23 eventually.
    pub const ElectionsDesiredMembers: u32 = 13;
    pub const ElectionsDesiredRunnersUp: u32 = 20;
    pub const ElectionsModuleId: LockIdentifier = *b"phrelect";
    pub FarmingRewardDoublingAssets: Vec<AssetId> = vec![GetPswapAssetId::get(), GetValAssetId::get(), GetDaiAssetId::get(), GetEthAssetId::get()];
}

impl frame_system::Config for Runtime {
    type BaseCallFilter = ();
    type BlockWeights = BlockWeights;
    /// Maximum size of all encoded transactions (in bytes) that are allowed in one block.
    type BlockLength = BlockLength;
    /// The ubiquitous origin type.
    type Origin = Origin;
    /// The aggregated dispatch type that is available for extrinsics.
    type Call = Call;
    /// The index type for storing how many extrinsics an account has signed.
    type Index = Index;
    /// The index type for blocks.
    type BlockNumber = BlockNumber;
    /// The type for hashing blocks and tries.
    type Hash = Hash;
    /// The hashing algorithm used.
    type Hashing = BlakeTwo256;
    /// The identifier used to distinguish between accounts.
    type AccountId = AccountId;
    /// The lookup mechanism to get account ID from whatever is passed in dispatchers.
    type Lookup = IdentityLookup<AccountId>;
    /// The header type.
    type Header = generic::Header<BlockNumber, BlakeTwo256>;
    /// The ubiquitous event type.
    type Event = Event;
    /// Maximum number of block number to block hash mappings to keep (oldest pruned first).
    type BlockHashCount = BlockHashCount;
    /// The weight of database operations that the runtime can invoke.
    type DbWeight = RocksDbWeight;
    /// Runtime version.
    type Version = Version;
    type PalletInfo = PalletInfo;
    /// Converts a module to an index of this module in the runtime.
    type AccountData = pallet_balances::AccountData<Balance>;
    type OnNewAccount = ();
    type OnKilledAccount = ();
    type SystemWeightInfo = ();
    type SS58Prefix = SS58Prefix;
}

impl pallet_babe::Config for Runtime {
    type EpochDuration = EpochDuration;
    type ExpectedBlockTime = ExpectedBlockTime;
    type EpochChangeTrigger = pallet_babe::ExternalTrigger;
    type KeyOwnerProofSystem = Historical;
    type KeyOwnerProof = <Self::KeyOwnerProofSystem as KeyOwnerProofSystem<(
        KeyTypeId,
        pallet_babe::AuthorityId,
    )>>::Proof;
    type KeyOwnerIdentification = <Self::KeyOwnerProofSystem as KeyOwnerProofSystem<(
        KeyTypeId,
        pallet_babe::AuthorityId,
    )>>::IdentificationTuple;
    type HandleEquivocation =
        pallet_babe::EquivocationHandler<Self::KeyOwnerIdentification, Offences, ReportLongevity>;
    type WeightInfo = ();
}

impl pallet_collective::Config<CouncilCollective> for Runtime {
    type Origin = Origin;
    type Proposal = Call;
    type Event = Event;
    type MotionDuration = CouncilCollectiveMotionDuration;
    type MaxProposals = CouncilCollectiveMaxProposals;
    type MaxMembers = CouncilCollectiveMaxMembers;
    type DefaultVote = pallet_collective::PrimeDefaultVote;
    type WeightInfo = CollectiveWeightInfo<Self>;
}

impl pallet_collective::Config<TechnicalCollective> for Runtime {
    type Origin = Origin;
    type Proposal = Call;
    type Event = Event;
    type MotionDuration = TechnicalCollectiveMotionDuration;
    type MaxProposals = TechnicalCollectiveMaxProposals;
    type MaxMembers = TechnicalCollectiveMaxMembers;
    type DefaultVote = pallet_collective::PrimeDefaultVote;
    type WeightInfo = CollectiveWeightInfo<Self>;
}

impl pallet_democracy::Config for Runtime {
    type Proposal = Call;
    type Event = Event;
    type Currency = Balances;
    type EnactmentPeriod = DemocracyEnactmentPeriod;
    type LaunchPeriod = DemocracyLaunchPeriod;
    type VotingPeriod = DemocracyVotingPeriod;
    type MinimumDeposit = DemocracyMinimumDeposit;
    /// `external_propose` call condition
    type ExternalOrigin = AtLeastHalfCouncil;
    /// A super-majority can have the next scheduled referendum be a straight majority-carries vote.
    /// `external_propose_majority` call condition
    type ExternalMajorityOrigin = AtLeastHalfCouncil;
    /// `external_propose_default` call condition
    type ExternalDefaultOrigin = AtLeastHalfCouncil;
    /// Two thirds of the technical committee can have an ExternalMajority/ExternalDefault vote
    /// be tabled immediately and with a shorter voting/enactment period.
    type FastTrackOrigin = EnsureOneOf<
        AccountId,
        pallet_collective::EnsureProportionMoreThan<_1, _2, AccountId, TechnicalCollective>,
        EnsureRoot<AccountId>,
    >;
    type InstantOrigin = EnsureOneOf<
        AccountId,
        pallet_collective::EnsureProportionAtLeast<_2, _3, AccountId, TechnicalCollective>,
        EnsureRoot<AccountId>,
    >;
    type InstantAllowed = DemocracyInstantAllowed;
    type FastTrackVotingPeriod = DemocracyFastTrackVotingPeriod;
    /// To cancel a proposal which has been passed, 2/3 of the council must agree to it.
    /// `emergency_cancel` call condition.
    type CancellationOrigin = AtLeastTwoThirdsCouncil;
    type CancelProposalOrigin = AtLeastTwoThirdsCouncil;
    type BlacklistOrigin = EnsureRoot<AccountId>;
    /// `veto_external` - vetoes and blacklists the external proposal hash
    type VetoOrigin = pallet_collective::EnsureMember<AccountId, TechnicalCollective>;
    type CooloffPeriod = DemocracyCooloffPeriod;
    type PreimageByteDeposit = DemocracyPreimageByteDeposit;
    type OperationalPreimageOrigin = pallet_collective::EnsureMember<AccountId, CouncilCollective>;
    type Slash = OnUnbalancedDemocracySlash<Self>;
    type Scheduler = Scheduler;
    type PalletsOrigin = OriginCaller;
    type MaxVotes = DemocracyMaxVotes;
    type WeightInfo = DemocracyWeightInfo;
    type MaxProposals = DemocracyMaxProposals;
}

impl pallet_elections_phragmen::Config for Runtime {
    type Event = Event;
    type ModuleId = ElectionsModuleId;
    type Currency = Balances;
    type ChangeMembers = Council;
    type InitializeMembers = Council;
    type CurrencyToVote = frame_support::traits::U128CurrencyToVote;
    type CandidacyBond = ElectionsCandidacyBond;
    type VotingBondBase = ElectionsVotingBondBase;
    type VotingBondFactor = ElectionsVotingBondFactor;
    type LoserCandidate = OnUnbalancedDemocracySlash<Self>;
    type KickedMember = OnUnbalancedDemocracySlash<Self>;
    type DesiredMembers = ElectionsDesiredMembers;
    type DesiredRunnersUp = ElectionsDesiredRunnersUp;
    type TermDuration = ElectionsTermDuration;
    type WeightInfo = ();
}

impl pallet_membership::Config<pallet_membership::Instance1> for Runtime {
    type Event = Event;
    type AddOrigin = MoreThanHalfCouncil;
    type RemoveOrigin = MoreThanHalfCouncil;
    type SwapOrigin = MoreThanHalfCouncil;
    type ResetOrigin = MoreThanHalfCouncil;
    type PrimeOrigin = MoreThanHalfCouncil;
    type MembershipInitialized = TechnicalCommittee;
    type MembershipChanged = TechnicalCommittee;
}

impl pallet_grandpa::Config for Runtime {
    type Event = Event;
    type Call = Call;

    type KeyOwnerProofSystem = Historical;

    type KeyOwnerProof =
        <Self::KeyOwnerProofSystem as KeyOwnerProofSystem<(KeyTypeId, GrandpaId)>>::Proof;

    type KeyOwnerIdentification = <Self::KeyOwnerProofSystem as KeyOwnerProofSystem<(
        KeyTypeId,
        GrandpaId,
    )>>::IdentificationTuple;

    type HandleEquivocation = pallet_grandpa::EquivocationHandler<
        Self::KeyOwnerIdentification,
        Offences,
        ReportLongevity,
    >;
    type WeightInfo = ();
}

parameter_types! {
    pub const MinimumPeriod: u64 = SLOT_DURATION / 2;
}

impl pallet_timestamp::Config for Runtime {
    /// A timestamp: milliseconds since the unix epoch.
    type Moment = Moment;
    type OnTimestampSet = Babe;
    type MinimumPeriod = MinimumPeriod;
    type WeightInfo = ();
}

impl pallet_session::Config for Runtime {
    type SessionManager = pallet_session::historical::NoteHistoricalRoot<Self, XorFee>;
    type Keys = opaque::SessionKeys;
    type ShouldEndSession = Babe;
    type SessionHandler = <opaque::SessionKeys as OpaqueKeys>::KeyTypeIdProviders;
    type Event = Event;
    type ValidatorId = AccountId;
    type ValidatorIdOf = pallet_staking::StashOf<Self>;
    type DisabledValidatorsThreshold = DisabledValidatorsThreshold;
    type NextSessionRotation = Babe;
    type WeightInfo = ();
}

impl pallet_session::historical::Config for Runtime {
    type FullIdentification = pallet_staking::Exposure<AccountId, Balance>;
    type FullIdentificationOf = pallet_staking::ExposureOf<Runtime>;
}

impl pallet_authorship::Config for Runtime {
    type FindAuthor = pallet_session::FindAccountFromAuthorIndex<Self, Babe>;
    type UncleGenerations = UncleGenerations;
    type FilterUncle = ();
    type EventHandler = (Staking, ImOnline);
}

impl pallet_staking::Config for Runtime {
    type Currency = Balances;
    type MultiCurrency = Tokens;
    type ValTokenId = GetValAssetId;
    type ValRewardCurve = ValRewardCurve;
    type UnixTime = Timestamp;
    type CurrencyToVote = U128CurrencyToVote;
    type Event = Event;
    type Slash = ();
    type SessionsPerEra = SessionsPerEra;
    type BondingDuration = BondingDuration;
    type SlashDeferDuration = SlashDeferDuration;
    type SlashCancelOrigin = SlashCancelOrigin;
    type SessionInterface = Self;
    type NextNewSession = Session;
    type ElectionLookahead = ElectionLookahead;
    type Call = Call;
    type MaxIterations = MaxIterations;
    type MinSolutionScoreBump = MinSolutionScoreBump;
    type MaxNominatorRewardedPerValidator = MaxNominatorRewardedPerValidator;
    type UnsignedPriority = UnsignedPriority;
    type OffchainSolutionWeightLimit = OffchainSolutionWeightLimit;
    type WeightInfo = ();
}

impl pallet_scheduler::Config for Runtime {
    type Event = Event;
    type Origin = Origin;
    type PalletsOrigin = OriginCaller;
    type Call = Call;
    type MaximumWeight = SchedulerMaxWeight;
    type ScheduleOrigin = frame_system::EnsureRoot<AccountId>;
    type MaxScheduledPerBlock = ();
    type WeightInfo = ();
}

parameter_types! {
    pub const ExistentialDeposit: u128 = 0;
    pub const TransferFee: u128 = 0;
    pub const CreationFee: u128 = 0;
    pub const MaxLocks: u32 = 50;
}

impl pallet_balances::Config for Runtime {
    /// The type for recording an account's balance.
    type Balance = Balance;
    /// The ubiquitous event type.
    type Event = Event;
    type DustRemoval = ();
    type ExistentialDeposit = ExistentialDeposit;
    type AccountStore = System;
    type WeightInfo = ();
    type MaxLocks = MaxLocks;
}

pub type Amount = i128;

parameter_type_with_key! {
    pub ExistentialDeposits: |_currency_id: AssetId| -> Balance {
        0
    };
}

impl tokens::Config for Runtime {
    type Event = Event;
    type Balance = Balance;
    type Amount = Amount;
    type CurrencyId = AssetId;
    type WeightInfo = ();
    type ExistentialDeposits = ExistentialDeposits;
    type OnDust = ();
}

parameter_types! {
    // This is common::PredefinedAssetId with 0 index, 2 is size, 0 and 0 is code.
    pub const GetXorAssetId: AssetId = common::AssetId32::from_bytes(hex!("0200000000000000000000000000000000000000000000000000000000000000"));
    pub const GetDotAssetId: AssetId = common::AssetId32::from_bytes(hex!("0200010000000000000000000000000000000000000000000000000000000000"));
    pub const GetKsmAssetId: AssetId = common::AssetId32::from_bytes(hex!("0200020000000000000000000000000000000000000000000000000000000000"));
    pub const GetUsdAssetId: AssetId = common::AssetId32::from_bytes(hex!("0200030000000000000000000000000000000000000000000000000000000000"));
    pub const GetValAssetId: AssetId = common::AssetId32::from_bytes(hex!("0200040000000000000000000000000000000000000000000000000000000000"));
    pub const GetPswapAssetId: AssetId = common::AssetId32::from_bytes(hex!("0200050000000000000000000000000000000000000000000000000000000000"));
    pub const GetDaiAssetId: AssetId = common::AssetId32::from_bytes(hex!("0200060000000000000000000000000000000000000000000000000000000000"));
    pub const GetEthAssetId: AssetId = common::AssetId32::from_bytes(hex!("0200070000000000000000000000000000000000000000000000000000000000"));

    pub const GetBaseAssetId: AssetId = GetXorAssetId::get();
    pub const GetTeamReservesAccountId: AccountId = AccountId::new(hex!("feb92c0acb61f75309730290db5cbe8ac9b46db7ad6f3bbb26a550a73586ea71"));
}

impl currencies::Config for Runtime {
    type Event = Event;
    type MultiCurrency = Tokens;
    type NativeCurrency = BasicCurrencyAdapter<Runtime, Balances, Amount, BlockNumber>;
    type GetNativeCurrencyId = <Runtime as assets::Config>::GetBaseAssetId;
    type WeightInfo = ();
}

impl common::Config for Runtime {
    type DEXId = DEXId;
    type LstId = common::LiquiditySourceType;
}

pub struct GetTotalBalance;

impl assets::GetTotalBalance<Runtime> for GetTotalBalance {
    fn total_balance(asset_id: &AssetId, who: &AccountId) -> Result<Balance, DispatchError> {
        if asset_id == &GetXorAssetId::get() {
            Ok(Referrals::referrer_balance(who).unwrap_or(0))
        } else {
            Ok(0)
        }
    }
}

impl assets::Config for Runtime {
    type Event = Event;
    type ExtraAccountId = [u8; 32];
    type ExtraAssetRecordArg =
        common::AssetIdExtraAssetRecordArg<DEXId, common::LiquiditySourceType, [u8; 32]>;
    type AssetId = AssetId;
    type GetBaseAssetId = GetBaseAssetId;
    type Currency = currencies::Module<Runtime>;
    type GetTeamReservesAccountId = GetTeamReservesAccountId;
    type GetTotalBalance = GetTotalBalance;
    type WeightInfo = assets::weights::WeightInfo<Runtime>;
}

impl trading_pair::Config for Runtime {
    type Event = Event;
    type EnsureDEXManager = dex_manager::Module<Runtime>;
    type WeightInfo = ();
}

impl dex_manager::Config for Runtime {}

pub type TechAccountId = common::TechAccountId<AccountId, TechAssetId, DEXId>;
pub type TechAssetId = common::TechAssetId<common::PredefinedAssetId>;
pub type AssetId = common::AssetId32<common::PredefinedAssetId>;

impl technical::Config for Runtime {
    type Event = Event;
    type TechAssetId = TechAssetId;
    type TechAccountId = TechAccountId;
    type Trigger = ();
    type Condition = ();
    type SwapAction = pool_xyk::PolySwapAction<AssetId, AccountId, TechAccountId>;
}

parameter_types! {
    pub GetFee: Fixed = fixed!(0.003);
}

impl pool_xyk::Config for Runtime {
    const MIN_XOR: Balance = balance!(0.0007);
    type Event = Event;
    type PairSwapAction = pool_xyk::PairSwapAction<AssetId, AccountId, TechAccountId>;
    type DepositLiquidityAction =
        pool_xyk::DepositLiquidityAction<AssetId, AccountId, TechAccountId>;
    type WithdrawLiquidityAction =
        pool_xyk::WithdrawLiquidityAction<AssetId, AccountId, TechAccountId>;
    type PolySwapAction = pool_xyk::PolySwapAction<AssetId, AccountId, TechAccountId>;
    type EnsureDEXManager = dex_manager::Module<Runtime>;
    type GetFee = GetFee;
    type OnPoolCreated = (PswapDistribution, Farming);
    type OnPoolReservesChanged = PriceTools;
    type WeightInfo = pool_xyk::weights::WeightInfo<Runtime>;
}

parameter_types! {
    pub GetLiquidityProxyTechAccountId: TechAccountId = {
        let tech_account_id = TechAccountId::from_generic_pair(
            pswap_distribution::TECH_ACCOUNT_PREFIX.to_vec(),
            pswap_distribution::TECH_ACCOUNT_MAIN.to_vec(),
        );
        tech_account_id
    };
    pub GetLiquidityProxyAccountId: AccountId = {
        let tech_account_id = GetLiquidityProxyTechAccountId::get();
        let account_id =
            technical::Module::<Runtime>::tech_account_id_to_account_id(&tech_account_id)
                .expect("Failed to get ordinary account id for technical account id.");
        account_id
    };
    pub const GetNumSamples: usize = 5;
    pub const BasicDeposit: Balance = balance!(0.01);
    pub const FieldDeposit: Balance = balance!(0.01);
    pub const SubAccountDeposit: Balance = balance!(0.01);
    pub const MaxSubAccounts: u32 = 100;
    pub const MaxAdditionalFields: u32 = 100;
    pub const MaxRegistrars: u32 = 20;
    pub ReferralsReservesAcc: AccountId = {
        let tech_account_id = TechAccountId::from_generic_pair(
            b"referrals".to_vec(),
            b"main".to_vec(),
        );
        let account_id =
            technical::Module::<Runtime>::tech_account_id_to_account_id(&tech_account_id)
                .expect("Failed to get ordinary account id for technical account id.");
        account_id
    };
}

impl liquidity_proxy::Config for Runtime {
    type Event = Event;
    type LiquidityRegistry = dex_api::Module<Runtime>;
    type GetNumSamples = GetNumSamples;
    type GetTechnicalAccountId = GetLiquidityProxyAccountId;
    type PrimaryMarketTBC = multicollateral_bonding_curve_pool::Module<Runtime>;
    type PrimaryMarketXST = xst::Module<Runtime>;
    type SecondaryMarket = pool_xyk::Module<Runtime>;
    type WeightInfo = liquidity_proxy::weights::WeightInfo<Runtime>;
    type VestedRewardsPallet = VestedRewards;
}

impl mock_liquidity_source::Config<mock_liquidity_source::Instance1> for Runtime {
    type GetFee = GetFee;
    type EnsureDEXManager = dex_manager::Module<Runtime>;
    type EnsureTradingPairExists = trading_pair::Module<Runtime>;
}

impl mock_liquidity_source::Config<mock_liquidity_source::Instance2> for Runtime {
    type GetFee = GetFee;
    type EnsureDEXManager = dex_manager::Module<Runtime>;
    type EnsureTradingPairExists = trading_pair::Module<Runtime>;
}

impl mock_liquidity_source::Config<mock_liquidity_source::Instance3> for Runtime {
    type GetFee = GetFee;
    type EnsureDEXManager = dex_manager::Module<Runtime>;
    type EnsureTradingPairExists = trading_pair::Module<Runtime>;
}

impl mock_liquidity_source::Config<mock_liquidity_source::Instance4> for Runtime {
    type GetFee = GetFee;
    type EnsureDEXManager = dex_manager::Module<Runtime>;
    type EnsureTradingPairExists = trading_pair::Module<Runtime>;
}

impl dex_api::Config for Runtime {
    type Event = Event;
    type MockLiquiditySource =
        mock_liquidity_source::Module<Runtime, mock_liquidity_source::Instance1>;
    type MockLiquiditySource2 =
        mock_liquidity_source::Module<Runtime, mock_liquidity_source::Instance2>;
    type MockLiquiditySource3 =
        mock_liquidity_source::Module<Runtime, mock_liquidity_source::Instance3>;
    type MockLiquiditySource4 =
        mock_liquidity_source::Module<Runtime, mock_liquidity_source::Instance4>;
    type MulticollateralBondingCurvePool = multicollateral_bonding_curve_pool::Module<Runtime>;
    type XYKPool = pool_xyk::Module<Runtime>;
    type XSTPool = xst::Module<Runtime>;
    type WeightInfo = dex_api::weights::WeightInfo<Runtime>;
}

impl pallet_multisig::Config for Runtime {
    type Call = Call;
    type Event = Event;
    type Currency = Balances;
    type DepositBase = DepositBase;
    type DepositFactor = DepositFactor;
    type MaxSignatories = MaxSignatories;
    type WeightInfo = ();
}

impl iroha_migration::Config for Runtime {
    type Event = Event;
    type WeightInfo = iroha_migration::weights::WeightInfo<Runtime>;
}

impl pallet_identity::Config for Runtime {
    type Event = Event;
    type Currency = Balances;
    type BasicDeposit = BasicDeposit;
    type FieldDeposit = FieldDeposit;
    type SubAccountDeposit = SubAccountDeposit;
    type MaxSubAccounts = MaxSubAccounts;
    type MaxAdditionalFields = MaxAdditionalFields;
    type MaxRegistrars = MaxRegistrars;
    type Slashed = ();
    type ForceOrigin = MoreThanHalfCouncil;
    type RegistrarOrigin = MoreThanHalfCouncil;
    type WeightInfo = ();
}

impl<T: SigningTypes> frame_system::offchain::SignMessage<T> for Runtime {
    type SignatureData = ();

    fn sign_message(&self, _message: &[u8]) -> Self::SignatureData {
        unimplemented!()
    }

    fn sign<TPayload, F>(&self, _f: F) -> Self::SignatureData
    where
        F: Fn(&Account<T>) -> TPayload,
        TPayload: frame_system::offchain::SignedPayload<T>,
    {
        unimplemented!()
    }
}

impl<LocalCall> frame_system::offchain::CreateSignedTransaction<LocalCall> for Runtime
where
    Call: From<LocalCall>,
{
    fn create_transaction<C: frame_system::offchain::AppCrypto<Self::Public, Self::Signature>>(
        call: Call,
        public: <Signature as sp_runtime::traits::Verify>::Signer,
        account: AccountId,
        index: Index,
    ) -> Option<(
        Call,
        <UncheckedExtrinsic as sp_runtime::traits::Extrinsic>::SignaturePayload,
    )> {
        let period = BlockHashCount::get() as u64;
        let current_block = System::block_number()
            .saturated_into::<u64>()
            .saturating_sub(1);
        let extra: SignedExtra = (
            frame_system::CheckSpecVersion::<Runtime>::new(),
            frame_system::CheckTxVersion::<Runtime>::new(),
            frame_system::CheckGenesis::<Runtime>::new(),
            frame_system::CheckEra::<Runtime>::from(generic::Era::mortal(period, current_block)),
            frame_system::CheckNonce::<Runtime>::from(index),
            frame_system::CheckWeight::<Runtime>::new(),
            ChargeTransactionPayment::<Runtime>::new(),
        );
        #[cfg_attr(not(feature = "std"), allow(unused_variables))]
        let raw_payload = SignedPayload::new(call, extra)
            .map_err(|e| {
                debug::native::warn!("SignedPayload error: {:?}", e);
            })
            .ok()?;

        let signature = raw_payload.using_encoded(|payload| C::sign(payload, public))?;

        let address = account;
        let (call, extra, _) = raw_payload.deconstruct();
        Some((call, (address, signature, extra)))
    }
}

impl frame_system::offchain::SigningTypes for Runtime {
    type Public = <Signature as sp_runtime::traits::Verify>::Signer;
    type Signature = Signature;
}

impl<C> frame_system::offchain::SendTransactionTypes<C> for Runtime
where
    Call: From<C>,
{
    type OverarchingCall = Call;
    type Extrinsic = UncheckedExtrinsic;
}

impl referrals::Config for Runtime {
    type ReservesAcc = ReferralsReservesAcc;
    type WeightInfo = referrals::weights::WeightInfo<Runtime>;
}

impl rewards::Config for Runtime {
    const BLOCKS_PER_DAY: BlockNumber = 1 * DAYS;
    const UPDATE_FREQUENCY: BlockNumber = 10 * MINUTES;
    const MAX_CHUNK_SIZE: usize = 100;
    const MAX_VESTING_RATIO: Percent = Percent::from_percent(55);
    const TIME_TO_SATURATION: BlockNumber = 5 * 365 * DAYS; // 5 years
    type Event = Event;
    type WeightInfo = rewards::weights::WeightInfo<Runtime>;
}

pub struct ExtrinsicsFlatFees;

// Flat fees implementation for the selected extrinsics.
// Returns a value if the extirnsic is subject to manual fee adjustment
// and `None` otherwise
impl xor_fee::ApplyCustomFees<Call> for ExtrinsicsFlatFees {
    fn compute_fee(call: &Call) -> Option<Balance> {
        match call {
            Call::Assets(assets::Call::register(..))
            | Call::EthBridge(eth_bridge::Call::transfer_to_sidechain(..))
            | Call::PoolXYK(pool_xyk::Call::withdraw_liquidity(..))
            | Call::Rewards(rewards::Call::claim(..))
            | Call::VestedRewards(vested_rewards::Call::claim_rewards(..)) => Some(BIG_FEE),
            Call::Assets(..)
            | Call::EthBridge(..)
            | Call::LiquidityProxy(..)
            | Call::MulticollateralBondingCurvePool(..)
            | Call::PoolXYK(..)
            | Call::Rewards(..)
            | Call::Staking(pallet_staking::Call::payout_stakers(..))
            | Call::TradingPair(..)
            | Call::Referrals(..) => Some(SMALL_FEE),
            _ => None,
        }
    }
}

impl xor_fee::ExtractProxySwap for Call {
    type DexId = DEXId;
    type AssetId = AssetId;
    type Amount = SwapAmount<u128>;
    fn extract(&self) -> Option<xor_fee::SwapInfo<Self::DexId, Self::AssetId, Self::Amount>> {
        if let Call::LiquidityProxy(liquidity_proxy::Call::swap(
            dex_id,
            input_asset_id,
            output_asset_id,
            amount,
            selected_source_types,
            filter_mode,
        )) = self
        {
            Some(xor_fee::SwapInfo {
                dex_id: *dex_id,
                input_asset_id: *input_asset_id,
                output_asset_id: *output_asset_id,
                amount: *amount,
                selected_source_types: selected_source_types.to_vec(),
                filter_mode: filter_mode.clone(),
            })
        } else {
            None
        }
    }
}

impl xor_fee::IsCalledByBridgePeer<AccountId> for Call {
    fn is_called_by_bridge_peer(&self, who: &AccountId) -> bool {
        match self {
            Call::BridgeMultisig(call) => match call {
                bridge_multisig::Call::as_multi(multisig_id, ..)
                | bridge_multisig::Call::as_multi_threshold_1(multisig_id, ..) => {
                    bridge_multisig::Accounts::<Runtime>::get(multisig_id)
                        .map(|acc| acc.is_signatory(&who))
                }
                _ => None,
            },
            Call::EthBridge(call) => match call {
                eth_bridge::Call::approve_request(_, _, _, network_id) => {
                    Some(eth_bridge::Pallet::<Runtime>::is_peer(who, *network_id))
                }
                eth_bridge::Call::register_incoming_request(request) => {
                    let net_id = request.network_id();
                    eth_bridge::BridgeAccount::<Runtime>::get(net_id).map(|acc| acc == *who)
                }
                eth_bridge::Call::import_incoming_request(load_request, _) => {
                    let net_id = load_request.network_id();
                    eth_bridge::BridgeAccount::<Runtime>::get(net_id).map(|acc| acc == *who)
                }
                eth_bridge::Call::finalize_incoming_request(_, network_id)
                | eth_bridge::Call::abort_request(_, _, network_id) => {
                    eth_bridge::BridgeAccount::<Runtime>::get(network_id).map(|acc| acc == *who)
                }
                _ => None,
            },
            _ => None,
        }
        .unwrap_or(false)
    }
}

pub struct ValBurnedAggregator<T>(sp_std::marker::PhantomData<T>);

impl<T> OnValBurned for ValBurnedAggregator<T>
where
    T: pallet_staking::ValBurnedNotifier<Balance>,
{
    fn on_val_burned(amount: Balance) {
        Rewards::on_val_burned(amount);
        T::notify_val_burned(amount);
    }
}

pub struct WithdrawFee;

impl xor_fee::WithdrawFee<Runtime> for WithdrawFee {
    fn withdraw_fee(
        who: &AccountId,
        call: &Call,
        fee: Balance,
    ) -> Result<(AccountId, Option<NegativeImbalanceOf<Runtime>>), DispatchError> {
        match call {
            Call::Referrals(referrals::Call::set_referrer(referrer))
                if Referrals::can_set_referrer(who) =>
            {
                Referrals::withdraw_fee(referrer, fee)?;
                Ok((
                    referrer.clone(),
                    Some(Balances::withdraw(
                        &ReferralsReservesAcc::get(),
                        fee,
                        WithdrawReasons::TRANSACTION_PAYMENT,
                        ExistenceRequirement::KeepAlive,
                    )?),
                ))
            }
            _ => Ok((
                who.clone(),
                Some(Balances::withdraw(
                    who,
                    fee,
                    WithdrawReasons::TRANSACTION_PAYMENT,
                    ExistenceRequirement::KeepAlive,
                )?),
            )),
        }
    }
}

parameter_types! {
    pub const DEXIdValue: DEXId = 0;
}

impl xor_fee::Config for Runtime {
    type Event = Event;
    // Pass native currency.
    type XorCurrency = Balances;
    type ReferrerWeight = ReferrerWeight;
    type XorBurnedWeight = XorBurnedWeight;
    type XorIntoValBurnedWeight = XorIntoValBurnedWeight;
    type SoraParliamentShare = SoraParliamentShare;
    type XorId = GetXorAssetId;
    type ValId = GetValAssetId;
    type DEXIdValue = DEXIdValue;
    type LiquidityProxy = LiquidityProxy;
    type OnValBurned = ValBurnedAggregator<Staking>;
    type CustomFees = ExtrinsicsFlatFees;
    type GetTechnicalAccountId = GetXorFeeAccountId;
    type GetParliamentAccountId = GetParliamentAccountId;
    type SessionManager = Staking;
    type WithdrawFee = WithdrawFee;
}

pub struct ConstantFeeMultiplier;

impl MultiplierUpdate for ConstantFeeMultiplier {
    fn min() -> Multiplier {
        Default::default()
    }
    fn target() -> Perquintill {
        Default::default()
    }
    fn variability() -> Multiplier {
        Default::default()
    }
}
impl Convert<Multiplier, Multiplier> for ConstantFeeMultiplier {
    fn convert(previous: Multiplier) -> Multiplier {
        previous
    }
}

impl pallet_transaction_payment::Config for Runtime {
    type OnChargeTransaction = XorFee;
    type TransactionByteFee = TransactionByteFee;
    type WeightToFee = WeightToFixedFee;
    type FeeMultiplierUpdate = ConstantFeeMultiplier;
}

#[cfg(feature = "private-net")]
impl pallet_sudo::Config for Runtime {
    type Call = Call;
    type Event = Event;
}

impl permissions::Config for Runtime {
    type Event = Event;
}

impl pallet_utility::Config for Runtime {
    type Event = Event;
    type Call = Call;
    type WeightInfo = ();
}

parameter_types! {
    pub const DepositBase: u64 = 1;
    pub const DepositFactor: u64 = 1;
    pub const MaxSignatories: u16 = 100;
}

impl bridge_multisig::Config for Runtime {
    type Call = Call;
    type Event = Event;
    type Currency = Balances;
    type DepositBase = DepositBase;
    type DepositFactor = DepositFactor;
    type MaxSignatories = MaxSignatories;
    type WeightInfo = ();
}

parameter_types! {
    pub const EthNetworkId: u32 = 0;
}

pub struct RemoveTemporaryPeerAccountIds;

#[cfg(feature = "private-net")]
impl Get<Vec<(AccountId, H160)>> for RemoveTemporaryPeerAccountIds {
    fn get() -> Vec<(AccountId, H160)> {
        vec![
            // Dev
            (
                AccountId::new(hex!(
                    "aa79aa80b94b1cfba69c4a7d60eeb7b469e6411d1f686cc61de8adc8b1b76a69"
                )),
                H160(hex!("f858c8366f3a2553516a47f3e0503a85ef93bbba")),
            ),
            (
                AccountId::new(hex!(
                    "60dc5adadc262770cbe904e3f65a26a89d46b70447640cd7968b49ddf5a459bc"
                )),
                H160(hex!("ccd7fe44d58640dc79c55b98f8c3474646e5ea2b")),
            ),
            (
                AccountId::new(hex!(
                    "70d61e980602e09ac8b5fb50658ebd345774e73b8248d3b61862ba1a9a035082"
                )),
                H160(hex!("13d26a91f791e884fe6faa7391c4ef401638baa4")),
            ),
            (
                AccountId::new(hex!(
                    "05918034f4a7f7c5d99cd0382aa6574ec2aba148aa3d769e50e0ac7663e36d58"
                )),
                H160(hex!("aa19829ae887212206be8e97ea47d8fed2120d4e")),
            ),
            // Test
            (
                AccountId::new(hex!(
                    "07f5670d08b8f3bd493ff829482a489d94494fd50dd506957e44e9fdc2e98684"
                )),
                H160(hex!("457d710255184dbf63c019ab50f65743c6cb072f")),
            ),
            (
                AccountId::new(hex!(
                    "211bb96e9f746183c05a1d583bccf513f9d8f679d6f36ecbd06609615a55b1cc"
                )),
                H160(hex!("6d04423c97e8ce36d04c9b614926ce0d029d04df")),
            ),
            (
                AccountId::new(hex!(
                    "ef3139b81d14977d5bf6b4a3994872337dfc1d2af2069a058bc26123a3ed1a5c"
                )),
                H160(hex!("e34022904b1ab539729cc7b5bfa5c8a74b165e80")),
            ),
            (
                AccountId::new(hex!(
                    "71124b336fbf3777d743d4390acce6be1cf5e0781e40c51d4cf2e5b5fd8e41e1"
                )),
                H160(hex!("ee74a5b5346915012d103cf1ccee288f25bcbc81")),
            ),
            // Stage
            (
                AccountId::new(hex!(
                    "07f5670d08b8f3bd493ff829482a489d94494fd50dd506957e44e9fdc2e98684"
                )),
                H160(hex!("457d710255184dbf63c019ab50f65743c6cb072f")),
            ),
            (
                AccountId::new(hex!(
                    "211bb96e9f746183c05a1d583bccf513f9d8f679d6f36ecbd06609615a55b1cc"
                )),
                H160(hex!("6d04423c97e8ce36d04c9b614926ce0d029d04df")),
            ),
        ]
    }
}

#[cfg(not(feature = "private-net"))]
impl Get<Vec<(AccountId, H160)>> for RemoveTemporaryPeerAccountIds {
    fn get() -> Vec<(AccountId, H160)> {
        vec![] // the peer is already removed on main-net.
    }
}

#[cfg(not(feature = "private-net"))]
parameter_types! {
    pub const RemovePendingOutgoingRequestsAfter: BlockNumber = 1 * DAYS;
    pub const TrackPendingIncomingRequestsAfter: (BlockNumber, u64) = (1 * DAYS, 12697214);
}

#[cfg(feature = "private-net")]
parameter_types! {
    pub const RemovePendingOutgoingRequestsAfter: BlockNumber = 30 * MINUTES;
    pub const TrackPendingIncomingRequestsAfter: (BlockNumber, u64) = (30 * MINUTES, 0);
}

pub type NetworkId = u32;

impl eth_bridge::Config for Runtime {
    type Event = Event;
    type Call = Call;
    type PeerId = eth_bridge::offchain::crypto::TestAuthId;
    type NetworkId = NetworkId;
    type GetEthNetworkId = EthNetworkId;
    type WeightInfo = eth_bridge::weights::WeightInfo<Runtime>;
    type RemovePendingOutgoingRequestsAfter = RemovePendingOutgoingRequestsAfter;
    type TrackPendingIncomingRequestsAfter = TrackPendingIncomingRequestsAfter;
    type RemovePeerAccountIds = RemoveTemporaryPeerAccountIds;
    type SchedulerOriginCaller = OriginCaller;
    type Scheduler = Scheduler;
}

#[cfg(feature = "private-net")]
impl faucet::Config for Runtime {
    type Event = Event;
    type WeightInfo = faucet::weights::WeightInfo<Runtime>;
}

parameter_types! {
    pub GetPswapDistributionTechAccountId: TechAccountId = {
        let tech_account_id = TechAccountId::from_generic_pair(
            pswap_distribution::TECH_ACCOUNT_PREFIX.to_vec(),
            pswap_distribution::TECH_ACCOUNT_MAIN.to_vec(),
        );
        tech_account_id
    };
    pub GetPswapDistributionAccountId: AccountId = {
        let tech_account_id = GetPswapDistributionTechAccountId::get();
        let account_id =
            technical::Module::<Runtime>::tech_account_id_to_account_id(&tech_account_id)
                .expect("Failed to get ordinary account id for technical account id.");
        account_id
    };
    pub GetParliamentAccountId: AccountId = hex!("881b87c9f83664b95bd13e2bb40675bfa186287da93becc0b22683334d411e4e").into();
    pub GetXorFeeTechAccountId: TechAccountId = {
        TechAccountId::from_generic_pair(
            xor_fee::TECH_ACCOUNT_PREFIX.to_vec(),
            xor_fee::TECH_ACCOUNT_MAIN.to_vec(),
        )
    };
    pub GetXorFeeAccountId: AccountId = {
        let tech_account_id = GetXorFeeTechAccountId::get();
        technical::Module::<Runtime>::tech_account_id_to_account_id(&tech_account_id)
            .expect("Failed to get ordinary account id for technical account id.")
    };
    pub GetXSTPoolPermissionedTechAccountId: TechAccountId = {
        let tech_account_id = TechAccountId::from_generic_pair(
            xst::TECH_ACCOUNT_PREFIX.to_vec(),
            xst::TECH_ACCOUNT_PERMISSIONED.to_vec(),
        );
        tech_account_id
    };
    pub GetXSTPoolPermissionedAccountId: AccountId = {
        let tech_account_id = GetXSTPoolPermissionedTechAccountId::get();
        let account_id =
            technical::Module::<Runtime>::tech_account_id_to_account_id(&tech_account_id)
                .expect("Failed to get ordinary account id for technical account id.");
        account_id
    };
}

#[cfg(feature = "reduced-pswap-reward-periods")]
parameter_types! {
    pub const GetDefaultSubscriptionFrequency: BlockNumber = 150;
    pub const GetBurnUpdateFrequency: BlockNumber = 150;
}

#[cfg(not(feature = "reduced-pswap-reward-periods"))]
parameter_types! {
    pub const GetDefaultSubscriptionFrequency: BlockNumber = 14400;
    pub const GetBurnUpdateFrequency: BlockNumber = 14400;
}

pub struct RuntimeOnPswapBurnedAggregator;

impl OnPswapBurned for RuntimeOnPswapBurnedAggregator {
    fn on_pswap_burned(distribution: common::PswapRemintInfo) {
        VestedRewards::on_pswap_burned(distribution);
    }
}

impl farming::Config for Runtime {
    const PSWAP_PER_DAY: Balance = FARMING_PSWAP_PER_DAY;
    const REFRESH_FREQUENCY: BlockNumber = FARMING_REFRESH_FREQUENCY;
    const VESTING_COEFF: u32 = FARMING_VESTING_COEFF;
    const VESTING_FREQUENCY: BlockNumber = FARMING_VESTING_FREQUENCY;
    const BLOCKS_PER_DAY: BlockNumber = 1 * DAYS;
    type Call = Call;
    type SchedulerOriginCaller = OriginCaller;
    type Scheduler = Scheduler;
    type RewardDoublingAssets = FarmingRewardDoublingAssets;
    type WeightInfo = ();
}

impl pswap_distribution::Config for Runtime {
    type Event = Event;
    type GetIncentiveAssetId = GetPswapAssetId;
    type LiquidityProxy = LiquidityProxy;
    type CompatBalance = Balance;
    type GetDefaultSubscriptionFrequency = GetDefaultSubscriptionFrequency;
    type GetBurnUpdateFrequency = GetBurnUpdateFrequency;
    type GetTechnicalAccountId = GetPswapDistributionAccountId;
    type EnsureDEXManager = DEXManager;
    type OnPswapBurnedAggregator = RuntimeOnPswapBurnedAggregator;
    type WeightInfo = pswap_distribution::weights::WeightInfo<Runtime>;
    type GetParliamentAccountId = GetParliamentAccountId;
    type PoolXykPallet = PoolXYK;
}

parameter_types! {
    pub GetMbcReservesTechAccountId: TechAccountId = {
        let tech_account_id = TechAccountId::from_generic_pair(
            multicollateral_bonding_curve_pool::TECH_ACCOUNT_PREFIX.to_vec(),
            multicollateral_bonding_curve_pool::TECH_ACCOUNT_RESERVES.to_vec(),
        );
        tech_account_id
    };
    pub GetMbcReservesAccountId: AccountId = {
        let tech_account_id = GetMbcReservesTechAccountId::get();
        let account_id =
            technical::Module::<Runtime>::tech_account_id_to_account_id(&tech_account_id)
                .expect("Failed to get ordinary account id for technical account id.");
        account_id
    };
    pub GetMbcPoolRewardsTechAccountId: TechAccountId = {
        let tech_account_id = TechAccountId::from_generic_pair(
            multicollateral_bonding_curve_pool::TECH_ACCOUNT_PREFIX.to_vec(),
            multicollateral_bonding_curve_pool::TECH_ACCOUNT_REWARDS.to_vec(),
        );
        tech_account_id
    };
    pub GetMbcPoolRewardsAccountId: AccountId = {
        let tech_account_id = GetMbcPoolRewardsTechAccountId::get();
        let account_id =
            technical::Module::<Runtime>::tech_account_id_to_account_id(&tech_account_id)
                .expect("Failed to get ordinary account id for technical account id.");
        account_id
    };
    pub GetMbcPoolFreeReservesTechAccountId: TechAccountId = {
        let tech_account_id = TechAccountId::from_generic_pair(
            multicollateral_bonding_curve_pool::TECH_ACCOUNT_PREFIX.to_vec(),
            multicollateral_bonding_curve_pool::TECH_ACCOUNT_FREE_RESERVES.to_vec(),
        );
        tech_account_id
    };
    pub GetMbcPoolFreeReservesAccountId: AccountId = {
        let tech_account_id = GetMbcPoolFreeReservesTechAccountId::get();
        let account_id =
            technical::Module::<Runtime>::tech_account_id_to_account_id(&tech_account_id)
                .expect("Failed to get ordinary account id for technical account id.");
        account_id
    };
    pub GetMarketMakerRewardsTechAccountId: TechAccountId = {
        let tech_account_id = TechAccountId::from_generic_pair(
            vested_rewards::TECH_ACCOUNT_PREFIX.to_vec(),
            vested_rewards::TECH_ACCOUNT_MARKET_MAKERS.to_vec(),
        );
        tech_account_id
    };
    pub GetMarketMakerRewardsAccountId: AccountId = {
        let tech_account_id = GetMarketMakerRewardsTechAccountId::get();
        let account_id =
            technical::Module::<Runtime>::tech_account_id_to_account_id(&tech_account_id)
                .expect("Failed to get ordinary account id for technical account id.");
        account_id
    };
    pub GetFarmingRewardsTechAccountId: TechAccountId = {
        let tech_account_id = TechAccountId::from_generic_pair(
            vested_rewards::TECH_ACCOUNT_PREFIX.to_vec(),
            vested_rewards::TECH_ACCOUNT_FARMING.to_vec(),
        );
        tech_account_id
    };
    pub GetFarmingRewardsAccountId: AccountId = {
        let tech_account_id = GetFarmingRewardsTechAccountId::get();
        let account_id =
            technical::Module::<Runtime>::tech_account_id_to_account_id(&tech_account_id)
                .expect("Failed to get ordinary account id for technical account id.");
        account_id
    };
}

impl multicollateral_bonding_curve_pool::Config for Runtime {
    type Event = Event;
    type LiquidityProxy = LiquidityProxy;
    type EnsureDEXManager = DEXManager;
    type EnsureTradingPairExists = TradingPair;
    type PriceToolsPallet = PriceTools;
    type VestedRewardsPallet = VestedRewards;
    type WeightInfo = multicollateral_bonding_curve_pool::weights::WeightInfo<Runtime>;
}

impl xst::Config for Runtime {
    type Event = Event;
    type LiquidityProxy = LiquidityProxy;
    type EnsureDEXManager = DEXManager;
    type EnsureTradingPairExists = TradingPair;
    type PriceToolsPallet = PriceTools;
    type WeightInfo = xst::weights::WeightInfo<Runtime>;
}

impl pallet_im_online::Config for Runtime {
    type AuthorityId = ImOnlineId;
    type Event = Event;
    type SessionDuration = SessionDuration;
    type ValidatorSet = Historical;
    type ReportUnresponsiveness = Offences;
    type UnsignedPriority = ImOnlineUnsignedPriority;
    type WeightInfo = ();
}

impl pallet_offences::Config for Runtime {
    type Event = Event;
    type IdentificationTuple = pallet_session::historical::IdentificationTuple<Self>;
    type OnOffenceHandler = Staking;
    type WeightSoftLimit = OffencesWeightSoftLimit;
}

impl vested_rewards::Config for Runtime {
    type Event = Event;
    type GetBondingCurveRewardsAccountId = GetMbcPoolRewardsAccountId;
    type GetFarmingRewardsAccountId = GetFarmingRewardsAccountId;
    type GetMarketMakerRewardsAccountId = GetMarketMakerRewardsAccountId;
    type WeightInfo = vested_rewards::weights::WeightInfo<Runtime>;
}

impl price_tools::Config for Runtime {
    type Event = Event;
    type LiquidityProxy = LiquidityProxy;
    type WeightInfo = price_tools::weights::WeightInfo<Runtime>;
}

parameter_types! {
    pub const CeresPerDay: Balance = balance!(6.66666666667);
    pub const CeresAssetId: AssetId = common::AssetId32::from_bytes
        (hex!("008bcfd2387d3fc453333557eecb0efe59fcba128769b2feefdd306e98e66440"));
    pub const MaximumCeresInStakingPool: Balance = balance!(7200);
}

impl ceres_staking::Config for Runtime {
    const BLOCKS_PER_ONE_DAY: BlockNumber = 1 * DAYS;
    type Event = Event;
    type CeresPerDay = CeresPerDay;
    type CeresAssetId = CeresAssetId;
    type MaximumCeresInStakingPool = MaximumCeresInStakingPool;
    type WeightInfo = ceres_staking::weights::WeightInfo<Runtime>;
}

impl ceres_liquidity_locker::Config for Runtime {
    const BLOCKS_PER_ONE_DAY: BlockNumber = 1 * DAYS;
    type Event = Event;
    type XYKPool = PoolXYK;
    type CeresAssetId = CeresAssetId;
    type WeightInfo = ceres_liquidity_locker::weights::WeightInfo<Runtime>;
}

<<<<<<< HEAD
impl ceres_token_locker::Config for Runtime {
    type Event = Event;
    type CeresAssetId = CeresAssetId;
    type WeightInfo = ceres_token_locker::weights::WeightInfo<Runtime>;
=======
impl ceres_governance_platform::Config for Runtime {
    type Event = Event;
    type CeresAssetId = CeresAssetId;
    type WeightInfo = ceres_governance_platform::weights::WeightInfo<Runtime>;
>>>>>>> 9962b230
}

/// Payload data to be signed when making signed transaction from off-chain workers,
///   inside `create_transaction` function.
pub type SignedPayload = generic::SignedPayload<Call, SignedExtra>;

parameter_types! {
    pub const UnsignedPriority: u64 = 100;
    pub const ReferrerWeight: u32 = 10;
    pub const XorBurnedWeight: u32 = 40;
    pub const XorIntoValBurnedWeight: u32 = 50;
    pub const SoraParliamentShare: Percent = Percent::from_percent(10);
}

#[cfg(feature = "private-net")]
construct_runtime! {
    pub enum Runtime where
        Block = Block,
        NodeBlock = opaque::Block,
        UncheckedExtrinsic = UncheckedExtrinsic
    {
        System: frame_system::{Module, Call, Storage, Config, Event<T>} = 0,
        Timestamp: pallet_timestamp::{Module, Call, Storage, Inherent} = 1,
        // Balances in native currency - XOR.
        Balances: pallet_balances::{Module, Call, Storage, Config<T>, Event<T>} = 2,
        Sudo: pallet_sudo::{Module, Call, Storage, Config<T>, Event<T>} = 3,
        RandomnessCollectiveFlip: pallet_randomness_collective_flip::{Module, Call, Storage} = 4,
        TransactionPayment: pallet_transaction_payment::{Module, Storage} = 5,
        Permissions: permissions::{Module, Call, Storage, Config<T>, Event<T>} = 6,
        Referrals: referrals::{Module, Call, Storage} = 7,
        Rewards: rewards::{Module, Call, Config<T>, Storage, Event<T>} = 8,
        XorFee: xor_fee::{Module, Call, Storage, Event<T>} = 9,
        BridgeMultisig: bridge_multisig::{Module, Call, Storage, Config<T>, Event<T>} = 10,
        Utility: pallet_utility::{Module, Call, Event} = 11,

        // Consensus and staking.
        Session: pallet_session::{Module, Call, Storage, Event, Config<T>} = 12,
        Historical: pallet_session_historical::{Module} = 13,
        Babe: pallet_babe::{Module, Call, Storage, Config, Inherent, ValidateUnsigned} = 14,
        Grandpa: pallet_grandpa::{Module, Call, Storage, Config, Event} = 15,
        Authorship: pallet_authorship::{Module, Call, Storage, Inherent} = 16,
        Staking: pallet_staking::{Module, Call, Config<T>, Storage, Event<T>} = 17,

        // Non-native tokens - everything apart of XOR.
        Tokens: tokens::{Module, Storage, Config<T>, Event<T>} = 18,
        // Unified interface for XOR and non-native tokens.
        Currencies: currencies::{Module, Call, Event<T>} = 19,
        TradingPair: trading_pair::{Module, Call, Storage, Config<T>, Event<T>} = 20,
        Assets: assets::{Module, Call, Storage, Config<T>, Event<T>} = 21,
        DEXManager: dex_manager::{Module, Storage, Config<T>} = 22,
        MulticollateralBondingCurvePool: multicollateral_bonding_curve_pool::{Module, Call, Storage, Config<T>, Event<T>} = 23,
        Technical: technical::{Module, Call, Config<T>, Event<T>} = 24,
        PoolXYK: pool_xyk::{Module, Call, Storage, Event<T>} = 25,
        LiquidityProxy: liquidity_proxy::{Module, Call, Event<T>} = 26,
        Council: pallet_collective::<Instance1>::{Module, Call, Storage, Origin<T>, Event<T>, Config<T>} = 27,
        TechnicalCommittee: pallet_collective::<Instance2>::{Module, Call, Storage, Origin<T>, Event<T>, Config<T>} = 28,
        Democracy: pallet_democracy::{Module, Call, Storage, Config, Event<T>} = 29,
        DEXAPI: dex_api::{Module, Call, Storage, Config, Event<T>} = 30,
        EthBridge: eth_bridge::{Module, Call, Storage, Config<T>, Event<T>} = 31,
        PswapDistribution: pswap_distribution::{Module, Call, Storage, Config<T>, Event<T>} = 32,
        Multisig: pallet_multisig::{Module, Call, Storage, Event<T>} = 33,
        Scheduler: pallet_scheduler::{Module, Call, Storage, Event<T>} = 34,
        IrohaMigration: iroha_migration::{Module, Call, Storage, Config<T>, Event<T>} = 35,
        ImOnline: pallet_im_online::{Module, Call, Storage, Event<T>, ValidateUnsigned, Config<T>} = 36,
        Offences: pallet_offences::{Module, Call, Storage, Event} = 37,
        TechnicalMembership: pallet_membership::<Instance1>::{Module, Call, Storage, Event<T>, Config<T>} = 38,
        ElectionsPhragmen: pallet_elections_phragmen::{Module, Call, Storage, Event<T>, Config<T>} = 39,
        VestedRewards: vested_rewards::{Module, Call, Storage, Event<T>} = 40,
        Identity: pallet_identity::{Module, Call, Storage, Event<T>} = 41,
        Farming: farming::{Module, Call, Storage} = 42,
        XSTPool: xst::{Module, Call, Storage, Config<T>, Event<T>} = 43,
        PriceTools: price_tools::{Module, Storage, Event<T>} = 44,
        CeresStaking: ceres_staking::{Module, Call, Storage, Event<T>} = 45,
        CeresLiquidityLocker: ceres_liquidity_locker::{Module, Call, Storage, Event<T>} = 46,
<<<<<<< HEAD
        CeresTokenLocker: ceres_token_locker::{Module, Call, Storage, Event<T>} = 47,
=======
        CeresGovernancePlatform: ceres_governance_platform::{Module, Call, Storage, Event<T>} = 47,
>>>>>>> 9962b230

        // Available only for test net
        Faucet: faucet::{Module, Call, Config<T>, Event<T>} = 80,
    }
}

#[cfg(not(feature = "private-net"))]
construct_runtime! {
    pub enum Runtime where
        Block = Block,
        NodeBlock = opaque::Block,
        UncheckedExtrinsic = UncheckedExtrinsic
    {
        System: frame_system::{Module, Call, Storage, Config, Event<T>} = 0,
        Timestamp: pallet_timestamp::{Module, Call, Storage, Inherent} = 1,
        // Balances in native currency - XOR.
        Balances: pallet_balances::{Module, Call, Storage, Config<T>, Event<T>} = 2,
        RandomnessCollectiveFlip: pallet_randomness_collective_flip::{Module, Call, Storage} = 4,
        TransactionPayment: pallet_transaction_payment::{Module, Storage} = 5,
        Permissions: permissions::{Module, Call, Storage, Config<T>, Event<T>} = 6,
        Referrals: referrals::{Module, Call, Storage} = 7,
        Rewards: rewards::{Module, Call, Config<T>, Storage, Event<T>} = 8,
        XorFee: xor_fee::{Module, Call, Storage, Event<T>} = 9,
        BridgeMultisig: bridge_multisig::{Module, Call, Storage, Config<T>, Event<T>} = 10,
        Utility: pallet_utility::{Module, Call, Event} = 11,

        // Consensus and staking.
        Session: pallet_session::{Module, Call, Storage, Event, Config<T>} = 12,
        Historical: pallet_session_historical::{Module} = 13,
        Babe: pallet_babe::{Module, Call, Storage, Config, Inherent, ValidateUnsigned} = 14,
        Grandpa: pallet_grandpa::{Module, Call, Storage, Config, Event} = 15,
        Authorship: pallet_authorship::{Module, Call, Storage, Inherent} = 16,
        Staking: pallet_staking::{Module, Call, Config<T>, Storage, Event<T>} = 17,

        // Non-native tokens - everything apart of XOR.
        Tokens: tokens::{Module, Storage, Config<T>, Event<T>} = 18,
        // Unified interface for XOR and non-native tokens.
        Currencies: currencies::{Module, Call, Event<T>} = 19,
        TradingPair: trading_pair::{Module, Call, Storage, Config<T>, Event<T>} = 20,
        Assets: assets::{Module, Call, Storage, Config<T>, Event<T>} = 21,
        DEXManager: dex_manager::{Module, Storage, Config<T>} = 22,
        MulticollateralBondingCurvePool: multicollateral_bonding_curve_pool::{Module, Call, Storage, Config<T>, Event<T>} = 23,
        Technical: technical::{Module, Call, Config<T>, Event<T>} = 24,
        PoolXYK: pool_xyk::{Module, Call, Storage, Event<T>} = 25,
        LiquidityProxy: liquidity_proxy::{Module, Call, Event<T>} = 26,
        Council: pallet_collective::<Instance1>::{Module, Call, Storage, Origin<T>, Event<T>, Config<T>} = 27,
        TechnicalCommittee: pallet_collective::<Instance2>::{Module, Call, Storage, Origin<T>, Event<T>, Config<T>} = 28,
        Democracy: pallet_democracy::{Module, Call, Storage, Config, Event<T>} = 29,
        DEXAPI: dex_api::{Module, Call, Storage, Config, Event<T>} = 30,
        EthBridge: eth_bridge::{Module, Call, Storage, Config<T>, Event<T>} = 31,
        PswapDistribution: pswap_distribution::{Module, Call, Storage, Config<T>, Event<T>} = 32,
        Multisig: pallet_multisig::{Module, Call, Storage, Event<T>} = 33,
        Scheduler: pallet_scheduler::{Module, Call, Storage, Event<T>} = 34,
        IrohaMigration: iroha_migration::{Module, Call, Storage, Config<T>, Event<T>} = 35,
        ImOnline: pallet_im_online::{Module, Call, Storage, Event<T>, ValidateUnsigned, Config<T>} = 36,
        Offences: pallet_offences::{Module, Call, Storage, Event} = 37,
        TechnicalMembership: pallet_membership::<Instance1>::{Module, Call, Storage, Event<T>, Config<T>} = 38,
        ElectionsPhragmen: pallet_elections_phragmen::{Module, Call, Storage, Event<T>, Config<T>} = 39,
        VestedRewards: vested_rewards::{Module, Call, Storage, Event<T>} = 40,
        Identity: pallet_identity::{Module, Call, Storage, Event<T>} = 41,
        Farming: farming::{Module, Call, Storage} = 42,
        XSTPool: xst::{Module, Call, Storage, Config<T>, Event<T>} = 43,
        PriceTools: price_tools::{Module, Storage, Event<T>} = 44,
        CeresStaking: ceres_staking::{Module, Call, Storage, Event<T>} = 45,
        CeresLiquidityLocker: ceres_liquidity_locker::{Module, Call, Storage, Event<T>} = 46,
<<<<<<< HEAD
        CeresTokenLocker: ceres_token_locker::{Module, Call, Storage, Event<T>} = 47,
=======
        CeresGovernancePlatform: ceres_governance_platform::{Module, Call, Storage, Event<T>} = 47,
>>>>>>> 9962b230
    }
}

// This is needed, because the compiler automatically places `Serialize` bound
// when `derive` is used, but the method is never actually used
#[cfg(feature = "std")]
impl Serialize for Runtime {
    fn serialize<S>(
        &self,
        _serializer: S,
    ) -> Result<<S as Serializer>::Ok, <S as Serializer>::Error>
    where
        S: Serializer,
    {
        unreachable!("we never serialize runtime; qed")
    }
}

/// The address format for describing accounts.
pub type Address = AccountId;
/// Block header type as expected by this runtime.
pub type Header = generic::Header<BlockNumber, BlakeTwo256>;
/// Block type as expected by this runtime.
pub type Block = generic::Block<Header, UncheckedExtrinsic>;
/// A Block signed with a Justification
pub type SignedBlock = generic::SignedBlock<Block>;
/// BlockId type as expected by this runtime.
pub type BlockId = generic::BlockId<Block>;
/// The SignedExtension to the basic transaction logic.
pub type SignedExtra = (
    frame_system::CheckSpecVersion<Runtime>,
    frame_system::CheckTxVersion<Runtime>,
    frame_system::CheckGenesis<Runtime>,
    frame_system::CheckEra<Runtime>,
    frame_system::CheckNonce<Runtime>,
    frame_system::CheckWeight<Runtime>,
    ChargeTransactionPayment<Runtime>,
);
/// Unchecked extrinsic type as expected by this runtime.
pub type UncheckedExtrinsic = generic::UncheckedExtrinsic<Address, Call, Signature, SignedExtra>;
/// Extrinsic type that has already been checked.
pub type CheckedExtrinsic = generic::CheckedExtrinsic<AccountId, Call, SignedExtra>;
/// Executive: handles dispatch to the various modules.
pub type Executive = frame_executive::Executive<
    Runtime,
    Block,
    frame_system::ChainContext<Runtime>,
    Runtime,
    AllModules,
>;

impl_runtime_apis! {
    impl sp_api::Core<Block> for Runtime {
        fn version() -> RuntimeVersion {
            VERSION
        }

        fn execute_block(block: Block) {
            Executive::execute_block(block)
        }

        fn initialize_block(header: &<Block as BlockT>::Header) {
            Executive::initialize_block(header)
        }
    }

    impl sp_api::Metadata<Block> for Runtime {
        fn metadata() -> OpaqueMetadata {
            Runtime::metadata().into()
        }
    }

    impl sp_block_builder::BlockBuilder<Block> for Runtime {
        fn apply_extrinsic(
            extrinsic: <Block as BlockT>::Extrinsic,
        ) -> ApplyExtrinsicResult {
            Executive::apply_extrinsic(extrinsic)
        }

        fn finalize_block() -> <Block as BlockT>::Header {
            Executive::finalize_block()
        }

        fn inherent_extrinsics(data: sp_inherents::InherentData) -> Vec<<Block as BlockT>::Extrinsic> {
            data.create_extrinsics()
        }

        fn check_inherents(block: Block, data: sp_inherents::InherentData) -> sp_inherents::CheckInherentsResult {
            data.check_extrinsics(&block)
        }

        fn random_seed() -> <Block as BlockT>::Hash {
            RandomnessCollectiveFlip::random_seed()
        }
    }

    impl sp_transaction_pool::runtime_api::TaggedTransactionQueue<Block> for Runtime {
        fn validate_transaction(
            source: TransactionSource,
            tx: <Block as BlockT>::Extrinsic,
            block_hash: <Block as BlockT>::Hash,
        ) -> TransactionValidity {
            Executive::validate_transaction(source, tx, block_hash)
        }
    }

    impl sp_offchain::OffchainWorkerApi<Block> for Runtime {
        fn offchain_worker(header: &<Block as BlockT>::Header) {
            Executive::offchain_worker(header)
        }
    }

    impl sp_session::SessionKeys<Block> for Runtime {
        fn decode_session_keys(
            encoded: Vec<u8>,
        ) -> Option<Vec<(Vec<u8>, sp_core::crypto::KeyTypeId)>> {
            opaque::SessionKeys::decode_into_raw_public_keys(&encoded)
        }

        fn generate_session_keys(seed: Option<Vec<u8>>) -> Vec<u8> {
            opaque::SessionKeys::generate(seed)
        }
    }

    impl pallet_transaction_payment_rpc_runtime_api::TransactionPaymentApi<
        Block,
        Balance,
    > for Runtime {
        fn query_info(uxt: <Block as BlockT>::Extrinsic, len: u32) -> pallet_transaction_payment_rpc_runtime_api::RuntimeDispatchInfo<Balance> {
            let maybe_dispatch_info = XorFee::query_info(&uxt, len);
            let output = match maybe_dispatch_info {
                Some(dispatch_info) => dispatch_info,
                _ => TransactionPayment::query_info(uxt, len),
            };
            output
        }

        fn query_fee_details(uxt: <Block as BlockT>::Extrinsic, len: u32) -> pallet_transaction_payment_rpc_runtime_api::FeeDetails<Balance> {
            let maybe_fee_details = XorFee::query_fee_details(&uxt, len);
            let output = match maybe_fee_details {
                Some(fee_details) => fee_details,
                _ => TransactionPayment::query_fee_details(uxt, len),
            };
            output
        }
    }

    impl dex_manager_runtime_api::DEXManagerAPI<Block, DEXId> for Runtime {
        fn list_dex_ids() -> Vec<DEXId> {
            DEXManager::list_dex_ids()
        }
    }

    impl dex_runtime_api::DEXAPI<
        Block,
        AssetId,
        DEXId,
        Balance,
        LiquiditySourceType,
        SwapVariant,
    > for Runtime {
        #[cfg_attr(not(feature = "private-net"), allow(unused))]
        fn quote(
            dex_id: DEXId,
            liquidity_source_type: LiquiditySourceType,
            input_asset_id: AssetId,
            output_asset_id: AssetId,
            desired_input_amount: BalanceWrapper,
            swap_variant: SwapVariant,
        ) -> Option<dex_runtime_api::SwapOutcomeInfo<Balance>> {
            #[cfg(feature = "private-net")]
            {
                DEXAPI::quote(
                    &LiquiditySourceId::new(dex_id, liquidity_source_type),
                    &input_asset_id,
                    &output_asset_id,
                    QuoteAmount::with_variant(swap_variant, desired_input_amount.into()),
                    true,
                ).ok().map(|sa| dex_runtime_api::SwapOutcomeInfo::<Balance> { amount: sa.amount, fee: sa.fee})
            }
            #[cfg(not(feature = "private-net"))]
            {
                // Mainnet should not be able to access liquidity source quote directly, to avoid arbitrage exploits.
                None
            }
        }

        fn can_exchange(
            dex_id: DEXId,
            liquidity_source_type: LiquiditySourceType,
            input_asset_id: AssetId,
            output_asset_id: AssetId,
        ) -> bool {
            DEXAPI::can_exchange(
                &LiquiditySourceId::new(dex_id, liquidity_source_type),
                &input_asset_id,
                &output_asset_id,
            )
        }

        fn list_supported_sources() -> Vec<LiquiditySourceType> {
            DEXAPI::get_supported_types()
        }
    }

    impl trading_pair_runtime_api::TradingPairAPI<Block, DEXId, common::TradingPair<AssetId>, AssetId, LiquiditySourceType> for Runtime {
        fn list_enabled_pairs(dex_id: DEXId) -> Vec<common::TradingPair<AssetId>> {
            // TODO: error passing PR fixes this crunch return
            TradingPair::list_trading_pairs(&dex_id).unwrap_or(Vec::new())
        }

        fn is_pair_enabled(dex_id: DEXId, asset_id_a: AssetId, asset_id_b: AssetId) -> bool {
            // TODO: error passing PR fixes this crunch return
            TradingPair::is_trading_pair_enabled(&dex_id, &asset_id_a, &asset_id_b).unwrap_or(false)
                || TradingPair::is_trading_pair_enabled(&dex_id, &asset_id_b, &asset_id_a).unwrap_or(false)
        }

        fn list_enabled_sources_for_pair(
            dex_id: DEXId,
            base_asset_id: AssetId,
            target_asset_id: AssetId,
        ) -> Vec<LiquiditySourceType> {
            // TODO: error passing PR fixes this crunch return
            TradingPair::list_enabled_sources_for_trading_pair(&dex_id, &base_asset_id, &target_asset_id).map(|bts| bts.into_iter().collect::<Vec<_>>()).unwrap_or(Vec::new())
        }

        fn is_source_enabled_for_pair(
            dex_id: DEXId,
            base_asset_id: AssetId,
            target_asset_id: AssetId,
            source_type: LiquiditySourceType,
        ) -> bool {
            // TODO: error passing PR fixes this crunch return
            TradingPair::is_source_enabled_for_trading_pair(&dex_id, &base_asset_id, &target_asset_id, source_type).unwrap_or(false)
        }
    }

    impl assets_runtime_api::AssetsAPI<Block, AccountId, AssetId, Balance, AssetSymbol, AssetName, BalancePrecision> for Runtime {
        fn free_balance(account_id: AccountId, asset_id: AssetId) -> Option<assets_runtime_api::BalanceInfo<Balance>> {
            Assets::free_balance(&asset_id, &account_id).ok().map(|balance|
                assets_runtime_api::BalanceInfo::<Balance> {
                    balance: balance.clone(),
                }
            )
        }

        fn usable_balance(account_id: AccountId, asset_id: AssetId) -> Option<assets_runtime_api::BalanceInfo<Balance>> {
            let usable_balance = if asset_id == <Runtime as currencies::Config>::GetNativeCurrencyId::get() {
                Balances::usable_balance(account_id)
            } else {
                let account_data = Tokens::accounts(account_id, asset_id);
                account_data.free.saturating_sub(account_data.frozen)
            };
            Some(assets_runtime_api::BalanceInfo { balance: usable_balance })
        }

        fn total_balance(account_id: AccountId, asset_id: AssetId) -> Option<assets_runtime_api::BalanceInfo<Balance>> {
            Assets::total_balance(&asset_id, &account_id).ok().map(|balance|
                assets_runtime_api::BalanceInfo::<Balance> {
                    balance: balance.clone(),
                }
            )
        }

        fn total_supply(asset_id: AssetId) -> Option<assets_runtime_api::BalanceInfo<Balance>> {
            Assets::total_issuance(&asset_id).ok().map(|balance|
                assets_runtime_api::BalanceInfo::<Balance> {
                    balance: balance.clone(),
                }
            )
        }

        fn list_asset_ids() -> Vec<AssetId> {
            Assets::list_registered_asset_ids()
        }

        fn list_asset_infos() -> Vec<assets_runtime_api::AssetInfo<AssetId, AssetSymbol, AssetName, u8>> {
            Assets::list_registered_asset_infos().into_iter().map(|(asset_id, symbol, name, precision, is_mintable)|
                assets_runtime_api::AssetInfo::<AssetId, AssetSymbol, AssetName, BalancePrecision> {
                    asset_id, symbol, name, precision, is_mintable
                }
            ).collect()
        }

        fn get_asset_info(asset_id: AssetId) -> Option<assets_runtime_api::AssetInfo<AssetId, AssetSymbol, AssetName, BalancePrecision>> {
            let (symbol, name, precision, is_mintable) = Assets::get_asset_info(&asset_id);
            Some(assets_runtime_api::AssetInfo::<AssetId, AssetSymbol, AssetName, BalancePrecision> {
                asset_id, symbol, name, precision, is_mintable,
            })
        }

        fn get_asset_content_src(asset_id: AssetId) -> Option<ContentSource> {
            Assets::get_asset_content_src(&asset_id)
        }
    }

    impl
        eth_bridge_runtime_api::EthBridgeRuntimeApi<
            Block,
            sp_core::H256,
            SignatureParams,
            AccountId,
            AssetKind,
            AssetId,
            sp_core::H160,
            OffchainRequest<Runtime>,
            RequestStatus,
            OutgoingRequestEncoded,
            NetworkId,
            BalancePrecision,
        > for Runtime
    {
        fn get_requests(
            hashes: Vec<sp_core::H256>,
            network_id: Option<NetworkId>,
            redirect_finished_load_requests: bool,
        ) -> Result<
            Vec<(
                OffchainRequest<Runtime>,
                RequestStatus,
            )>,
            DispatchError,
        > {
            EthBridge::get_requests(&hashes, network_id, redirect_finished_load_requests)
        }

        fn get_approved_requests(
            hashes: Vec<sp_core::H256>,
            network_id: Option<NetworkId>
        ) -> Result<
            Vec<(
                OutgoingRequestEncoded,
                Vec<SignatureParams>,
            )>,
            DispatchError,
        > {
            EthBridge::get_approved_requests(&hashes, network_id)
        }

        fn get_approvals(
            hashes: Vec<sp_core::H256>,
            network_id: Option<NetworkId>
        ) -> Result<Vec<Vec<SignatureParams>>, DispatchError> {
            EthBridge::get_approvals(&hashes, network_id)
        }

        fn get_account_requests(account_id: AccountId, status_filter: Option<RequestStatus>) -> Result<Vec<(NetworkId, sp_core::H256)>, DispatchError> {
            EthBridge::get_account_requests(&account_id, status_filter)
        }

        fn get_registered_assets(
            network_id: Option<NetworkId>
        ) -> Result<Vec<(
                AssetKind,
                (AssetId, BalancePrecision),
                Option<(sp_core::H160, BalancePrecision)
        >)>, DispatchError> {
            EthBridge::get_registered_assets(network_id)
        }
    }

    impl iroha_migration_runtime_api::IrohaMigrationAPI<Block> for Runtime {
        fn needs_migration(iroha_address: String) -> bool {
            IrohaMigration::needs_migration(&iroha_address)
        }
    }

    impl liquidity_proxy_runtime_api::LiquidityProxyAPI<
        Block,
        DEXId,
        AssetId,
        Balance,
        SwapVariant,
        LiquiditySourceType,
        FilterMode,
    > for Runtime {
        fn quote(
            dex_id: DEXId,
            input_asset_id: AssetId,
            output_asset_id: AssetId,
            amount: BalanceWrapper,
            swap_variant: SwapVariant,
            selected_source_types: Vec<LiquiditySourceType>,
            filter_mode: FilterMode,
        ) -> Option<liquidity_proxy_runtime_api::SwapOutcomeInfo<Balance, AssetId>> {
            if LiquidityProxy::is_forbidden_filter(&input_asset_id, &output_asset_id, &selected_source_types, &filter_mode) {
                return None;
            }

            LiquidityProxy::inner_quote(
                &input_asset_id,
                &output_asset_id,
                QuoteAmount::with_variant(swap_variant, amount.into()),
                LiquiditySourceFilter::with_mode(dex_id, filter_mode, selected_source_types),
                false,
                true,
            ).ok().map(|(asa, rewards, amount_without_impact)| liquidity_proxy_runtime_api::SwapOutcomeInfo::<Balance, AssetId> {
                amount: asa.amount,
                fee: asa.fee,
                rewards: rewards.into_iter()
                                .map(|(amount, currency, reason)| liquidity_proxy_runtime_api::RewardsInfo::<Balance, AssetId> {
                                    amount,
                                    currency,
                                    reason
                                })
                                .collect(),
                amount_without_impact: amount_without_impact.unwrap_or(0)})
        }

        fn is_path_available(
            dex_id: DEXId,
            input_asset_id: AssetId,
            output_asset_id: AssetId
        ) -> bool {
            LiquidityProxy::is_path_available(
                dex_id, input_asset_id, output_asset_id
            ).unwrap_or(false)
        }

        fn list_enabled_sources_for_path(
            dex_id: DEXId,
            input_asset_id: AssetId,
            output_asset_id: AssetId,
        ) -> Vec<LiquiditySourceType> {
            LiquidityProxy::list_enabled_sources_for_path_with_xyk_forbidden(
                dex_id, input_asset_id, output_asset_id
            ).unwrap_or(Vec::new())
        }
    }

    impl pswap_distribution_runtime_api::PswapDistributionAPI<
        Block,
        AccountId,
        Balance,
    > for Runtime {
        fn claimable_amount(
            account_id: AccountId,
        ) -> pswap_distribution_runtime_api::BalanceInfo<Balance> {
            let claimable = PswapDistribution::claimable_amount(&account_id).unwrap_or(0);
            pswap_distribution_runtime_api::BalanceInfo::<Balance> {
                balance: claimable
            }
        }
    }

    impl rewards_runtime_api::RewardsAPI<Block, sp_core::H160, Balance> for Runtime {
        fn claimables(eth_address: sp_core::H160) -> Vec<rewards_runtime_api::BalanceInfo<Balance>> {
            Rewards::claimables(&eth_address).into_iter().map(|balance| rewards_runtime_api::BalanceInfo::<Balance> { balance }).collect()
        }
    }

    impl sp_consensus_babe::BabeApi<Block> for Runtime {
            fn configuration() -> sp_consensus_babe::BabeGenesisConfiguration {
                    // The choice of `c` parameter (where `1 - c` represents the
                    // probability of a slot being empty), is done in accordance to the
                    // slot duration and expected target block time, for safely
                    // resisting network delays of maximum two seconds.
                    // <https://research.web3.foundation/en/latest/polkadot/BABE/Babe/#6-practical-results>
                    sp_consensus_babe::BabeGenesisConfiguration {
                            slot_duration: Babe::slot_duration(),
                            epoch_length: EpochDuration::get(),
                            c: PRIMARY_PROBABILITY,
                            genesis_authorities: Babe::authorities(),
                            randomness: Babe::randomness(),
                            allowed_slots: sp_consensus_babe::AllowedSlots::PrimaryAndSecondaryPlainSlots,
                    }
            }

            fn current_epoch() -> sp_consensus_babe::Epoch {
                Babe::current_epoch()
            }

            fn current_epoch_start() -> sp_consensus_babe::Slot {
                Babe::current_epoch_start()
            }

            fn next_epoch() -> sp_consensus_babe::Epoch {
                Babe::next_epoch()
            }

            fn generate_key_ownership_proof(
                    _slot_number: sp_consensus_babe::Slot,
                    authority_id: sp_consensus_babe::AuthorityId,
            ) -> Option<sp_consensus_babe::OpaqueKeyOwnershipProof> {
                    use codec::Encode;
                    Historical::prove((sp_consensus_babe::KEY_TYPE, authority_id))
                            .map(|p| p.encode())
                            .map(sp_consensus_babe::OpaqueKeyOwnershipProof::new)
            }

            fn submit_report_equivocation_unsigned_extrinsic(
                    equivocation_proof: sp_consensus_babe::EquivocationProof<<Block as BlockT>::Header>,
                    key_owner_proof: sp_consensus_babe::OpaqueKeyOwnershipProof,
            ) -> Option<()> {
                    let key_owner_proof = key_owner_proof.decode()?;
                    Babe::submit_unsigned_equivocation_report(
                            equivocation_proof,
                            key_owner_proof,
                    )
            }
    }

    impl frame_system_rpc_runtime_api::AccountNonceApi<Block, AccountId, Index> for Runtime {
        fn account_nonce(account: AccountId) -> Index {
            System::account_nonce(account)
        }
    }

    impl fg_primitives::GrandpaApi<Block> for Runtime {
        fn grandpa_authorities() -> GrandpaAuthorityList {
            Grandpa::grandpa_authorities()
        }

        fn submit_report_equivocation_unsigned_extrinsic(
            equivocation_proof: fg_primitives::EquivocationProof<
                <Block as BlockT>::Hash,
                NumberFor<Block>,
            >,
            key_owner_proof: fg_primitives::OpaqueKeyOwnershipProof,
        ) -> Option<()> {
            let key_owner_proof = key_owner_proof.decode()?;
            Grandpa::submit_unsigned_equivocation_report(
                equivocation_proof,
                key_owner_proof,
            )
        }

        fn generate_key_ownership_proof(
            _set_id: fg_primitives::SetId,
            authority_id: GrandpaId,
        ) -> Option<fg_primitives::OpaqueKeyOwnershipProof> {
            use codec::Encode;
            Historical::prove((fg_primitives::KEY_TYPE, authority_id))
                .map(|p| p.encode())
                .map(fg_primitives::OpaqueKeyOwnershipProof::new)
        }
    }

    #[cfg(feature = "runtime-benchmarks")]
    impl frame_benchmarking::Benchmark<Block> for Runtime {
        fn dispatch_benchmark(
            config: frame_benchmarking::BenchmarkConfig
        ) -> Result<Vec<frame_benchmarking::BenchmarkBatch>, sp_runtime::RuntimeString> {
            use frame_benchmarking::{Benchmarking, BenchmarkBatch, add_benchmark, TrackedStorageKey};

            use dex_api_benchmarking::Module as DEXAPIBench;
            use liquidity_proxy_benchmarking::Module as LiquidityProxyBench;
            use pool_xyk_benchmarking::Module as XYKPoolBench;
            use pswap_distribution_benchmarking::Module as PswapDistributionBench;
            use xor_fee_benchmarking::Module as XorFeeBench;
            use ceres_liquidity_locker_benchmarking::Module as CeresLiquidityLockerBench;

            impl dex_api_benchmarking::Config for Runtime {}
            impl liquidity_proxy_benchmarking::Config for Runtime {}
            impl pool_xyk_benchmarking::Config for Runtime {}
            impl pswap_distribution_benchmarking::Config for Runtime {}
            impl xor_fee_benchmarking::Config for Runtime {}
            impl ceres_liquidity_locker_benchmarking::Config for Runtime {}


            let whitelist: Vec<TrackedStorageKey> = vec![
                // Block Number
                hex_literal::hex!("26aa394eea5630e07c48ae0c9558cef702a5c1b19ab7a04f536c519aca4983ac").to_vec().into(),
                // Total Issuance
                hex_literal::hex!("c2261276cc9d1f8598ea4b6a74b15c2f57c875e4cff74148e4628f264b974c80").to_vec().into(),
                // Execution Phase
                hex_literal::hex!("26aa394eea5630e07c48ae0c9558cef7ff553b5a9862a516939d82b3d3d8661a").to_vec().into(),
                // Event Count
                hex_literal::hex!("26aa394eea5630e07c48ae0c9558cef70a98fdbe9ce6c55837576c60c7af3850").to_vec().into(),
                // System Events
                hex_literal::hex!("26aa394eea5630e07c48ae0c9558cef780d41e5e16056765bc8461851072c9d7").to_vec().into(),
                // Treasury Account
                hex_literal::hex!("26aa394eea5630e07c48ae0c9558cef7b99d880ec681799c0cf30e8886371da95ecffd7b6c0f78751baa9d281e0bfa3a6d6f646c70792f74727372790000000000000000000000000000000000000000").to_vec().into(),
            ];

            let mut batches = Vec::<BenchmarkBatch>::new();
            let params = (&config, &whitelist);

            add_benchmark!(params, batches, assets, Assets);add_benchmark!(params, batches, dex_api, DEXAPIBench::<Runtime>);
            #[cfg(feature = "private-net")]
            add_benchmark!(params, batches, faucet, Faucet);
            add_benchmark!(params, batches, farming, Farming);
            add_benchmark!(params, batches, iroha_migration, IrohaMigration);
            add_benchmark!(params, batches, liquidity_proxy, LiquidityProxyBench::<Runtime>);
            add_benchmark!(params, batches, multicollateral_bonding_curve_pool, MulticollateralBondingCurvePool);
            add_benchmark!(params, batches, pswap_distribution, PswapDistributionBench::<Runtime>);
            add_benchmark!(params, batches, rewards, Rewards);
            add_benchmark!(params, batches, trading_pair, TradingPair);
            add_benchmark!(params, batches, pool_xyk, XYKPoolBench::<Runtime>);
            add_benchmark!(params, batches, eth_bridge, EthBridge);
            add_benchmark!(params, batches, vested_rewards, VestedRewards);
            add_benchmark!(params, batches, price_tools, PriceTools);
            add_benchmark!(params, batches, xor_fee, XorFeeBench::<Runtime>);
            add_benchmark!(params, batches, referrals, Referrals);
            // add_benchmark!(params, batches, referrals, Referrals);
            add_benchmark!(params, batches, ceres_staking, CeresStaking);
            add_benchmark!(params, batches, ceres_liquidity_locker, CeresLiquidityLockerBench::<Runtime>);
<<<<<<< HEAD
            add_benchmark!(params, batches, ceres_token_locker, CeresTokenLocker);
=======
            add_benchmark!(params, batches, ceres_governance_platform, CeresGovernancePlatform);
>>>>>>> 9962b230

            if batches.is_empty() { return Err("Benchmark not found for this pallet.".into()) }
            Ok(batches)
        }
    }
}<|MERGE_RESOLUTION|>--- conflicted
+++ resolved
@@ -1463,17 +1463,16 @@
     type WeightInfo = ceres_liquidity_locker::weights::WeightInfo<Runtime>;
 }
 
-<<<<<<< HEAD
 impl ceres_token_locker::Config for Runtime {
     type Event = Event;
     type CeresAssetId = CeresAssetId;
     type WeightInfo = ceres_token_locker::weights::WeightInfo<Runtime>;
-=======
+}
+
 impl ceres_governance_platform::Config for Runtime {
     type Event = Event;
     type CeresAssetId = CeresAssetId;
     type WeightInfo = ceres_governance_platform::weights::WeightInfo<Runtime>;
->>>>>>> 9962b230
 }
 
 /// Payload data to be signed when making signed transaction from off-chain workers,
@@ -1548,11 +1547,8 @@
         PriceTools: price_tools::{Module, Storage, Event<T>} = 44,
         CeresStaking: ceres_staking::{Module, Call, Storage, Event<T>} = 45,
         CeresLiquidityLocker: ceres_liquidity_locker::{Module, Call, Storage, Event<T>} = 46,
-<<<<<<< HEAD
         CeresTokenLocker: ceres_token_locker::{Module, Call, Storage, Event<T>} = 47,
-=======
-        CeresGovernancePlatform: ceres_governance_platform::{Module, Call, Storage, Event<T>} = 47,
->>>>>>> 9962b230
+        CeresGovernancePlatform: ceres_governance_platform::{Module, Call, Storage, Event<T>} = 48,
 
         // Available only for test net
         Faucet: faucet::{Module, Call, Config<T>, Event<T>} = 80,
@@ -1618,11 +1614,8 @@
         PriceTools: price_tools::{Module, Storage, Event<T>} = 44,
         CeresStaking: ceres_staking::{Module, Call, Storage, Event<T>} = 45,
         CeresLiquidityLocker: ceres_liquidity_locker::{Module, Call, Storage, Event<T>} = 46,
-<<<<<<< HEAD
         CeresTokenLocker: ceres_token_locker::{Module, Call, Storage, Event<T>} = 47,
-=======
-        CeresGovernancePlatform: ceres_governance_platform::{Module, Call, Storage, Event<T>} = 47,
->>>>>>> 9962b230
+        CeresGovernancePlatform: ceres_governance_platform::{Module, Call, Storage, Event<T>} = 48,
     }
 }
 
@@ -2220,11 +2213,8 @@
             // add_benchmark!(params, batches, referrals, Referrals);
             add_benchmark!(params, batches, ceres_staking, CeresStaking);
             add_benchmark!(params, batches, ceres_liquidity_locker, CeresLiquidityLockerBench::<Runtime>);
-<<<<<<< HEAD
             add_benchmark!(params, batches, ceres_token_locker, CeresTokenLocker);
-=======
             add_benchmark!(params, batches, ceres_governance_platform, CeresGovernancePlatform);
->>>>>>> 9962b230
 
             if batches.is_empty() { return Err("Benchmark not found for this pallet.".into()) }
             Ok(batches)
