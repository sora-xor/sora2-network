--- conflicted
+++ resolved
@@ -2474,14 +2474,10 @@
         // Available only for test net
         #[cfg(feature = "private-net")]
         Faucet: faucet::{Pallet, Call, Config<T>, Event<T>} = 80,
-<<<<<<< HEAD
-        #[cfg(all(feature = "private-net", feature = "ready-to-test"))] // order-book
-        QATools: qa_tools::{Pallet, Call} = 112,
-        ApolloPlatform: apollo_platform::{Pallet, Call, Storage, Event<T>, ValidateUnsigned} = 113,
-=======
         #[cfg(feature = "private-net")]
         QaTools: qa_tools::{Pallet, Call, Event<T>} = 112,
->>>>>>> c42093e0
+
+        ApolloPlatform: apollo_platform::{Pallet, Call, Storage, Event<T>, ValidateUnsigned} = 113,
     }
 }
 
@@ -3225,12 +3221,7 @@
             list_benchmark!(list, extra, band, Band);
             list_benchmark!(list, extra, xst, XSTPoolBench::<Runtime>);
             list_benchmark!(list, extra, oracle_proxy, OracleProxy);
-<<<<<<< HEAD
             list_benchmark!(list, extra, apollo_platform, ApolloPlatform);
-
-            #[cfg(feature = "ready-to-test")] // order-book
-=======
->>>>>>> c42093e0
             list_benchmark!(list, extra, order_book, OrderBookBench::<Runtime>);
 
             // Trustless bridge
@@ -3333,12 +3324,7 @@
             add_benchmark!(params, batches, xst, XSTPoolBench::<Runtime>);
             add_benchmark!(params, batches, hermes_governance_platform, HermesGovernancePlatform);
             add_benchmark!(params, batches, oracle_proxy, OracleProxy);
-<<<<<<< HEAD
             add_benchmark!(params, batches, apollo_platform, ApolloPlatform);
-
-            #[cfg(feature = "ready-to-test")] // order-book
-=======
->>>>>>> c42093e0
             add_benchmark!(params, batches, order_book, OrderBookBench::<Runtime>);
 
             // Trustless bridge
