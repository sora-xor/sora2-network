// This file is part of the SORA network and Polkaswap app.

// Copyright (c) 2020, 2021, Polka Biome Ltd. All rights reserved.
// SPDX-License-Identifier: BSD-4-Clause

// Redistribution and use in source and binary forms, with or without modification,
// are permitted provided that the following conditions are met:

// Redistributions of source code must retain the above copyright notice, this list
// of conditions and the following disclaimer.
// Redistributions in binary form must reproduce the above copyright notice, this
// list of conditions and the following disclaimer in the documentation and/or other
// materials provided with the distribution.
//
// All advertising materials mentioning features or use of this software must display
// the following acknowledgement: This product includes software developed by Polka Biome
// Ltd., SORA, and Polkaswap.
//
// Neither the name of the Polka Biome Ltd. nor the names of its contributors may be used
// to endorse or promote products derived from this software without specific prior written permission.

// THIS SOFTWARE IS PROVIDED BY Polka Biome Ltd. AS IS AND ANY EXPRESS OR IMPLIED WARRANTIES,
// INCLUDING, BUT NOT LIMITED TO, THE IMPLIED WARRANTIES OF MERCHANTABILITY AND FITNESS FOR
// A PARTICULAR PURPOSE ARE DISCLAIMED. IN NO EVENT SHALL Polka Biome Ltd. BE LIABLE FOR ANY
// DIRECT, INDIRECT, INCIDENTAL, SPECIAL, EXEMPLARY, OR CONSEQUENTIAL DAMAGES (INCLUDING,
// BUT NOT LIMITED TO, PROCUREMENT OF SUBSTITUTE GOODS OR SERVICES; LOSS OF USE, DATA, OR PROFITS;
// OR BUSINESS INTERRUPTION) HOWEVER CAUSED AND ON ANY THEORY OF LIABILITY, WHETHER IN CONTRACT,
// STRICT LIABILITY, OR TORT (INCLUDING NEGLIGENCE OR OTHERWISE) ARISING IN ANY WAY OUT OF THE
// USE OF THIS SOFTWARE, EVEN IF ADVISED OF THE POSSIBILITY OF SUCH DAMAGE.

#![cfg_attr(not(feature = "std"), no_std)]
// `construct_runtime!` does a lot of recursion and requires us to increase the limit to 256.
#![recursion_limit = "256"]

extern crate alloc;
use alloc::string::String;

/// Constant values used within the runtime.
pub mod constants;
mod extensions;
mod impls;

use constants::time::*;

// Make the WASM binary available.
#[cfg(feature = "std")]
include!(concat!(env!("OUT_DIR"), "/wasm_binary.rs"));

use core::time::Duration;
use currencies::BasicCurrencyAdapter;
use extensions::ChargeTransactionPayment;
pub use farming::domain::{FarmInfo, FarmerInfo};
pub use farming::FarmId;
use frame_system::offchain::{Account, SigningTypes};
use frame_system::{EnsureOneOf, EnsureRoot};
use hex_literal::hex;
use pallet_grandpa::{
    fg_primitives, AuthorityId as GrandpaId, AuthorityList as GrandpaAuthorityList,
};
use pallet_session::historical as pallet_session_historical;
#[cfg(feature = "std")]
use serde::{Serialize, Serializer};
use sp_api::impl_runtime_apis;
use sp_core::crypto::KeyTypeId;
use sp_core::u32_trait::{_1, _2, _3};
use sp_core::{Encode, OpaqueMetadata};
use sp_runtime::traits::{
    BlakeTwo256, Block as BlockT, Convert, IdentifyAccount, IdentityLookup, NumberFor, OpaqueKeys,
    SaturatedConversion, Verify, Zero,
};
use sp_runtime::transaction_validity::{
    TransactionPriority, TransactionSource, TransactionValidity,
};
use sp_runtime::{
    create_runtime_str, generic, impl_opaque_keys, ApplyExtrinsicResult, DispatchError,
    MultiSignature, Perbill, Percent, Perquintill,
};
use sp_std::prelude::*;
use sp_std::vec::Vec;
#[cfg(feature = "std")]
use sp_version::NativeVersion;
use sp_version::RuntimeVersion;
use static_assertions::assert_eq_size;
use traits::parameter_type_with_key;

// A few exports that help ease life for downstream crates.
pub use common::prelude::{
    Balance, BalanceWrapper, PresetWeightInfo, SwapAmount, SwapOutcome, SwapVariant,
    WeightToFixedFee,
};
pub use common::weights::{BlockLength, BlockWeights, TransactionByteFee};
pub use common::{
    balance, fixed, fixed_from_basis_points, AssetName, AssetSymbol, BalancePrecision, BasisPoints,
    FilterMode, Fixed, FromGenericPair, LiquiditySource, LiquiditySourceFilter, LiquiditySourceId,
    LiquiditySourceType, OnPswapBurned,
};
pub use frame_support::traits::schedule::Named as ScheduleNamed;
pub use frame_support::traits::{
    KeyOwnerProofSystem, LockIdentifier, OnUnbalanced, Randomness, U128CurrencyToVote,
};
pub use frame_support::weights::constants::{
    BlockExecutionWeight, RocksDbWeight, WEIGHT_PER_SECOND,
};
pub use frame_support::weights::{DispatchClass, Weight};
pub use frame_support::{construct_runtime, debug, parameter_types, StorageValue};
pub use pallet_balances::Call as BalancesCall;
pub use pallet_im_online::sr25519::AuthorityId as ImOnlineId;
pub use pallet_staking::StakerStatus;
pub use pallet_timestamp::Call as TimestampCall;
pub use pallet_transaction_payment::{Multiplier, MultiplierUpdate};
#[cfg(any(feature = "std", test))]
pub use sp_runtime::BuildStorage;

use eth_bridge::{
    AssetKind, OffchainRequest, OutgoingRequestEncoded, RequestStatus, SignatureParams,
};
use impls::{CollectiveWeightInfo, DemocracyWeightInfo, OnUnbalancedDemocracySlash};

pub use {
    assets, bonding_curve_pool, eth_bridge, frame_system, multicollateral_bonding_curve_pool,
};

/// An index to a block.
pub type BlockNumber = u32;

/// Alias to 512-bit hash when used in the context of a transaction signature on the chain.
pub type Signature = MultiSignature;

/// Some way of identifying an account on the chain. We intentionally make it equivalent
/// to the public key of our transaction signing scheme.
pub type AccountId = <<Signature as Verify>::Signer as IdentifyAccount>::AccountId;

// This assert is needed for `technical` pallet in order to create
// `AccountId` from the hash type.
assert_eq_size!(AccountId, sp_core::H256);

/// The type for looking up accounts. We don't expect more than 4 billion of them, but you
/// never know...
pub type AccountIndex = u32;

/// Index of a transaction in the chain.
pub type Index = u32;

/// A hash of some data used by the chain.
pub type Hash = sp_core::H256;

/// Digest item type.
pub type DigestItem = generic::DigestItem<Hash>;

/// Identification of DEX.
pub type DEXId = u32;

pub type Moment = u64;

pub type PeriodicSessions = pallet_session::PeriodicSessions<SessionPeriod, SessionOffset>;

type CouncilCollective = pallet_collective::Instance1;
type TechnicalCollective = pallet_collective::Instance2;

type MoreThanHalfCouncil = EnsureOneOf<
    AccountId,
    EnsureRoot<AccountId>,
    pallet_collective::EnsureProportionMoreThan<_1, _2, AccountId, CouncilCollective>,
>;
type AtLeastHalfCouncil = EnsureOneOf<
    AccountId,
    pallet_collective::EnsureProportionAtLeast<_1, _2, AccountId, CouncilCollective>,
    EnsureRoot<AccountId>,
>;
type AtLeastTwoThirdsCouncil = EnsureOneOf<
    AccountId,
    pallet_collective::EnsureProportionAtLeast<_2, _3, AccountId, CouncilCollective>,
    EnsureRoot<AccountId>,
>;

type SlashCancelOrigin = EnsureOneOf<
    AccountId,
    EnsureRoot<AccountId>,
    pallet_collective::EnsureProportionAtLeast<_1, _2, AccountId, CouncilCollective>,
>;

/// Opaque types. These are used by the CLI to instantiate machinery that don't need to know
/// the specifics of the runtime. They can then be made to be agnostic over specific formats
/// of data like extrinsics, allowing for them to continue syncing the network through upgrades
/// to even the core datastructures.
pub mod opaque {
    use super::*;

    pub use sp_runtime::OpaqueExtrinsic as UncheckedExtrinsic;

    /// Opaque block header type.
    pub type Header = generic::Header<BlockNumber, BlakeTwo256>;
    /// Opaque block type.
    pub type Block = generic::Block<Header, UncheckedExtrinsic>;
    /// Opaque block identifier type.
    pub type BlockId = generic::BlockId<Block>;

    impl_opaque_keys! {
        pub struct SessionKeys {
            pub babe: Babe,
            pub grandpa: Grandpa,
            pub im_online: ImOnline,
        }
    }
}

/// This runtime version.
pub const VERSION: RuntimeVersion = RuntimeVersion {
    spec_name: create_runtime_str!("sora-substrate"),
    impl_name: create_runtime_str!("sora-substrate"),
    authoring_version: 1,
    spec_version: 3,
    impl_version: 1,
    apis: RUNTIME_API_VERSIONS,
    transaction_version: 3,
};

/// The version infromation used to identify this runtime when compiled natively.
#[cfg(feature = "std")]
pub fn native_version() -> NativeVersion {
    NativeVersion {
        runtime_version: VERSION,
        can_author_with: Default::default(),
    }
}

parameter_types! {
    pub const BlockHashCount: BlockNumber = 250;
    pub const Version: RuntimeVersion = VERSION;
    pub const DisabledValidatorsThreshold: Perbill = Perbill::from_percent(17);
    pub const EpochDuration: u64 = EPOCH_DURATION_IN_BLOCKS as u64;
    pub const ExpectedBlockTime: Moment = MILLISECS_PER_BLOCK;
    pub const UncleGenerations: BlockNumber = 0;
    pub const SessionsPerEra: sp_staking::SessionIndex = 6; // 6 hours
    pub const BondingDuration: pallet_staking::EraIndex = 28; // 28 eras for unbonding (7 days).
    pub const ReportLongevity: u64 =
        BondingDuration::get() as u64 * SessionsPerEra::get() as u64 * EpochDuration::get();
    pub const SlashDeferDuration: pallet_staking::EraIndex = 27; // 27 eras in which slashes can be cancelled (slightly less than 7 days).
    pub const MaxNominatorRewardedPerValidator: u32 = 256;
    pub const ElectionLookahead: BlockNumber = EPOCH_DURATION_IN_BLOCKS / 4;
    pub const MaxIterations: u32 = 10;
    // 0.05%. The higher the value, the more strict solution acceptance becomes.
    pub MinSolutionScoreBump: Perbill = Perbill::from_rational_approximation(5u32, 10_000);
    pub const ValRewardCurve: pallet_staking::ValRewardCurve = pallet_staking::ValRewardCurve {
        duration_to_reward_flatline: Duration::from_secs(5 * 365 * 24 * 60 * 60),
        min_val_burned_percentage_reward: Percent::from_percent(35),
        max_val_burned_percentage_reward: Percent::from_percent(90),
    };
    pub const SessionPeriod: BlockNumber = 150;
    pub const SessionOffset: BlockNumber = 0;
    pub const SS58Prefix: u8 = 69;
    /// A limit for off-chain phragmen unsigned solution submission.
    ///
    /// We want to keep it as high as possible, but can't risk having it reject,
    /// so we always subtract the base block execution weight.
    pub OffchainSolutionWeightLimit: Weight = BlockWeights::get()
    .get(DispatchClass::Normal)
    .max_extrinsic
    .expect("Normal extrinsics have weight limit configured by default; qed")
    .saturating_sub(BlockExecutionWeight::get());
    pub const DemocracyEnactmentPeriod: BlockNumber = 1 * DAYS;
    pub const DemocracyLaunchPeriod: BlockNumber = 2 * DAYS;
    pub const DemocracyVotingPeriod: BlockNumber = 1 * DAYS;
    pub const DemocracyMinimumDeposit: Balance = balance!(1);
    pub const DemocracyFastTrackVotingPeriod: BlockNumber = 3 * HOURS;
    pub const DemocracyInstantAllowed: bool = true;
    pub const DemocracyCooloffPeriod: BlockNumber = 28 * DAYS;
    pub const DemocracyPreimageByteDeposit: Balance = balance!(0.00000001); // 10 ^ -8
    pub const DemocracyMaxVotes: u32 = 100;
    pub const DemocracyMaxProposals: u32 = 100;
    pub const CouncilCollectiveMotionDuration: BlockNumber = 5 * DAYS;
    pub const CouncilCollectiveMaxProposals: u32 = 100;
    pub const CouncilCollectiveMaxMembers: u32 = 100;
    pub const TechnicalCollectiveMotionDuration: BlockNumber = 5 * DAYS;
    pub const TechnicalCollectiveMaxProposals: u32 = 100;
    pub const TechnicalCollectiveMaxMembers: u32 = 100;
    pub const SchedulerMaxWeight: Weight = 1024;
    pub OffencesWeightSoftLimit: Weight = Perbill::from_percent(60) * BlockWeights::get().max_block;
    pub const ImOnlineUnsignedPriority: TransactionPriority = TransactionPriority::max_value();
    pub const SessionDuration: BlockNumber = EPOCH_DURATION_IN_BLOCKS;
    pub const ElectionsCandidacyBond: Balance = balance!(1);
    // 1 storage item created, key size is 32 bytes, value size is 16+16.
    pub const ElectionsVotingBondBase: Balance = balance!(0.000001);
    // additional data per vote is 32 bytes (account id).
    pub const ElectionsVotingBondFactor: Balance = balance!(0.000001);
    pub const ElectionsTermDuration: BlockNumber = 7 * DAYS;
    /// 13 members initially, to be increased to 23 eventually.
    pub const ElectionsDesiredMembers: u32 = 13;
    pub const ElectionsDesiredRunnersUp: u32 = 20;
    pub const ElectionsModuleId: LockIdentifier = *b"phrelect";
}

impl frame_system::Config for Runtime {
    type BaseCallFilter = ();
    type BlockWeights = BlockWeights;
    /// Maximum size of all encoded transactions (in bytes) that are allowed in one block.
    type BlockLength = BlockLength;
    /// The ubiquitous origin type.
    type Origin = Origin;
    /// The aggregated dispatch type that is available for extrinsics.
    type Call = Call;
    /// The index type for storing how many extrinsics an account has signed.
    type Index = Index;
    /// The index type for blocks.
    type BlockNumber = BlockNumber;
    /// The type for hashing blocks and tries.
    type Hash = Hash;
    /// The hashing algorithm used.
    type Hashing = BlakeTwo256;
    /// The identifier used to distinguish between accounts.
    type AccountId = AccountId;
    /// The lookup mechanism to get account ID from whatever is passed in dispatchers.
    type Lookup = IdentityLookup<AccountId>;
    /// The header type.
    type Header = generic::Header<BlockNumber, BlakeTwo256>;
    /// The ubiquitous event type.
    type Event = Event;
    /// Maximum number of block number to block hash mappings to keep (oldest pruned first).
    type BlockHashCount = BlockHashCount;
    /// The weight of database operations that the runtime can invoke.
    type DbWeight = RocksDbWeight;
    /// Runtime version.
    type Version = Version;
    type PalletInfo = PalletInfo;
    /// Converts a module to an index of this module in the runtime.
    type AccountData = pallet_balances::AccountData<Balance>;
    type OnNewAccount = ();
    type OnKilledAccount = ();
    type SystemWeightInfo = ();
    type SS58Prefix = SS58Prefix;
}

impl pallet_babe::Config for Runtime {
    type EpochDuration = EpochDuration;
    type ExpectedBlockTime = ExpectedBlockTime;
    type EpochChangeTrigger = pallet_babe::ExternalTrigger;
    type KeyOwnerProofSystem = Historical;
    type KeyOwnerProof = <Self::KeyOwnerProofSystem as KeyOwnerProofSystem<(
        KeyTypeId,
        pallet_babe::AuthorityId,
    )>>::Proof;
    type KeyOwnerIdentification = <Self::KeyOwnerProofSystem as KeyOwnerProofSystem<(
        KeyTypeId,
        pallet_babe::AuthorityId,
    )>>::IdentificationTuple;
    type HandleEquivocation =
        pallet_babe::EquivocationHandler<Self::KeyOwnerIdentification, Offences, ReportLongevity>;
    type WeightInfo = ();
}

impl pallet_collective::Config<CouncilCollective> for Runtime {
    type Origin = Origin;
    type Proposal = Call;
    type Event = Event;
    type MotionDuration = CouncilCollectiveMotionDuration;
    type MaxProposals = CouncilCollectiveMaxProposals;
    type MaxMembers = CouncilCollectiveMaxMembers;
    type DefaultVote = pallet_collective::PrimeDefaultVote;
    type WeightInfo = CollectiveWeightInfo<Self>;
}

impl pallet_collective::Config<TechnicalCollective> for Runtime {
    type Origin = Origin;
    type Proposal = Call;
    type Event = Event;
    type MotionDuration = TechnicalCollectiveMotionDuration;
    type MaxProposals = TechnicalCollectiveMaxProposals;
    type MaxMembers = TechnicalCollectiveMaxMembers;
    type DefaultVote = pallet_collective::PrimeDefaultVote;
    type WeightInfo = CollectiveWeightInfo<Self>;
}

impl pallet_democracy::Config for Runtime {
    type Proposal = Call;
    type Event = Event;
    type Currency = Balances;
    type EnactmentPeriod = DemocracyEnactmentPeriod;
    type LaunchPeriod = DemocracyLaunchPeriod;
    type VotingPeriod = DemocracyVotingPeriod;
    type MinimumDeposit = DemocracyMinimumDeposit;
    /// `external_propose` call condition
    type ExternalOrigin = AtLeastHalfCouncil;
    /// A super-majority can have the next scheduled referendum be a straight majority-carries vote.
    /// `external_propose_majority` call condition
    type ExternalMajorityOrigin = AtLeastHalfCouncil;
    /// `external_propose_default` call condition
    type ExternalDefaultOrigin = AtLeastHalfCouncil;
    /// Two thirds of the technical committee can have an ExternalMajority/ExternalDefault vote
    /// be tabled immediately and with a shorter voting/enactment period.
    type FastTrackOrigin = EnsureOneOf<
        AccountId,
        pallet_collective::EnsureProportionMoreThan<_1, _2, AccountId, TechnicalCollective>,
        EnsureRoot<AccountId>,
    >;
    type InstantOrigin = EnsureOneOf<
        AccountId,
        pallet_collective::EnsureProportionAtLeast<_2, _3, AccountId, TechnicalCollective>,
        EnsureRoot<AccountId>,
    >;
    type InstantAllowed = DemocracyInstantAllowed;
    type FastTrackVotingPeriod = DemocracyFastTrackVotingPeriod;
    /// To cancel a proposal which has been passed, 2/3 of the council must agree to it.
    /// `emergency_cancel` call condition.
    type CancellationOrigin = AtLeastTwoThirdsCouncil;
    type CancelProposalOrigin = AtLeastTwoThirdsCouncil;
    type BlacklistOrigin = EnsureRoot<AccountId>;
    /// `veto_external` - vetoes and blacklists the external proposal hash
    type VetoOrigin = pallet_collective::EnsureMember<AccountId, TechnicalCollective>;
    type CooloffPeriod = DemocracyCooloffPeriod;
    type PreimageByteDeposit = DemocracyPreimageByteDeposit;
    type OperationalPreimageOrigin = pallet_collective::EnsureMember<AccountId, CouncilCollective>;
    type Slash = OnUnbalancedDemocracySlash<Self>;
    type Scheduler = Scheduler;
    type PalletsOrigin = OriginCaller;
    type MaxVotes = DemocracyMaxVotes;
    type WeightInfo = DemocracyWeightInfo;
    type MaxProposals = DemocracyMaxProposals;
}

impl pallet_elections_phragmen::Config for Runtime {
    type Event = Event;
    type ModuleId = ElectionsModuleId;
    type Currency = Balances;
    type ChangeMembers = Council;
    type InitializeMembers = Council;
    type CurrencyToVote = frame_support::traits::U128CurrencyToVote;
    type CandidacyBond = ElectionsCandidacyBond;
    type VotingBondBase = ElectionsVotingBondBase;
    type VotingBondFactor = ElectionsVotingBondFactor;
    type LoserCandidate = OnUnbalancedDemocracySlash<Self>;
    type KickedMember = OnUnbalancedDemocracySlash<Self>;
    type DesiredMembers = ElectionsDesiredMembers;
    type DesiredRunnersUp = ElectionsDesiredRunnersUp;
    type TermDuration = ElectionsTermDuration;
    type WeightInfo = ();
}

impl pallet_membership::Config<pallet_membership::Instance1> for Runtime {
    type Event = Event;
    type AddOrigin = MoreThanHalfCouncil;
    type RemoveOrigin = MoreThanHalfCouncil;
    type SwapOrigin = MoreThanHalfCouncil;
    type ResetOrigin = MoreThanHalfCouncil;
    type PrimeOrigin = MoreThanHalfCouncil;
    type MembershipInitialized = TechnicalCommittee;
    type MembershipChanged = TechnicalCommittee;
}

impl pallet_grandpa::Config for Runtime {
    type Event = Event;
    type Call = Call;

    type KeyOwnerProofSystem = Historical;

    type KeyOwnerProof =
        <Self::KeyOwnerProofSystem as KeyOwnerProofSystem<(KeyTypeId, GrandpaId)>>::Proof;

    type KeyOwnerIdentification = <Self::KeyOwnerProofSystem as KeyOwnerProofSystem<(
        KeyTypeId,
        GrandpaId,
    )>>::IdentificationTuple;

    type HandleEquivocation = pallet_grandpa::EquivocationHandler<
        Self::KeyOwnerIdentification,
        Offences,
        ReportLongevity,
    >;
    type WeightInfo = ();
}

parameter_types! {
    pub const MinimumPeriod: u64 = SLOT_DURATION / 2;
}

impl pallet_timestamp::Config for Runtime {
    /// A timestamp: milliseconds since the unix epoch.
    type Moment = Moment;
    type OnTimestampSet = Babe;
    type MinimumPeriod = MinimumPeriod;
    type WeightInfo = ();
}

impl pallet_session::Config for Runtime {
    type SessionManager = pallet_session::historical::NoteHistoricalRoot<Self, Staking>;
    type Keys = opaque::SessionKeys;
    type ShouldEndSession = Babe;
    type SessionHandler = <opaque::SessionKeys as OpaqueKeys>::KeyTypeIdProviders;
    type Event = Event;
    type ValidatorId = AccountId;
    type ValidatorIdOf = pallet_staking::StashOf<Self>;
    type DisabledValidatorsThreshold = DisabledValidatorsThreshold;
    type NextSessionRotation = Babe;
    type WeightInfo = ();
}

impl pallet_session::historical::Config for Runtime {
    type FullIdentification = pallet_staking::Exposure<AccountId, Balance>;
    type FullIdentificationOf = pallet_staking::ExposureOf<Runtime>;
}

impl pallet_authorship::Config for Runtime {
    type FindAuthor = pallet_session::FindAccountFromAuthorIndex<Self, Babe>;
    type UncleGenerations = UncleGenerations;
    type FilterUncle = ();
    type EventHandler = (Staking, ImOnline);
}

impl pallet_staking::Config for Runtime {
    type Currency = Balances;
    type MultiCurrency = Tokens;
    type ValTokenId = GetValAssetId;
    type ValRewardCurve = ValRewardCurve;
    type UnixTime = Timestamp;
    type CurrencyToVote = U128CurrencyToVote;
    type Event = Event;
    type Slash = ();
    type SessionsPerEra = SessionsPerEra;
    type BondingDuration = BondingDuration;
    type SlashDeferDuration = SlashDeferDuration;
    type SlashCancelOrigin = SlashCancelOrigin;
    type SessionInterface = Self;
    type NextNewSession = Session;
    type ElectionLookahead = ElectionLookahead;
    type Call = Call;
    type MaxIterations = MaxIterations;
    type MinSolutionScoreBump = MinSolutionScoreBump;
    type MaxNominatorRewardedPerValidator = MaxNominatorRewardedPerValidator;
    type UnsignedPriority = UnsignedPriority;
    type OffchainSolutionWeightLimit = OffchainSolutionWeightLimit;
    type WeightInfo = ();
}

impl pallet_scheduler::Config for Runtime {
    type Event = Event;
    type Origin = Origin;
    type PalletsOrigin = OriginCaller;
    type Call = Call;
    type MaximumWeight = SchedulerMaxWeight;
    type ScheduleOrigin = frame_system::EnsureRoot<AccountId>;
    type MaxScheduledPerBlock = ();
    type WeightInfo = ();
}

parameter_types! {
    pub const ExistentialDeposit: u128 = 0;
    pub const TransferFee: u128 = 0;
    pub const CreationFee: u128 = 0;
    pub const MaxLocks: u32 = 50;
}

impl pallet_balances::Config for Runtime {
    /// The type for recording an account's balance.
    type Balance = Balance;
    /// The ubiquitous event type.
    type Event = Event;
    type DustRemoval = ();
    type ExistentialDeposit = ExistentialDeposit;
    type AccountStore = System;
    type WeightInfo = ();
    type MaxLocks = MaxLocks;
}

pub type Amount = i128;

parameter_type_with_key! {
    pub ExistentialDeposits: |_currency_id: AssetId| -> Balance {
        0
    };
}

impl tokens::Config for Runtime {
    type Event = Event;
    type Balance = Balance;
    type Amount = Amount;
    type CurrencyId = AssetId;
    type WeightInfo = ();
    type ExistentialDeposits = ExistentialDeposits;
    type OnDust = ();
}

parameter_types! {
    // This is common::PredefinedAssetId with 0 index, 2 is size, 0 and 0 is code.
    pub const GetXorAssetId: AssetId = common::AssetId32::from_bytes(hex!("0200000000000000000000000000000000000000000000000000000000000000"));
    pub const GetDotAssetId: AssetId = common::AssetId32::from_bytes(hex!("0200010000000000000000000000000000000000000000000000000000000000"));
    pub const GetKsmAssetId: AssetId = common::AssetId32::from_bytes(hex!("0200020000000000000000000000000000000000000000000000000000000000"));
    pub const GetUsdAssetId: AssetId = common::AssetId32::from_bytes(hex!("0200030000000000000000000000000000000000000000000000000000000000"));
    pub const GetValAssetId: AssetId = common::AssetId32::from_bytes(hex!("0200040000000000000000000000000000000000000000000000000000000000"));
    pub const GetPswapAssetId: AssetId = common::AssetId32::from_bytes(hex!("0200050000000000000000000000000000000000000000000000000000000000"));

    pub const GetBaseAssetId: AssetId = GetXorAssetId::get();
}

impl currencies::Config for Runtime {
    type Event = Event;
    type MultiCurrency = Tokens;
    type NativeCurrency = BasicCurrencyAdapter<Runtime, Balances, Amount, BlockNumber>;
    type GetNativeCurrencyId = <Runtime as assets::Config>::GetBaseAssetId;
    type WeightInfo = ();
}

impl common::Config for Runtime {
    type DEXId = DEXId;
    type LstId = common::LiquiditySourceType;
}

impl assets::Config for Runtime {
    type Event = Event;
    type ExtraAccountId = [u8; 32];
    type ExtraAssetRecordArg =
        common::AssetIdExtraAssetRecordArg<DEXId, common::LiquiditySourceType, [u8; 32]>;
    type AssetId = AssetId;
    type GetBaseAssetId = GetBaseAssetId;
    type Currency = currencies::Module<Runtime>;
    type WeightInfo = assets::weights::WeightInfo<Runtime>;
}

impl trading_pair::Config for Runtime {
    type Event = Event;
    type EnsureDEXManager = dex_manager::Module<Runtime>;
    type WeightInfo = ();
}

impl dex_manager::Config for Runtime {}

impl bonding_curve_pool::Config for Runtime {
    type DEXApi = ();
}

pub type TechAccountId = common::TechAccountId<AccountId, TechAssetId, DEXId>;
pub type TechAssetId = common::TechAssetId<common::PredefinedAssetId>;
pub type AssetId = common::AssetId32<common::PredefinedAssetId>;

impl technical::Config for Runtime {
    type Event = Event;
    type TechAssetId = TechAssetId;
    type TechAccountId = TechAccountId;
    type Trigger = ();
    type Condition = ();
    type SwapAction = pool_xyk::PolySwapAction<AssetId, AccountId, TechAccountId>;
    type WeightInfo = ();
}

parameter_types! {
    pub GetFee: Fixed = fixed!(0.003);
}

impl pool_xyk::Config for Runtime {
    type Event = Event;
    type PairSwapAction = pool_xyk::PairSwapAction<AssetId, AccountId, TechAccountId>;
    type DepositLiquidityAction =
        pool_xyk::DepositLiquidityAction<AssetId, AccountId, TechAccountId>;
    type WithdrawLiquidityAction =
        pool_xyk::WithdrawLiquidityAction<AssetId, AccountId, TechAccountId>;
    type PolySwapAction = pool_xyk::PolySwapAction<AssetId, AccountId, TechAccountId>;
    type EnsureDEXManager = dex_manager::Module<Runtime>;
    type GetFee = GetFee;
<<<<<<< HEAD
    type PswapDistributionPallet = PswapDistribution;
=======
>>>>>>> c1d19126
    type WeightInfo = pool_xyk::weights::WeightInfo<Runtime>;
}

parameter_types! {
    pub GetLiquidityProxyTechAccountId: TechAccountId = {
        let tech_account_id = TechAccountId::from_generic_pair(
            pswap_distribution::TECH_ACCOUNT_PREFIX.to_vec(),
            pswap_distribution::TECH_ACCOUNT_MAIN.to_vec(),
        );
        tech_account_id
    };
    pub GetLiquidityProxyAccountId: AccountId = {
        let tech_account_id = GetLiquidityProxyTechAccountId::get();
        let account_id =
            technical::Module::<Runtime>::tech_account_id_to_account_id(&tech_account_id)
                .expect("Failed to get ordinary account id for technical account id.");
        account_id
    };
    pub const GetNumSamples: usize = 5;
    pub const BasicDeposit: Balance = balance!(0.01);
    pub const FieldDeposit: Balance = balance!(0.01);
    pub const SubAccountDeposit: Balance = balance!(0.01);
    pub const MaxSubAccounts: u32 = 100;
    pub const MaxAdditionalFields: u32 = 100;
    pub const MaxRegistrars: u32 = 20;
}

impl liquidity_proxy::Config for Runtime {
    type Event = Event;
    type LiquidityRegistry = dex_api::Module<Runtime>;
    type GetNumSamples = GetNumSamples;
    type GetTechnicalAccountId = GetLiquidityProxyAccountId;
    type PrimaryMarket = multicollateral_bonding_curve_pool::Module<Runtime>;
    type SecondaryMarket = pool_xyk::Module<Runtime>;
    type WeightInfo = liquidity_proxy::weights::WeightInfo<Runtime>;
<<<<<<< HEAD
    type VestedRewardsPallet = vested_rewards::Module<Runtime>;
=======
>>>>>>> c1d19126
}

impl mock_liquidity_source::Config<mock_liquidity_source::Instance1> for Runtime {
    type GetFee = GetFee;
    type EnsureDEXManager = dex_manager::Module<Runtime>;
    type EnsureTradingPairExists = trading_pair::Module<Runtime>;
}

impl mock_liquidity_source::Config<mock_liquidity_source::Instance2> for Runtime {
    type GetFee = GetFee;
    type EnsureDEXManager = dex_manager::Module<Runtime>;
    type EnsureTradingPairExists = trading_pair::Module<Runtime>;
}

impl mock_liquidity_source::Config<mock_liquidity_source::Instance3> for Runtime {
    type GetFee = GetFee;
    type EnsureDEXManager = dex_manager::Module<Runtime>;
    type EnsureTradingPairExists = trading_pair::Module<Runtime>;
}

impl mock_liquidity_source::Config<mock_liquidity_source::Instance4> for Runtime {
    type GetFee = GetFee;
    type EnsureDEXManager = dex_manager::Module<Runtime>;
    type EnsureTradingPairExists = trading_pair::Module<Runtime>;
}

impl dex_api::Config for Runtime {
    type Event = Event;
    type MockLiquiditySource =
        mock_liquidity_source::Module<Runtime, mock_liquidity_source::Instance1>;
    type MockLiquiditySource2 =
        mock_liquidity_source::Module<Runtime, mock_liquidity_source::Instance2>;
    type MockLiquiditySource3 =
        mock_liquidity_source::Module<Runtime, mock_liquidity_source::Instance3>;
    type MockLiquiditySource4 =
        mock_liquidity_source::Module<Runtime, mock_liquidity_source::Instance4>;
    type BondingCurvePool = bonding_curve_pool::Module<Runtime>;
    type MulticollateralBondingCurvePool = multicollateral_bonding_curve_pool::Module<Runtime>;
    type XYKPool = pool_xyk::Module<Runtime>;
    type WeightInfo = dex_api::weights::WeightInfo<Runtime>;
}

impl pallet_multisig::Config for Runtime {
    type Call = Call;
    type Event = Event;
    type Currency = Balances;
    type DepositBase = DepositBase;
    type DepositFactor = DepositFactor;
    type MaxSignatories = MaxSignatories;
    type WeightInfo = ();
}

impl iroha_migration::Config for Runtime {
    type Event = Event;
    type WeightInfo = iroha_migration::weights::WeightInfo<Runtime>;
}

impl pallet_identity::Config for Runtime {
    type Event = Event;
    type Currency = Balances;
    type BasicDeposit = BasicDeposit;
    type FieldDeposit = FieldDeposit;
    type SubAccountDeposit = SubAccountDeposit;
    type MaxSubAccounts = MaxSubAccounts;
    type MaxAdditionalFields = MaxAdditionalFields;
    type MaxRegistrars = MaxRegistrars;
    type Slashed = ();
    type ForceOrigin = MoreThanHalfCouncil;
    type RegistrarOrigin = MoreThanHalfCouncil;
    type WeightInfo = ();
}

impl<T: SigningTypes> frame_system::offchain::SignMessage<T> for Runtime {
    type SignatureData = ();

    fn sign_message(&self, _message: &[u8]) -> Self::SignatureData {
        unimplemented!()
    }

    fn sign<TPayload, F>(&self, _f: F) -> Self::SignatureData
    where
        F: Fn(&Account<T>) -> TPayload,
        TPayload: frame_system::offchain::SignedPayload<T>,
    {
        unimplemented!()
    }
}

impl<LocalCall> frame_system::offchain::CreateSignedTransaction<LocalCall> for Runtime
where
    Call: From<LocalCall>,
{
    fn create_transaction<C: frame_system::offchain::AppCrypto<Self::Public, Self::Signature>>(
        call: Call,
        public: <Signature as sp_runtime::traits::Verify>::Signer,
        account: AccountId,
        index: Index,
    ) -> Option<(
        Call,
        <UncheckedExtrinsic as sp_runtime::traits::Extrinsic>::SignaturePayload,
    )> {
        let period = BlockHashCount::get() as u64;
        let current_block = System::block_number()
            .saturated_into::<u64>()
            .saturating_sub(1);
        let extra: SignedExtra = (
            frame_system::CheckTxVersion::<Runtime>::new(),
            frame_system::CheckGenesis::<Runtime>::new(),
            frame_system::CheckEra::<Runtime>::from(generic::Era::mortal(period, current_block)),
            frame_system::CheckNonce::<Runtime>::from(index),
            frame_system::CheckWeight::<Runtime>::new(),
            ChargeTransactionPayment::<Runtime>::new(),
        );
        #[cfg_attr(not(feature = "std"), allow(unused_variables))]
        let raw_payload = SignedPayload::new(call, extra)
            .map_err(|e| {
                debug::native::warn!("SignedPayload error: {:?}", e);
            })
            .ok()?;

        let signature = raw_payload.using_encoded(|payload| C::sign(payload, public))?;

        let address = account;
        let (call, extra, _) = raw_payload.deconstruct();
        Some((call, (address, signature, extra)))
    }
}

impl frame_system::offchain::SigningTypes for Runtime {
    type Public = <Signature as sp_runtime::traits::Verify>::Signer;
    type Signature = Signature;
}

impl<C> frame_system::offchain::SendTransactionTypes<C> for Runtime
where
    Call: From<C>,
{
    type OverarchingCall = Call;
    type Extrinsic = UncheckedExtrinsic;
}

impl referral_system::Config for Runtime {}

impl rewards::Config for Runtime {
    type Event = Event;
    type WeightInfo = rewards::weights::WeightInfo<Runtime>;
}

pub struct ExtrinsicsFlatFees;

// Flat fees implementation for the selected extrinsics.
// Returns a value if the extirnsic is subject to manual fee adjustment
// and `None` otherwise
impl xor_fee::ApplyCustomFees<Call> for ExtrinsicsFlatFees {
    fn compute_fee(call: &Call) -> Option<Balance> {
        match call {
            Call::Assets(assets::Call::register(..))
            | Call::EthBridge(eth_bridge::Call::transfer_to_sidechain(..))
            | Call::PoolXYK(pool_xyk::Call::withdraw_liquidity(..))
            | Call::Rewards(rewards::Call::claim(..)) => Some(balance!(0.007)),
            Call::EthBridge(eth_bridge::Call::register_incoming_request(..))
            | Call::EthBridge(eth_bridge::Call::finalize_incoming_request(..))
            | Call::EthBridge(eth_bridge::Call::approve_request(..)) => None,
            Call::Assets(..)
            | Call::EthBridge(..)
            | Call::LiquidityProxy(..)
            | Call::MulticollateralBondingCurvePool(..)
            | Call::PoolXYK(..)
            | Call::Rewards(..)
            | Call::Staking(pallet_staking::Call::payout_stakers(..))
            | Call::TradingPair(..) => Some(balance!(0.0007)),
            _ => None,
        }
    }
}

impl xor_fee::ExtractProxySwap for Call {
    type DexId = DEXId;
    type AssetId = AssetId;
    type Amount = SwapAmount<u128>;
    fn extract(&self) -> Option<xor_fee::SwapInfo<Self::DexId, Self::AssetId, Self::Amount>> {
        if let Call::LiquidityProxy(liquidity_proxy::Call::swap(
            dex_id,
            input_asset_id,
            output_asset_id,
            amount,
            selected_source_types,
            filter_mode,
        )) = self
        {
            Some(xor_fee::SwapInfo {
                dex_id: *dex_id,
                input_asset_id: *input_asset_id,
                output_asset_id: *output_asset_id,
                amount: *amount,
                selected_source_types: selected_source_types.to_vec(),
                filter_mode: filter_mode.clone(),
            })
        } else {
            None
        }
    }
}

parameter_types! {
    pub const DEXIdValue: DEXId = 0;
}

impl xor_fee::Config for Runtime {
    type Event = Event;
    // Pass native currency.
    type XorCurrency = Balances;
    type ReferrerWeight = ReferrerWeight;
    type XorBurnedWeight = XorBurnedWeight;
    type XorIntoValBurnedWeight = XorIntoValBurnedWeight;
    type SoraParliamentShare = SoraParliamentShare;
    type XorId = GetXorAssetId;
    type ValId = GetValAssetId;
    type DEXIdValue = DEXIdValue;
    type LiquidityProxy = LiquidityProxy;
    type ValBurnedNotifier = Staking;
    type CustomFees = ExtrinsicsFlatFees;
    type GetTechnicalAccountId = GetXorFeeAccountId;
    type GetParliamentAccountId = GetParliamentAccountId;
}

pub struct ConstantFeeMultiplier;

impl MultiplierUpdate for ConstantFeeMultiplier {
    fn min() -> Multiplier {
        Default::default()
    }
    fn target() -> Perquintill {
        Default::default()
    }
    fn variability() -> Multiplier {
        Default::default()
    }
}
impl Convert<Multiplier, Multiplier> for ConstantFeeMultiplier {
    fn convert(previous: Multiplier) -> Multiplier {
        previous
    }
}

impl pallet_transaction_payment::Config for Runtime {
    type OnChargeTransaction = XorFee;
    type TransactionByteFee = TransactionByteFee;
    type WeightToFee = WeightToFixedFee;
    type FeeMultiplierUpdate = ConstantFeeMultiplier;
}

#[cfg(feature = "private-net")]
impl pallet_sudo::Config for Runtime {
    type Call = Call;
    type Event = Event;
}

impl permissions::Config for Runtime {
    type Event = Event;
}

impl pallet_utility::Config for Runtime {
    type Event = Event;
    type Call = Call;
    type WeightInfo = ();
}

parameter_types! {
    pub const DepositBase: u64 = 1;
    pub const DepositFactor: u64 = 1;
    pub const MaxSignatories: u16 = 100;
}

impl bridge_multisig::Config for Runtime {
    type Call = Call;
    type Event = Event;
    type Currency = Balances;
    type DepositBase = DepositBase;
    type DepositFactor = DepositFactor;
    type MaxSignatories = MaxSignatories;
    type WeightInfo = ();
}

parameter_types! {
    pub const EthNetworkId: u32 = 0;
    pub const RemoveTemporaryPeerAccountId: AccountId = AccountId::new(hex!("614e20b93522be9874e48f1e18b9bf2dfd4cdc4dafc1887ca353d544c92526cc"));
}

#[cfg(not(feature = "private-net"))]
parameter_types! {
    pub const RemovePendingOutgoingRequestsAfter: BlockNumber = 1 * DAYS;
}

#[cfg(feature = "private-net")]
parameter_types! {
    pub const RemovePendingOutgoingRequestsAfter: BlockNumber = 30 * MINUTES;
}

pub type NetworkId = u32;

impl eth_bridge::Config for Runtime {
    type Event = Event;
    type Call = Call;
    type PeerId = eth_bridge::crypto::TestAuthId;
    type NetworkId = NetworkId;
    type GetEthNetworkId = EthNetworkId;
    type WeightInfo = eth_bridge::weights::WeightInfo<Runtime>;
    type RemovePendingOutgoingRequestsAfter = RemovePendingOutgoingRequestsAfter;
    type RemoveTemporaryPeerAccountId = RemoveTemporaryPeerAccountId;
}

#[cfg(feature = "private-net")]
impl faucet::Config for Runtime {
    type Event = Event;
    type WeightInfo = faucet::weights::WeightInfo<Runtime>;
}

parameter_types! {
    pub GetPswapDistributionTechAccountId: TechAccountId = {
        let tech_account_id = TechAccountId::from_generic_pair(
            pswap_distribution::TECH_ACCOUNT_PREFIX.to_vec(),
            pswap_distribution::TECH_ACCOUNT_MAIN.to_vec(),
        );
        tech_account_id
    };
    pub GetPswapDistributionAccountId: AccountId = {
        let tech_account_id = GetPswapDistributionTechAccountId::get();
        let account_id =
            technical::Module::<Runtime>::tech_account_id_to_account_id(&tech_account_id)
                .expect("Failed to get ordinary account id for technical account id.");
        account_id
    };
    pub GetParliamentAccountId: AccountId = hex!("881b87c9f83664b95bd13e2bb40675bfa186287da93becc0b22683334d411e4e").into();
    pub GetXorFeeTechAccountId: TechAccountId = {
        TechAccountId::from_generic_pair(
            xor_fee::TECH_ACCOUNT_PREFIX.to_vec(),
            xor_fee::TECH_ACCOUNT_MAIN.to_vec(),
        )
    };
    pub GetXorFeeAccountId: AccountId = {
        let tech_account_id = GetXorFeeTechAccountId::get();
        technical::Module::<Runtime>::tech_account_id_to_account_id(&tech_account_id)
            .expect("Failed to get ordinary account id for technical account id.")
    };
}

#[cfg(feature = "reduced-pswap-reward-periods")]
parameter_types! {
    pub const GetDefaultSubscriptionFrequency: BlockNumber = 150;
    pub const GetBurnUpdateFrequency: BlockNumber = 150;
}

#[cfg(not(feature = "reduced-pswap-reward-periods"))]
parameter_types! {
    pub const GetDefaultSubscriptionFrequency: BlockNumber = 14400;
    pub const GetBurnUpdateFrequency: BlockNumber = 14400;
}

pub struct RuntimeOnPswapBurnedAggregator;

impl OnPswapBurned for RuntimeOnPswapBurnedAggregator {
    fn on_pswap_burned(distribution: common::PswapRemintInfo) {
        VestedRewards::on_pswap_burned(distribution);
    }
}

impl pswap_distribution::Config for Runtime {
    type Event = Event;
    type GetIncentiveAssetId = GetPswapAssetId;
    type LiquidityProxy = LiquidityProxy;
    type CompatBalance = Balance;
    type GetDefaultSubscriptionFrequency = GetDefaultSubscriptionFrequency;
    type GetBurnUpdateFrequency = GetBurnUpdateFrequency;
    type GetTechnicalAccountId = GetPswapDistributionAccountId;
    type EnsureDEXManager = DEXManager;
    type OnPswapBurnedAggregator = RuntimeOnPswapBurnedAggregator;
    type WeightInfo = pswap_distribution::weights::WeightInfo<Runtime>;
    type GetParliamentAccountId = GetParliamentAccountId;
    type PoolXykPallet = PoolXYK;
}

parameter_types! {
    pub GetMbcReservesTechAccountId: TechAccountId = {
        let tech_account_id = TechAccountId::from_generic_pair(
            multicollateral_bonding_curve_pool::TECH_ACCOUNT_PREFIX.to_vec(),
            multicollateral_bonding_curve_pool::TECH_ACCOUNT_RESERVES.to_vec(),
        );
        tech_account_id
    };
    pub GetMbcReservesAccountId: AccountId = {
        let tech_account_id = GetMbcReservesTechAccountId::get();
        let account_id =
            technical::Module::<Runtime>::tech_account_id_to_account_id(&tech_account_id)
                .expect("Failed to get ordinary account id for technical account id.");
        account_id
    };
    pub GetMbcPoolRewardsTechAccountId: TechAccountId = {
        let tech_account_id = TechAccountId::from_generic_pair(
            multicollateral_bonding_curve_pool::TECH_ACCOUNT_PREFIX.to_vec(),
            multicollateral_bonding_curve_pool::TECH_ACCOUNT_REWARDS.to_vec(),
        );
        tech_account_id
    };
    pub GetMbcPoolRewardsAccountId: AccountId = {
        let tech_account_id = GetMbcPoolRewardsTechAccountId::get();
        let account_id =
            technical::Module::<Runtime>::tech_account_id_to_account_id(&tech_account_id)
                .expect("Failed to get ordinary account id for technical account id.");
        account_id
    };
    pub GetMbcPoolFreeReservesTechAccountId: TechAccountId = {
        let tech_account_id = TechAccountId::from_generic_pair(
            multicollateral_bonding_curve_pool::TECH_ACCOUNT_PREFIX.to_vec(),
            multicollateral_bonding_curve_pool::TECH_ACCOUNT_FREE_RESERVES.to_vec(),
        );
        tech_account_id
    };
    pub GetMbcPoolFreeReservesAccountId: AccountId = {
        let tech_account_id = GetMbcPoolFreeReservesTechAccountId::get();
        let account_id =
            technical::Module::<Runtime>::tech_account_id_to_account_id(&tech_account_id)
                .expect("Failed to get ordinary account id for technical account id.");
        account_id
    };
    pub GetMarketMakerRewardsTechAccountId: TechAccountId = {
        let tech_account_id = TechAccountId::from_generic_pair(
            vested_rewards::TECH_ACCOUNT_PREFIX.to_vec(),
            vested_rewards::TECH_ACCOUNT_MARKET_MAKERS.to_vec(),
        );
        tech_account_id
    };
    pub GetMarketMakerRewardsAccountId: AccountId = {
        let tech_account_id = GetMarketMakerRewardsTechAccountId::get();
        let account_id =
            technical::Module::<Runtime>::tech_account_id_to_account_id(&tech_account_id)
                .expect("Failed to get ordinary account id for technical account id.");
        account_id
    };
}

impl multicollateral_bonding_curve_pool::Config for Runtime {
    type Event = Event;
    type LiquidityProxy = LiquidityProxy;
    type EnsureDEXManager = DEXManager;
    type EnsureTradingPairExists = TradingPair;
    type PriceToolsPallet = PriceTools;
    type VestedRewardsPallet = VestedRewards;
    type WeightInfo = multicollateral_bonding_curve_pool::weights::WeightInfo<Runtime>;
}

impl pallet_im_online::Config for Runtime {
    type AuthorityId = ImOnlineId;
    type Event = Event;
    type SessionDuration = SessionDuration;
    type ValidatorSet = Historical;
    type ReportUnresponsiveness = Offences;
    type UnsignedPriority = ImOnlineUnsignedPriority;
    type WeightInfo = ();
}

impl pallet_offences::Config for Runtime {
    type Event = Event;
    type IdentificationTuple = pallet_session::historical::IdentificationTuple<Self>;
    type OnOffenceHandler = Staking;
    type WeightSoftLimit = OffencesWeightSoftLimit;
}

impl vested_rewards::Config for Runtime {
    type Event = Event;
    type GetBondingCurveRewardsAccountId = GetMbcPoolRewardsAccountId;
    type GetMarketMakerRewardsAccountId = GetMarketMakerRewardsAccountId;
    type WeightInfo = vested_rewards::weights::WeightInfo<Runtime>;
}

impl price_tools::Config for Runtime {
    type Event = Event;
    type LiquidityProxy = LiquidityProxy;
    type WeightInfo = price_tools::weights::WeightInfo<Runtime>;
}

/// Payload data to be signed when making signed transaction from off-chain workers,
///   inside `create_transaction` function.
pub type SignedPayload = generic::SignedPayload<Call, SignedExtra>;

parameter_types! {
    pub const UnsignedPriority: u64 = 100;
    pub const ReferrerWeight: u32 = 10;
    pub const XorBurnedWeight: u32 = 40;
    pub const XorIntoValBurnedWeight: u32 = 50;
    pub const SoraParliamentShare: Percent = Percent::from_percent(10);
}

#[cfg(feature = "private-net")]
construct_runtime! {
    pub enum Runtime where
        Block = Block,
        NodeBlock = opaque::Block,
        UncheckedExtrinsic = UncheckedExtrinsic
    {
        System: frame_system::{Module, Call, Storage, Config, Event<T>},
        Timestamp: pallet_timestamp::{Module, Call, Storage, Inherent},
        // Balances in native currency - XOR.
        Balances: pallet_balances::{Module, Call, Storage, Config<T>, Event<T>},
        Sudo: pallet_sudo::{Module, Call, Storage, Config<T>, Event<T>},
        RandomnessCollectiveFlip: pallet_randomness_collective_flip::{Module, Call, Storage},
        TransactionPayment: pallet_transaction_payment::{Module, Storage},
        Permissions: permissions::{Module, Call, Storage, Config<T>, Event<T>},
        ReferralSystem: referral_system::{Module, Call, Storage},
        Rewards: rewards::{Module, Call, Config<T>, Storage, Event<T>},
        XorFee: xor_fee::{Module, Call, Storage, Event<T>},
        BridgeMultisig: bridge_multisig::{Module, Call, Storage, Config<T>, Event<T>},
        Utility: pallet_utility::{Module, Call, Event},

        // Consensus and staking.
        Session: pallet_session::{Module, Call, Storage, Event, Config<T>},
        Historical: pallet_session_historical::{Module},
        Babe: pallet_babe::{Module, Call, Storage, Config, Inherent, ValidateUnsigned},
        Grandpa: pallet_grandpa::{Module, Call, Storage, Config, Event},
        Authorship: pallet_authorship::{Module, Call, Storage, Inherent},
        Staking: pallet_staking::{Module, Call, Config<T>, Storage, Event<T>},

        // Non-native tokens - everything apart of XOR.
        Tokens: tokens::{Module, Storage, Config<T>, Event<T>},
        // Unified interface for XOR and non-native tokens.
        Currencies: currencies::{Module, Call, Event<T>},
        TradingPair: trading_pair::{Module, Call, Storage, Config<T>, Event<T>},
        Assets: assets::{Module, Call, Storage, Config<T>, Event<T>},
        DEXManager: dex_manager::{Module, Storage, Config<T>},
        MulticollateralBondingCurvePool: multicollateral_bonding_curve_pool::{Module, Call, Storage, Config<T>, Event<T>},
        Technical: technical::{Module, Call, Config<T>, Event<T>},
        PoolXYK: pool_xyk::{Module, Call, Storage, Event<T>},
        LiquidityProxy: liquidity_proxy::{Module, Call, Event<T>},
        Council: pallet_collective::<Instance1>::{Module, Call, Storage, Origin<T>, Event<T>, Config<T>},
        TechnicalCommittee: pallet_collective::<Instance2>::{Module, Call, Storage, Origin<T>, Event<T>, Config<T>},
        Democracy: pallet_democracy::{Module, Call, Storage, Config, Event<T>},
        DEXAPI: dex_api::{Module, Call, Storage, Config, Event<T>},
        EthBridge: eth_bridge::{Module, Call, Storage, Config<T>, Event<T>},
        PswapDistribution: pswap_distribution::{Module, Call, Storage, Config<T>, Event<T>},
        Multisig: pallet_multisig::{Module, Call, Storage, Event<T>},
        Scheduler: pallet_scheduler::{Module, Call, Storage, Event<T>},
        IrohaMigration: iroha_migration::{Module, Call, Storage, Config<T>, Event<T>},
        ImOnline: pallet_im_online::{Module, Call, Storage, Event<T>, ValidateUnsigned, Config<T>},
        Offences: pallet_offences::{Module, Call, Storage, Event},
        TechnicalMembership: pallet_membership::<Instance1>::{Module, Call, Storage, Event<T>, Config<T>},
        ElectionsPhragmen: pallet_elections_phragmen::{Module, Call, Storage, Event<T>, Config<T>},
        VestedRewards: vested_rewards::{Module, Call, Storage, Event<T>},
        Identity: pallet_identity::{Module, Call, Storage, Event<T>},
        // Available only for test net
        Faucet: faucet::{Module, Call, Config<T>, Event<T>},
        PriceTools: price_tools::{Module, Storage, Event<T>},
    }
}

#[cfg(not(feature = "private-net"))]
construct_runtime! {
    pub enum Runtime where
        Block = Block,
        NodeBlock = opaque::Block,
        UncheckedExtrinsic = UncheckedExtrinsic
    {
        System: frame_system::{Module, Call, Storage, Config, Event<T>},
        Timestamp: pallet_timestamp::{Module, Call, Storage, Inherent},
        // Balances in native currency - XOR.
        Balances: pallet_balances::{Module, Call, Storage, Config<T>, Event<T>},
        RandomnessCollectiveFlip: pallet_randomness_collective_flip::{Module, Call, Storage},
        TransactionPayment: pallet_transaction_payment::{Module, Storage},
        Permissions: permissions::{Module, Call, Storage, Config<T>, Event<T>},
        ReferralSystem: referral_system::{Module, Call, Storage},
        Rewards: rewards::{Module, Call, Config<T>, Storage, Event<T>},
        XorFee: xor_fee::{Module, Call, Storage, Event<T>},
        BridgeMultisig: bridge_multisig::{Module, Call, Storage, Config<T>, Event<T>},
        Utility: pallet_utility::{Module, Call, Event},

        // Consensus and staking.
        Session: pallet_session::{Module, Call, Storage, Event, Config<T>},
        Historical: pallet_session_historical::{Module},
        Babe: pallet_babe::{Module, Call, Storage, Config, Inherent, ValidateUnsigned},
        Grandpa: pallet_grandpa::{Module, Call, Storage, Config, Event},
        Authorship: pallet_authorship::{Module, Call, Storage, Inherent},
        Staking: pallet_staking::{Module, Call, Config<T>, Storage, Event<T>},

        // Non-native tokens - everything apart of XOR.
        Tokens: tokens::{Module, Storage, Config<T>, Event<T>},
        // Unified interface for XOR and non-native tokens.
        Currencies: currencies::{Module, Call, Event<T>},
        TradingPair: trading_pair::{Module, Call, Storage, Config<T>, Event<T>},
        Assets: assets::{Module, Call, Storage, Config<T>, Event<T>},
        DEXManager: dex_manager::{Module, Storage, Config<T>},
        MulticollateralBondingCurvePool: multicollateral_bonding_curve_pool::{Module, Call, Storage, Config<T>, Event<T>},
        Technical: technical::{Module, Config<T>, Event<T>},
        PoolXYK: pool_xyk::{Module, Call, Storage, Event<T>},
        LiquidityProxy: liquidity_proxy::{Module, Call, Event<T>},
        Council: pallet_collective::<Instance1>::{Module, Call, Storage, Origin<T>, Event<T>, Config<T>},
        TechnicalCommittee: pallet_collective::<Instance2>::{Module, Call, Storage, Origin<T>, Event<T>, Config<T>},
        Democracy: pallet_democracy::{Module, Call, Storage, Config, Event<T>},
        DEXAPI: dex_api::{Module, Storage, Config, Event<T>},
        EthBridge: eth_bridge::{Module, Call, Storage, Config<T>, Event<T>},
        PswapDistribution: pswap_distribution::{Module, Call, Storage, Config<T>, Event<T>},
        Multisig: pallet_multisig::{Module, Call, Storage, Event<T>},
        Scheduler: pallet_scheduler::{Module, Call, Storage, Event<T>},
        IrohaMigration: iroha_migration::{Module, Call, Storage, Config<T>, Event<T>},
        ImOnline: pallet_im_online::{Module, Call, Storage, Event<T>, ValidateUnsigned, Config<T>},
        Offences: pallet_offences::{Module, Call, Storage, Event},
        TechnicalMembership: pallet_membership::<Instance1>::{Module, Call, Storage, Event<T>, Config<T>},
        ElectionsPhragmen: pallet_elections_phragmen::{Module, Call, Storage, Event<T>, Config<T>},
        VestedRewards: vested_rewards::{Module, Call, Storage, Event<T>},
        Identity: pallet_identity::{Module, Call, Storage, Event<T>},
        PriceTools: price_tools::{Module, Storage, Event<T>},
    }
}

// This is needed, because the compiler automatically places `Serialize` bound
// when `derive` is used, but the method is never actually used
#[cfg(feature = "std")]
impl Serialize for Runtime {
    fn serialize<S>(
        &self,
        _serializer: S,
    ) -> Result<<S as Serializer>::Ok, <S as Serializer>::Error>
    where
        S: Serializer,
    {
        unreachable!("we never serialize runtime; qed")
    }
}

/// The address format for describing accounts.
pub type Address = AccountId;
/// Block header type as expected by this runtime.
pub type Header = generic::Header<BlockNumber, BlakeTwo256>;
/// Block type as expected by this runtime.
pub type Block = generic::Block<Header, UncheckedExtrinsic>;
/// A Block signed with a Justification
pub type SignedBlock = generic::SignedBlock<Block>;
/// BlockId type as expected by this runtime.
pub type BlockId = generic::BlockId<Block>;
/// The SignedExtension to the basic transaction logic.
pub type SignedExtra = (
    frame_system::CheckTxVersion<Runtime>,
    frame_system::CheckGenesis<Runtime>,
    frame_system::CheckEra<Runtime>,
    frame_system::CheckNonce<Runtime>,
    frame_system::CheckWeight<Runtime>,
    ChargeTransactionPayment<Runtime>,
);
/// Unchecked extrinsic type as expected by this runtime.
pub type UncheckedExtrinsic = generic::UncheckedExtrinsic<Address, Call, Signature, SignedExtra>;
/// Extrinsic type that has already been checked.
pub type CheckedExtrinsic = generic::CheckedExtrinsic<AccountId, Call, SignedExtra>;
/// Executive: handles dispatch to the various modules.
pub type Executive = frame_executive::Executive<
    Runtime,
    Block,
    frame_system::ChainContext<Runtime>,
    Runtime,
    AllModules,
>;

impl_runtime_apis! {
    impl sp_api::Core<Block> for Runtime {
        fn version() -> RuntimeVersion {
            VERSION
        }

        fn execute_block(block: Block) {
            Executive::execute_block(block)
        }

        fn initialize_block(header: &<Block as BlockT>::Header) {
            Executive::initialize_block(header)
        }
    }

    impl sp_api::Metadata<Block> for Runtime {
        fn metadata() -> OpaqueMetadata {
            Runtime::metadata().into()
        }
    }

    impl sp_block_builder::BlockBuilder<Block> for Runtime {
        fn apply_extrinsic(
            extrinsic: <Block as BlockT>::Extrinsic,
        ) -> ApplyExtrinsicResult {
            Executive::apply_extrinsic(extrinsic)
        }

        fn finalize_block() -> <Block as BlockT>::Header {
            Executive::finalize_block()
        }

        fn inherent_extrinsics(data: sp_inherents::InherentData) -> Vec<<Block as BlockT>::Extrinsic> {
            data.create_extrinsics()
        }

        fn check_inherents(block: Block, data: sp_inherents::InherentData) -> sp_inherents::CheckInherentsResult {
            data.check_extrinsics(&block)
        }

        fn random_seed() -> <Block as BlockT>::Hash {
            RandomnessCollectiveFlip::random_seed()
        }
    }

    impl sp_transaction_pool::runtime_api::TaggedTransactionQueue<Block> for Runtime {
        fn validate_transaction(
            source: TransactionSource,
            tx: <Block as BlockT>::Extrinsic,
        ) -> TransactionValidity {
            Executive::validate_transaction(source, tx)
        }
    }

    impl sp_offchain::OffchainWorkerApi<Block> for Runtime {
        fn offchain_worker(header: &<Block as BlockT>::Header) {
            Executive::offchain_worker(header)
        }
    }

    impl sp_session::SessionKeys<Block> for Runtime {
        fn decode_session_keys(
            encoded: Vec<u8>,
        ) -> Option<Vec<(Vec<u8>, sp_core::crypto::KeyTypeId)>> {
            opaque::SessionKeys::decode_into_raw_public_keys(&encoded)
        }

        fn generate_session_keys(seed: Option<Vec<u8>>) -> Vec<u8> {
            opaque::SessionKeys::generate(seed)
        }
    }

    impl pallet_transaction_payment_rpc_runtime_api::TransactionPaymentApi<
        Block,
        Balance,
    > for Runtime {
        fn query_info(uxt: <Block as BlockT>::Extrinsic, len: u32) -> pallet_transaction_payment_rpc_runtime_api::RuntimeDispatchInfo<Balance> {
            let maybe_dispatch_info = XorFee::query_info(&uxt, len);
            let output = match maybe_dispatch_info {
                Some(dispatch_info) => dispatch_info,
                _ => TransactionPayment::query_info(uxt, len),
            };
            output
        }

        fn query_fee_details(uxt: <Block as BlockT>::Extrinsic, len: u32) -> pallet_transaction_payment_rpc_runtime_api::FeeDetails<Balance> {
            let maybe_fee_details = XorFee::query_fee_details(&uxt, len);
            let output = match maybe_fee_details {
                Some(fee_details) => fee_details,
                _ => TransactionPayment::query_fee_details(uxt, len),
            };
            output
        }
    }

    impl dex_manager_runtime_api::DEXManagerAPI<Block, DEXId> for Runtime {
        fn list_dex_ids() -> Vec<DEXId> {
            DEXManager::list_dex_ids()
        }
    }

    impl dex_runtime_api::DEXAPI<
        Block,
        AssetId,
        DEXId,
        Balance,
        LiquiditySourceType,
        SwapVariant,
    > for Runtime {
        fn quote(
            dex_id: DEXId,
            liquidity_source_type: LiquiditySourceType,
            input_asset_id: AssetId,
            output_asset_id: AssetId,
            desired_input_amount: BalanceWrapper,
            swap_variant: SwapVariant,
        ) -> Option<dex_runtime_api::SwapOutcomeInfo<Balance>> {
            // TODO: remove with proper QuoteAmount refactor
            let limit = if swap_variant == SwapVariant::WithDesiredInput {
                Balance::zero()
            } else {
                Balance::max_value()
            };
            DEXAPI::quote(
                &LiquiditySourceId::new(dex_id, liquidity_source_type),
                &input_asset_id,
                &output_asset_id,
                SwapAmount::with_variant(swap_variant, desired_input_amount.into(), limit),
            ).ok().map(|sa| dex_runtime_api::SwapOutcomeInfo::<Balance> { amount: sa.amount, fee: sa.fee})
        }

        fn can_exchange(
            dex_id: DEXId,
            liquidity_source_type: LiquiditySourceType,
            input_asset_id: AssetId,
            output_asset_id: AssetId,
        ) -> bool {
            DEXAPI::can_exchange(
                &LiquiditySourceId::new(dex_id, liquidity_source_type),
                &input_asset_id,
                &output_asset_id,
            )
        }

        fn list_supported_sources() -> Vec<LiquiditySourceType> {
            DEXAPI::get_supported_types()
        }
    }

    impl trading_pair_runtime_api::TradingPairAPI<Block, DEXId, common::TradingPair<AssetId>, AssetId, LiquiditySourceType> for Runtime {
        fn list_enabled_pairs(dex_id: DEXId) -> Vec<common::TradingPair<AssetId>> {
            // TODO: error passing PR fixes this crunch return
            TradingPair::list_trading_pairs(&dex_id).unwrap_or(Vec::new())
        }

        fn is_pair_enabled(dex_id: DEXId, asset_id_a: AssetId, asset_id_b: AssetId) -> bool {
            // TODO: error passing PR fixes this crunch return
            TradingPair::is_trading_pair_enabled(&dex_id, &asset_id_a, &asset_id_b).unwrap_or(false)
                || TradingPair::is_trading_pair_enabled(&dex_id, &asset_id_b, &asset_id_a).unwrap_or(false)
        }

        fn list_enabled_sources_for_pair(
            dex_id: DEXId,
            base_asset_id: AssetId,
            target_asset_id: AssetId,
        ) -> Vec<LiquiditySourceType> {
            // TODO: error passing PR fixes this crunch return
            TradingPair::list_enabled_sources_for_trading_pair(&dex_id, &base_asset_id, &target_asset_id).map(|bts| bts.into_iter().collect::<Vec<_>>()).unwrap_or(Vec::new())
        }

        fn is_source_enabled_for_pair(
            dex_id: DEXId,
            base_asset_id: AssetId,
            target_asset_id: AssetId,
            source_type: LiquiditySourceType,
        ) -> bool {
            // TODO: error passing PR fixes this crunch return
            TradingPair::is_source_enabled_for_trading_pair(&dex_id, &base_asset_id, &target_asset_id, source_type).unwrap_or(false)
        }
    }

    impl assets_runtime_api::AssetsAPI<Block, AccountId, AssetId, Balance, AssetSymbol, AssetName, BalancePrecision> for Runtime {
        fn free_balance(account_id: AccountId, asset_id: AssetId) -> Option<assets_runtime_api::BalanceInfo<Balance>> {
            Assets::free_balance(&asset_id, &account_id).ok().map(|balance|
                assets_runtime_api::BalanceInfo::<Balance> {
                    balance: balance.clone(),
                }
            )
        }

        fn usable_balance(account_id: AccountId, asset_id: AssetId) -> Option<assets_runtime_api::BalanceInfo<Balance>> {
            let usable_balance = if asset_id == <Runtime as currencies::Config>::GetNativeCurrencyId::get() {
                Balances::usable_balance(account_id)
            } else {
                let account_data = Tokens::accounts(account_id, asset_id);
                account_data.free.saturating_sub(account_data.frozen)
            };
            Some(assets_runtime_api::BalanceInfo { balance: usable_balance })
        }

        fn total_balance(account_id: AccountId, asset_id: AssetId) -> Option<assets_runtime_api::BalanceInfo<Balance>> {
            Assets::total_balance(&asset_id, &account_id).ok().map(|balance|
                assets_runtime_api::BalanceInfo::<Balance> {
                    balance: balance.clone(),
                }
            )
        }

        fn total_supply(asset_id: AssetId) -> Option<assets_runtime_api::BalanceInfo<Balance>> {
            Assets::total_issuance(&asset_id).ok().map(|balance|
                assets_runtime_api::BalanceInfo::<Balance> {
                    balance: balance.clone(),
                }
            )
        }

        fn list_asset_ids() -> Vec<AssetId> {
            Assets::list_registered_asset_ids()
        }

        fn list_asset_infos() -> Vec<assets_runtime_api::AssetInfo<AssetId, AssetSymbol, AssetName, u8>> {
            Assets::list_registered_asset_infos().into_iter().map(|(asset_id, symbol, name, precision, is_mintable)|
                assets_runtime_api::AssetInfo::<AssetId, AssetSymbol, AssetName, BalancePrecision> {
                    asset_id, symbol, name, precision, is_mintable
                }
            ).collect()
        }

        fn get_asset_info(asset_id: AssetId) -> Option<assets_runtime_api::AssetInfo<AssetId, AssetSymbol, AssetName, BalancePrecision>> {
            let (symbol, name, precision, is_mintable) = Assets::get_asset_info(&asset_id);
            Some(assets_runtime_api::AssetInfo::<AssetId, AssetSymbol, AssetName, BalancePrecision> {
                asset_id, symbol, name, precision, is_mintable,
            })
        }
    }

    impl farming_runtime_api::FarmingRuntimeApi<Block, AccountId, FarmId, FarmInfo<AccountId, AssetId, BlockNumber>, FarmerInfo<AccountId, TechAccountId, BlockNumber>> for Runtime {
        fn get_farm_info(_who: AccountId, _name: FarmId) -> Option<FarmInfo<AccountId, AssetId, BlockNumber>> {
            // TODO: re-enable when needed
            // Farming::get_farm_info(who, name).ok()?
            None
        }

        fn get_farmer_info(_who: AccountId, _name: FarmId) -> Option<FarmerInfo<AccountId, TechAccountId, BlockNumber>> {
            // TODO: re-enable when needed
            // Farming::get_farmer_info(who, name).ok()?
            None
        }
    }

    impl
        eth_bridge_runtime_api::EthBridgeRuntimeApi<
            Block,
            sp_core::H256,
            SignatureParams,
            AccountId,
            AssetKind,
            AssetId,
            sp_core::H160,
            OffchainRequest<Runtime>,
            RequestStatus,
            OutgoingRequestEncoded,
            NetworkId,
            BalancePrecision,
        > for Runtime
    {
        fn get_requests(
            hashes: Vec<sp_core::H256>,
            network_id: Option<NetworkId>,
            redirect_finished_load_requests: bool,
        ) -> Result<
            Vec<(
                OffchainRequest<Runtime>,
                RequestStatus,
            )>,
            DispatchError,
        > {
            EthBridge::get_requests(&hashes, network_id, redirect_finished_load_requests)
        }

        fn get_approved_requests(
            hashes: Vec<sp_core::H256>,
            network_id: Option<NetworkId>
        ) -> Result<
            Vec<(
                OutgoingRequestEncoded,
                Vec<SignatureParams>,
            )>,
            DispatchError,
        > {
            EthBridge::get_approved_requests(&hashes, network_id)
        }

        fn get_approvals(
            hashes: Vec<sp_core::H256>,
            network_id: Option<NetworkId>
        ) -> Result<Vec<Vec<SignatureParams>>, DispatchError> {
            EthBridge::get_approvals(&hashes, network_id)
        }

        fn get_account_requests(account_id: AccountId, status_filter: Option<RequestStatus>) -> Result<Vec<(NetworkId, sp_core::H256)>, DispatchError> {
            EthBridge::get_account_requests(&account_id, status_filter)
        }

        fn get_registered_assets(
            network_id: Option<NetworkId>
        ) -> Result<Vec<(
                AssetKind,
                (AssetId, BalancePrecision),
                Option<(sp_core::H160, BalancePrecision)
        >)>, DispatchError> {
            EthBridge::get_registered_assets(network_id)
        }
    }

    impl iroha_migration_runtime_api::IrohaMigrationAPI<Block> for Runtime {
        fn needs_migration(iroha_address: String) -> bool {
            IrohaMigration::needs_migration(&iroha_address)
        }
    }

    impl liquidity_proxy_runtime_api::LiquidityProxyAPI<
        Block,
        DEXId,
        AssetId,
        Balance,
        SwapVariant,
        LiquiditySourceType,
        FilterMode,
    > for Runtime {
        fn quote(
            dex_id: DEXId,
            input_asset_id: AssetId,
            output_asset_id: AssetId,
            amount: BalanceWrapper,
            swap_variant: SwapVariant,
            selected_source_types: Vec<LiquiditySourceType>,
            filter_mode: FilterMode,
        ) -> Option<liquidity_proxy_runtime_api::SwapOutcomeInfo<Balance, AssetId>> {
            if LiquidityProxy::is_forbidden_filter(&input_asset_id, &output_asset_id, &selected_source_types, &filter_mode) {
                return None;
            }

            // TODO: remove with proper QuoteAmount refactor
            let limit = if swap_variant == SwapVariant::WithDesiredInput {
                Balance::zero()
            } else {
                Balance::max_value()
            };
            LiquidityProxy::quote(
                &input_asset_id,
                &output_asset_id,
                SwapAmount::with_variant(swap_variant, amount.into(), limit),
                LiquiditySourceFilter::with_mode(dex_id, filter_mode, selected_source_types),
                false,
            ).ok().map(|(asa, rewards)| liquidity_proxy_runtime_api::SwapOutcomeInfo::<Balance, AssetId> {
                amount: asa.amount,
                fee: asa.fee,
                rewards: rewards.into_iter()
                                .map(|(amount, currency, reason)| liquidity_proxy_runtime_api::RewardsInfo::<Balance, AssetId> {
                                    amount,
                                    currency,
                                    reason
                                })
                                .collect(),
                ..Default::default()})
        }

        fn is_path_available(
            dex_id: DEXId,
            input_asset_id: AssetId,
            output_asset_id: AssetId
        ) -> bool {
            LiquidityProxy::is_path_available(
                dex_id, input_asset_id, output_asset_id
            ).unwrap_or(false)
        }

        fn list_enabled_sources_for_path(
            dex_id: DEXId,
            input_asset_id: AssetId,
            output_asset_id: AssetId,
        ) -> Vec<LiquiditySourceType> {
            LiquidityProxy::list_enabled_sources_for_path_with_xyk_forbidden(
                dex_id, input_asset_id, output_asset_id
            ).unwrap_or(Vec::new())
        }
    }

    impl pswap_distribution_runtime_api::PswapDistributionAPI<
        Block,
        AccountId,
        Balance,
    > for Runtime {
        fn claimable_amount(
            account_id: AccountId,
        ) -> pswap_distribution_runtime_api::BalanceInfo<Balance> {
            let claimable = PswapDistribution::claimable_amount(&account_id).unwrap_or(0);
            pswap_distribution_runtime_api::BalanceInfo::<Balance> {
                balance: claimable
            }
        }
    }

    impl rewards_runtime_api::RewardsAPI<Block, sp_core::H160, Balance> for Runtime {
        fn claimables(eth_address: sp_core::H160) -> Vec<rewards_runtime_api::BalanceInfo<Balance>> {
            Rewards::claimables(&eth_address).into_iter().map(|balance| rewards_runtime_api::BalanceInfo::<Balance> { balance }).collect()
        }
    }

    impl sp_consensus_babe::BabeApi<Block> for Runtime {
            fn configuration() -> sp_consensus_babe::BabeGenesisConfiguration {
                    // The choice of `c` parameter (where `1 - c` represents the
                    // probability of a slot being empty), is done in accordance to the
                    // slot duration and expected target block time, for safely
                    // resisting network delays of maximum two seconds.
                    // <https://research.web3.foundation/en/latest/polkadot/BABE/Babe/#6-practical-results>
                    sp_consensus_babe::BabeGenesisConfiguration {
                            slot_duration: Babe::slot_duration(),
                            epoch_length: EpochDuration::get(),
                            c: PRIMARY_PROBABILITY,
                            genesis_authorities: Babe::authorities(),
                            randomness: Babe::randomness(),
                            allowed_slots: sp_consensus_babe::AllowedSlots::PrimaryAndSecondaryPlainSlots,
                    }
            }

            fn current_epoch() -> sp_consensus_babe::Epoch {
                Babe::current_epoch()
            }

            fn current_epoch_start() -> sp_consensus_babe::Slot {
                Babe::current_epoch_start()
            }

            fn next_epoch() -> sp_consensus_babe::Epoch {
                Babe::next_epoch()
            }

            fn generate_key_ownership_proof(
                    _slot_number: sp_consensus_babe::Slot,
                    authority_id: sp_consensus_babe::AuthorityId,
            ) -> Option<sp_consensus_babe::OpaqueKeyOwnershipProof> {
                    use codec::Encode;
                    Historical::prove((sp_consensus_babe::KEY_TYPE, authority_id))
                            .map(|p| p.encode())
                            .map(sp_consensus_babe::OpaqueKeyOwnershipProof::new)
            }

            fn submit_report_equivocation_unsigned_extrinsic(
                    equivocation_proof: sp_consensus_babe::EquivocationProof<<Block as BlockT>::Header>,
                    key_owner_proof: sp_consensus_babe::OpaqueKeyOwnershipProof,
            ) -> Option<()> {
                    let key_owner_proof = key_owner_proof.decode()?;
                    Babe::submit_unsigned_equivocation_report(
                            equivocation_proof,
                            key_owner_proof,
                    )
            }
    }

    impl frame_system_rpc_runtime_api::AccountNonceApi<Block, AccountId, Index> for Runtime {
        fn account_nonce(account: AccountId) -> Index {
            System::account_nonce(account)
        }
    }

    impl fg_primitives::GrandpaApi<Block> for Runtime {
        fn grandpa_authorities() -> GrandpaAuthorityList {
            Grandpa::grandpa_authorities()
        }

        fn submit_report_equivocation_unsigned_extrinsic(
            equivocation_proof: fg_primitives::EquivocationProof<
                <Block as BlockT>::Hash,
                NumberFor<Block>,
            >,
            key_owner_proof: fg_primitives::OpaqueKeyOwnershipProof,
        ) -> Option<()> {
            let key_owner_proof = key_owner_proof.decode()?;
            Grandpa::submit_unsigned_equivocation_report(
                equivocation_proof,
                key_owner_proof,
            )
        }

        fn generate_key_ownership_proof(
            _set_id: fg_primitives::SetId,
            authority_id: GrandpaId,
        ) -> Option<fg_primitives::OpaqueKeyOwnershipProof> {
            use codec::Encode;
            Historical::prove((fg_primitives::KEY_TYPE, authority_id))
                .map(|p| p.encode())
                .map(fg_primitives::OpaqueKeyOwnershipProof::new)
        }
    }

    #[cfg(feature = "runtime-benchmarks")]
    impl frame_benchmarking::Benchmark<Block> for Runtime {
        fn dispatch_benchmark(
            config: frame_benchmarking::BenchmarkConfig
        ) -> Result<Vec<frame_benchmarking::BenchmarkBatch>, sp_runtime::RuntimeString> {
            use frame_benchmarking::{Benchmarking, BenchmarkBatch, add_benchmark, TrackedStorageKey};

            use dex_api_benchmarking::Module as DEXAPIBench;
            use liquidity_proxy_benchmarking::Module as LiquidityProxyBench;
            use pool_xyk_benchmarking::Module as XYKPoolBench;
            use pswap_distribution_benchmarking::Module as PswapDistributionBench;

            impl dex_api_benchmarking::Config for Runtime {}
            impl liquidity_proxy_benchmarking::Config for Runtime {}
            impl pool_xyk_benchmarking::Config for Runtime {}
            impl pswap_distribution_benchmarking::Config for Runtime {}


            let whitelist: Vec<TrackedStorageKey> = vec![
                // Block Number
                hex_literal::hex!("26aa394eea5630e07c48ae0c9558cef702a5c1b19ab7a04f536c519aca4983ac").to_vec().into(),
                // Total Issuance
                hex_literal::hex!("c2261276cc9d1f8598ea4b6a74b15c2f57c875e4cff74148e4628f264b974c80").to_vec().into(),
                // Execution Phase
                hex_literal::hex!("26aa394eea5630e07c48ae0c9558cef7ff553b5a9862a516939d82b3d3d8661a").to_vec().into(),
                // Event Count
                hex_literal::hex!("26aa394eea5630e07c48ae0c9558cef70a98fdbe9ce6c55837576c60c7af3850").to_vec().into(),
                // System Events
                hex_literal::hex!("26aa394eea5630e07c48ae0c9558cef780d41e5e16056765bc8461851072c9d7").to_vec().into(),
                // Treasury Account
                hex_literal::hex!("26aa394eea5630e07c48ae0c9558cef7b99d880ec681799c0cf30e8886371da95ecffd7b6c0f78751baa9d281e0bfa3a6d6f646c70792f74727372790000000000000000000000000000000000000000").to_vec().into(),
            ];

            let mut batches = Vec::<BenchmarkBatch>::new();
            let params = (&config, &whitelist);

            add_benchmark!(params, batches, assets, Assets);
            add_benchmark!(params, batches, dex_api, DEXAPIBench::<Runtime>);
            #[cfg(feature = "private-net")]
            add_benchmark!(params, batches, faucet, Faucet);
            add_benchmark!(params, batches, iroha_migration, IrohaMigration);
            add_benchmark!(params, batches, liquidity_proxy, LiquidityProxyBench::<Runtime>);
            add_benchmark!(params, batches, multicollateral_bonding_curve_pool, MulticollateralBondingCurvePool);
            add_benchmark!(params, batches, pswap_distribution, PswapDistributionBench::<Runtime>);
            add_benchmark!(params, batches, rewards, Rewards);
            add_benchmark!(params, batches, trading_pair, TradingPair);
            add_benchmark!(params, batches, pool_xyk, XYKPoolBench::<Runtime>);
            add_benchmark!(params, batches, eth_bridge, EthBridge);

            if batches.is_empty() { return Err("Benchmark not found for this pallet.".into()) }
            Ok(batches)
        }
    }
}<|MERGE_RESOLUTION|>--- conflicted
+++ resolved
@@ -654,10 +654,7 @@
     type PolySwapAction = pool_xyk::PolySwapAction<AssetId, AccountId, TechAccountId>;
     type EnsureDEXManager = dex_manager::Module<Runtime>;
     type GetFee = GetFee;
-<<<<<<< HEAD
     type PswapDistributionPallet = PswapDistribution;
-=======
->>>>>>> c1d19126
     type WeightInfo = pool_xyk::weights::WeightInfo<Runtime>;
 }
 
@@ -693,10 +690,7 @@
     type PrimaryMarket = multicollateral_bonding_curve_pool::Module<Runtime>;
     type SecondaryMarket = pool_xyk::Module<Runtime>;
     type WeightInfo = liquidity_proxy::weights::WeightInfo<Runtime>;
-<<<<<<< HEAD
     type VestedRewardsPallet = vested_rewards::Module<Runtime>;
-=======
->>>>>>> c1d19126
 }
 
 impl mock_liquidity_source::Config<mock_liquidity_source::Instance1> for Runtime {
