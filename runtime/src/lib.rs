--- conflicted
+++ resolved
@@ -1794,11 +1794,7 @@
         IncentivizedOutboundChannel: incentivized_channel_outbound::{Pallet, Config<T>, Storage, Event<T>} = 97,
         Dispatch: dispatch::{Pallet, Storage, Event<T>, Origin} = 98,
         EthApp: eth_app::{Pallet, Call, Storage, Event<T>, Config<T>} = 99,
-<<<<<<< HEAD
         LeafProvider: leaf_provider::{Pallet, Storage, Event<T>} = 100,
-=======
-        LeafProvider: leaf_provider::{Pallet, Storage, Event<T>} = 97,
->>>>>>> 913071a8
     }
 }
 
@@ -2402,11 +2398,7 @@
     }
 
     impl leaf_provider_runtime_api::LeafProviderAPI<Block> for Runtime {
-<<<<<<< HEAD
         fn latest_digest() -> AuxiliaryDigest {
-=======
-        fn latest_digest() -> sp_runtime::generic::Digest {
->>>>>>> 913071a8
             LeafProvider::latest_digest()
         }
     }
