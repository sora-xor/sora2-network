--- conflicted
+++ resolved
@@ -197,11 +197,7 @@
     spec_name: create_runtime_str!("sora-substrate"),
     impl_name: create_runtime_str!("sora-substrate"),
     authoring_version: 1,
-<<<<<<< HEAD
-    spec_version: 30,
-=======
     spec_version: 2,
->>>>>>> 0429a8ea
     impl_version: 1,
     apis: RUNTIME_API_VERSIONS,
     transaction_version: 2,
