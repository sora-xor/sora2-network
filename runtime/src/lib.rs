// This file is part of the SORA network and Polkaswap app.

// Copyright (c) 2020, 2021, Polka Biome Ltd. All rights reserved.
// SPDX-License-Identifier: BSD-4-Clause

// Redistribution and use in source and binary forms, with or without modification,
// are permitted provided that the following conditions are met:

// Redistributions of source code must retain the above copyright notice, this list
// of conditions and the following disclaimer.
// Redistributions in binary form must reproduce the above copyright notice, this
// list of conditions and the following disclaimer in the documentation and/or other
// materials provided with the distribution.
//
// All advertising materials mentioning features or use of this software must display
// the following acknowledgement: This product includes software developed by Polka Biome
// Ltd., SORA, and Polkaswap.
//
// Neither the name of the Polka Biome Ltd. nor the names of its contributors may be used
// to endorse or promote products derived from this software without specific prior written permission.

// THIS SOFTWARE IS PROVIDED BY Polka Biome Ltd. AS IS AND ANY EXPRESS OR IMPLIED WARRANTIES,
// INCLUDING, BUT NOT LIMITED TO, THE IMPLIED WARRANTIES OF MERCHANTABILITY AND FITNESS FOR
// A PARTICULAR PURPOSE ARE DISCLAIMED. IN NO EVENT SHALL Polka Biome Ltd. BE LIABLE FOR ANY
// DIRECT, INDIRECT, INCIDENTAL, SPECIAL, EXEMPLARY, OR CONSEQUENTIAL DAMAGES (INCLUDING,
// BUT NOT LIMITED TO, PROCUREMENT OF SUBSTITUTE GOODS OR SERVICES; LOSS OF USE, DATA, OR PROFITS;
// OR BUSINESS INTERRUPTION) HOWEVER CAUSED AND ON ANY THEORY OF LIABILITY, WHETHER IN CONTRACT,
// STRICT LIABILITY, OR TORT (INCLUDING NEGLIGENCE OR OTHERWISE) ARISING IN ANY WAY OUT OF THE
// USE OF THIS SOFTWARE, EVEN IF ADVISED OF THE POSSIBILITY OF SUCH DAMAGE.

#![cfg_attr(not(feature = "std"), no_std)]
// `construct_runtime!` does a lot of recursion and requires us to increase the limit to 256.
#![recursion_limit = "256"]
// TODO #167: fix clippy warnings
#![allow(clippy::all)]

extern crate alloc;
use alloc::string::String;
use bridge_types::traits::Verifier;
use bridge_types::{SubNetworkId, H256};
use sp_runtime::traits::Keccak256;

mod bags_thresholds;
/// Constant values used within the runtime.
pub mod constants;
mod impls;
pub mod migrations;
mod xor_fee_impls;

#[cfg(test)]
pub mod mock;

#[cfg(test)]
pub mod tests;
pub mod weights;

use crate::impls::PreimageWeightInfo;
use crate::impls::{DispatchableSubstrateBridgeCall, SubstrateBridgeCallFilter};
#[cfg(feature = "wip")] // Trustless bridges
use bridge_types::types::LeafExtraData;
#[cfg(feature = "wip")] // EVM bridge
use bridge_types::{evm::AdditionalEVMInboundData, U256};
use common::prelude::constants::{BIG_FEE, SMALL_FEE};
use common::prelude::QuoteAmount;
use common::{AssetId32, Description, PredefinedAssetId};
use common::{DOT, XOR, XSTUSD};
use constants::currency::deposit;
use constants::time::*;
use frame_support::traits::EitherOf;
use frame_support::weights::ConstantMultiplier;

// Make the WASM binary available.
#[cfg(all(feature = "std", feature = "build-wasm-binary"))]
include!(concat!(env!("OUT_DIR"), "/wasm_binary.rs"));

use core::time::Duration;
use currencies::BasicCurrencyAdapter;
use frame_election_provider_support::{generate_solution_type, onchain, SequentialPhragmen};
use frame_support::traits::{ConstU128, ConstU32, Currency, EitherOfDiverse};
use frame_system::offchain::{Account, SigningTypes};
use frame_system::EnsureRoot;
use frame_system::EnsureSigned;
use hex_literal::hex;
use pallet_grandpa::{
    fg_primitives, AuthorityId as GrandpaId, AuthorityList as GrandpaAuthorityList,
};
use pallet_session::historical as pallet_session_historical;
use pallet_staking::sora::ValBurnedNotifier;
#[cfg(feature = "std")]
use serde::{Serialize, Serializer};
use sp_api::impl_runtime_apis;
pub use sp_beefy::crypto::AuthorityId as BeefyId;
#[cfg(feature = "wip")] // Trustless bridges
use sp_beefy::mmr::MmrLeafVersion;
use sp_core::crypto::KeyTypeId;
use sp_core::{Encode, OpaqueMetadata, H160};
use sp_mmr_primitives as mmr;
use sp_runtime::traits::{
    BlakeTwo256, Block as BlockT, Convert, IdentifyAccount, IdentityLookup, NumberFor, OpaqueKeys,
    SaturatedConversion, Verify,
};
use sp_runtime::transaction_validity::TransactionLongevity;
use sp_runtime::transaction_validity::{
    TransactionPriority, TransactionSource, TransactionValidity,
};
use sp_runtime::{
    create_runtime_str, generic, impl_opaque_keys, ApplyExtrinsicResult, DispatchError,
    MultiSignature, Perbill, Percent, Perquintill,
};
use sp_std::cmp::Ordering;
use sp_std::prelude::*;
use sp_std::vec::Vec;
#[cfg(feature = "std")]
use sp_version::NativeVersion;
use sp_version::RuntimeVersion;
use static_assertions::assert_eq_size;
use traits::{parameter_type_with_key, MultiCurrency};
use xor_fee::extension::ChargeTransactionPayment;

// A few exports that help ease life for downstream crates.
pub use common::prelude::{
    Balance, BalanceWrapper, PresetWeightInfo, SwapAmount, SwapOutcome, SwapVariant,
};
pub use common::weights::{BlockLength, BlockWeights, TransactionByteFee};
pub use common::{
    balance, fixed, fixed_from_basis_points, AssetInfoProvider, AssetName, AssetSymbol,
    BalancePrecision, BasisPoints, ContentSource, CrowdloanTag, DexInfoProvider, FilterMode, Fixed,
    FromGenericPair, LiquiditySource, LiquiditySourceFilter, LiquiditySourceId,
    LiquiditySourceType, OnPswapBurned, OnValBurned, SyntheticInfoProvider,
    TradingPairSourceManager,
};
use constants::rewards::{PSWAP_BURN_PERCENT, VAL_BURN_PERCENT};
pub use frame_support::dispatch::DispatchClass;
pub use frame_support::traits::schedule::Named as ScheduleNamed;
pub use frame_support::traits::{
    Contains, KeyOwnerProofSystem, LockIdentifier, OnUnbalanced, Randomness, U128CurrencyToVote,
};
pub use frame_support::weights::constants::{BlockExecutionWeight, RocksDbWeight};
pub use frame_support::weights::Weight;
pub use frame_support::{construct_runtime, debug, parameter_types, StorageValue};
pub use pallet_balances::Call as BalancesCall;
pub use pallet_im_online::sr25519::AuthorityId as ImOnlineId;
pub use pallet_staking::StakerStatus;
pub use pallet_timestamp::Call as TimestampCall;
pub use pallet_transaction_payment::{Multiplier, MultiplierUpdate};
#[cfg(any(feature = "std", test))]
pub use sp_runtime::BuildStorage;

use eth_bridge::offchain::SignatureParams;
use eth_bridge::requests::{AssetKind, OffchainRequest, OutgoingRequestEncoded, RequestStatus};
use impls::{
    CollectiveWeightInfo, DemocracyWeightInfo, NegativeImbalanceOf, OnUnbalancedDemocracySlash,
};

use frame_support::traits::{Everything, ExistenceRequirement, Get, PrivilegeCmp, WithdrawReasons};
#[cfg(feature = "runtime-benchmarks")]
pub use order_book_benchmarking;
#[cfg(feature = "private-net")]
pub use qa_tools;
pub use {
    assets, dex_api, eth_bridge, frame_system, liquidity_proxy, multicollateral_bonding_curve_pool,
    order_book, trading_pair, xst,
};

#[cfg(feature = "ready-to-test")] // kensetsu
pub use kensetsu;

/// An index to a block.
pub type BlockNumber = u32;

/// Alias to 512-bit hash when used in the context of a transaction signature on the chain.
pub type Signature = MultiSignature;

/// Some way of identifying an account on the chain. We intentionally make it equivalent
/// to the public key of our transaction signing scheme.
pub type AccountId = <<Signature as Verify>::Signer as IdentifyAccount>::AccountId;

// This assert is needed for `technical` pallet in order to create
// `AccountId` from the hash type.
assert_eq_size!(AccountId, sp_core::H256);

/// The type for looking up accounts. We don't expect more than 4 billion of them, but you
/// never know...
pub type AccountIndex = u32;

/// Index of a transaction in the chain.
pub type Index = u32;

/// A hash of some data used by the chain.
pub type Hash = sp_core::H256;

/// Digest item type.
pub type DigestItem = generic::DigestItem;

/// Identification of DEX.
pub type DEXId = u32;

pub type Moment = u64;

pub type PeriodicSessions = pallet_session::PeriodicSessions<SessionPeriod, SessionOffset>;

pub type CouncilCollective = pallet_collective::Instance1;
pub type TechnicalCollective = pallet_collective::Instance2;

type MoreThanHalfCouncil = EitherOfDiverse<
    EnsureRoot<AccountId>,
    pallet_collective::EnsureProportionMoreThan<AccountId, CouncilCollective, 1, 2>,
>;
type AtLeastHalfCouncil = EitherOfDiverse<
    pallet_collective::EnsureProportionAtLeast<AccountId, CouncilCollective, 1, 2>,
    EnsureRoot<AccountId>,
>;
type AtLeastTwoThirdsCouncil = EitherOfDiverse<
    pallet_collective::EnsureProportionAtLeast<AccountId, CouncilCollective, 2, 3>,
    EnsureRoot<AccountId>,
>;

/// Opaque types. These are used by the CLI to instantiate machinery that don't need to know
/// the specifics of the runtime. They can then be made to be agnostic over specific formats
/// of data like extrinsics, allowing for them to continue syncing the network through upgrades
/// to even the core datastructures.
pub mod opaque {
    use super::*;

    pub use sp_runtime::OpaqueExtrinsic as UncheckedExtrinsic;

    /// Opaque block header type.
    pub type Header = generic::Header<BlockNumber, BlakeTwo256>;
    /// Opaque block type.
    pub type Block = generic::Block<Header, UncheckedExtrinsic>;
    /// Opaque block identifier type.
    pub type BlockId = generic::BlockId<Block>;

    impl_opaque_keys! {
        pub struct SessionKeys {
            pub babe: Babe,
            pub grandpa: Grandpa,
            pub im_online: ImOnline,
            pub beefy: Beefy,
        }
    }
}

/// Types used by oracle related pallets
pub mod oracle_types {
    use common::SymbolName;

    pub type Symbol = SymbolName;

    pub type ResolveTime = u64;
}
pub use oracle_types::*;

/// This runtime version.
pub const VERSION: RuntimeVersion = RuntimeVersion {
    spec_name: create_runtime_str!("sora-substrate"),
    impl_name: create_runtime_str!("sora-substrate"),
    authoring_version: 1,
    spec_version: 81,
    impl_version: 1,
    apis: RUNTIME_API_VERSIONS,
    transaction_version: 81,
    state_version: 0,
};

/// The version infromation used to identify this runtime when compiled natively.
#[cfg(feature = "std")]
pub fn native_version() -> NativeVersion {
    NativeVersion {
        runtime_version: VERSION,
        can_author_with: Default::default(),
    }
}

pub const FARMING_PSWAP_PER_DAY: Balance = balance!(2500000);
pub const FARMING_REFRESH_FREQUENCY: BlockNumber = 2 * HOURS;
// Defined in the article
pub const FARMING_VESTING_COEFF: u32 = 3;
pub const FARMING_VESTING_FREQUENCY: BlockNumber = 6 * HOURS;

#[cfg(feature = "private-net")]
parameter_types! {
    pub const BondingDuration: sp_staking::EraIndex = 1; // 1 era for unbonding (6 hours).
    pub const SlashDeferDuration: sp_staking::EraIndex = 0; // no slash cancellation on testnets expected.
}

#[cfg(not(feature = "private-net"))]
parameter_types! {
    pub const BondingDuration: sp_staking::EraIndex = 28; // 28 eras for unbonding (7 days).
    pub const SlashDeferDuration: sp_staking::EraIndex = 27; // 27 eras in which slashes can be cancelled (slightly less than 7 days).
}

parameter_types! {
    pub const BlockHashCount: BlockNumber = 250;
    pub const Version: RuntimeVersion = VERSION;
    pub const DisabledValidatorsThreshold: Perbill = Perbill::from_percent(17);
    pub const EpochDuration: u64 = EPOCH_DURATION_IN_BLOCKS as u64;
    pub const ExpectedBlockTime: Moment = MILLISECS_PER_BLOCK;
    pub const SessionsPerEra: sp_staking::SessionIndex = 6; // 6 hours
    pub const ReportLongevity: u64 =
        BondingDuration::get() as u64 * SessionsPerEra::get() as u64 * EpochDuration::get();
    pub const MaxNominatorRewardedPerValidator: u32 = 256;
    pub const ElectionLookahead: BlockNumber = EPOCH_DURATION_IN_BLOCKS / 4;
    pub const MaxIterations: u32 = 10;
    // 0.05%. The higher the value, the more strict solution acceptance becomes.
    pub MinSolutionScoreBump: Perbill = Perbill::from_rational(5u32, 10_000);
    pub const ValRewardCurve: pallet_staking::sora::ValRewardCurve = pallet_staking::sora::ValRewardCurve {
        duration_to_reward_flatline: Duration::from_secs(5 * 365 * 24 * 60 * 60),
        min_val_burned_percentage_reward: Percent::from_percent(35),
        max_val_burned_percentage_reward: Percent::from_percent(90),
    };
    pub const SessionPeriod: BlockNumber = 150;
    pub const SessionOffset: BlockNumber = 0;
    pub const SS58Prefix: u8 = 69;
    /// A limit for off-chain phragmen unsigned solution submission.
    ///
    /// We want to keep it as high as possible, but can't risk having it reject,
    /// so we always subtract the base block execution weight.
    pub OffchainSolutionWeightLimit: Weight = BlockWeights::get()
    .get(DispatchClass::Normal)
    .max_extrinsic
    .expect("Normal extrinsics have weight limit configured by default; qed")
    .saturating_sub(BlockExecutionWeight::get());
    /// A limit for off-chain phragmen unsigned solution length.
    ///
    /// We allow up to 90% of the block's size to be consumed by the solution.
    pub OffchainSolutionLengthLimit: u32 = Perbill::from_rational(90_u32, 100) *
        *BlockLength::get()
        .max
        .get(DispatchClass::Normal);
    pub const DemocracyEnactmentPeriod: BlockNumber = 30 * DAYS;
    pub const DemocracyLaunchPeriod: BlockNumber = 28 * DAYS;
    pub const DemocracyVotingPeriod: BlockNumber = 14 * DAYS;
    pub const DemocracyMinimumDeposit: Balance = balance!(1);
    pub const DemocracyFastTrackVotingPeriod: BlockNumber = 3 * HOURS;
    pub const DemocracyInstantAllowed: bool = true;
    pub const DemocracyCooloffPeriod: BlockNumber = 28 * DAYS;
    pub const DemocracyPreimageByteDeposit: Balance = balance!(0.000002); // 2 * 10^-6, 5 MiB -> 10.48576 XOR
    pub const DemocracyMaxVotes: u32 = 100;
    pub const DemocracyMaxProposals: u32 = 100;
    pub const DemocracyMaxDeposits: u32 = 100;
    pub const DemocracyMaxBlacklisted: u32 = 100;
    pub const CouncilCollectiveMotionDuration: BlockNumber = 5 * DAYS;
    pub const CouncilCollectiveMaxProposals: u32 = 100;
    pub const CouncilCollectiveMaxMembers: u32 = 100;
    pub const TechnicalCollectiveMotionDuration: BlockNumber = 5 * DAYS;
    pub const TechnicalCollectiveMaxProposals: u32 = 100;
    pub const TechnicalCollectiveMaxMembers: u32 = 100;
    pub SchedulerMaxWeight: Weight = Perbill::from_percent(50) * BlockWeights::get().max_block;
    pub const MaxScheduledPerBlock: u32 = 50;
    pub OffencesWeightSoftLimit: Weight = Perbill::from_percent(60) * BlockWeights::get().max_block;
    pub const ImOnlineUnsignedPriority: TransactionPriority = TransactionPriority::max_value();
    pub const SessionDuration: BlockNumber = EPOCH_DURATION_IN_BLOCKS;
    pub const ElectionsCandidacyBond: Balance = balance!(1);
    // 1 storage item created, key size is 32 bytes, value size is 16+16.
    pub const ElectionsVotingBondBase: Balance = balance!(0.000001);
    // additional data per vote is 32 bytes (account id).
    pub const ElectionsVotingBondFactor: Balance = balance!(0.000001);
    pub const ElectionsTermDuration: BlockNumber = 7 * DAYS;
    /// 13 members initially, to be increased to 23 eventually.
    pub const ElectionsDesiredMembers: u32 = 13;
    pub const ElectionsDesiredRunnersUp: u32 = 20;
    pub const ElectionsMaxVoters: u32 = 10000;
    pub const ElectionsMaxCandidates: u32 = 1000;
    pub const ElectionsModuleId: LockIdentifier = *b"phrelect";
    pub FarmingRewardDoublingAssets: Vec<AssetId> = vec![
        GetPswapAssetId::get(), GetValAssetId::get(), GetDaiAssetId::get(), GetEthAssetId::get(),
        GetXstAssetId::get(), GetTbcdAssetId::get(), DOT
    ];
    pub const MaxAuthorities: u32 = 100_000;
    pub const NoPreimagePostponement: Option<u32> = Some(10);
}

pub struct BaseCallFilter;

impl Contains<RuntimeCall> for BaseCallFilter {
    fn contains(call: &RuntimeCall) -> bool {
        if call.swap_count() > 1 {
            return false;
        }
        if matches!(
            call,
            RuntimeCall::BridgeMultisig(bridge_multisig::Call::register_multisig { .. })
        ) {
            return false;
        }
        true
    }
}

impl frame_system::Config for Runtime {
    type BaseCallFilter = BaseCallFilter;
    type BlockWeights = BlockWeights;
    /// Maximum size of all encoded transactions (in bytes) that are allowed in one block.
    type BlockLength = BlockLength;
    /// The ubiquitous origin type.
    type RuntimeOrigin = RuntimeOrigin;
    /// The aggregated dispatch type that is available for extrinsics.
    type RuntimeCall = RuntimeCall;
    /// The index type for storing how many extrinsics an account has signed.
    type Index = Index;
    /// The index type for blocks.
    type BlockNumber = BlockNumber;
    /// The type for hashing blocks and tries.
    type Hash = Hash;
    /// The hashing algorithm used.
    type Hashing = BlakeTwo256;
    /// The identifier used to distinguish between accounts.
    type AccountId = AccountId;
    /// The lookup mechanism to get account ID from whatever is passed in dispatchers.
    type Lookup = IdentityLookup<AccountId>;
    /// The header type.
    type Header = generic::Header<BlockNumber, BlakeTwo256>;
    /// The ubiquitous event type.
    type RuntimeEvent = RuntimeEvent;
    /// Maximum number of block number to block hash mappings to keep (oldest pruned first).
    type BlockHashCount = BlockHashCount;
    /// The weight of database operations that the runtime can invoke.
    type DbWeight = RocksDbWeight;
    /// Runtime version.
    type Version = Version;
    type PalletInfo = PalletInfo;
    /// Converts a module to an index of this module in the runtime.
    type AccountData = pallet_balances::AccountData<Balance>;
    type OnNewAccount = ();
    type OnKilledAccount = ();
    type SystemWeightInfo = ();
    type SS58Prefix = SS58Prefix;
    type OnSetCode = ();
    type MaxConsumers = frame_support::traits::ConstU32<65536>;
}

impl pallet_babe::Config for Runtime {
    type EpochDuration = EpochDuration;
    type ExpectedBlockTime = ExpectedBlockTime;
    type EpochChangeTrigger = pallet_babe::ExternalTrigger;
    type DisabledValidators = Session;
    type KeyOwnerProof = <Self::KeyOwnerProofSystem as KeyOwnerProofSystem<(
        KeyTypeId,
        pallet_babe::AuthorityId,
    )>>::Proof;
    type KeyOwnerIdentification = <Self::KeyOwnerProofSystem as KeyOwnerProofSystem<(
        KeyTypeId,
        pallet_babe::AuthorityId,
    )>>::IdentificationTuple;
    type KeyOwnerProofSystem = Historical;
    type HandleEquivocation =
        pallet_babe::EquivocationHandler<Self::KeyOwnerIdentification, Offences, ReportLongevity>;
    type WeightInfo = ();
    type MaxAuthorities = MaxAuthorities;
}

impl pallet_collective::Config<CouncilCollective> for Runtime {
    type RuntimeOrigin = RuntimeOrigin;
    type Proposal = RuntimeCall;
    type RuntimeEvent = RuntimeEvent;
    type MotionDuration = CouncilCollectiveMotionDuration;
    type MaxProposals = CouncilCollectiveMaxProposals;
    type MaxMembers = CouncilCollectiveMaxMembers;
    type DefaultVote = pallet_collective::PrimeDefaultVote;
    type WeightInfo = CollectiveWeightInfo<Self>;
}

impl pallet_collective::Config<TechnicalCollective> for Runtime {
    type RuntimeOrigin = RuntimeOrigin;
    type Proposal = RuntimeCall;
    type RuntimeEvent = RuntimeEvent;
    type MotionDuration = TechnicalCollectiveMotionDuration;
    type MaxProposals = TechnicalCollectiveMaxProposals;
    type MaxMembers = TechnicalCollectiveMaxMembers;
    type DefaultVote = pallet_collective::PrimeDefaultVote;
    type WeightInfo = CollectiveWeightInfo<Self>;
}

impl pallet_democracy::Config for Runtime {
    type RuntimeEvent = RuntimeEvent;
    type Currency = Balances;
    type EnactmentPeriod = DemocracyEnactmentPeriod;
    type LaunchPeriod = DemocracyLaunchPeriod;
    type VotingPeriod = DemocracyVotingPeriod;
    type MinimumDeposit = DemocracyMinimumDeposit;
    /// `external_propose` call condition
    type ExternalOrigin = AtLeastHalfCouncil;
    /// A super-majority can have the next scheduled referendum be a straight majority-carries vote.
    /// `external_propose_majority` call condition
    type ExternalMajorityOrigin = AtLeastHalfCouncil;
    /// `external_propose_default` call condition
    type ExternalDefaultOrigin = AtLeastHalfCouncil;
    /// Two thirds of the technical committee can have an ExternalMajority/ExternalDefault vote
    /// be tabled immediately and with a shorter voting/enactment period.
    type FastTrackOrigin = EitherOfDiverse<
        pallet_collective::EnsureProportionMoreThan<AccountId, TechnicalCollective, 1, 2>,
        EnsureRoot<AccountId>,
    >;
    type InstantOrigin = EitherOfDiverse<
        pallet_collective::EnsureProportionAtLeast<AccountId, TechnicalCollective, 2, 3>,
        EnsureRoot<AccountId>,
    >;
    type InstantAllowed = DemocracyInstantAllowed;
    type FastTrackVotingPeriod = DemocracyFastTrackVotingPeriod;
    /// To cancel a proposal which has been passed, 2/3 of the council must agree to it.
    /// `emergency_cancel` call condition.
    type CancellationOrigin = AtLeastTwoThirdsCouncil;
    type CancelProposalOrigin = AtLeastTwoThirdsCouncil;
    type BlacklistOrigin = EnsureRoot<AccountId>;
    /// `veto_external` - vetoes and blacklists the external proposal hash
    type VetoOrigin = pallet_collective::EnsureMember<AccountId, TechnicalCollective>;
    type CooloffPeriod = DemocracyCooloffPeriod;
    type Slash = OnUnbalancedDemocracySlash<Self>;
    type Scheduler = Scheduler;
    type PalletsOrigin = OriginCaller;
    type MaxVotes = DemocracyMaxVotes;
    type WeightInfo = DemocracyWeightInfo;
    type MaxProposals = DemocracyMaxProposals;
    type VoteLockingPeriod = DemocracyEnactmentPeriod;
    type Preimages = Preimage;
    type MaxDeposits = DemocracyMaxDeposits;
    type MaxBlacklisted = DemocracyMaxBlacklisted;
}

impl pallet_elections_phragmen::Config for Runtime {
    type RuntimeEvent = RuntimeEvent;
    type PalletId = ElectionsModuleId;
    type Currency = Balances;
    type ChangeMembers = Council;
    type InitializeMembers = Council;
    type CurrencyToVote = frame_support::traits::U128CurrencyToVote;
    type CandidacyBond = ElectionsCandidacyBond;
    type VotingBondBase = ElectionsVotingBondBase;
    type VotingBondFactor = ElectionsVotingBondFactor;
    type LoserCandidate = OnUnbalancedDemocracySlash<Self>;
    type KickedMember = OnUnbalancedDemocracySlash<Self>;
    type DesiredMembers = ElectionsDesiredMembers;
    type DesiredRunnersUp = ElectionsDesiredRunnersUp;
    type TermDuration = ElectionsTermDuration;
    type MaxVoters = ElectionsMaxVoters;
    type MaxCandidates = ElectionsMaxCandidates;
    type WeightInfo = ();
}

impl pallet_membership::Config<pallet_membership::Instance1> for Runtime {
    type RuntimeEvent = RuntimeEvent;
    type AddOrigin = MoreThanHalfCouncil;
    type RemoveOrigin = MoreThanHalfCouncil;
    type SwapOrigin = MoreThanHalfCouncil;
    type ResetOrigin = MoreThanHalfCouncil;
    type PrimeOrigin = MoreThanHalfCouncil;
    type MembershipInitialized = TechnicalCommittee;
    type MembershipChanged = TechnicalCommittee;
    type MaxMembers = TechnicalCollectiveMaxMembers;
    type WeightInfo = ();
}

parameter_types! {
    pub const MaxSetIdSessionEntries: u32 = BondingDuration::get() * SessionsPerEra::get();
}

impl pallet_grandpa::Config for Runtime {
    type RuntimeEvent = RuntimeEvent;

    type KeyOwnerProofSystem = Historical;

    type KeyOwnerProof =
        <Self::KeyOwnerProofSystem as KeyOwnerProofSystem<(KeyTypeId, GrandpaId)>>::Proof;

    type KeyOwnerIdentification = <Self::KeyOwnerProofSystem as KeyOwnerProofSystem<(
        KeyTypeId,
        GrandpaId,
    )>>::IdentificationTuple;

    type HandleEquivocation = pallet_grandpa::EquivocationHandler<
        Self::KeyOwnerIdentification,
        Offences,
        ReportLongevity,
    >;
    type WeightInfo = ();
    type MaxAuthorities = MaxAuthorities;
    type MaxSetIdSessionEntries = MaxSetIdSessionEntries;
}

parameter_types! {
    pub const MinimumPeriod: u64 = SLOT_DURATION / 2;
}

impl pallet_timestamp::Config for Runtime {
    /// A timestamp: milliseconds since the unix epoch.
    type Moment = Moment;
    type OnTimestampSet = Babe;
    type MinimumPeriod = MinimumPeriod;
    type WeightInfo = ();
}

impl pallet_session::Config for Runtime {
    type SessionManager = pallet_session::historical::NoteHistoricalRoot<Self, XorFee>;
    type Keys = opaque::SessionKeys;
    type ShouldEndSession = Babe;
    type SessionHandler = <opaque::SessionKeys as OpaqueKeys>::KeyTypeIdProviders;
    type RuntimeEvent = RuntimeEvent;
    type ValidatorId = AccountId;
    type ValidatorIdOf = pallet_staking::StashOf<Self>;
    type NextSessionRotation = Babe;
    type WeightInfo = ();
}

impl pallet_session::historical::Config for Runtime {
    type FullIdentification = pallet_staking::Exposure<AccountId, Balance>;
    type FullIdentificationOf = pallet_staking::ExposureOf<Runtime>;
}

impl pallet_authorship::Config for Runtime {
    type FindAuthor = pallet_session::FindAccountFromAuthorIndex<Self, Babe>;
    type EventHandler = (Staking, ImOnline);
}

/// A reasonable benchmarking config for staking pallet.
pub struct StakingBenchmarkingConfig;
impl pallet_staking::BenchmarkingConfig for StakingBenchmarkingConfig {
    type MaxValidators = ConstU32<1000>;
    type MaxNominators = ConstU32<1000>;
}

parameter_types! {
    pub const OffendingValidatorsThreshold: Perbill = Perbill::from_percent(17);
    pub const MaxNominations: u32 = <NposCompactSolution24 as frame_election_provider_support::NposSolution>::LIMIT as u32;
}

type StakingAdminOrigin = EitherOfDiverse<
    EnsureRoot<AccountId>,
    pallet_collective::EnsureProportionAtLeast<AccountId, CouncilCollective, 3, 4>,
>;

impl pallet_staking::Config for Runtime {
    type Currency = Balances;
    type MultiCurrency = Tokens;
    type CurrencyBalance = Balance;
    type ValTokenId = GetValAssetId;
    type ValRewardCurve = ValRewardCurve;
    type UnixTime = Timestamp;
    type CurrencyToVote = U128CurrencyToVote;
    type RuntimeEvent = RuntimeEvent;
    type Slash = ();
    type SessionsPerEra = SessionsPerEra;
    type BondingDuration = BondingDuration;
    type SlashDeferDuration = SlashDeferDuration;
    type AdminOrigin = StakingAdminOrigin;
    type SessionInterface = Self;
    type NextNewSession = Session;
    type MaxNominatorRewardedPerValidator = MaxNominatorRewardedPerValidator;
    type VoterList = BagsList;
    type ElectionProvider = ElectionProviderMultiPhase;
    type BenchmarkingConfig = StakingBenchmarkingConfig;
    type MaxUnlockingChunks = ConstU32<32>;
    type OffendingValidatorsThreshold = OffendingValidatorsThreshold;
    type MaxNominations = MaxNominations;
    type GenesisElectionProvider = onchain::OnChainExecution<OnChainSeqPhragmen>;
    type OnStakerSlash = ();
    type HistoryDepth = frame_support::traits::ConstU32<84>;
    type TargetList = pallet_staking::UseValidatorsMap<Self>;
    type WeightInfo = ();
}

/// The numbers configured here could always be more than the the maximum limits of staking pallet
/// to ensure election snapshot will not run out of memory. For now, we set them to smaller values
/// since the staking is bounded and the weight pipeline takes hours for this single pallet.
pub struct ElectionBenchmarkConfig;
impl pallet_election_provider_multi_phase::BenchmarkingConfig for ElectionBenchmarkConfig {
    const VOTERS: [u32; 2] = [1000, 2000];
    const TARGETS: [u32; 2] = [500, 1000];
    const ACTIVE_VOTERS: [u32; 2] = [500, 800];
    const DESIRED_TARGETS: [u32; 2] = [200, 400];
    const SNAPSHOT_MAXIMUM_VOTERS: u32 = 1000;
    const MINER_MAXIMUM_VOTERS: u32 = 1000;
    const MAXIMUM_TARGETS: u32 = 300;
}

parameter_types! {
    // phase durations. 1/4 of the last session for each.
    // in testing: 1min or half of the session for each
    pub SignedPhase: u32 = EPOCH_DURATION_IN_BLOCKS / 4;
    pub UnsignedPhase: u32 = EPOCH_DURATION_IN_BLOCKS / 4;

    // signed config
    pub const SignedMaxSubmissions: u32 = 16;
    pub const SignedMaxRefunds: u32 = 16 / 4;
    pub const SignedDepositBase: Balance = deposit(2, 0);
    pub const SignedDepositByte: Balance = deposit(0, 10) / 1024;
    pub SignedRewardBase: Balance =  constants::currency::UNITS / 10;
    pub SolutionImprovementThreshold: Perbill = Perbill::from_rational(5u32, 10_000);
    pub BetterUnsignedThreshold: Perbill = Perbill::from_rational(5u32, 10_000);

    // 1 hour session, 15 minutes unsigned phase, 8 offchain executions.
    pub OffchainRepeat: BlockNumber = UnsignedPhase::get() / 8;

    /// We take the top 12500 nominators as electing voters..
    pub const MaxElectingVoters: u32 = 12_500;
    /// ... and all of the validators as electable targets. Whilst this is the case, we cannot and
    /// shall not increase the size of the validator intentions.
    pub const MaxElectableTargets: u16 = u16::MAX;
    /// Setup election pallet to support maximum winners upto 1200. This will mean Staking Pallet
    /// cannot have active validators higher than this count.
    pub const MaxActiveValidators: u32 = 1200;
    pub NposSolutionPriority: TransactionPriority =
        Perbill::from_percent(90) * TransactionPriority::max_value();
}

generate_solution_type!(
    #[compact]
    pub struct NposCompactSolution24::<
        VoterIndex = u32,
        TargetIndex = u16,
        Accuracy = sp_runtime::PerU16,
        MaxVoters = MaxElectingVoters,
    >(24)
);

/// The accuracy type used for genesis election provider;
pub type OnChainAccuracy = sp_runtime::Perbill;

pub struct OnChainSeqPhragmen;
impl onchain::Config for OnChainSeqPhragmen {
    type System = Runtime;
    type Solver = SequentialPhragmen<AccountId, OnChainAccuracy>;
    type DataProvider = Staking;
    type WeightInfo = ();
    type MaxWinners = MaxActiveValidators;
    type VotersBound = MaxElectingVoters;
    type TargetsBound = MaxElectableTargets;
}

impl pallet_election_provider_multi_phase::MinerConfig for Runtime {
    type AccountId = AccountId;
    type MaxLength = OffchainSolutionLengthLimit;
    type MaxWeight = OffchainSolutionWeightLimit;
    type Solution = NposCompactSolution24;
    type MaxVotesPerVoter = <
		<Self as pallet_election_provider_multi_phase::Config>::DataProvider
		as
		frame_election_provider_support::ElectionDataProvider
	>::MaxVotesPerVoter;

    // The unsigned submissions have to respect the weight of the submit_unsigned call, thus their
    // weight estimate function is wired to this call's weight.
    fn solution_weight(v: u32, t: u32, a: u32, d: u32) -> Weight {
        <
			<Self as pallet_election_provider_multi_phase::Config>::WeightInfo
			as
			pallet_election_provider_multi_phase::WeightInfo
		>::submit_unsigned(v, t, a, d)
    }
}

impl pallet_election_provider_multi_phase::Config for Runtime {
    type RuntimeEvent = RuntimeEvent;
    type Currency = Balances;
    type EstimateCallFee = TransactionPayment;
    type UnsignedPhase = UnsignedPhase;
    type SignedMaxSubmissions = SignedMaxSubmissions;
    type SignedMaxRefunds = SignedMaxRefunds;
    type SignedRewardBase = SignedRewardBase;
    type SignedDepositBase = SignedDepositBase;
    type SignedDepositByte = SignedDepositByte;
    type SignedDepositWeight = ();
    type SignedMaxWeight =
        <Self::MinerConfig as pallet_election_provider_multi_phase::MinerConfig>::MaxWeight;
    type MinerConfig = Self;
    type SlashHandler = (); // burn slashes
    type RewardHandler = (); // nothing to do upon rewards
    type SignedPhase = SignedPhase;
    type BetterUnsignedThreshold = BetterUnsignedThreshold;
    type BetterSignedThreshold = ();
    type OffchainRepeat = OffchainRepeat;
    type MinerTxPriority = NposSolutionPriority;
    type DataProvider = Staking;
    type Fallback = frame_election_provider_support::NoElection<(
        AccountId,
        BlockNumber,
        Staking,
        MaxActiveValidators,
    )>;
    type GovernanceFallback = onchain::OnChainExecution<OnChainSeqPhragmen>;
    type Solver = SequentialPhragmen<
        AccountId,
        pallet_election_provider_multi_phase::SolutionAccuracyOf<Self>,
        (),
    >;
    type BenchmarkingConfig = ElectionBenchmarkConfig;
    type ForceOrigin = EitherOfDiverse<
        EnsureRoot<AccountId>,
        EitherOfDiverse<
            pallet_collective::EnsureProportionAtLeast<AccountId, CouncilCollective, 2, 3>,
            pallet_collective::EnsureProportionAtLeast<AccountId, TechnicalCollective, 2, 3>,
        >,
    >;
    type WeightInfo = ();
    type MaxElectingVoters = MaxElectingVoters;
    type MaxElectableTargets = MaxElectableTargets;
    type MaxWinners = MaxActiveValidators;
}

parameter_types! {
    pub const BagThresholds: &'static [u64] = &bags_thresholds::THRESHOLDS;
}

impl pallet_bags_list::Config for Runtime {
    type RuntimeEvent = RuntimeEvent;
    type ScoreProvider = Staking;
    type WeightInfo = ();
    type BagThresholds = BagThresholds;
    type Score = sp_npos_elections::VoteWeight;
}

/// Used the compare the privilege of an origin inside the scheduler.
pub struct OriginPrivilegeCmp;

impl PrivilegeCmp<OriginCaller> for OriginPrivilegeCmp {
    fn cmp_privilege(left: &OriginCaller, right: &OriginCaller) -> Option<Ordering> {
        if left == right {
            return Some(Ordering::Equal);
        }

        match (left, right) {
            // Root is greater than anything.
            (OriginCaller::system(frame_system::RawOrigin::Root), _) => Some(Ordering::Greater),
            // Check which one has more yes votes.
            (
                OriginCaller::Council(pallet_collective::RawOrigin::Members(l_yes_votes, l_count)),
                OriginCaller::Council(pallet_collective::RawOrigin::Members(r_yes_votes, r_count)),
            ) => Some((l_yes_votes * r_count).cmp(&(r_yes_votes * l_count))),
            // For every other origin we don't care, as they are not used for `ScheduleOrigin`.
            _ => None,
        }
    }
}

impl pallet_scheduler::Config for Runtime {
    type RuntimeEvent = RuntimeEvent;
    type RuntimeOrigin = RuntimeOrigin;
    type PalletsOrigin = OriginCaller;
    type RuntimeCall = RuntimeCall;
    type MaximumWeight = SchedulerMaxWeight;
    type ScheduleOrigin = frame_system::EnsureRoot<AccountId>;
    type MaxScheduledPerBlock = MaxScheduledPerBlock;
    type WeightInfo = ();
    type OriginPrivilegeCmp = OriginPrivilegeCmp;
    type Preimages = Preimage;
}

parameter_types! {
    pub PreimageBaseDeposit: Balance = deposit(2, 64);
    pub PreimageByteDeposit: Balance = deposit(0, 1);
}

impl pallet_preimage::Config for Runtime {
    type WeightInfo = PreimageWeightInfo;
    type RuntimeEvent = RuntimeEvent;
    type Currency = Balances;
    type ManagerOrigin = EnsureRoot<AccountId>;
    type BaseDeposit = PreimageBaseDeposit;
    type ByteDeposit = PreimageByteDeposit;
}

parameter_types! {
    pub const ExistentialDeposit: u128 = 0;
    pub const TransferFee: u128 = 0;
    pub const CreationFee: u128 = 0;
    pub const MaxLocks: u32 = 50;
}

impl pallet_balances::Config for Runtime {
    /// The type for recording an account's balance.
    type Balance = Balance;
    type DustRemoval = ();
    /// The ubiquitous event type.
    type RuntimeEvent = RuntimeEvent;
    type ExistentialDeposit = ExistentialDeposit;
    type AccountStore = System;
    type WeightInfo = ();
    type MaxLocks = MaxLocks;
    type MaxReserves = ();
    type ReserveIdentifier = ();
}

pub type Amount = i128;

parameter_type_with_key! {
    pub ExistentialDeposits: |_currency_id: AssetId| -> Balance {
        0
    };
}

impl tokens::Config for Runtime {
    type RuntimeEvent = RuntimeEvent;
    type Balance = Balance;
    type Amount = Amount;
    type CurrencyId = AssetId;
    type WeightInfo = ();
    type ExistentialDeposits = ExistentialDeposits;
    type CurrencyHooks = ();
    type MaxLocks = ();
    type MaxReserves = ();
    type ReserveIdentifier = ();
    type DustRemovalWhitelist = Everything;
}

parameter_types! {
    // This is common::PredefinedAssetId with 0 index, 2 is size, 0 and 0 is code.
    pub const GetXorAssetId: AssetId = AssetId32::from_asset_id(PredefinedAssetId::XOR);
    pub const GetValAssetId: AssetId = AssetId32::from_asset_id(PredefinedAssetId::VAL);
    pub const GetPswapAssetId: AssetId = AssetId32::from_asset_id(PredefinedAssetId::PSWAP);
    pub const GetDaiAssetId: AssetId = AssetId32::from_asset_id(PredefinedAssetId::DAI);
    pub const GetEthAssetId: AssetId = AssetId32::from_asset_id(PredefinedAssetId::ETH);
    pub const GetXstAssetId: AssetId = AssetId32::from_asset_id(PredefinedAssetId::XST);
    pub const GetTbcdAssetId: AssetId = AssetId32::from_asset_id(PredefinedAssetId::TBCD);

    pub const GetBaseAssetId: AssetId = GetXorAssetId::get();
    pub const GetBuyBackAssetId: AssetId = GetXstAssetId::get();
    pub GetBuyBackSupplyAssets: Vec<AssetId> = vec![GetValAssetId::get(), GetPswapAssetId::get()];
    pub const GetBuyBackPercentage: u8 = 10;
    pub const GetBuyBackAccountId: AccountId = AccountId::new(hex!("feb92c0acb61f75309730290db5cbe8ac9b46db7ad6f3bbb26a550a73586ea71"));
    pub const GetBuyBackDexId: DEXId = 0;
    pub const GetSyntheticBaseAssetId: AssetId = GetXstAssetId::get();
    pub const GetADARAccountId: AccountId = AccountId::new(hex!("dc5201cda01113be2ca9093c49a92763c95c708dd61df70c945df749c365da5d"));
}

impl currencies::Config for Runtime {
    type MultiCurrency = Tokens;
    type NativeCurrency = BasicCurrencyAdapter<Runtime, Balances, Amount, BlockNumber>;
    type GetNativeCurrencyId = <Runtime as assets::Config>::GetBaseAssetId;
    type WeightInfo = ();
}

impl common::Config for Runtime {
    type DEXId = DEXId;
    type LstId = common::LiquiditySourceType;
}

pub struct GetTotalBalance;

impl assets::GetTotalBalance<Runtime> for GetTotalBalance {
    fn total_balance(asset_id: &AssetId, who: &AccountId) -> Result<Balance, DispatchError> {
        if asset_id == &GetXorAssetId::get() {
            Ok(Referrals::referrer_balance(who).unwrap_or(0))
        } else {
            Ok(0)
        }
    }
}

impl assets::Config for Runtime {
    type RuntimeEvent = RuntimeEvent;
    type ExtraAccountId = [u8; 32];
    type ExtraAssetRecordArg =
        common::AssetIdExtraAssetRecordArg<DEXId, common::LiquiditySourceType, [u8; 32]>;
    type AssetId = AssetId;
    type GetBaseAssetId = GetBaseAssetId;
    type GetBuyBackAssetId = GetBuyBackAssetId;
    type GetBuyBackSupplyAssets = GetBuyBackSupplyAssets;
    type GetBuyBackPercentage = GetBuyBackPercentage;
    type GetBuyBackAccountId = GetBuyBackAccountId;
    type GetBuyBackDexId = GetBuyBackDexId;
    type BuyBackLiquidityProxy = liquidity_proxy::Pallet<Runtime>;
    type Currency = currencies::Pallet<Runtime>;
    type GetTotalBalance = GetTotalBalance;
    type WeightInfo = assets::weights::SubstrateWeight<Runtime>;
}

impl trading_pair::Config for Runtime {
    type RuntimeEvent = RuntimeEvent;
    type EnsureDEXManager = dex_manager::Pallet<Runtime>;
    type DexInfoProvider = dex_manager::Pallet<Runtime>;
    type WeightInfo = ();
}

impl dex_manager::Config for Runtime {}

pub type TechAccountId = common::TechAccountId<AccountId, TechAssetId, DEXId>;
pub type TechAssetId = common::TechAssetId<PredefinedAssetId>;
pub type AssetId = AssetId32<PredefinedAssetId>;

impl technical::Config for Runtime {
    type RuntimeEvent = RuntimeEvent;
    type TechAssetId = TechAssetId;
    type TechAccountId = TechAccountId;
    type Trigger = ();
    type Condition = ();
    type SwapAction = pool_xyk::PolySwapAction<DEXId, AssetId, AccountId, TechAccountId>;
}

parameter_types! {
    pub GetFee: Fixed = fixed!(0.003);
}

parameter_type_with_key! {
    pub GetTradingPairRestrictedFlag: |trading_pair: common::TradingPair<AssetId>| -> bool {
        let common::TradingPair {
            base_asset_id,
            target_asset_id
        } = trading_pair;
        (base_asset_id, target_asset_id) == (&XSTUSD.into(), &XOR.into())
    };
}

impl pool_xyk::Config for Runtime {
    const MIN_XOR: Balance = balance!(0.0007);
    type RuntimeEvent = RuntimeEvent;
    type PairSwapAction = pool_xyk::PairSwapAction<DEXId, AssetId, AccountId, TechAccountId>;
    type DepositLiquidityAction =
        pool_xyk::DepositLiquidityAction<AssetId, AccountId, TechAccountId>;
    type WithdrawLiquidityAction =
        pool_xyk::WithdrawLiquidityAction<AssetId, AccountId, TechAccountId>;
    type PolySwapAction = pool_xyk::PolySwapAction<DEXId, AssetId, AccountId, TechAccountId>;
    type EnsureDEXManager = dex_manager::Pallet<Runtime>;
    type TradingPairSourceManager = trading_pair::Pallet<Runtime>;
    type DexInfoProvider = dex_manager::Pallet<Runtime>;
    type EnsureTradingPairExists = trading_pair::Pallet<Runtime>;
    type EnabledSourcesManager = trading_pair::Pallet<Runtime>;
    type GetFee = GetFee;
    type OnPoolCreated = (PswapDistribution, Farming);
    type OnPoolReservesChanged = PriceTools;
    type WeightInfo = pool_xyk::weights::SubstrateWeight<Runtime>;
    type XSTMarketInfo = XSTPool;
    type GetTradingPairRestrictedFlag = GetTradingPairRestrictedFlag;
}

parameter_types! {
    pub GetLiquidityProxyTechAccountId: TechAccountId = {
        // TODO(Harrm): why pswap_distribution?
        let tech_account_id = TechAccountId::from_generic_pair(
            pswap_distribution::TECH_ACCOUNT_PREFIX.to_vec(),
            pswap_distribution::TECH_ACCOUNT_MAIN.to_vec(),
        );
        tech_account_id
    };
    pub GetLiquidityProxyAccountId: AccountId = {
        let tech_account_id = GetLiquidityProxyTechAccountId::get();
        let account_id =
            technical::Pallet::<Runtime>::tech_account_id_to_account_id(&tech_account_id)
                .expect("Failed to get ordinary account id for technical account id.");
        account_id
    };
    pub const GetNumSamples: usize = 10;
    pub const BasicDeposit: Balance = balance!(0.01);
    pub const FieldDeposit: Balance = balance!(0.01);
    pub const SubAccountDeposit: Balance = balance!(0.01);
    pub const MaxSubAccounts: u32 = 100;
    pub const MaxAdditionalFields: u32 = 100;
    pub const MaxRegistrars: u32 = 20;
    pub const MaxAdditionalDataLengthXorlessTransfer: u32 = 128;
    pub const MaxAdditionalDataLengthSwapTransferBatch: u32 = 2000;
    pub ReferralsReservesAcc: AccountId = {
        let tech_account_id = TechAccountId::from_generic_pair(
            b"referrals".to_vec(),
            b"main".to_vec(),
        );
        let account_id =
            technical::Pallet::<Runtime>::tech_account_id_to_account_id(&tech_account_id)
                .expect("Failed to get ordinary account id for technical account id.");
        account_id
    };
}

impl liquidity_proxy::Config for Runtime {
    type RuntimeEvent = RuntimeEvent;
    type LiquidityRegistry = dex_api::Pallet<Runtime>;
    type GetNumSamples = GetNumSamples;
    type GetTechnicalAccountId = GetLiquidityProxyAccountId;
    type PrimaryMarketTBC = multicollateral_bonding_curve_pool::Pallet<Runtime>;
    type PrimaryMarketXST = xst::Pallet<Runtime>;
    type SecondaryMarket = pool_xyk::Pallet<Runtime>;
    type WeightInfo = liquidity_proxy::weights::SubstrateWeight<Runtime>;
    type VestedRewardsPallet = VestedRewards;
    type DexInfoProvider = dex_manager::Pallet<Runtime>;
    type LockedLiquiditySourcesManager = trading_pair::Pallet<Runtime>;
    type TradingPairSourceManager = trading_pair::Pallet<Runtime>;
    type GetADARAccountId = GetADARAccountId;
    type ADARCommissionRatioUpdateOrigin = EitherOfDiverse<
        pallet_collective::EnsureProportionMoreThan<AccountId, TechnicalCollective, 1, 2>,
        EnsureRoot<AccountId>,
    >;
    type MaxAdditionalDataLengthXorlessTransfer = MaxAdditionalDataLengthXorlessTransfer;
    type MaxAdditionalDataLengthSwapTransferBatch = MaxAdditionalDataLengthSwapTransferBatch;
}

impl mock_liquidity_source::Config<mock_liquidity_source::Instance1> for Runtime {
    type GetFee = GetFee;
    type EnsureDEXManager = dex_manager::Pallet<Runtime>;
    type EnsureTradingPairExists = trading_pair::Pallet<Runtime>;
    type DexInfoProvider = dex_manager::Pallet<Runtime>;
}

impl mock_liquidity_source::Config<mock_liquidity_source::Instance2> for Runtime {
    type GetFee = GetFee;
    type EnsureDEXManager = dex_manager::Pallet<Runtime>;
    type EnsureTradingPairExists = trading_pair::Pallet<Runtime>;
    type DexInfoProvider = dex_manager::Pallet<Runtime>;
}

impl mock_liquidity_source::Config<mock_liquidity_source::Instance3> for Runtime {
    type GetFee = GetFee;
    type EnsureDEXManager = dex_manager::Pallet<Runtime>;
    type EnsureTradingPairExists = trading_pair::Pallet<Runtime>;
    type DexInfoProvider = dex_manager::Pallet<Runtime>;
}

impl mock_liquidity_source::Config<mock_liquidity_source::Instance4> for Runtime {
    type GetFee = GetFee;
    type EnsureDEXManager = dex_manager::Pallet<Runtime>;
    type EnsureTradingPairExists = trading_pair::Pallet<Runtime>;
    type DexInfoProvider = dex_manager::Pallet<Runtime>;
}

impl dex_api::Config for Runtime {
    type RuntimeEvent = RuntimeEvent;
    type MockLiquiditySource =
        mock_liquidity_source::Pallet<Runtime, mock_liquidity_source::Instance1>;
    type MockLiquiditySource2 =
        mock_liquidity_source::Pallet<Runtime, mock_liquidity_source::Instance2>;
    type MockLiquiditySource3 =
        mock_liquidity_source::Pallet<Runtime, mock_liquidity_source::Instance3>;
    type MockLiquiditySource4 =
        mock_liquidity_source::Pallet<Runtime, mock_liquidity_source::Instance4>;
    type MulticollateralBondingCurvePool = multicollateral_bonding_curve_pool::Pallet<Runtime>;
    type XYKPool = pool_xyk::Pallet<Runtime>;
    type XSTPool = xst::Pallet<Runtime>;
    type DexInfoProvider = dex_manager::Pallet<Runtime>;
    type OrderBook = order_book::Pallet<Runtime>;

    type WeightInfo = dex_api::weights::SubstrateWeight<Runtime>;
}

impl pallet_multisig::Config for Runtime {
    type RuntimeCall = RuntimeCall;
    type RuntimeEvent = RuntimeEvent;
    type Currency = Balances;
    type DepositBase = DepositBase;
    type DepositFactor = DepositFactor;
    type MaxSignatories = MaxSignatories;
    type WeightInfo = ();
}

impl iroha_migration::Config for Runtime {
    type RuntimeEvent = RuntimeEvent;
    type WeightInfo = iroha_migration::weights::SubstrateWeight<Runtime>;
}

impl pallet_identity::Config for Runtime {
    type RuntimeEvent = RuntimeEvent;
    type Currency = Balances;
    type BasicDeposit = BasicDeposit;
    type FieldDeposit = FieldDeposit;
    type SubAccountDeposit = SubAccountDeposit;
    type MaxSubAccounts = MaxSubAccounts;
    type MaxAdditionalFields = MaxAdditionalFields;
    type MaxRegistrars = MaxRegistrars;
    type Slashed = ();
    type ForceOrigin = MoreThanHalfCouncil;
    type RegistrarOrigin = MoreThanHalfCouncil;
    type WeightInfo = ();
}

impl<T: SigningTypes> frame_system::offchain::SignMessage<T> for Runtime {
    type SignatureData = ();

    fn sign_message(&self, _message: &[u8]) -> Self::SignatureData {
        unimplemented!()
    }

    fn sign<TPayload, F>(&self, _f: F) -> Self::SignatureData
    where
        F: Fn(&Account<T>) -> TPayload,
        TPayload: frame_system::offchain::SignedPayload<T>,
    {
        unimplemented!()
    }
}

impl<LocalCall> frame_system::offchain::CreateSignedTransaction<LocalCall> for Runtime
where
    RuntimeCall: From<LocalCall>,
{
    fn create_transaction<C: frame_system::offchain::AppCrypto<Self::Public, Self::Signature>>(
        call: RuntimeCall,
        public: <Signature as sp_runtime::traits::Verify>::Signer,
        account: AccountId,
        index: Index,
    ) -> Option<(
        RuntimeCall,
        <UncheckedExtrinsic as sp_runtime::traits::Extrinsic>::SignaturePayload,
    )> {
        let period = BlockHashCount::get() as u64;
        let current_block = System::block_number()
            .saturated_into::<u64>()
            .saturating_sub(1);
        let extra: SignedExtra = (
            frame_system::CheckSpecVersion::<Runtime>::new(),
            frame_system::CheckTxVersion::<Runtime>::new(),
            frame_system::CheckGenesis::<Runtime>::new(),
            frame_system::CheckEra::<Runtime>::from(generic::Era::mortal(period, current_block)),
            frame_system::CheckNonce::<Runtime>::from(index),
            frame_system::CheckWeight::<Runtime>::new(),
            ChargeTransactionPayment::<Runtime>::new(),
        );
        #[cfg_attr(not(feature = "std"), allow(unused_variables))]
        let raw_payload = SignedPayload::new(call, extra)
            .map_err(|e| {
                frame_support::log::warn!("SignedPayload error: {:?}", e);
            })
            .ok()?;

        let signature = raw_payload.using_encoded(|payload| C::sign(payload, public))?;

        let address = account;
        let (call, extra, _) = raw_payload.deconstruct();
        Some((call, (address, signature, extra)))
    }
}

impl frame_system::offchain::SigningTypes for Runtime {
    type Public = <Signature as sp_runtime::traits::Verify>::Signer;
    type Signature = Signature;
}

impl<C> frame_system::offchain::SendTransactionTypes<C> for Runtime
where
    RuntimeCall: From<C>,
{
    type OverarchingCall = RuntimeCall;
    type Extrinsic = UncheckedExtrinsic;
}

impl referrals::Config for Runtime {
    type ReservesAcc = ReferralsReservesAcc;
    type WeightInfo = referrals::weights::SubstrateWeight<Runtime>;
}

impl rewards::Config for Runtime {
    const BLOCKS_PER_DAY: BlockNumber = 1 * DAYS;
    const UPDATE_FREQUENCY: BlockNumber = 10 * MINUTES;
    const MAX_CHUNK_SIZE: usize = 100;
    const MAX_VESTING_RATIO: Percent = Percent::from_percent(55);
    const TIME_TO_SATURATION: BlockNumber = 5 * 365 * DAYS; // 5 years
    const VAL_BURN_PERCENT: Percent = VAL_BURN_PERCENT;
    type RuntimeEvent = RuntimeEvent;
    type WeightInfo = rewards::weights::SubstrateWeight<Runtime>;
}

pub struct ValBurnedAggregator<T>(sp_std::marker::PhantomData<T>);

impl<T> OnValBurned for ValBurnedAggregator<T>
where
    T: ValBurnedNotifier<Balance>,
{
    fn on_val_burned(amount: Balance) {
        Rewards::on_val_burned(amount);
        T::notify_val_burned(amount);
    }
}

parameter_types! {
    pub const DEXIdValue: DEXId = 0;
}

impl xor_fee::Config for Runtime {
    type RuntimeEvent = RuntimeEvent;
    // Pass native currency.
    type XorCurrency = Balances;
    type XorId = GetXorAssetId;
    type ValId = GetValAssetId;
    type TbcdId = GetTbcdAssetId;
    type ReferrerWeight = ReferrerWeight;
    type XorBurnedWeight = XorBurnedWeight;
    type XorIntoValBurnedWeight = XorIntoValBurnedWeight;
    type BuyBackTBCDPercent = BuyBackTBCDPercent;
    type DEXIdValue = DEXIdValue;
    type LiquidityProxy = LiquidityProxy;
    type OnValBurned = ValBurnedAggregator<Staking>;
    type CustomFees = xor_fee_impls::CustomFees;
    type GetTechnicalAccountId = GetXorFeeAccountId;
    type FullIdentification = pallet_staking::Exposure<AccountId, Balance>;
    type SessionManager = Staking;
    type ReferrerAccountProvider = Referrals;
    type BuyBackHandler = liquidity_proxy::LiquidityProxyBuyBackHandler<Runtime, GetBuyBackDexId>;
    type WeightInfo = xor_fee::weights::SubstrateWeight<Runtime>;
    type WithdrawFee = xor_fee_impls::WithdrawFee;
}

pub struct ConstantFeeMultiplier;

impl MultiplierUpdate for ConstantFeeMultiplier {
    fn min() -> Multiplier {
        Default::default()
    }
    fn max() -> Multiplier {
        Default::default()
    }
    fn target() -> Perquintill {
        Default::default()
    }
    fn variability() -> Multiplier {
        Default::default()
    }
}
impl Convert<Multiplier, Multiplier> for ConstantFeeMultiplier {
    fn convert(previous: Multiplier) -> Multiplier {
        previous
    }
}

parameter_types! {
    pub const OperationalFeeMultiplier: u8 = 5;
}

impl pallet_transaction_payment::Config for Runtime {
    type RuntimeEvent = RuntimeEvent;
    type OnChargeTransaction = XorFee;
    type WeightToFee = XorFee;
    type FeeMultiplierUpdate = ConstantFeeMultiplier;
    type OperationalFeeMultiplier = OperationalFeeMultiplier;
    type LengthToFee = ConstantMultiplier<Balance, ConstU128<0>>;
}

#[cfg(feature = "private-net")]
impl pallet_sudo::Config for Runtime {
    type RuntimeCall = RuntimeCall;
    type RuntimeEvent = RuntimeEvent;
}

impl permissions::Config for Runtime {
    type RuntimeEvent = RuntimeEvent;
}

impl pallet_utility::Config for Runtime {
    type RuntimeEvent = RuntimeEvent;
    type RuntimeCall = RuntimeCall;
    type WeightInfo = ();
    type PalletsOrigin = OriginCaller;
}

parameter_types! {
    pub const DepositBase: u64 = 1;
    pub const DepositFactor: u64 = 1;
    pub const MaxSignatories: u16 = 100;
}

impl bridge_multisig::Config for Runtime {
    type RuntimeCall = RuntimeCall;
    type RuntimeEvent = RuntimeEvent;
    type Currency = Balances;
    type DepositBase = DepositBase;
    type DepositFactor = DepositFactor;
    type MaxSignatories = MaxSignatories;
    type WeightInfo = ();
}

parameter_types! {
    pub const GetEthNetworkId: u32 = 0;
}

pub struct RemoveTemporaryPeerAccountIds;

#[cfg(feature = "private-net")]
impl Get<Vec<(AccountId, H160)>> for RemoveTemporaryPeerAccountIds {
    fn get() -> Vec<(AccountId, H160)> {
        vec![
            // Dev
            (
                AccountId::new(hex!(
                    "aa79aa80b94b1cfba69c4a7d60eeb7b469e6411d1f686cc61de8adc8b1b76a69"
                )),
                H160(hex!("f858c8366f3a2553516a47f3e0503a85ef93bbba")),
            ),
            (
                AccountId::new(hex!(
                    "60dc5adadc262770cbe904e3f65a26a89d46b70447640cd7968b49ddf5a459bc"
                )),
                H160(hex!("ccd7fe44d58640dc79c55b98f8c3474646e5ea2b")),
            ),
            (
                AccountId::new(hex!(
                    "70d61e980602e09ac8b5fb50658ebd345774e73b8248d3b61862ba1a9a035082"
                )),
                H160(hex!("13d26a91f791e884fe6faa7391c4ef401638baa4")),
            ),
            (
                AccountId::new(hex!(
                    "05918034f4a7f7c5d99cd0382aa6574ec2aba148aa3d769e50e0ac7663e36d58"
                )),
                H160(hex!("aa19829ae887212206be8e97ea47d8fed2120d4e")),
            ),
            // Test
            (
                AccountId::new(hex!(
                    "07f5670d08b8f3bd493ff829482a489d94494fd50dd506957e44e9fdc2e98684"
                )),
                H160(hex!("457d710255184dbf63c019ab50f65743c6cb072f")),
            ),
            (
                AccountId::new(hex!(
                    "211bb96e9f746183c05a1d583bccf513f9d8f679d6f36ecbd06609615a55b1cc"
                )),
                H160(hex!("6d04423c97e8ce36d04c9b614926ce0d029d04df")),
            ),
            (
                AccountId::new(hex!(
                    "ef3139b81d14977d5bf6b4a3994872337dfc1d2af2069a058bc26123a3ed1a5c"
                )),
                H160(hex!("e34022904b1ab539729cc7b5bfa5c8a74b165e80")),
            ),
            (
                AccountId::new(hex!(
                    "71124b336fbf3777d743d4390acce6be1cf5e0781e40c51d4cf2e5b5fd8e41e1"
                )),
                H160(hex!("ee74a5b5346915012d103cf1ccee288f25bcbc81")),
            ),
            // Stage
            (
                AccountId::new(hex!(
                    "07f5670d08b8f3bd493ff829482a489d94494fd50dd506957e44e9fdc2e98684"
                )),
                H160(hex!("457d710255184dbf63c019ab50f65743c6cb072f")),
            ),
            (
                AccountId::new(hex!(
                    "211bb96e9f746183c05a1d583bccf513f9d8f679d6f36ecbd06609615a55b1cc"
                )),
                H160(hex!("6d04423c97e8ce36d04c9b614926ce0d029d04df")),
            ),
        ]
    }
}

#[cfg(not(feature = "private-net"))]
impl Get<Vec<(AccountId, H160)>> for RemoveTemporaryPeerAccountIds {
    fn get() -> Vec<(AccountId, H160)> {
        vec![] // the peer is already removed on main-net.
    }
}

#[cfg(not(feature = "private-net"))]
parameter_types! {
    pub const RemovePendingOutgoingRequestsAfter: BlockNumber = 1 * DAYS;
    pub const TrackPendingIncomingRequestsAfter: (BlockNumber, u64) = (1 * DAYS, 12697214);
}

#[cfg(feature = "private-net")]
parameter_types! {
    pub const RemovePendingOutgoingRequestsAfter: BlockNumber = 30 * MINUTES;
    pub const TrackPendingIncomingRequestsAfter: (BlockNumber, u64) = (30 * MINUTES, 0);
}

pub type NetworkId = u32;

impl eth_bridge::Config for Runtime {
    type RuntimeEvent = RuntimeEvent;
    type RuntimeCall = RuntimeCall;
    type PeerId = eth_bridge::offchain::crypto::TestAuthId;
    type NetworkId = NetworkId;
    type GetEthNetworkId = GetEthNetworkId;
    type WeightInfo = eth_bridge::weights::SubstrateWeight<Runtime>;
    type WeightToFee = XorFee;
    type MessageStatusNotifier = BridgeProxy;
    type BridgeAssetLockChecker = BridgeProxy;
}

#[cfg(feature = "private-net")]
impl faucet::Config for Runtime {
    type RuntimeEvent = RuntimeEvent;
    type WeightInfo = faucet::weights::SubstrateWeight<Runtime>;
}

#[cfg(feature = "private-net")]
impl qa_tools::Config for Runtime {
    type RuntimeEvent = RuntimeEvent;
    type AssetInfoProvider = Assets;
    type DexInfoProvider = dex_manager::Pallet<Runtime>;
    type SyntheticInfoProvider = XSTPool;
    type TradingPairSourceManager = trading_pair::Pallet<Runtime>;
    type WeightInfo = qa_tools::weights::SubstrateWeight<Runtime>;
    type Symbol = <Runtime as band::Config>::Symbol;
}

parameter_types! {
    pub GetPswapDistributionTechAccountId: TechAccountId = {
        let tech_account_id = TechAccountId::from_generic_pair(
            pswap_distribution::TECH_ACCOUNT_PREFIX.to_vec(),
            pswap_distribution::TECH_ACCOUNT_MAIN.to_vec(),
        );
        tech_account_id
    };
    pub GetPswapDistributionAccountId: AccountId = {
        let tech_account_id = GetPswapDistributionTechAccountId::get();
        let account_id =
            technical::Pallet::<Runtime>::tech_account_id_to_account_id(&tech_account_id)
                .expect("Failed to get ordinary account id for technical account id.");
        account_id
    };
    pub GetParliamentAccountId: AccountId = hex!("881b87c9f83664b95bd13e2bb40675bfa186287da93becc0b22683334d411e4e").into();
    pub GetXorFeeTechAccountId: TechAccountId = {
        TechAccountId::from_generic_pair(
            xor_fee::TECH_ACCOUNT_PREFIX.to_vec(),
            xor_fee::TECH_ACCOUNT_MAIN.to_vec(),
        )
    };
    pub GetXorFeeAccountId: AccountId = {
        let tech_account_id = GetXorFeeTechAccountId::get();
        technical::Pallet::<Runtime>::tech_account_id_to_account_id(&tech_account_id)
            .expect("Failed to get ordinary account id for technical account id.")
    };
    pub GetXSTPoolPermissionedTechAccountId: TechAccountId = {
        let tech_account_id = TechAccountId::from_generic_pair(
            xst::TECH_ACCOUNT_PREFIX.to_vec(),
            xst::TECH_ACCOUNT_PERMISSIONED.to_vec(),
        );
        tech_account_id
    };
    pub GetXSTPoolPermissionedAccountId: AccountId = {
        let tech_account_id = GetXSTPoolPermissionedTechAccountId::get();
        let account_id =
            technical::Pallet::<Runtime>::tech_account_id_to_account_id(&tech_account_id)
                .expect("Failed to get ordinary account id for technical account id.");
        account_id
    };
    pub GetTrustlessBridgeTechAccountId: TechAccountId = {
        let tech_account_id = TechAccountId::from_generic_pair(
            bridge_types::types::TECH_ACCOUNT_PREFIX.to_vec(),
            bridge_types::types::TECH_ACCOUNT_MAIN.to_vec(),
        );
        tech_account_id
    };
    pub GetTrustlessBridgeAccountId: AccountId = {
        let tech_account_id = GetTrustlessBridgeTechAccountId::get();
        let account_id =
            technical::Pallet::<Runtime>::tech_account_id_to_account_id(&tech_account_id)
                .expect("Failed to get ordinary account id for technical account id.");
        account_id
    };
    pub GetTrustlessBridgeFeesTechAccountId: TechAccountId = {
        let tech_account_id = TechAccountId::from_generic_pair(
            bridge_types::types::TECH_ACCOUNT_PREFIX.to_vec(),
            bridge_types::types::TECH_ACCOUNT_FEES.to_vec(),
        );
        tech_account_id
    };
    pub GetTrustlessBridgeFeesAccountId: AccountId = {
        let tech_account_id = GetTrustlessBridgeFeesTechAccountId::get();
        let account_id =
            technical::Pallet::<Runtime>::tech_account_id_to_account_id(&tech_account_id)
                .expect("Failed to get ordinary account id for technical account id.");
        account_id
    };
    pub GetTreasuryTechAccountId: TechAccountId = {
        let tech_account_id = TechAccountId::from_generic_pair(
            bridge_types::types::TECH_ACCOUNT_TREASURY_PREFIX.to_vec(),
            bridge_types::types::TECH_ACCOUNT_MAIN.to_vec(),
        );
        tech_account_id
    };
    pub GetTreasuryAccountId: AccountId = {
        let tech_account_id = GetTreasuryTechAccountId::get();
        let account_id =
            technical::Pallet::<Runtime>::tech_account_id_to_account_id(&tech_account_id)
                .expect("Failed to get ordinary account id for technical account id.");
        account_id
    };
}

#[cfg(feature = "reduced-pswap-reward-periods")]
parameter_types! {
    pub const GetDefaultSubscriptionFrequency: BlockNumber = 150;
    pub const GetBurnUpdateFrequency: BlockNumber = 150;
}

#[cfg(not(feature = "reduced-pswap-reward-periods"))]
parameter_types! {
    pub const GetDefaultSubscriptionFrequency: BlockNumber = 14400;
    pub const GetBurnUpdateFrequency: BlockNumber = 14400;
}

pub struct RuntimeOnPswapBurnedAggregator;

impl OnPswapBurned for RuntimeOnPswapBurnedAggregator {
    fn on_pswap_burned(distribution: common::PswapRemintInfo) {
        VestedRewards::on_pswap_burned(distribution);
    }
}

impl farming::Config for Runtime {
    const PSWAP_PER_DAY: Balance = FARMING_PSWAP_PER_DAY;
    const REFRESH_FREQUENCY: BlockNumber = FARMING_REFRESH_FREQUENCY;
    const VESTING_COEFF: u32 = FARMING_VESTING_COEFF;
    const VESTING_FREQUENCY: BlockNumber = FARMING_VESTING_FREQUENCY;
    const BLOCKS_PER_DAY: BlockNumber = 1 * DAYS;
    type RuntimeCall = RuntimeCall;
    type SchedulerOriginCaller = OriginCaller;
    type Scheduler = Scheduler;
    type RewardDoublingAssets = FarmingRewardDoublingAssets;
    type TradingPairSourceManager = trading_pair::Pallet<Runtime>;
    type WeightInfo = farming::weights::SubstrateWeight<Runtime>;
    type RuntimeEvent = RuntimeEvent;
}

impl pswap_distribution::Config for Runtime {
    const PSWAP_BURN_PERCENT: Percent = PSWAP_BURN_PERCENT;
    type RuntimeEvent = RuntimeEvent;
    type GetIncentiveAssetId = GetPswapAssetId;
    type GetTBCDAssetId = GetTbcdAssetId;
    type LiquidityProxy = LiquidityProxy;
    type CompatBalance = Balance;
    type GetDefaultSubscriptionFrequency = GetDefaultSubscriptionFrequency;
    type GetBurnUpdateFrequency = GetBurnUpdateFrequency;
    type GetTechnicalAccountId = GetPswapDistributionAccountId;
    type EnsureDEXManager = DEXManager;
    type OnPswapBurnedAggregator = RuntimeOnPswapBurnedAggregator;
    type WeightInfo = pswap_distribution::weights::SubstrateWeight<Runtime>;
    type GetParliamentAccountId = GetParliamentAccountId;
    type PoolXykPallet = PoolXYK;
    type BuyBackHandler = liquidity_proxy::LiquidityProxyBuyBackHandler<Runtime, GetBuyBackDexId>;
    type DexInfoProvider = dex_manager::Pallet<Runtime>;
}

parameter_types! {
    pub GetMbcReservesTechAccountId: TechAccountId = {
        let tech_account_id = TechAccountId::from_generic_pair(
            multicollateral_bonding_curve_pool::TECH_ACCOUNT_PREFIX.to_vec(),
            multicollateral_bonding_curve_pool::TECH_ACCOUNT_RESERVES.to_vec(),
        );
        tech_account_id
    };
    pub GetMbcReservesAccountId: AccountId = {
        let tech_account_id = GetMbcReservesTechAccountId::get();
        let account_id =
            technical::Pallet::<Runtime>::tech_account_id_to_account_id(&tech_account_id)
                .expect("Failed to get ordinary account id for technical account id.");
        account_id
    };
    pub GetMbcPoolRewardsTechAccountId: TechAccountId = {
        let tech_account_id = TechAccountId::from_generic_pair(
            multicollateral_bonding_curve_pool::TECH_ACCOUNT_PREFIX.to_vec(),
            multicollateral_bonding_curve_pool::TECH_ACCOUNT_REWARDS.to_vec(),
        );
        tech_account_id
    };
    pub GetMbcPoolRewardsAccountId: AccountId = {
        let tech_account_id = GetMbcPoolRewardsTechAccountId::get();
        let account_id =
            technical::Pallet::<Runtime>::tech_account_id_to_account_id(&tech_account_id)
                .expect("Failed to get ordinary account id for technical account id.");
        account_id
    };
    pub GetMbcPoolFreeReservesTechAccountId: TechAccountId = {
        let tech_account_id = TechAccountId::from_generic_pair(
            multicollateral_bonding_curve_pool::TECH_ACCOUNT_PREFIX.to_vec(),
            multicollateral_bonding_curve_pool::TECH_ACCOUNT_FREE_RESERVES.to_vec(),
        );
        tech_account_id
    };
    pub GetMbcPoolFreeReservesAccountId: AccountId = {
        let tech_account_id = GetMbcPoolFreeReservesTechAccountId::get();
        let account_id =
            technical::Pallet::<Runtime>::tech_account_id_to_account_id(&tech_account_id)
                .expect("Failed to get ordinary account id for technical account id.");
        account_id
    };
    pub GetMarketMakerRewardsTechAccountId: TechAccountId = {
        let tech_account_id = TechAccountId::from_generic_pair(
            vested_rewards::TECH_ACCOUNT_PREFIX.to_vec(),
            vested_rewards::TECH_ACCOUNT_MARKET_MAKERS.to_vec(),
        );
        tech_account_id
    };
    pub GetMarketMakerRewardsAccountId: AccountId = {
        let tech_account_id = GetMarketMakerRewardsTechAccountId::get();
        let account_id =
            technical::Pallet::<Runtime>::tech_account_id_to_account_id(&tech_account_id)
                .expect("Failed to get ordinary account id for technical account id.");
        account_id
    };
    pub GetFarmingRewardsTechAccountId: TechAccountId = {
        let tech_account_id = TechAccountId::from_generic_pair(
            vested_rewards::TECH_ACCOUNT_PREFIX.to_vec(),
            vested_rewards::TECH_ACCOUNT_FARMING.to_vec(),
        );
        tech_account_id
    };
    pub GetFarmingRewardsAccountId: AccountId = {
        let tech_account_id = GetFarmingRewardsTechAccountId::get();
        let account_id =
            technical::Pallet::<Runtime>::tech_account_id_to_account_id(&tech_account_id)
                .expect("Failed to get ordinary account id for technical account id.");
        account_id
    };
    pub GetTBCBuyBackTBCDPercent: Fixed = fixed!(0.025);
}

impl multicollateral_bonding_curve_pool::Config for Runtime {
    type RuntimeEvent = RuntimeEvent;
    type LiquidityProxy = LiquidityProxy;
    type EnsureDEXManager = DEXManager;
    type EnsureTradingPairExists = TradingPair;
    type PriceToolsPallet = PriceTools;
    type VestedRewardsPallet = VestedRewards;
    type TradingPairSourceManager = trading_pair::Pallet<Runtime>;
    type WeightInfo = multicollateral_bonding_curve_pool::weights::SubstrateWeight<Runtime>;
    type BuyBackHandler = liquidity_proxy::LiquidityProxyBuyBackHandler<Runtime, GetBuyBackDexId>;
    type BuyBackTBCDPercent = GetTBCBuyBackTBCDPercent;
}

parameter_types! {
    pub const GetXstPoolConversionAssetId: AssetId = GetXstAssetId::get();
    pub const GetSyntheticBaseBuySellLimit: Balance = Balance::MAX;
}

impl xst::Config for Runtime {
    type RuntimeEvent = RuntimeEvent;
    type GetSyntheticBaseAssetId = GetXstPoolConversionAssetId;
    type GetXSTPoolPermissionedTechAccountId = GetXSTPoolPermissionedTechAccountId;
    type EnsureDEXManager = DEXManager;
    type PriceToolsPallet = PriceTools;
    type WeightInfo = xst::weights::SubstrateWeight<Runtime>;
    type Oracle = OracleProxy;
    type Symbol = <Runtime as band::Config>::Symbol;
    type TradingPairSourceManager = TradingPair;
    type GetSyntheticBaseBuySellLimit = GetSyntheticBaseBuySellLimit;
}

parameter_types! {
    pub const MaxKeys: u32 = 10_000;
    pub const MaxPeerInHeartbeats: u32 = 10_000;
    pub const MaxPeerDataEncodingSize: u32 = 1_000;
}

impl pallet_im_online::Config for Runtime {
    type AuthorityId = ImOnlineId;
    type RuntimeEvent = RuntimeEvent;
    type ValidatorSet = Historical;
    type NextSessionRotation = Babe;
    type ReportUnresponsiveness = Offences;
    type UnsignedPriority = ImOnlineUnsignedPriority;
    type WeightInfo = ();
    type MaxKeys = MaxKeys;
    type MaxPeerInHeartbeats = MaxPeerInHeartbeats;
    type MaxPeerDataEncodingSize = MaxPeerDataEncodingSize;
}

impl pallet_offences::Config for Runtime {
    type RuntimeEvent = RuntimeEvent;
    type IdentificationTuple = pallet_session::historical::IdentificationTuple<Self>;
    type OnOffenceHandler = Staking;
}

impl vested_rewards::Config for Runtime {
    const BLOCKS_PER_DAY: BlockNumber = 1 * DAYS;
    type RuntimeEvent = RuntimeEvent;
    type GetBondingCurveRewardsAccountId = GetMbcPoolRewardsAccountId;
    type GetFarmingRewardsAccountId = GetFarmingRewardsAccountId;
    type GetMarketMakerRewardsAccountId = GetMarketMakerRewardsAccountId;
    type WeightInfo = vested_rewards::weights::SubstrateWeight<Runtime>;
}

impl price_tools::Config for Runtime {
    type RuntimeEvent = RuntimeEvent;
    type LiquidityProxy = LiquidityProxy;
    type TradingPairSourceManager = trading_pair::Pallet<Runtime>;
    type WeightInfo = price_tools::weights::SubstrateWeight<Runtime>;
}

impl pallet_randomness_collective_flip::Config for Runtime {}

#[cfg(not(feature = "wip"))] // Basic impl for session keys
impl pallet_beefy::Config for Runtime {
    type BeefyId = BeefyId;
    type MaxAuthorities = MaxAuthorities;
    type OnNewValidatorSet = ();
}

#[cfg(feature = "wip")] // Trustless bridges
impl pallet_beefy::Config for Runtime {
    type BeefyId = BeefyId;
    type MaxAuthorities = MaxAuthorities;
    type OnNewValidatorSet = MmrLeaf;
}

#[cfg(feature = "wip")] // Trustless bridges
impl pallet_mmr::Config for Runtime {
    const INDEXING_PREFIX: &'static [u8] = b"mmr";
    type Hashing = Keccak256;
    type Hash = <Keccak256 as sp_runtime::traits::Hash>::Output;
    type OnNewRoot = pallet_beefy_mmr::DepositBeefyDigest<Runtime>;
    type WeightInfo = ();
    type LeafData = pallet_beefy_mmr::Pallet<Runtime>;
}

impl leaf_provider::Config for Runtime {
    type RuntimeEvent = RuntimeEvent;
    type Hashing = Keccak256;
    type Hash = <Keccak256 as sp_runtime::traits::Hash>::Output;
    type Randomness = pallet_babe::RandomnessFromTwoEpochsAgo<Self>;
}

#[cfg(feature = "wip")] // Trustless bridges
parameter_types! {
    /// Version of the produced MMR leaf.
    ///
    /// The version consists of two parts;
    /// - `major` (3 bits)
    /// - `minor` (5 bits)
    ///
    /// `major` should be updated only if decoding the previous MMR Leaf format from the payload
    /// is not possible (i.e. backward incompatible change).
    /// `minor` should be updated if fields are added to the previous MMR Leaf, which given SCALE
    /// encoding does not prevent old leafs from being decoded.
    ///
    /// Hence we expect `major` to be changed really rarely (think never).
    /// See [`MmrLeafVersion`] type documentation for more details.
    pub LeafVersion: MmrLeafVersion = MmrLeafVersion::new(0, 0);
}

#[cfg(feature = "wip")] // Trustless bridges
impl pallet_beefy_mmr::Config for Runtime {
    type LeafVersion = LeafVersion;
    type BeefyAuthorityToMerkleLeaf = pallet_beefy_mmr::BeefyEcdsaToEthereum;
    type LeafExtra =
        LeafExtraData<<Self as leaf_provider::Config>::Hash, <Self as frame_system::Config>::Hash>;
    type BeefyDataProvider = leaf_provider::Pallet<Runtime>;
}

parameter_types! {
    pub const CeresPerDay: Balance = balance!(6.66666666667);
    pub const CeresAssetId: AssetId = AssetId32::from_bytes
        (hex!("008bcfd2387d3fc453333557eecb0efe59fcba128769b2feefdd306e98e66440"));
    pub const MaximumCeresInStakingPool: Balance = balance!(14400);
}

impl ceres_launchpad::Config for Runtime {
    const MILLISECONDS_PER_DAY: Moment = 86_400_000;
    type RuntimeEvent = RuntimeEvent;
    type TradingPairSourceManager = trading_pair::Pallet<Runtime>;
    type WeightInfo = ceres_launchpad::weights::SubstrateWeight<Runtime>;
}

impl ceres_staking::Config for Runtime {
    const BLOCKS_PER_ONE_DAY: BlockNumber = 1 * DAYS;
    type RuntimeEvent = RuntimeEvent;
    type CeresPerDay = CeresPerDay;
    type CeresAssetId = CeresAssetId;
    type MaximumCeresInStakingPool = MaximumCeresInStakingPool;
    type WeightInfo = ceres_staking::weights::SubstrateWeight<Runtime>;
}

impl ceres_liquidity_locker::Config for Runtime {
    const BLOCKS_PER_ONE_DAY: BlockNumber = 1 * DAYS;
    type RuntimeEvent = RuntimeEvent;
    type XYKPool = PoolXYK;
    type DemeterFarmingPlatform = DemeterFarmingPlatform;
    type CeresAssetId = CeresAssetId;
    type WeightInfo = ceres_liquidity_locker::weights::SubstrateWeight<Runtime>;
}

impl ceres_token_locker::Config for Runtime {
    type RuntimeEvent = RuntimeEvent;
    type CeresAssetId = CeresAssetId;
    type WeightInfo = ceres_token_locker::weights::SubstrateWeight<Runtime>;
}

impl ceres_governance_platform::Config for Runtime {
    type StringLimit = StringLimit;
    type OptionsLimit = OptionsLimit;
    type TitleLimit = TitleLimit;
    type DescriptionLimit = DescriptionLimit;
    type RuntimeEvent = RuntimeEvent;
    type WeightInfo = ceres_governance_platform::weights::SubstrateWeight<Runtime>;
}

parameter_types! {
    pub const DemeterAssetId: AssetId = common::DEMETER_ASSET_ID;
}

impl demeter_farming_platform::Config for Runtime {
    type RuntimeEvent = RuntimeEvent;
    type DemeterAssetId = DemeterAssetId;
    const BLOCKS_PER_HOUR_AND_A_HALF: BlockNumber = 3 * HOURS / 2;
    type WeightInfo = demeter_farming_platform::weights::SubstrateWeight<Runtime>;
}

impl oracle_proxy::Config for Runtime {
    type Symbol = Symbol;
    type RuntimeEvent = RuntimeEvent;
    type WeightInfo = oracle_proxy::weights::SubstrateWeight<Runtime>;
    type BandChainOracle = band::Pallet<Runtime>;
}

parameter_types! {
    pub const GetBandRateStalePeriod: Moment = 60*5*1000; // 5 minutes
    pub const GetBandRateStaleBlockPeriod: u32 = 600; // 1 hour in blocks
    pub const BandMaxRelaySymbols: u32 = 100;
}

impl band::Config for Runtime {
    type RuntimeEvent = RuntimeEvent;
    type Symbol = Symbol;
    type WeightInfo = band::weights::SubstrateWeight<Runtime>;
    type OnNewSymbolsRelayedHook = oracle_proxy::Pallet<Runtime>;
    type Time = Timestamp;
    type GetBandRateStalePeriod = GetBandRateStalePeriod;
    type GetBandRateStaleBlockPeriod = GetBandRateStaleBlockPeriod;
    type OnSymbolDisabledHook = xst::Pallet<Runtime>;
    type MaxRelaySymbols = BandMaxRelaySymbols;
}

parameter_types! {
    pub const HermesAssetId: AssetId = common::HERMES_ASSET_ID;
    pub const StringLimit: u32 = 64;
    pub const OptionsLimit: u32 = 5;
    pub const TitleLimit: u32 = 128;
    pub const DescriptionLimit: u32 = 4096;
}

impl hermes_governance_platform::Config for Runtime {
    const MIN_DURATION_OF_POLL: Moment = 14_400_000;
    const MAX_DURATION_OF_POLL: Moment = 604_800_000;
    type StringLimit = StringLimit;
    type OptionsLimit = OptionsLimit;
    type RuntimeEvent = RuntimeEvent;
    type HermesAssetId = HermesAssetId;
    type TitleLimit = TitleLimit;
    type DescriptionLimit = DescriptionLimit;
    type WeightInfo = hermes_governance_platform::weights::SubstrateWeight<Runtime>;
}

#[cfg(feature = "ready-to-test")] // kensetsu
parameter_types! {
    pub KensetsuTreasuryTechAccountId: TechAccountId = {
        TechAccountId::from_generic_pair(
            kensetsu::TECH_ACCOUNT_PREFIX.to_vec(),
            kensetsu::TECH_ACCOUNT_TREASURY_MAIN.to_vec(),
        )
    };
    pub KensetsuTreasuryAccountId: AccountId = {
        let tech_account_id = KensetsuTreasuryTechAccountId::get();
        technical::Pallet::<Runtime>::tech_account_id_to_account_id(&tech_account_id)
                .expect("Failed to get ordinary account id for technical account id.")
    };

    pub const KenAssetId: AssetId = common::KEN;

    pub GetKenIncentiveRemintPercent: Percent = Percent::from_percent(80);

    // Not as important as some essential transactions (e.g. im_online or similar ones)
    pub KensetsuOffchainWorkerTxPriority: TransactionPriority =
        Perbill::from_percent(10) * TransactionPriority::max_value();
    // 100 blocks, if tx spoils, worker will resend it
    // pub KensetsuOffchainWorkerTxLongevity: TransactionLongevity = 100;
    // TODO set 100 for release
    pub KensetsuOffchainWorkerTxLongevity: TransactionLongevity = 5;
}

#[cfg(feature = "ready-to-test")] // kensetsu
impl kensetsu::Config for Runtime {
    type RuntimeEvent = RuntimeEvent;
    type Randomness = pallet_babe::ParentBlockRandomness<Self>;
    type AssetInfoProvider = Assets;
    type PriceTools = PriceTools;
    type LiquidityProxy = LiquidityProxy;
    type Oracle = OracleProxy;
    type TreasuryTechAccount = KensetsuTreasuryTechAccountId;
    type KenAssetId = KenAssetId;
    type KenIncentiveRemintPercent = GetKenIncentiveRemintPercent;
    type MaxCdpsPerOwner = ConstU32<10000>;
<<<<<<< HEAD
    type MaxRiskManagementTeamSize = ConstU32<100>;
=======
    type MinimalStabilityFeeAccrue = MinimalStabilityFeeAccrue;
>>>>>>> fd4d7e3b
    type UnsignedPriority = KensetsuOffchainWorkerTxPriority;
    type UnsignedLongevity = KensetsuOffchainWorkerTxLongevity;
    type WeightInfo = kensetsu::weights::SubstrateWeight<Runtime>;
}

#[cfg(feature = "ready-to-test")] // Apollo
parameter_types! {
    pub ApolloOffchainWorkerTxPriority: TransactionPriority =
        Perbill::from_percent(10) * TransactionPriority::max_value();
    pub ApolloOffchainWorkerTxLongevity: TransactionLongevity = 5; // set 100 for release
}

#[cfg(feature = "ready-to-test")] // Apollo
impl apollo_platform::Config for Runtime {
    const BLOCKS_PER_FIFTEEN_MINUTES: BlockNumber = 15 * MINUTES;
    type RuntimeEvent = RuntimeEvent;
    type PriceTools = PriceTools;
    type LiquidityProxyPallet = LiquidityProxy;
    type UnsignedPriority = ApolloOffchainWorkerTxPriority;
    type UnsignedLongevity = ApolloOffchainWorkerTxLongevity;
    type WeightInfo = apollo_platform::weights::SubstrateWeight<Runtime>;
}

parameter_types! {
    // small value for test environment in order to check postponing expirations
    pub ExpirationsSchedulerMaxWeight: Weight = Perbill::from_percent(15) * BlockWeights::get().max_block;
    pub AlignmentSchedulerMaxWeight: Weight = Perbill::from_percent(35) * BlockWeights::get().max_block;
}

impl order_book::Config for Runtime {
    const MAX_ORDER_LIFESPAN: Moment = 30 * (DAYS as Moment) * MILLISECS_PER_BLOCK; // 30 days = 2_592_000_000
    const MIN_ORDER_LIFESPAN: Moment = (MINUTES as Moment) * MILLISECS_PER_BLOCK; // 1 minute = 60_000
    const MILLISECS_PER_BLOCK: Moment = MILLISECS_PER_BLOCK;
    const SOFT_MIN_MAX_RATIO: usize = 1000;
    const HARD_MIN_MAX_RATIO: usize = 4000;
    const REGULAR_NUBMER_OF_EXECUTED_ORDERS: usize = 100;
    type RuntimeEvent = RuntimeEvent;
    type OrderId = u128;
    type Locker = OrderBook;
    type Unlocker = OrderBook;
    type Scheduler = OrderBook;
    type Delegate = OrderBook;

    // preferably set this and other vec boundaries to an exponent
    // of 2 because amortized (exponential capacity) growth seems
    // to allocate (next_power_of_two) bytes anyway.
    //
    // or initialize it via `with_capacity` instead.
    //
    // this limit is mostly because of requirement to use bounded vectors.
    // a user can create multiple accounts at any time.
    type MaxOpenedLimitOrdersPerUser = ConstU32<1024>;
    type MaxLimitOrdersForPrice = ConstU32<1024>;
    type MaxSidePriceCount = ConstU32<1024>;
    type MaxExpiringOrdersPerBlock = ConstU32<1024>;
    type MaxExpirationWeightPerBlock = ExpirationsSchedulerMaxWeight;
    type MaxAlignmentWeightPerBlock = AlignmentSchedulerMaxWeight;
    type EnsureTradingPairExists = TradingPair;
    type TradingPairSourceManager = TradingPair;
    type AssetInfoProvider = Assets;
    type SyntheticInfoProvider = XSTPool;
    type DexInfoProvider = DEXManager;
    type Time = Timestamp;
    type PermittedCreateOrigin = EitherOfDiverse<
        EnsureSigned<AccountId>,
        EitherOf<
            pallet_collective::EnsureProportionMoreThan<AccountId, TechnicalCollective, 1, 2>,
            EnsureRoot<AccountId>,
        >,
    >;
    type PermittedEditOrigin = EitherOf<
        pallet_collective::EnsureProportionMoreThan<AccountId, TechnicalCollective, 1, 2>,
        EnsureRoot<AccountId>,
    >;
    type WeightInfo = order_book::weights::SubstrateWeight<Runtime>;
}

/// Payload data to be signed when making signed transaction from off-chain workers,
///   inside `create_transaction` function.
pub type SignedPayload = generic::SignedPayload<RuntimeCall, SignedExtra>;

parameter_types! {
    pub const ReferrerWeight: u32 = 10;
    pub const XorBurnedWeight: u32 = 40;
    pub const XorIntoValBurnedWeight: u32 = 50;
    pub const BuyBackTBCDPercent: Percent = Percent::from_percent(10);
}

// Ethereum bridge pallets

#[cfg(feature = "wip")] // EVM bridge
impl dispatch::Config<dispatch::Instance1> for Runtime {
    type RuntimeEvent = RuntimeEvent;
    type OriginOutput =
        bridge_types::types::CallOriginOutput<EVMChainId, H256, AdditionalEVMInboundData>;
    type Origin = RuntimeOrigin;
    type MessageId = bridge_types::types::MessageId;
    type Hashing = Keccak256;
    type Call = DispatchableSubstrateBridgeCall;
    type CallFilter = SubstrateBridgeCallFilter;
    type WeightInfo = dispatch::weights::SubstrateWeight<Runtime>;
}

#[cfg(feature = "wip")] // EVM bridge
use bridge_types::EVMChainId;

parameter_types! {
    pub const BridgeMaxMessagePayloadSize: u32 = 256;
    pub const BridgeMaxMessagesPerCommit: u32 = 20;
    pub const BridgeMaxTotalGasLimit: u64 = 5_000_000;
    pub const BridgeMaxGasPerMessage: u64 = 5_000_000;
    pub const Decimals: u32 = 12;
}

#[cfg(feature = "wip")] // EVM bridge
pub struct FeeConverter;

#[cfg(feature = "wip")] // EVM bridge
impl Convert<U256, Balance> for FeeConverter {
    fn convert(amount: U256) -> Balance {
        common::eth::unwrap_balance(amount, Decimals::get())
            .expect("Should not panic unless runtime is misconfigured")
    }
}

parameter_types! {
    pub const FeeCurrency: AssetId = XOR;
    pub const ThisNetworkId: bridge_types::GenericNetworkId = bridge_types::GenericNetworkId::Sub(bridge_types::SubNetworkId::Mainnet);
}

#[cfg(feature = "wip")] // EVM bridge
impl bridge_channel::inbound::Config for Runtime {
    type RuntimeEvent = RuntimeEvent;
    type Verifier = MultiVerifier;
    type EVMMessageDispatch = Dispatch;
    type SubstrateMessageDispatch = SubstrateDispatch;
    type WeightInfo = ();
    type ThisNetworkId = ThisNetworkId;
    type UnsignedPriority = DataSignerPriority;
    type UnsignedLongevity = DataSignerLongevity;
    type MaxMessagePayloadSize = BridgeMaxMessagePayloadSize;
    type MaxMessagesPerCommit = BridgeMaxMessagesPerCommit;
    type AssetId = AssetId;
    type Balance = Balance;
    type MessageStatusNotifier = BridgeProxy;
    type OutboundChannel = BridgeOutboundChannel;
    type EVMFeeHandler = EVMFungibleApp;
    type EVMPriorityFee = EVMBridgePriorityFee;
}

#[cfg(feature = "wip")] // EVM bridge
impl bridge_channel::outbound::Config for Runtime {
    type RuntimeEvent = RuntimeEvent;
    type MaxMessagePayloadSize = BridgeMaxMessagePayloadSize;
    type MaxMessagesPerCommit = BridgeMaxMessagesPerCommit;
    type MessageStatusNotifier = BridgeProxy;
    type AuxiliaryDigestHandler = LeafProvider;
    type ThisNetworkId = ThisNetworkId;
    type AssetId = AssetId;
    type Balance = Balance;
    type MaxGasPerCommit = BridgeMaxTotalGasLimit;
    type MaxGasPerMessage = BridgeMaxGasPerMessage;
    type TimepointProvider = GenericTimepointProvider;
    type WeightInfo = ();
}

#[cfg(feature = "wip")] // EVM bridge
parameter_types! {
    pub const DescendantsUntilFinalized: u8 = 30;
    pub const VerifyPoW: bool = true;
    // Not as important as some essential transactions (e.g. im_online or similar ones)
    pub EthereumLightClientPriority: TransactionPriority = Perbill::from_percent(10) * TransactionPriority::max_value();
    // We don't want to have not relevant imports be stuck in transaction pool
    // for too long
    pub EthereumLightClientLongevity: TransactionLongevity = EPOCH_DURATION_IN_BLOCKS as u64;
    pub EVMBridgePriorityFee: u128 = 5_000_000_000; // 5 Gwei
}

#[cfg(feature = "wip")] // EVM bridge
parameter_types! {
    pub const BaseFeeLifetime: BlockNumber = 10 * MINUTES;
}

#[cfg(feature = "wip")] // EVM bridge
impl evm_fungible_app::Config for Runtime {
    type RuntimeEvent = RuntimeEvent;
    type OutboundChannel = BridgeOutboundChannel;
    type CallOrigin = dispatch::EnsureAccount<
        bridge_types::types::CallOriginOutput<EVMChainId, H256, AdditionalEVMInboundData>,
    >;
    type AppRegistry = BridgeInboundChannel;
    type MessageStatusNotifier = BridgeProxy;
    type AssetRegistry = BridgeProxy;
    type BalancePrecisionConverter = impls::BalancePrecisionConverter;
    type AssetIdConverter = sp_runtime::traits::ConvertInto;
    type BridgeAssetLocker = BridgeProxy;
    type BaseFeeLifetime = BaseFeeLifetime;
    type PriorityFee = EVMBridgePriorityFee;
    type WeightInfo = ();
}

parameter_types! {
    pub const GetReferenceAssetId: AssetId = GetDaiAssetId::get();
    pub const GetReferenceDexId: DEXId = 0;
}

impl bridge_proxy::Config for Runtime {
    type RuntimeEvent = RuntimeEvent;

    #[cfg(feature = "wip")] // EVM bridge
    type FAApp = EVMFungibleApp;
    #[cfg(not(feature = "wip"))] // EVM bridge
    type FAApp = ();

    type HashiBridge = EthBridge;
    type ParachainApp = ParachainBridgeApp;

    type LiberlandApp = SubstrateBridgeApp;

    type TimepointProvider = GenericTimepointProvider;
    type ReferencePriceProvider =
        liquidity_proxy::ReferencePriceProvider<Runtime, GetReferenceDexId, GetReferenceAssetId>;
    type ManagerOrigin = EitherOfDiverse<
        pallet_collective::EnsureProportionMoreThan<AccountId, TechnicalCollective, 2, 3>,
        EnsureRoot<AccountId>,
    >;
    type WeightInfo = ();
    type AccountIdConverter = sp_runtime::traits::Identity;
}

#[cfg(feature = "wip")] // Trustless substrate bridge
impl beefy_light_client::Config for Runtime {
    type RuntimeEvent = RuntimeEvent;
    type Randomness = pallet_babe::RandomnessFromTwoEpochsAgo<Self>;
}

impl dispatch::Config<dispatch::Instance2> for Runtime {
    type RuntimeEvent = RuntimeEvent;
    type OriginOutput = bridge_types::types::CallOriginOutput<SubNetworkId, H256, ()>;
    type Origin = RuntimeOrigin;
    type MessageId = bridge_types::types::MessageId;
    type Hashing = Keccak256;
    type Call = DispatchableSubstrateBridgeCall;
    type CallFilter = SubstrateBridgeCallFilter;
    type WeightInfo = crate::weights::dispatch::WeightInfo<Runtime>;
}

impl substrate_bridge_channel::inbound::Config for Runtime {
    type RuntimeEvent = RuntimeEvent;
    type Verifier = MultiVerifier;
    type MessageDispatch = SubstrateDispatch;
    type UnsignedPriority = DataSignerPriority;
    type UnsignedLongevity = DataSignerLongevity;
    type MaxMessagePayloadSize = BridgeMaxMessagePayloadSize;
    type MaxMessagesPerCommit = BridgeMaxMessagesPerCommit;
    type ThisNetworkId = ThisNetworkId;
    type WeightInfo = crate::weights::substrate_inbound_channel::WeightInfo<Runtime>;
}

pub struct MultiVerifier;

#[derive(Clone, Debug, PartialEq, codec::Encode, codec::Decode, scale_info::TypeInfo)]
pub enum MultiProof {
    #[cfg(feature = "wip")] // Trustless substrate bridge
    #[codec(index = 0)]
    Beefy(<BeefyLightClient as Verifier>::Proof),
    #[codec(index = 1)]
    Multisig(<MultisigVerifier as Verifier>::Proof),
    #[cfg(feature = "wip")] // EVM bridge
    #[codec(index = 2)]
    EVMMultisig(<multisig_verifier::MultiEVMVerifier<Runtime> as Verifier>::Proof),
    /// This proof is only used for benchmarking purposes
    #[cfg(feature = "runtime-benchmarks")]
    #[codec(skip)]
    Empty,
}

impl Verifier for MultiVerifier {
    type Proof = MultiProof;

    fn verify(
        network_id: bridge_types::GenericNetworkId,
        message: H256,
        proof: &Self::Proof,
    ) -> frame_support::pallet_prelude::DispatchResult {
        match proof {
            #[cfg(feature = "wip")] // Trustless substrate bridge
            MultiProof::Beefy(proof) => BeefyLightClient::verify(network_id, message, proof),
            MultiProof::Multisig(proof) => MultisigVerifier::verify(network_id, message, proof),
            #[cfg(feature = "wip")] // EVM bridge
            MultiProof::EVMMultisig(proof) => {
                multisig_verifier::MultiEVMVerifier::<Runtime>::verify(network_id, message, proof)
            }
            #[cfg(feature = "runtime-benchmarks")]
            MultiProof::Empty => Ok(()),
        }
    }

    fn verify_weight(proof: &Self::Proof) -> Weight {
        match proof {
            #[cfg(feature = "wip")] // Trustless substrate bridge
            MultiProof::Beefy(proof) => BeefyLightClient::verify_weight(proof),
            MultiProof::Multisig(proof) => MultisigVerifier::verify_weight(proof),
            #[cfg(feature = "wip")] // EVM bridge
            MultiProof::EVMMultisig(proof) => {
                multisig_verifier::MultiEVMVerifier::<Runtime>::verify_weight(proof)
            }
            #[cfg(feature = "runtime-benchmarks")]
            MultiProof::Empty => Default::default(),
        }
    }

    #[cfg(feature = "runtime-benchmarks")]
    fn valid_proof() -> Option<Self::Proof> {
        Some(MultiProof::Empty)
    }
}

pub struct GenericTimepointProvider;

impl bridge_types::traits::TimepointProvider for GenericTimepointProvider {
    fn get_timepoint() -> bridge_types::GenericTimepoint {
        bridge_types::GenericTimepoint::Sora(System::block_number())
    }
}

impl substrate_bridge_channel::outbound::Config for Runtime {
    type RuntimeEvent = RuntimeEvent;
    type MessageStatusNotifier = BridgeProxy;
    type MaxMessagePayloadSize = BridgeMaxMessagePayloadSize;
    type MaxMessagesPerCommit = BridgeMaxMessagesPerCommit;
    type AuxiliaryDigestHandler = LeafProvider;
    type AssetId = AssetId;
    type Balance = Balance;
    type TimepointProvider = GenericTimepointProvider;
    type ThisNetworkId = ThisNetworkId;
    type WeightInfo = crate::weights::substrate_outbound_channel::WeightInfo<Runtime>;
}

impl parachain_bridge_app::Config for Runtime {
    type RuntimeEvent = RuntimeEvent;
    type OutboundChannel = SubstrateBridgeOutboundChannel;
    type CallOrigin =
        dispatch::EnsureAccount<bridge_types::types::CallOriginOutput<SubNetworkId, H256, ()>>;
    type MessageStatusNotifier = BridgeProxy;
    type AssetRegistry = BridgeProxy;
    type AccountIdConverter = sp_runtime::traits::Identity;
    type AssetIdConverter = sp_runtime::traits::ConvertInto;
    type BalancePrecisionConverter = impls::BalancePrecisionConverter;
    type BridgeAssetLocker = BridgeProxy;
    type WeightInfo = crate::weights::parachain_bridge_app::WeightInfo<Runtime>;
}

impl substrate_bridge_app::Config for Runtime {
    type RuntimeEvent = RuntimeEvent;
    type OutboundChannel = SubstrateBridgeOutboundChannel;
    type CallOrigin =
        dispatch::EnsureAccount<bridge_types::types::CallOriginOutput<SubNetworkId, H256, ()>>;
    type MessageStatusNotifier = BridgeProxy;
    type AssetRegistry = BridgeProxy;
    type AccountIdConverter = impls::LiberlandAccountIdConverter;
    type AssetIdConverter = impls::LiberlandAssetIdConverter;
    type BalancePrecisionConverter = impls::GenericBalancePrecisionConverter;
    type BridgeAssetLocker = BridgeProxy;
    type WeightInfo = crate::weights::substrate_bridge_app::WeightInfo<Runtime>;
}

parameter_types! {
    pub const BridgeMaxPeers: u32 = 50;
    // Not as important as some essential transactions (e.g. im_online or similar ones)
    pub DataSignerPriority: TransactionPriority = Perbill::from_percent(10) * TransactionPriority::max_value();
    // We don't want to have not relevant imports be stuck in transaction pool
    // for too long
    pub DataSignerLongevity: TransactionLongevity = EPOCH_DURATION_IN_BLOCKS as u64;
}

impl bridge_data_signer::Config for Runtime {
    type RuntimeEvent = RuntimeEvent;
    type OutboundChannel = SubstrateBridgeOutboundChannel;
    type CallOrigin =
        dispatch::EnsureAccount<bridge_types::types::CallOriginOutput<SubNetworkId, H256, ()>>;
    type MaxPeers = BridgeMaxPeers;
    type UnsignedPriority = DataSignerPriority;
    type UnsignedLongevity = DataSignerLongevity;
    type WeightInfo = crate::weights::bridge_data_signer::WeightInfo<Runtime>;
}

impl multisig_verifier::Config for Runtime {
    type RuntimeEvent = RuntimeEvent;
    type CallOrigin =
        dispatch::EnsureAccount<bridge_types::types::CallOriginOutput<SubNetworkId, H256, ()>>;
    type OutboundChannel = SubstrateBridgeOutboundChannel;
    type MaxPeers = BridgeMaxPeers;
    type WeightInfo = crate::weights::multisig_verifier::WeightInfo<Runtime>;
    type ThisNetworkId = ThisNetworkId;
}

construct_runtime! {
    pub enum Runtime where
        Block = Block,
        NodeBlock = opaque::Block,
        UncheckedExtrinsic = UncheckedExtrinsic
    {
        System: frame_system::{Pallet, Call, Storage, Config, Event<T>} = 0,

        Babe: pallet_babe::{Pallet, Call, Storage, Config, ValidateUnsigned} = 14,

        Timestamp: pallet_timestamp::{Pallet, Call, Storage, Inherent} = 1,
        // Balances in native currency - XOR.
        Balances: pallet_balances::{Pallet, Storage, Config<T>, Event<T>} = 2,
        RandomnessCollectiveFlip: pallet_randomness_collective_flip::{Pallet, Storage} = 4,
        TransactionPayment: pallet_transaction_payment::{Pallet, Storage, Event<T>} = 5,
        Permissions: permissions::{Pallet, Call, Storage, Config<T>, Event<T>} = 6,
        Referrals: referrals::{Pallet, Call, Storage} = 7,
        Rewards: rewards::{Pallet, Call, Config<T>, Storage, Event<T>} = 8,
        XorFee: xor_fee::{Pallet, Call, Storage, Event<T>} = 9,
        BridgeMultisig: bridge_multisig::{Pallet, Call, Storage, Config<T>, Event<T>} = 10,
        Utility: pallet_utility::{Pallet, Call, Event} = 11,

        // Consensus and staking.
        Authorship: pallet_authorship::{Pallet, Storage} = 16,
        Staking: pallet_staking::{Pallet, Call, Config<T>, Storage, Event<T>} = 17,
        Offences: pallet_offences::{Pallet, Storage, Event} = 37,
        Historical: pallet_session_historical::{Pallet} = 13,
        Session: pallet_session::{Pallet, Call, Storage, Event, Config<T>} = 12,
        Grandpa: pallet_grandpa::{Pallet, Call, Storage, Config, Event} = 15,
        ImOnline: pallet_im_online::{Pallet, Call, Storage, Event<T>, ValidateUnsigned, Config<T>} = 36,

        // Non-native tokens - everything apart of XOR.
        Tokens: tokens::{Pallet, Storage, Config<T>, Event<T>} = 18,
        // Unified interface for XOR and non-native tokens.
        Currencies: currencies::{Pallet} = 19,
        TradingPair: trading_pair::{Pallet, Call, Storage, Config<T>, Event<T>} = 20,
        Assets: assets::{Pallet, Call, Storage, Config<T>, Event<T>} = 21,
        DEXManager: dex_manager::{Pallet, Storage, Config<T>} = 22,
        MulticollateralBondingCurvePool: multicollateral_bonding_curve_pool::{Pallet, Call, Storage, Config<T>, Event<T>} = 23,
        Technical: technical::{Pallet, Call, Config<T>, Event<T>, Storage} = 24,
        PoolXYK: pool_xyk::{Pallet, Call, Storage, Event<T>} = 25,
        LiquidityProxy: liquidity_proxy::{Pallet, Call, Event<T>} = 26,
        Council: pallet_collective::<Instance1>::{Pallet, Call, Storage, Origin<T>, Event<T>, Config<T>} = 27,
        TechnicalCommittee: pallet_collective::<Instance2>::{Pallet, Call, Storage, Origin<T>, Event<T>, Config<T>} = 28,
        Democracy: pallet_democracy::{Pallet, Call, Storage, Config<T>, Event<T>} = 29,
        DEXAPI: dex_api::{Pallet, Call, Storage, Config, Event<T>} = 30,
        EthBridge: eth_bridge::{Pallet, Call, Storage, Config<T>, Event<T>} = 31,
        PswapDistribution: pswap_distribution::{Pallet, Call, Storage, Config<T>, Event<T>} = 32,
        Multisig: pallet_multisig::{Pallet, Call, Storage, Event<T>} = 33,
        Scheduler: pallet_scheduler::{Pallet, Call, Storage, Event<T>} = 34,
        IrohaMigration: iroha_migration::{Pallet, Call, Storage, Config<T>, Event<T>} = 35,
        TechnicalMembership: pallet_membership::<Instance1>::{Pallet, Call, Storage, Event<T>, Config<T>} = 38,
        ElectionsPhragmen: pallet_elections_phragmen::{Pallet, Call, Storage, Event<T>, Config<T>} = 39,
        VestedRewards: vested_rewards::{Pallet, Call, Storage, Event<T>} = 40,
        Identity: pallet_identity::{Pallet, Call, Storage, Event<T>} = 41,
        Farming: farming::{Pallet, Call, Storage, Event<T>} = 42,
        XSTPool: xst::{Pallet, Call, Storage, Config<T>, Event<T>} = 43,
        PriceTools: price_tools::{Pallet, Storage, Event<T>} = 44,
        CeresStaking: ceres_staking::{Pallet, Call, Storage, Event<T>} = 45,
        CeresLiquidityLocker: ceres_liquidity_locker::{Pallet, Call, Storage, Event<T>} = 46,
        CeresTokenLocker: ceres_token_locker::{Pallet, Call, Storage, Event<T>} = 47,
        CeresGovernancePlatform: ceres_governance_platform::{Pallet, Call, Storage, Event<T>} = 48,
        CeresLaunchpad: ceres_launchpad::{Pallet, Call, Storage, Event<T>} = 49,
        DemeterFarmingPlatform: demeter_farming_platform::{Pallet, Call, Storage, Event<T>} = 50,
        // Provides a semi-sorted list of nominators for staking.
        BagsList: pallet_bags_list::{Pallet, Call, Storage, Event<T>} = 51,
        ElectionProviderMultiPhase: pallet_election_provider_multi_phase::{Pallet, Call, Storage, Event<T>, ValidateUnsigned} = 52,
        Band: band::{Pallet, Call, Storage, Event<T>} = 53,
        OracleProxy: oracle_proxy::{Pallet, Call, Storage, Event<T>} = 54,
        HermesGovernancePlatform: hermes_governance_platform::{Pallet, Call, Storage, Event<T>} = 55,
        Preimage: pallet_preimage::{Pallet, Call, Storage, Event<T>} = 56,
        OrderBook: order_book::{Pallet, Call, Storage, Event<T>} = 57,

        #[cfg(feature = "ready-to-test")] // kensetsu
        Kensetsu: kensetsu::{Pallet, Call, Storage, Event<T>, ValidateUnsigned} = 58,

        // Leaf provider should be placed before any pallet which is uses it
        LeafProvider: leaf_provider::{Pallet, Storage, Event<T>} = 99,

        // Generic bridges pallets
        BridgeProxy: bridge_proxy::{Pallet, Call, Storage, Event} = 103,

        // Trustless EVM bridge
        #[cfg(feature = "wip")] // EVM bridge
        BridgeInboundChannel: bridge_channel::inbound::{Pallet, Call, Storage, Event<T>, ValidateUnsigned} = 96,
        #[cfg(feature = "wip")] // EVM bridge
        BridgeOutboundChannel: bridge_channel::outbound::{Pallet, Config<T>, Storage, Event<T>} = 97,
        #[cfg(feature = "wip")] // EVM bridge
        Dispatch: dispatch::<Instance1>::{Pallet, Storage, Event<T>, Origin<T>} = 98,
        #[cfg(feature = "wip")] // EVM bridge
        EVMFungibleApp: evm_fungible_app::{Pallet, Call, Storage, Event<T>, Config<T>} = 100,

        // Trustless substrate bridge
        #[cfg(feature = "wip")] // Trustless substrate bridge
        BeefyLightClient: beefy_light_client::{Pallet, Call, Storage, Event<T>, Config} = 104,

        // Federated substrate bridge
        SubstrateBridgeInboundChannel: substrate_bridge_channel::inbound::{Pallet, Call, Storage, Event<T>, ValidateUnsigned} = 106,
        SubstrateBridgeOutboundChannel: substrate_bridge_channel::outbound::{Pallet, Call, Config<T>, Storage, Event<T>} = 107,
        SubstrateDispatch: dispatch::<Instance2>::{Pallet, Storage, Event<T>, Origin<T>} = 108,
        ParachainBridgeApp: parachain_bridge_app::{Pallet, Config<T>, Storage, Event<T>, Call} = 109,
        BridgeDataSigner: bridge_data_signer::{Pallet, Storage, Event<T>, Call, ValidateUnsigned} = 110,
        MultisigVerifier: multisig_verifier::{Pallet, Storage, Event<T>, Call} = 111,

        SubstrateBridgeApp: substrate_bridge_app::{Pallet, Storage, Event<T>, Call} = 113,

        // Trustless bridges
        // Beefy pallets should be placed after channels
        #[cfg(feature = "wip")] // Trustless bridges
        Mmr: pallet_mmr::{Pallet, Storage} = 90,
        // In production needed for session keys
        Beefy: pallet_beefy::{Pallet, Config<T>, Storage} = 91,
        #[cfg(feature = "wip")] // Trustless bridges
        MmrLeaf: pallet_beefy_mmr::{Pallet, Storage} = 92,

        // Dev
        #[cfg(feature = "private-net")]
        Sudo: pallet_sudo::{Pallet, Call, Storage, Config<T>, Event<T>} = 3,

        // Available only for test net
        #[cfg(feature = "private-net")]
        Faucet: faucet::{Pallet, Call, Config<T>, Event<T>} = 80,
        #[cfg(feature = "private-net")]
        QaTools: qa_tools::{Pallet, Call, Event<T>} = 112,

        #[cfg(feature = "ready-to-test")] // Apollo
        ApolloPlatform: apollo_platform::{Pallet, Call, Storage, Event<T>, ValidateUnsigned} = 114,
    }
}

// This is needed, because the compiler automatically places `Serialize` bound
// when `derive` is used, but the method is never actually used
#[cfg(feature = "std")]
impl Serialize for Runtime {
    fn serialize<S>(
        &self,
        _serializer: S,
    ) -> Result<<S as Serializer>::Ok, <S as Serializer>::Error>
    where
        S: Serializer,
    {
        unreachable!("we never serialize runtime; qed")
    }
}

/// The address format for describing accounts.
pub type Address = AccountId;
/// Block header type as expected by this runtime.
pub type Header = generic::Header<BlockNumber, BlakeTwo256>;
/// Block type as expected by this runtime.
pub type Block = generic::Block<Header, UncheckedExtrinsic>;
/// A Block signed with a Justification
pub type SignedBlock = generic::SignedBlock<Block>;
/// BlockId type as expected by this runtime.
pub type BlockId = generic::BlockId<Block>;
/// The SignedExtension to the basic transaction logic.
pub type SignedExtra = (
    frame_system::CheckSpecVersion<Runtime>,
    frame_system::CheckTxVersion<Runtime>,
    frame_system::CheckGenesis<Runtime>,
    frame_system::CheckEra<Runtime>,
    frame_system::CheckNonce<Runtime>,
    frame_system::CheckWeight<Runtime>,
    ChargeTransactionPayment<Runtime>,
);
/// Unchecked extrinsic type as expected by this runtime.
pub type UncheckedExtrinsic =
    generic::UncheckedExtrinsic<Address, RuntimeCall, Signature, SignedExtra>;
/// Extrinsic type that has already been checked.
pub type CheckedExtrinsic = generic::CheckedExtrinsic<AccountId, RuntimeCall, SignedExtra>;
/// Executive: handles dispatch to the various modules.
pub type Executive = frame_executive::Executive<
    Runtime,
    Block,
    frame_system::ChainContext<Runtime>,
    Runtime,
    AllPalletsWithSystem,
    migrations::Migrations,
>;

#[cfg(feature = "wip")] // Trustless bridges
pub type MmrHashing = <Runtime as pallet_mmr::Config>::Hashing;

impl_runtime_apis! {
    impl sp_api::Core<Block> for Runtime {
        fn version() -> RuntimeVersion {
            VERSION
        }

        fn execute_block(block: Block) {
            Executive::execute_block(block)
        }

        fn initialize_block(header: &<Block as BlockT>::Header) {
            Executive::initialize_block(header)
        }
    }

    impl sp_api::Metadata<Block> for Runtime {
        fn metadata() -> OpaqueMetadata {
            OpaqueMetadata::new(Runtime::metadata().into())
        }
    }

    impl sp_block_builder::BlockBuilder<Block> for Runtime {
        fn apply_extrinsic(
            extrinsic: <Block as BlockT>::Extrinsic,
        ) -> ApplyExtrinsicResult {
            Executive::apply_extrinsic(extrinsic)
        }

        fn finalize_block() -> <Block as BlockT>::Header {
            Executive::finalize_block()
        }

        fn inherent_extrinsics(data: sp_inherents::InherentData) -> Vec<<Block as BlockT>::Extrinsic> {
            data.create_extrinsics()
        }

        fn check_inherents(block: Block, data: sp_inherents::InherentData) -> sp_inherents::CheckInherentsResult {
            data.check_extrinsics(&block)
        }

        // fn random_seed() -> <Block as BlockT>::Hash {
        //     RandomnessCollectiveFlip::random_seed()
        // }
    }

    impl sp_transaction_pool::runtime_api::TaggedTransactionQueue<Block> for Runtime {
        fn validate_transaction(
            source: TransactionSource,
            tx: <Block as BlockT>::Extrinsic,
            block_hash: <Block as BlockT>::Hash,
        ) -> TransactionValidity {
            Executive::validate_transaction(source, tx, block_hash)
        }
    }

    impl sp_offchain::OffchainWorkerApi<Block> for Runtime {
        fn offchain_worker(header: &<Block as BlockT>::Header) {
            Executive::offchain_worker(header)
        }
    }

    impl sp_session::SessionKeys<Block> for Runtime {
        fn decode_session_keys(
            encoded: Vec<u8>,
        ) -> Option<Vec<(Vec<u8>, sp_core::crypto::KeyTypeId)>> {
            opaque::SessionKeys::decode_into_raw_public_keys(&encoded)
        }

        fn generate_session_keys(seed: Option<Vec<u8>>) -> Vec<u8> {
            opaque::SessionKeys::generate(seed)
        }
    }

    impl pallet_transaction_payment_rpc_runtime_api::TransactionPaymentApi<
        Block,
        Balance,
    > for Runtime {
        fn query_info(uxt: <Block as BlockT>::Extrinsic, len: u32) -> pallet_transaction_payment_rpc_runtime_api::RuntimeDispatchInfo<Balance> {
            let call = &uxt.function;
            XorFee::query_info(&uxt, call, len)
        }

        fn query_fee_details(uxt: <Block as BlockT>::Extrinsic, len: u32) -> pallet_transaction_payment_rpc_runtime_api::FeeDetails<Balance> {
            let call = &uxt.function;
            XorFee::query_fee_details(&uxt, call, len)
        }

        fn query_weight_to_fee(weight: Weight) -> Balance {
            TransactionPayment::weight_to_fee(weight)
        }

        fn query_length_to_fee(length: u32) -> Balance {
            TransactionPayment::length_to_fee(length)
        }
    }

    impl dex_manager_runtime_api::DEXManagerAPI<Block, DEXId> for Runtime {
        fn list_dex_ids() -> Vec<DEXId> {
            DEXManager::list_dex_ids()
        }
    }

    impl dex_runtime_api::DEXAPI<
        Block,
        AssetId,
        DEXId,
        Balance,
        LiquiditySourceType,
        SwapVariant,
    > for Runtime {
        #[cfg_attr(not(feature = "private-net"), allow(unused))]
        fn quote(
            dex_id: DEXId,
            liquidity_source_type: LiquiditySourceType,
            input_asset_id: AssetId,
            output_asset_id: AssetId,
            desired_input_amount: BalanceWrapper,
            swap_variant: SwapVariant,
        ) -> Option<dex_runtime_api::SwapOutcomeInfo<Balance, AssetId>> {
            #[cfg(feature = "private-net")]
            {
                DEXAPI::quote(
                    &LiquiditySourceId::new(dex_id, liquidity_source_type),
                    &input_asset_id,
                    &output_asset_id,
                    QuoteAmount::with_variant(swap_variant, desired_input_amount.into()),
                    true,
                ).ok().map(|(sa, _)| dex_runtime_api::SwapOutcomeInfo::<Balance, AssetId> { amount: sa.amount, fee: sa.fee})
            }
            #[cfg(not(feature = "private-net"))]
            {
                // Mainnet should not be able to access liquidity source quote directly, to avoid arbitrage exploits.
                None
            }
        }

        fn can_exchange(
            dex_id: DEXId,
            liquidity_source_type: LiquiditySourceType,
            input_asset_id: AssetId,
            output_asset_id: AssetId,
        ) -> bool {
            DEXAPI::can_exchange(
                &LiquiditySourceId::new(dex_id, liquidity_source_type),
                &input_asset_id,
                &output_asset_id,
            )
        }

        fn list_supported_sources() -> Vec<LiquiditySourceType> {
            DEXAPI::get_supported_types()
        }
    }

    impl trading_pair_runtime_api::TradingPairAPI<Block, DEXId, common::TradingPair<AssetId>, AssetId, LiquiditySourceType> for Runtime {
        fn list_enabled_pairs(dex_id: DEXId) -> Vec<common::TradingPair<AssetId>> {
            // TODO: error passing PR fixes this crunch return
            TradingPair::list_trading_pairs(&dex_id).unwrap_or(Vec::new())
        }

        fn is_pair_enabled(dex_id: DEXId, asset_id_a: AssetId, asset_id_b: AssetId) -> bool {
            // TODO: error passing PR fixes this crunch return
            TradingPair::is_trading_pair_enabled(&dex_id, &asset_id_a, &asset_id_b).unwrap_or(false)
                || TradingPair::is_trading_pair_enabled(&dex_id, &asset_id_b, &asset_id_a).unwrap_or(false)
        }

        fn list_enabled_sources_for_pair(
            dex_id: DEXId,
            base_asset_id: AssetId,
            target_asset_id: AssetId,
        ) -> Vec<LiquiditySourceType> {
            // TODO: error passing PR fixes this crunch return
            TradingPair::list_enabled_sources_for_trading_pair(&dex_id, &base_asset_id, &target_asset_id).map(|bts| bts.into_iter().collect::<Vec<_>>()).unwrap_or(Vec::new())
        }

        fn is_source_enabled_for_pair(
            dex_id: DEXId,
            base_asset_id: AssetId,
            target_asset_id: AssetId,
            source_type: LiquiditySourceType,
        ) -> bool {
            // TODO: error passing PR fixes this crunch return
            TradingPair::is_source_enabled_for_trading_pair(&dex_id, &base_asset_id, &target_asset_id, source_type).unwrap_or(false)
        }
    }

    impl assets_runtime_api::AssetsAPI<Block, AccountId, AssetId, Balance, AssetSymbol, AssetName, BalancePrecision, ContentSource, Description> for Runtime {
        fn free_balance(account_id: AccountId, asset_id: AssetId) -> Option<assets_runtime_api::BalanceInfo<Balance>> {
            Assets::free_balance(&asset_id, &account_id).ok().map(|balance|
                assets_runtime_api::BalanceInfo::<Balance> {
                    balance: balance.clone(),
                }
            )
        }

        fn usable_balance(account_id: AccountId, asset_id: AssetId) -> Option<assets_runtime_api::BalanceInfo<Balance>> {
            let usable_balance = if asset_id == <Runtime as currencies::Config>::GetNativeCurrencyId::get() {
                Balances::usable_balance(account_id)
            } else {
                let account_data = Tokens::accounts(account_id, asset_id);
                account_data.free.saturating_sub(account_data.frozen)
            };
            Some(assets_runtime_api::BalanceInfo { balance: usable_balance })
        }

        fn total_balance(account_id: AccountId, asset_id: AssetId) -> Option<assets_runtime_api::BalanceInfo<Balance>> {
            Assets::total_balance(&asset_id, &account_id).ok().map(|balance|
                assets_runtime_api::BalanceInfo::<Balance> {
                    balance: balance.clone(),
                }
            )
        }

        fn total_supply(asset_id: AssetId) -> Option<assets_runtime_api::BalanceInfo<Balance>> {
            Assets::total_issuance(&asset_id).ok().map(|balance|
                assets_runtime_api::BalanceInfo::<Balance> {
                    balance: balance.clone(),
                }
            )
        }

        fn list_asset_ids() -> Vec<AssetId> {
            Assets::list_registered_asset_ids()
        }

        fn list_asset_infos() -> Vec<assets_runtime_api::AssetInfo<AssetId, AssetSymbol, AssetName, u8, ContentSource, Description>> {
            Assets::list_registered_asset_infos().into_iter().map(|(asset_id, symbol, name, precision, is_mintable, content_source, description)|
                assets_runtime_api::AssetInfo::<AssetId, AssetSymbol, AssetName, BalancePrecision, ContentSource, Description> {
                    asset_id,
                    symbol,
                    name,
                    precision,
                    is_mintable,
                    content_source,
                    description
                }
            ).collect()
        }

        fn get_asset_info(asset_id: AssetId) -> Option<assets_runtime_api::AssetInfo<AssetId, AssetSymbol, AssetName, BalancePrecision, ContentSource, Description>> {
            let (symbol, name, precision, is_mintable, content_source, description) = Assets::get_asset_info(&asset_id);
            Some(assets_runtime_api::AssetInfo::<AssetId, AssetSymbol, AssetName, BalancePrecision, ContentSource, Description> {
                asset_id,
                symbol,
                name,
                precision,
                is_mintable,
                content_source,
                description
            })
        }

        fn get_asset_content_src(asset_id: AssetId) -> Option<ContentSource> {
            Assets::get_asset_content_src(&asset_id)
        }
    }

    impl
        eth_bridge_runtime_api::EthBridgeRuntimeApi<
            Block,
            sp_core::H256,
            SignatureParams,
            AccountId,
            AssetKind,
            AssetId,
            sp_core::H160,
            OffchainRequest<Runtime>,
            RequestStatus,
            OutgoingRequestEncoded,
            NetworkId,
            BalancePrecision,
        > for Runtime
    {
        fn get_requests(
            hashes: Vec<sp_core::H256>,
            network_id: Option<NetworkId>,
            redirect_finished_load_requests: bool,
        ) -> Result<
            Vec<(
                OffchainRequest<Runtime>,
                RequestStatus,
            )>,
            DispatchError,
        > {
            EthBridge::get_requests(&hashes, network_id, redirect_finished_load_requests)
        }

        fn get_approved_requests(
            hashes: Vec<sp_core::H256>,
            network_id: Option<NetworkId>
        ) -> Result<
            Vec<(
                OutgoingRequestEncoded,
                Vec<SignatureParams>,
            )>,
            DispatchError,
        > {
            EthBridge::get_approved_requests(&hashes, network_id)
        }

        fn get_approvals(
            hashes: Vec<sp_core::H256>,
            network_id: Option<NetworkId>
        ) -> Result<Vec<Vec<SignatureParams>>, DispatchError> {
            EthBridge::get_approvals(&hashes, network_id)
        }

        fn get_account_requests(account_id: AccountId, status_filter: Option<RequestStatus>) -> Result<Vec<(NetworkId, sp_core::H256)>, DispatchError> {
            EthBridge::get_account_requests(&account_id, status_filter)
        }

        fn get_registered_assets(
            network_id: Option<NetworkId>
        ) -> Result<Vec<(
                AssetKind,
                (AssetId, BalancePrecision),
                Option<(sp_core::H160, BalancePrecision)
        >)>, DispatchError> {
            EthBridge::get_registered_assets(network_id)
        }
    }

    impl iroha_migration_runtime_api::IrohaMigrationAPI<Block> for Runtime {
        fn needs_migration(iroha_address: String) -> bool {
            IrohaMigration::needs_migration(&iroha_address)
        }
    }

    #[cfg(feature = "wip")] // Trustless substrate bridge
    impl beefy_light_client_runtime_api::BeefyLightClientAPI<Block, beefy_light_client::BitField> for Runtime {
        fn get_random_bitfield(network_id: SubNetworkId, prior: beefy_light_client::BitField, num_of_validators: u32) -> beefy_light_client::BitField {
            let len = prior.len() as usize;
            BeefyLightClient::create_random_bit_field(network_id, prior, num_of_validators).unwrap_or(beefy_light_client::BitField::with_capacity(len))
        }
    }

    impl liquidity_proxy_runtime_api::LiquidityProxyAPI<
        Block,
        DEXId,
        AssetId,
        Balance,
        SwapVariant,
        LiquiditySourceType,
        FilterMode,
    > for Runtime {
        fn quote(
            dex_id: DEXId,
            input_asset_id: AssetId,
            output_asset_id: AssetId,
            amount: BalanceWrapper,
            swap_variant: SwapVariant,
            selected_source_types: Vec<LiquiditySourceType>,
            filter_mode: FilterMode,
        ) -> Option<liquidity_proxy_runtime_api::SwapOutcomeInfo<Balance, AssetId>> {
            if LiquidityProxy::is_forbidden_filter(&input_asset_id, &output_asset_id, &selected_source_types, &filter_mode) {
                return None;
            }

            LiquidityProxy::inner_quote(
                dex_id,
                &input_asset_id,
                &output_asset_id,
                QuoteAmount::with_variant(swap_variant, amount.into()),
                LiquiditySourceFilter::with_mode(dex_id, filter_mode, selected_source_types),
                false,
                true,
            ).ok().map(|(quote_info, _, _)| liquidity_proxy_runtime_api::SwapOutcomeInfo::<Balance, AssetId> {
                amount: quote_info.outcome.amount,
                amount_without_impact: quote_info.amount_without_impact.unwrap_or(0),
                fee: quote_info.outcome.fee,
                rewards: quote_info.rewards.into_iter()
                                .map(|(amount, currency, reason)| liquidity_proxy_runtime_api::RewardsInfo::<Balance, AssetId> {
                                    amount,
                                    currency,
                                    reason
                                }).collect(),
                route: quote_info.path
                })
        }

        fn is_path_available(
            dex_id: DEXId,
            input_asset_id: AssetId,
            output_asset_id: AssetId
        ) -> bool {
            LiquidityProxy::is_path_available(
                dex_id, input_asset_id, output_asset_id
            ).unwrap_or(false)
        }

        fn list_enabled_sources_for_path(
            dex_id: DEXId,
            input_asset_id: AssetId,
            output_asset_id: AssetId,
        ) -> Vec<LiquiditySourceType> {
            LiquidityProxy::list_enabled_sources_for_path_with_xyk_forbidden(
                dex_id, input_asset_id, output_asset_id
            ).unwrap_or(Vec::new())
        }
    }

    impl oracle_proxy_runtime_api::OracleProxyAPI<
        Block,
        Symbol,
        ResolveTime
    > for Runtime {
        fn quote(symbol: Symbol) -> Result<Option<oracle_proxy_runtime_api::RateInfo>, DispatchError>  {
            let rate_wrapped = <
                OracleProxy as common::DataFeed<Symbol, common::Rate, ResolveTime>
            >::quote(&symbol);
            match rate_wrapped {
                Ok(rate) => Ok(rate.map(|rate| oracle_proxy_runtime_api::RateInfo{
                    value: rate.value,
                    last_updated: rate.last_updated
                })),
                Err(e) => Err(e)
            }
        }

        fn list_enabled_symbols() -> Result<Vec<(Symbol, ResolveTime)>, DispatchError> {
            <
                OracleProxy as common::DataFeed<Symbol, common::Rate, ResolveTime>
            >::list_enabled_symbols()
        }
    }

    impl pswap_distribution_runtime_api::PswapDistributionAPI<
        Block,
        AccountId,
        Balance,
    > for Runtime {
        fn claimable_amount(
            account_id: AccountId,
        ) -> pswap_distribution_runtime_api::BalanceInfo<Balance> {
            let claimable = PswapDistribution::claimable_amount(&account_id).unwrap_or(0);
            pswap_distribution_runtime_api::BalanceInfo::<Balance> {
                balance: claimable
            }
        }
    }

    impl rewards_runtime_api::RewardsAPI<Block, sp_core::H160, Balance> for Runtime {
        fn claimables(eth_address: sp_core::H160) -> Vec<rewards_runtime_api::BalanceInfo<Balance>> {
            Rewards::claimables(&eth_address).into_iter().map(|balance| rewards_runtime_api::BalanceInfo::<Balance> { balance }).collect()
        }
    }

    impl sp_consensus_babe::BabeApi<Block> for Runtime {
            fn configuration() -> sp_consensus_babe::BabeConfiguration {
                    // The choice of `c` parameter (where `1 - c` represents the
                    // probability of a slot being empty), is done in accordance to the
                    // slot duration and expected target block time, for safely
                    // resisting network delays of maximum two seconds.
                    // <https://research.web3.foundation/en/latest/polkadot/BABE/Babe/#6-practical-results>
                    sp_consensus_babe::BabeConfiguration {
                            slot_duration: Babe::slot_duration(),
                            epoch_length: EpochDuration::get(),
                            c: PRIMARY_PROBABILITY,
                            authorities: Babe::authorities().to_vec(),
                            randomness: Babe::randomness(),
                            allowed_slots: sp_consensus_babe::AllowedSlots::PrimaryAndSecondaryVRFSlots,
                    }
            }

            fn current_epoch() -> sp_consensus_babe::Epoch {
                Babe::current_epoch()
            }

            fn current_epoch_start() -> sp_consensus_babe::Slot {
                Babe::current_epoch_start()
            }

            fn next_epoch() -> sp_consensus_babe::Epoch {
                Babe::next_epoch()
            }

            fn generate_key_ownership_proof(
                    _slot_number: sp_consensus_babe::Slot,
                    authority_id: sp_consensus_babe::AuthorityId,
            ) -> Option<sp_consensus_babe::OpaqueKeyOwnershipProof> {
                    use codec::Encode;
                    Historical::prove((sp_consensus_babe::KEY_TYPE, authority_id))
                            .map(|p| p.encode())
                            .map(sp_consensus_babe::OpaqueKeyOwnershipProof::new)
            }

            fn submit_report_equivocation_unsigned_extrinsic(
                    equivocation_proof: sp_consensus_babe::EquivocationProof<<Block as BlockT>::Header>,
                    key_owner_proof: sp_consensus_babe::OpaqueKeyOwnershipProof,
            ) -> Option<()> {
                    let key_owner_proof = key_owner_proof.decode()?;
                    Babe::submit_unsigned_equivocation_report(
                            equivocation_proof,
                            key_owner_proof,
                    )
            }
    }

    impl frame_system_rpc_runtime_api::AccountNonceApi<Block, AccountId, Index> for Runtime {
        fn account_nonce(account: AccountId) -> Index {
            System::account_nonce(account)
        }
    }

    // For BEEFY gadget
    impl sp_beefy::BeefyApi<Block> for Runtime {
        fn validator_set() -> Option<sp_beefy::ValidatorSet<BeefyId>> {
            #[cfg(not(feature = "wip"))] // Trustless bridges
            return None;

            #[cfg(feature = "wip")] // Trustless bridges
            Beefy::validator_set()
        }
    }

    impl mmr::MmrApi<Block, Hash, BlockNumber> for Runtime {
        fn mmr_root() -> Result<Hash, mmr::Error> {
            #[cfg(not(feature = "wip"))] // Trustless bridges
            return Err(mmr::Error::PalletNotIncluded);

            #[cfg(feature = "wip")] // Trustless bridges
            Ok(Mmr::mmr_root())
        }

        fn mmr_leaf_count() -> Result<mmr::LeafIndex, mmr::Error> {
            #[cfg(not(feature = "wip"))] // Trustless bridges
            return Err(mmr::Error::PalletNotIncluded);

            #[cfg(feature = "wip")] // Trustless bridges
            Ok(Mmr::mmr_leaves())
        }

        fn generate_proof(
            _block_numbers: Vec<BlockNumber>,
            _best_known_block_number: Option<BlockNumber>,
        ) -> Result<(Vec<mmr::EncodableOpaqueLeaf>, mmr::Proof<Hash>), mmr::Error> {
            #[cfg(not(feature = "wip"))] // Trustless bridges
            return Err(mmr::Error::PalletNotIncluded);

            #[cfg(feature = "wip")] // Trustless bridges
            Mmr::generate_proof(_block_numbers, _best_known_block_number).map(
                |(leaves, proof)| {
                    (
                        leaves
                            .into_iter()
                            .map(|leaf| mmr::EncodableOpaqueLeaf::from_leaf(&leaf))
                            .collect(),
                        proof,
                    )
                },
            )
        }

        fn verify_proof(_leaves: Vec<mmr::EncodableOpaqueLeaf>, _proof: mmr::Proof<Hash>)
            -> Result<(), mmr::Error>
        {
            #[cfg(not(feature = "wip"))] // Trustless bridges
            return Err(mmr::Error::PalletNotIncluded);

            #[cfg(feature = "wip")] // Trustless bridges
            {
                pub type MmrLeaf = <<Runtime as pallet_mmr::Config>::LeafData as mmr::LeafDataProvider>::LeafData;
                let leaves = _leaves.into_iter().map(|leaf|
                    leaf.into_opaque_leaf()
                    .try_decode()
                    .ok_or(mmr::Error::Verify)).collect::<Result<Vec<MmrLeaf>, mmr::Error>>()?;
                Mmr::verify_leaves(leaves, _proof)
            }
        }

        fn verify_proof_stateless(
            _root: Hash,
            _leaves: Vec<mmr::EncodableOpaqueLeaf>,
            _proof: mmr::Proof<Hash>
        ) -> Result<(), mmr::Error> {
            #[cfg(not(feature = "wip"))] // Trustless bridges
            return Err(mmr::Error::PalletNotIncluded);

            #[cfg(feature = "wip")] // Trustless bridges
            {
                let nodes = _leaves.into_iter().map(|leaf|mmr::DataOrHash::Data(leaf.into_opaque_leaf())).collect();
                pallet_mmr::verify_leaves_proof::<MmrHashing, _>(_root, nodes, _proof)
            }
        }
    }

    impl fg_primitives::GrandpaApi<Block> for Runtime {
        fn grandpa_authorities() -> GrandpaAuthorityList {
            Grandpa::grandpa_authorities()
        }

        fn current_set_id() -> fg_primitives::SetId {
            Grandpa::current_set_id()
        }

        fn submit_report_equivocation_unsigned_extrinsic(
            equivocation_proof: fg_primitives::EquivocationProof<
                <Block as BlockT>::Hash,
                NumberFor<Block>,
            >,
            key_owner_proof: fg_primitives::OpaqueKeyOwnershipProof,
        ) -> Option<()> {
            let key_owner_proof = key_owner_proof.decode()?;
            Grandpa::submit_unsigned_equivocation_report(
                equivocation_proof,
                key_owner_proof,
            )
        }

        fn generate_key_ownership_proof(
            _set_id: fg_primitives::SetId,
            authority_id: GrandpaId,
        ) -> Option<fg_primitives::OpaqueKeyOwnershipProof> {
            use codec::Encode;
            Historical::prove((fg_primitives::KEY_TYPE, authority_id))
                .map(|p| p.encode())
                .map(fg_primitives::OpaqueKeyOwnershipProof::new)
        }
    }

    impl leaf_provider_runtime_api::LeafProviderAPI<Block> for Runtime {
        fn latest_digest() -> Option<bridge_types::types::AuxiliaryDigest> {
                LeafProvider::latest_digest().map(|logs| bridge_types::types::AuxiliaryDigest{ logs })
        }

    }

    impl bridge_proxy_runtime_api::BridgeProxyAPI<Block, AssetId> for Runtime {
        fn list_apps() -> Vec<bridge_types::types::BridgeAppInfo> {
            BridgeProxy::list_apps()
        }

        fn list_supported_assets(network_id: bridge_types::GenericNetworkId) -> Vec<bridge_types::types::BridgeAssetInfo> {
            BridgeProxy::list_supported_assets(network_id)
        }
    }

    #[cfg(feature = "runtime-benchmarks")]
    impl frame_benchmarking::Benchmark<Block> for Runtime {
        fn benchmark_metadata(extra: bool) -> (
            Vec<frame_benchmarking::BenchmarkList>,
            Vec<frame_support::traits::StorageInfo>,
        ) {
            use frame_benchmarking::{list_benchmark, Benchmarking, BenchmarkList};
            use frame_support::traits::StorageInfoTrait;

            #[cfg(feature = "ready-to-test")] // kensetsu
            use kensetsu_benchmarking::Pallet as KensetsuBench;
            use liquidity_proxy_benchmarking::Pallet as LiquidityProxyBench;
            use pool_xyk_benchmarking::Pallet as XYKPoolBench;
            use pswap_distribution_benchmarking::Pallet as PswapDistributionBench;
            use ceres_liquidity_locker_benchmarking::Pallet as CeresLiquidityLockerBench;
            use demeter_farming_platform_benchmarking::Pallet as DemeterFarmingPlatformBench;
            use xst_benchmarking::Pallet as XSTPoolBench;
            use order_book_benchmarking::Pallet as OrderBookBench;

            let mut list = Vec::<BenchmarkList>::new();

            list_benchmark!(list, extra, assets, Assets);
            #[cfg(feature = "private-net")]
            list_benchmark!(list, extra, faucet, Faucet);
            list_benchmark!(list, extra, farming, Farming);
            list_benchmark!(list, extra, iroha_migration, IrohaMigration);
            list_benchmark!(list, extra, dex_api, DEXAPI);
            #[cfg(feature = "ready-to-test")] // kensetsu
            list_benchmark!(list, extra, kensetsu, KensetsuBench::<Runtime>);
            list_benchmark!(list, extra, liquidity_proxy, LiquidityProxyBench::<Runtime>);
            list_benchmark!(list, extra, multicollateral_bonding_curve_pool, MulticollateralBondingCurvePool);
            list_benchmark!(list, extra, pswap_distribution, PswapDistributionBench::<Runtime>);
            list_benchmark!(list, extra, rewards, Rewards);
            list_benchmark!(list, extra, trading_pair, TradingPair);
            list_benchmark!(list, extra, pool_xyk, XYKPoolBench::<Runtime>);
            list_benchmark!(list, extra, eth_bridge, EthBridge);
            list_benchmark!(list, extra, vested_rewards, VestedRewards);
            list_benchmark!(list, extra, price_tools, PriceTools);
            list_benchmark!(list, extra, xor_fee, XorFee);
            list_benchmark!(list, extra, referrals, Referrals);
            list_benchmark!(list, extra, ceres_staking, CeresStaking);
            list_benchmark!(list, extra, hermes_governance_platform, HermesGovernancePlatform);
            list_benchmark!(list, extra, ceres_liquidity_locker, CeresLiquidityLockerBench::<Runtime>);
            list_benchmark!(list, extra, ceres_token_locker, CeresTokenLocker);
            list_benchmark!(list, extra, ceres_governance_platform, CeresGovernancePlatform);
            list_benchmark!(list, extra, ceres_launchpad, CeresLaunchpad);
            list_benchmark!(list, extra, demeter_farming_platform, DemeterFarmingPlatformBench::<Runtime>);
            list_benchmark!(list, extra, band, Band);
            list_benchmark!(list, extra, xst, XSTPoolBench::<Runtime>);
            list_benchmark!(list, extra, oracle_proxy, OracleProxy);
            #[cfg(feature = "ready-to-test")] // Apollo
            list_benchmark!(list, extra, apollo_platform, ApolloPlatform);
            list_benchmark!(list, extra, order_book, OrderBookBench::<Runtime>);

            // Trustless bridge
            #[cfg(feature = "wip")] // EVM bridge
            list_benchmark!(list, extra, bridge_inbound_channel, BridgeInboundChannel);
            #[cfg(feature = "wip")] // EVM bridge
            list_benchmark!(list, extra, bridge_outbound_channel, BridgeOutboundChannel);
            #[cfg(feature = "wip")] // EVM bridge
            list_benchmark!(list, extra, evm_fungible_app, EVMFungibleApp);

            list_benchmark!(list, extra, evm_bridge_proxy, BridgeProxy);
            // Dispatch pallet benchmarks is strictly linked to EVM bridge params
            // TODO: fix
            #[cfg(feature = "wip")] // EVM bridge
            list_benchmark!(list, extra, dispatch, Dispatch);
            list_benchmark!(list, extra, substrate_bridge_channel::inbound, SubstrateBridgeInboundChannel);
            list_benchmark!(list, extra, substrate_bridge_channel::outbound, SubstrateBridgeOutboundChannel);
            list_benchmark!(list, extra, parachain_bridge_app, ParachainBridgeApp);
            list_benchmark!(list, extra, substrate_bridge_app, SubstrateBridgeApp);
            list_benchmark!(list, extra, bridge_data_signer, BridgeDataSigner);
            list_benchmark!(list, extra, multisig_verifier, MultisigVerifier);

            let storage_info = AllPalletsWithSystem::storage_info();

            return (list, storage_info)
        }

        fn dispatch_benchmark(
            config: frame_benchmarking::BenchmarkConfig
        ) -> Result<Vec<frame_benchmarking::BenchmarkBatch>, sp_runtime::RuntimeString> {
            use frame_benchmarking::{Benchmarking, BenchmarkBatch, add_benchmark, TrackedStorageKey};

            #[cfg(feature = "ready-to-test")] // kensetsu
            use kensetsu_benchmarking::Pallet as KensetsuBench;
            use liquidity_proxy_benchmarking::Pallet as LiquidityProxyBench;
            use pool_xyk_benchmarking::Pallet as XYKPoolBench;
            use pswap_distribution_benchmarking::Pallet as PswapDistributionBench;
            use ceres_liquidity_locker_benchmarking::Pallet as CeresLiquidityLockerBench;
            use demeter_farming_platform_benchmarking::Pallet as DemeterFarmingPlatformBench;
            use xst_benchmarking::Pallet as XSTPoolBench;
            use order_book_benchmarking::Pallet as OrderBookBench;
            #[cfg(feature = "ready-to-test")] // kensetsu
            impl kensetsu_benchmarking::Config for Runtime {}
            impl liquidity_proxy_benchmarking::Config for Runtime {}
            impl pool_xyk_benchmarking::Config for Runtime {}
            impl pswap_distribution_benchmarking::Config for Runtime {}
            impl ceres_liquidity_locker_benchmarking::Config for Runtime {}
            impl xst_benchmarking::Config for Runtime {}
            impl order_book_benchmarking::Config for Runtime {}

            let whitelist: Vec<TrackedStorageKey> = vec![
                // Block Number
                hex_literal::hex!("26aa394eea5630e07c48ae0c9558cef702a5c1b19ab7a04f536c519aca4983ac").to_vec().into(),
                // Total Issuance
                hex_literal::hex!("c2261276cc9d1f8598ea4b6a74b15c2f57c875e4cff74148e4628f264b974c80").to_vec().into(),
                // Execution Phase
                hex_literal::hex!("26aa394eea5630e07c48ae0c9558cef7ff553b5a9862a516939d82b3d3d8661a").to_vec().into(),
                // Event Count
                hex_literal::hex!("26aa394eea5630e07c48ae0c9558cef70a98fdbe9ce6c55837576c60c7af3850").to_vec().into(),
                // System Events
                hex_literal::hex!("26aa394eea5630e07c48ae0c9558cef780d41e5e16056765bc8461851072c9d7").to_vec().into(),
                // Treasury Account
                hex_literal::hex!("26aa394eea5630e07c48ae0c9558cef7b99d880ec681799c0cf30e8886371da95ecffd7b6c0f78751baa9d281e0bfa3a6d6f646c70792f74727372790000000000000000000000000000000000000000").to_vec().into(),
            ];

            let mut batches = Vec::<BenchmarkBatch>::new();
            let params = (&config, &whitelist);

            add_benchmark!(params, batches, assets, Assets);
            #[cfg(feature = "private-net")]
            add_benchmark!(params, batches, faucet, Faucet);
            add_benchmark!(params, batches, farming, Farming);
            add_benchmark!(params, batches, iroha_migration, IrohaMigration);
            add_benchmark!(params, batches, dex_api, DEXAPI);
            #[cfg(feature = "ready-to-test")] // kensetsu
            add_benchmark!(params, batches, kensetsu, KensetsuBench::<Runtime>);
            add_benchmark!(params, batches, liquidity_proxy, LiquidityProxyBench::<Runtime>);
            add_benchmark!(params, batches, multicollateral_bonding_curve_pool, MulticollateralBondingCurvePool);
            add_benchmark!(params, batches, pswap_distribution, PswapDistributionBench::<Runtime>);
            add_benchmark!(params, batches, rewards, Rewards);
            add_benchmark!(params, batches, trading_pair, TradingPair);
            add_benchmark!(params, batches, pool_xyk, XYKPoolBench::<Runtime>);
            add_benchmark!(params, batches, eth_bridge, EthBridge);
            add_benchmark!(params, batches, vested_rewards, VestedRewards);
            add_benchmark!(params, batches, price_tools, PriceTools);
            add_benchmark!(params, batches, xor_fee, XorFee);
            add_benchmark!(params, batches, referrals, Referrals);
            add_benchmark!(params, batches, ceres_staking, CeresStaking);
            add_benchmark!(params, batches, ceres_liquidity_locker, CeresLiquidityLockerBench::<Runtime>);
            add_benchmark!(params, batches, ceres_token_locker, CeresTokenLocker);
            add_benchmark!(params, batches, ceres_governance_platform, CeresGovernancePlatform);
            add_benchmark!(params, batches, ceres_launchpad, CeresLaunchpad);
            add_benchmark!(params, batches, demeter_farming_platform, DemeterFarmingPlatformBench::<Runtime>);
            add_benchmark!(params, batches, band, Band);
            add_benchmark!(params, batches, xst, XSTPoolBench::<Runtime>);
            add_benchmark!(params, batches, hermes_governance_platform, HermesGovernancePlatform);
            add_benchmark!(params, batches, oracle_proxy, OracleProxy);
            #[cfg(feature = "ready-to-test")] // Apollo
            add_benchmark!(params, batches, apollo_platform, ApolloPlatform);
            add_benchmark!(params, batches, order_book, OrderBookBench::<Runtime>);

            // Trustless bridge
            #[cfg(feature = "wip")] // EVM bridge
            add_benchmark!(params, batches, bridge_inbound_channel, BridgeInboundChannel);
            #[cfg(feature = "wip")] // EVM bridge
            add_benchmark!(params, batches, bridge_outbound_channel, BridgeOutboundChannel);
            #[cfg(feature = "wip")] // EVM bridge
            add_benchmark!(params, batches, evm_fungible_app, EVMFungibleApp);

            add_benchmark!(params, batches, evm_bridge_proxy, BridgeProxy);
            // Dispatch pallet benchmarks is strictly linked to EVM bridge params
            // TODO: fix
            #[cfg(feature = "wip")] // EVM bridge
            add_benchmark!(params, batches, dispatch, Dispatch);
            add_benchmark!(params, batches, substrate_bridge_channel::inbound, SubstrateBridgeInboundChannel);
            add_benchmark!(params, batches, substrate_bridge_channel::outbound, SubstrateBridgeOutboundChannel);
            add_benchmark!(params, batches, parachain_bridge_app, ParachainBridgeApp);
            add_benchmark!(params, batches, substrate_bridge_app, SubstrateBridgeApp);
            add_benchmark!(params, batches, bridge_data_signer, BridgeDataSigner);
            add_benchmark!(params, batches, multisig_verifier, MultisigVerifier);

            if batches.is_empty() { return Err("Benchmark not found for this pallet.".into()) }
            Ok(batches)
        }
    }

    impl vested_rewards_runtime_api::VestedRewardsApi<Block, AccountId, AssetId, Balance, CrowdloanTag> for Runtime {
        fn crowdloan_claimable(tag: CrowdloanTag, account_id: AccountId, asset_id: AssetId) -> Option<vested_rewards_runtime_api::BalanceInfo<Balance>> {
            let balance = VestedRewards::get_claimable_crowdloan_reward(&tag, &account_id, &asset_id)?;
            Some(vested_rewards_runtime_api::BalanceInfo::<Balance> {
                balance
            })
        }

        fn crowdloan_lease(tag: CrowdloanTag) -> Option<vested_rewards_runtime_api::CrowdloanLease> {
            let crowdloan_info = vested_rewards::CrowdloanInfos::<Runtime>::get(&tag)?;

            Some(vested_rewards_runtime_api::CrowdloanLease {
                start_block: crowdloan_info.start_block as u128,
                total_days: crowdloan_info.length as u128 / DAYS as u128,
                blocks_per_day: DAYS as u128,
            })
        }
    }

    impl farming_runtime_api::FarmingApi<Block, AssetId> for Runtime {
        fn reward_doubling_assets() -> Vec<AssetId> {
            Farming::reward_doubling_assets()
        }
    }

    #[cfg(feature = "try-runtime")]
    impl frame_try_runtime::TryRuntime<Block> for Runtime {
        fn on_runtime_upgrade(checks: frame_try_runtime::UpgradeCheckSelect) -> (Weight, Weight) {
            log::info!("try-runtime::on_runtime_upgrade");
            let weight = Executive::try_runtime_upgrade(checks).unwrap();
            (weight, BlockWeights::get().max_block)
        }

        fn execute_block(
            block: Block,
            state_root_check: bool,
            signature_check: bool,
            select: frame_try_runtime::TryStateSelect,
        ) -> Weight {
            // NOTE: intentional unwrap: we don't want to propagate the error backwards, and want to
            // have a backtrace here.
            Executive::try_execute_block(block, state_root_check, signature_check, select).unwrap()
        }
    }
}<|MERGE_RESOLUTION|>--- conflicted
+++ resolved
@@ -1966,11 +1966,7 @@
     type KenAssetId = KenAssetId;
     type KenIncentiveRemintPercent = GetKenIncentiveRemintPercent;
     type MaxCdpsPerOwner = ConstU32<10000>;
-<<<<<<< HEAD
-    type MaxRiskManagementTeamSize = ConstU32<100>;
-=======
     type MinimalStabilityFeeAccrue = MinimalStabilityFeeAccrue;
->>>>>>> fd4d7e3b
     type UnsignedPriority = KensetsuOffchainWorkerTxPriority;
     type UnsignedLongevity = KensetsuOffchainWorkerTxLongevity;
     type WeightInfo = kensetsu::weights::SubstrateWeight<Runtime>;
