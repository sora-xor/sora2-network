// This file is part of the SORA network and Polkaswap app.

// Copyright (c) 2020, 2021, Polka Biome Ltd. All rights reserved.
// SPDX-License-Identifier: BSD-4-Clause

// Redistribution and use in source and binary forms, with or without modification,
// are permitted provided that the following conditions are met:

// Redistributions of source code must retain the above copyright notice, this list
// of conditions and the following disclaimer.
// Redistributions in binary form must reproduce the above copyright notice, this
// list of conditions and the following disclaimer in the documentation and/or other
// materials provided with the distribution.
//
// All advertising materials mentioning features or use of this software must display
// the following acknowledgement: This product includes software developed by Polka Biome
// Ltd., SORA, and Polkaswap.
//
// Neither the name of the Polka Biome Ltd. nor the names of its contributors may be used
// to endorse or promote products derived from this software without specific prior written permission.

// THIS SOFTWARE IS PROVIDED BY Polka Biome Ltd. AS IS AND ANY EXPRESS OR IMPLIED WARRANTIES,
// INCLUDING, BUT NOT LIMITED TO, THE IMPLIED WARRANTIES OF MERCHANTABILITY AND FITNESS FOR
// A PARTICULAR PURPOSE ARE DISCLAIMED. IN NO EVENT SHALL Polka Biome Ltd. BE LIABLE FOR ANY
// DIRECT, INDIRECT, INCIDENTAL, SPECIAL, EXEMPLARY, OR CONSEQUENTIAL DAMAGES (INCLUDING,
// BUT NOT LIMITED TO, PROCUREMENT OF SUBSTITUTE GOODS OR SERVICES; LOSS OF USE, DATA, OR PROFITS;
// OR BUSINESS INTERRUPTION) HOWEVER CAUSED AND ON ANY THEORY OF LIABILITY, WHETHER IN CONTRACT,
// STRICT LIABILITY, OR TORT (INCLUDING NEGLIGENCE OR OTHERWISE) ARISING IN ANY WAY OUT OF THE
// USE OF THIS SOFTWARE, EVEN IF ADVISED OF THE POSSIBILITY OF SUCH DAMAGE.

#![cfg_attr(not(feature = "std"), no_std)]
// `construct_runtime!` does a lot of recursion and requires us to increase the limit to 256.
#![recursion_limit = "256"]
// TODO #167: fix clippy warnings
#![allow(clippy::all)]

extern crate alloc;
use alloc::string::String;
use bridge_types::traits::Verifier;
use bridge_types::{SubNetworkId, H256};
use sp_runtime::traits::Keccak256;

mod bags_thresholds;
/// Constant values used within the runtime.
pub mod constants;
mod impls;
pub mod migrations;
mod xor_fee_impls;

#[cfg(test)]
pub mod mock;

#[cfg(test)]
pub mod tests;
pub mod weights;

#[cfg(feature = "wip")] // EVM bridge
use crate::impls::EVMBridgeCallFilter;
use crate::impls::PreimageWeightInfo;
use crate::impls::{DispatchableSubstrateBridgeCall, SubstrateBridgeCallFilter};
#[cfg(feature = "wip")] // Trustless bridges
use bridge_types::types::LeafExtraData;
#[cfg(feature = "wip")] // EVM bridge
use bridge_types::{evm::AdditionalEVMInboundData, U256};
use common::prelude::constants::{BIG_FEE, SMALL_FEE};
use common::prelude::QuoteAmount;
use common::{Description, PredefinedAssetId};
use common::{XOR, XSTUSD};
use constants::currency::deposit;
use constants::time::*;
#[cfg(feature = "wip")] // order-book
use frame_support::traits::EitherOf;
use frame_support::weights::ConstantMultiplier;

// Make the WASM binary available.
#[cfg(all(feature = "std", feature = "build-wasm-binary"))]
include!(concat!(env!("OUT_DIR"), "/wasm_binary.rs"));

use core::time::Duration;
use currencies::BasicCurrencyAdapter;
use frame_election_provider_support::{generate_solution_type, onchain, SequentialPhragmen};
use frame_support::traits::{ConstU128, ConstU32, Currency, EitherOfDiverse};
use frame_system::offchain::{Account, SigningTypes};
use frame_system::EnsureRoot;
#[cfg(feature = "wip")] // order-book
use frame_system::EnsureSigned;
use hex_literal::hex;
use pallet_grandpa::{
    fg_primitives, AuthorityId as GrandpaId, AuthorityList as GrandpaAuthorityList,
};
use pallet_session::historical as pallet_session_historical;
use pallet_staking::sora::ValBurnedNotifier;
#[cfg(feature = "std")]
use serde::{Serialize, Serializer};
use sp_api::impl_runtime_apis;
pub use sp_beefy::crypto::AuthorityId as BeefyId;
#[cfg(feature = "wip")] // Trustless bridges
use sp_beefy::mmr::MmrLeafVersion;
use sp_core::crypto::KeyTypeId;
use sp_core::{Encode, OpaqueMetadata, H160};
use sp_mmr_primitives as mmr;
use sp_runtime::traits::{
    BlakeTwo256, Block as BlockT, Convert, IdentifyAccount, IdentityLookup, NumberFor, OpaqueKeys,
    SaturatedConversion, Verify,
};
use sp_runtime::transaction_validity::TransactionLongevity;
use sp_runtime::transaction_validity::{
    TransactionPriority, TransactionSource, TransactionValidity,
};
use sp_runtime::{
    create_runtime_str, generic, impl_opaque_keys, ApplyExtrinsicResult, DispatchError,
    MultiSignature, Perbill, Percent, Perquintill,
};
use sp_std::cmp::Ordering;
use sp_std::prelude::*;
use sp_std::vec::Vec;
#[cfg(feature = "std")]
use sp_version::NativeVersion;
use sp_version::RuntimeVersion;
use static_assertions::assert_eq_size;
use traits::{parameter_type_with_key, MultiCurrency};
use xor_fee::extension::ChargeTransactionPayment;

// A few exports that help ease life for downstream crates.
pub use common::prelude::{
    Balance, BalanceWrapper, PresetWeightInfo, SwapAmount, SwapOutcome, SwapVariant,
};
pub use common::weights::{BlockLength, BlockWeights, TransactionByteFee};
pub use common::{
    balance, fixed, fixed_from_basis_points, AssetInfoProvider, AssetName, AssetSymbol,
    BalancePrecision, BasisPoints, ContentSource, CrowdloanTag, DexInfoProvider, FilterMode, Fixed,
    FromGenericPair, LiquiditySource, LiquiditySourceFilter, LiquiditySourceId,
    LiquiditySourceType, OnPswapBurned, OnValBurned, SyntheticInfoProvider,
    TradingPairSourceManager,
};
use constants::rewards::{PSWAP_BURN_PERCENT, VAL_BURN_PERCENT};
pub use ethereum_light_client::EthereumHeader;
pub use frame_support::dispatch::DispatchClass;
pub use frame_support::traits::schedule::Named as ScheduleNamed;
pub use frame_support::traits::{
    Contains, KeyOwnerProofSystem, LockIdentifier, OnUnbalanced, Randomness, U128CurrencyToVote,
};
pub use frame_support::weights::constants::{BlockExecutionWeight, RocksDbWeight};
pub use frame_support::weights::Weight;
pub use frame_support::{construct_runtime, debug, parameter_types, StorageValue};
pub use pallet_balances::Call as BalancesCall;
pub use pallet_im_online::sr25519::AuthorityId as ImOnlineId;
pub use pallet_staking::StakerStatus;
pub use pallet_timestamp::Call as TimestampCall;
pub use pallet_transaction_payment::{Multiplier, MultiplierUpdate};
#[cfg(any(feature = "std", test))]
pub use sp_runtime::BuildStorage;

use eth_bridge::offchain::SignatureParams;
use eth_bridge::requests::{AssetKind, OffchainRequest, OutgoingRequestEncoded, RequestStatus};
use impls::{
    CollectiveWeightInfo, DemocracyWeightInfo, NegativeImbalanceOf, OnUnbalancedDemocracySlash,
};

use frame_support::traits::{Everything, ExistenceRequirement, Get, PrivilegeCmp, WithdrawReasons};
#[cfg(all(feature = "private-net", feature = "wip"))] // order-book
pub use qa_tools;
pub use {
    assets, eth_bridge, frame_system, multicollateral_bonding_curve_pool, order_book, trading_pair,
    xst,
};

/// An index to a block.
pub type BlockNumber = u32;

/// Alias to 512-bit hash when used in the context of a transaction signature on the chain.
pub type Signature = MultiSignature;

/// Some way of identifying an account on the chain. We intentionally make it equivalent
/// to the public key of our transaction signing scheme.
pub type AccountId = <<Signature as Verify>::Signer as IdentifyAccount>::AccountId;

// This assert is needed for `technical` pallet in order to create
// `AccountId` from the hash type.
assert_eq_size!(AccountId, sp_core::H256);

/// The type for looking up accounts. We don't expect more than 4 billion of them, but you
/// never know...
pub type AccountIndex = u32;

/// Index of a transaction in the chain.
pub type Index = u32;

/// A hash of some data used by the chain.
pub type Hash = sp_core::H256;

/// Digest item type.
pub type DigestItem = generic::DigestItem;

/// Identification of DEX.
pub type DEXId = u32;

pub type Moment = u64;

pub type PeriodicSessions = pallet_session::PeriodicSessions<SessionPeriod, SessionOffset>;

pub type CouncilCollective = pallet_collective::Instance1;
pub type TechnicalCollective = pallet_collective::Instance2;

type MoreThanHalfCouncil = EitherOfDiverse<
    EnsureRoot<AccountId>,
    pallet_collective::EnsureProportionMoreThan<AccountId, CouncilCollective, 1, 2>,
>;
type AtLeastHalfCouncil = EitherOfDiverse<
    pallet_collective::EnsureProportionAtLeast<AccountId, CouncilCollective, 1, 2>,
    EnsureRoot<AccountId>,
>;
type AtLeastTwoThirdsCouncil = EitherOfDiverse<
    pallet_collective::EnsureProportionAtLeast<AccountId, CouncilCollective, 2, 3>,
    EnsureRoot<AccountId>,
>;

/// Opaque types. These are used by the CLI to instantiate machinery that don't need to know
/// the specifics of the runtime. They can then be made to be agnostic over specific formats
/// of data like extrinsics, allowing for them to continue syncing the network through upgrades
/// to even the core datastructures.
pub mod opaque {
    use super::*;

    pub use sp_runtime::OpaqueExtrinsic as UncheckedExtrinsic;

    /// Opaque block header type.
    pub type Header = generic::Header<BlockNumber, BlakeTwo256>;
    /// Opaque block type.
    pub type Block = generic::Block<Header, UncheckedExtrinsic>;
    /// Opaque block identifier type.
    pub type BlockId = generic::BlockId<Block>;

    impl_opaque_keys! {
        pub struct SessionKeys {
            pub babe: Babe,
            pub grandpa: Grandpa,
            pub im_online: ImOnline,
            pub beefy: Beefy,
        }
    }
}

/// Types used by oracle related pallets
pub mod oracle_types {
    use common::SymbolName;

    pub type Symbol = SymbolName;

    pub type ResolveTime = u64;
}
pub use oracle_types::*;

/// This runtime version.
pub const VERSION: RuntimeVersion = RuntimeVersion {
    spec_name: create_runtime_str!("sora-substrate"),
    impl_name: create_runtime_str!("sora-substrate"),
    authoring_version: 1,
    spec_version: 64,
    impl_version: 1,
    apis: RUNTIME_API_VERSIONS,
    transaction_version: 64,
    state_version: 0,
};

/// The version infromation used to identify this runtime when compiled natively.
#[cfg(feature = "std")]
pub fn native_version() -> NativeVersion {
    NativeVersion {
        runtime_version: VERSION,
        can_author_with: Default::default(),
    }
}

pub const FARMING_PSWAP_PER_DAY: Balance = balance!(2500000);
pub const FARMING_REFRESH_FREQUENCY: BlockNumber = 2 * HOURS;
// Defined in the article
pub const FARMING_VESTING_COEFF: u32 = 3;
pub const FARMING_VESTING_FREQUENCY: BlockNumber = 6 * HOURS;

parameter_types! {
    pub const BlockHashCount: BlockNumber = 250;
    pub const Version: RuntimeVersion = VERSION;
    pub const DisabledValidatorsThreshold: Perbill = Perbill::from_percent(17);
    pub const EpochDuration: u64 = EPOCH_DURATION_IN_BLOCKS as u64;
    pub const ExpectedBlockTime: Moment = MILLISECS_PER_BLOCK;
    pub const SessionsPerEra: sp_staking::SessionIndex = 6; // 6 hours
    pub const BondingDuration: sp_staking::EraIndex = 28; // 28 eras for unbonding (7 days).
    pub const ReportLongevity: u64 =
        BondingDuration::get() as u64 * SessionsPerEra::get() as u64 * EpochDuration::get();
    pub const SlashDeferDuration: sp_staking::EraIndex = 27; // 27 eras in which slashes can be cancelled (slightly less than 7 days).
    pub const MaxNominatorRewardedPerValidator: u32 = 256;
    pub const ElectionLookahead: BlockNumber = EPOCH_DURATION_IN_BLOCKS / 4;
    pub const MaxIterations: u32 = 10;
    // 0.05%. The higher the value, the more strict solution acceptance becomes.
    pub MinSolutionScoreBump: Perbill = Perbill::from_rational(5u32, 10_000);
    pub const ValRewardCurve: pallet_staking::sora::ValRewardCurve = pallet_staking::sora::ValRewardCurve {
        duration_to_reward_flatline: Duration::from_secs(5 * 365 * 24 * 60 * 60),
        min_val_burned_percentage_reward: Percent::from_percent(35),
        max_val_burned_percentage_reward: Percent::from_percent(90),
    };
    pub const SessionPeriod: BlockNumber = 150;
    pub const SessionOffset: BlockNumber = 0;
    pub const SS58Prefix: u8 = 69;
    /// A limit for off-chain phragmen unsigned solution submission.
    ///
    /// We want to keep it as high as possible, but can't risk having it reject,
    /// so we always subtract the base block execution weight.
    pub OffchainSolutionWeightLimit: Weight = BlockWeights::get()
    .get(DispatchClass::Normal)
    .max_extrinsic
    .expect("Normal extrinsics have weight limit configured by default; qed")
    .saturating_sub(BlockExecutionWeight::get());
    /// A limit for off-chain phragmen unsigned solution length.
    ///
    /// We allow up to 90% of the block's size to be consumed by the solution.
    pub OffchainSolutionLengthLimit: u32 = Perbill::from_rational(90_u32, 100) *
        *BlockLength::get()
        .max
        .get(DispatchClass::Normal);
    pub const DemocracyEnactmentPeriod: BlockNumber = 30 * DAYS;
    pub const DemocracyLaunchPeriod: BlockNumber = 28 * DAYS;
    pub const DemocracyVotingPeriod: BlockNumber = 14 * DAYS;
    pub const DemocracyMinimumDeposit: Balance = balance!(1);
    pub const DemocracyFastTrackVotingPeriod: BlockNumber = 3 * HOURS;
    pub const DemocracyInstantAllowed: bool = true;
    pub const DemocracyCooloffPeriod: BlockNumber = 28 * DAYS;
    pub const DemocracyPreimageByteDeposit: Balance = balance!(0.000002); // 2 * 10^-6, 5 MiB -> 10.48576 XOR
    pub const DemocracyMaxVotes: u32 = 100;
    pub const DemocracyMaxProposals: u32 = 100;
    pub const DemocracyMaxDeposits: u32 = 100;
    pub const DemocracyMaxBlacklisted: u32 = 100;
    pub const CouncilCollectiveMotionDuration: BlockNumber = 5 * DAYS;
    pub const CouncilCollectiveMaxProposals: u32 = 100;
    pub const CouncilCollectiveMaxMembers: u32 = 100;
    pub const TechnicalCollectiveMotionDuration: BlockNumber = 5 * DAYS;
    pub const TechnicalCollectiveMaxProposals: u32 = 100;
    pub const TechnicalCollectiveMaxMembers: u32 = 100;
    pub SchedulerMaxWeight: Weight = Perbill::from_percent(80) * BlockWeights::get().max_block;
    pub const MaxScheduledPerBlock: u32 = 50;
    pub OffencesWeightSoftLimit: Weight = Perbill::from_percent(60) * BlockWeights::get().max_block;
    pub const ImOnlineUnsignedPriority: TransactionPriority = TransactionPriority::max_value();
    pub const SessionDuration: BlockNumber = EPOCH_DURATION_IN_BLOCKS;
    pub const ElectionsCandidacyBond: Balance = balance!(1);
    // 1 storage item created, key size is 32 bytes, value size is 16+16.
    pub const ElectionsVotingBondBase: Balance = balance!(0.000001);
    // additional data per vote is 32 bytes (account id).
    pub const ElectionsVotingBondFactor: Balance = balance!(0.000001);
    pub const ElectionsTermDuration: BlockNumber = 7 * DAYS;
    /// 13 members initially, to be increased to 23 eventually.
    pub const ElectionsDesiredMembers: u32 = 13;
    pub const ElectionsDesiredRunnersUp: u32 = 20;
    pub const ElectionsMaxVoters: u32 = 10000;
    pub const ElectionsMaxCandidates: u32 = 1000;
    pub const ElectionsModuleId: LockIdentifier = *b"phrelect";
    pub FarmingRewardDoublingAssets: Vec<AssetId> = vec![GetPswapAssetId::get(), GetValAssetId::get(), GetDaiAssetId::get(), GetEthAssetId::get(), GetXstAssetId::get(), GetTbcdAssetId::get()];
    pub const MaxAuthorities: u32 = 100_000;
    pub const NoPreimagePostponement: Option<u32> = Some(10);
}

pub struct BaseCallFilter;

impl Contains<RuntimeCall> for BaseCallFilter {
    fn contains(call: &RuntimeCall) -> bool {
        if call.swap_count() > 1 {
            return false;
        }
        if matches!(
            call,
            RuntimeCall::BridgeMultisig(bridge_multisig::Call::register_multisig { .. })
        ) {
            return false;
        }
        true
    }
}

impl frame_system::Config for Runtime {
    type BaseCallFilter = BaseCallFilter;
    type BlockWeights = BlockWeights;
    /// Maximum size of all encoded transactions (in bytes) that are allowed in one block.
    type BlockLength = BlockLength;
    /// The ubiquitous origin type.
    type RuntimeOrigin = RuntimeOrigin;
    /// The aggregated dispatch type that is available for extrinsics.
    type RuntimeCall = RuntimeCall;
    /// The index type for storing how many extrinsics an account has signed.
    type Index = Index;
    /// The index type for blocks.
    type BlockNumber = BlockNumber;
    /// The type for hashing blocks and tries.
    type Hash = Hash;
    /// The hashing algorithm used.
    type Hashing = BlakeTwo256;
    /// The identifier used to distinguish between accounts.
    type AccountId = AccountId;
    /// The lookup mechanism to get account ID from whatever is passed in dispatchers.
    type Lookup = IdentityLookup<AccountId>;
    /// The header type.
    type Header = generic::Header<BlockNumber, BlakeTwo256>;
    /// The ubiquitous event type.
    type RuntimeEvent = RuntimeEvent;
    /// Maximum number of block number to block hash mappings to keep (oldest pruned first).
    type BlockHashCount = BlockHashCount;
    /// The weight of database operations that the runtime can invoke.
    type DbWeight = RocksDbWeight;
    /// Runtime version.
    type Version = Version;
    type PalletInfo = PalletInfo;
    /// Converts a module to an index of this module in the runtime.
    type AccountData = pallet_balances::AccountData<Balance>;
    type OnNewAccount = ();
    type OnKilledAccount = ();
    type SystemWeightInfo = ();
    type SS58Prefix = SS58Prefix;
    type OnSetCode = ();
    type MaxConsumers = frame_support::traits::ConstU32<65536>;
}

impl pallet_babe::Config for Runtime {
    type EpochDuration = EpochDuration;
    type ExpectedBlockTime = ExpectedBlockTime;
    type EpochChangeTrigger = pallet_babe::ExternalTrigger;
    type DisabledValidators = Session;
    type KeyOwnerProof = <Self::KeyOwnerProofSystem as KeyOwnerProofSystem<(
        KeyTypeId,
        pallet_babe::AuthorityId,
    )>>::Proof;
    type KeyOwnerIdentification = <Self::KeyOwnerProofSystem as KeyOwnerProofSystem<(
        KeyTypeId,
        pallet_babe::AuthorityId,
    )>>::IdentificationTuple;
    type KeyOwnerProofSystem = Historical;
    type HandleEquivocation =
        pallet_babe::EquivocationHandler<Self::KeyOwnerIdentification, Offences, ReportLongevity>;
    type WeightInfo = ();
    type MaxAuthorities = MaxAuthorities;
}

impl pallet_collective::Config<CouncilCollective> for Runtime {
    type RuntimeOrigin = RuntimeOrigin;
    type Proposal = RuntimeCall;
    type RuntimeEvent = RuntimeEvent;
    type MotionDuration = CouncilCollectiveMotionDuration;
    type MaxProposals = CouncilCollectiveMaxProposals;
    type MaxMembers = CouncilCollectiveMaxMembers;
    type DefaultVote = pallet_collective::PrimeDefaultVote;
    type WeightInfo = CollectiveWeightInfo<Self>;
}

impl pallet_collective::Config<TechnicalCollective> for Runtime {
    type RuntimeOrigin = RuntimeOrigin;
    type Proposal = RuntimeCall;
    type RuntimeEvent = RuntimeEvent;
    type MotionDuration = TechnicalCollectiveMotionDuration;
    type MaxProposals = TechnicalCollectiveMaxProposals;
    type MaxMembers = TechnicalCollectiveMaxMembers;
    type DefaultVote = pallet_collective::PrimeDefaultVote;
    type WeightInfo = CollectiveWeightInfo<Self>;
}

impl pallet_democracy::Config for Runtime {
    type RuntimeEvent = RuntimeEvent;
    type Currency = Balances;
    type EnactmentPeriod = DemocracyEnactmentPeriod;
    type LaunchPeriod = DemocracyLaunchPeriod;
    type VotingPeriod = DemocracyVotingPeriod;
    type MinimumDeposit = DemocracyMinimumDeposit;
    /// `external_propose` call condition
    type ExternalOrigin = AtLeastHalfCouncil;
    /// A super-majority can have the next scheduled referendum be a straight majority-carries vote.
    /// `external_propose_majority` call condition
    type ExternalMajorityOrigin = AtLeastHalfCouncil;
    /// `external_propose_default` call condition
    type ExternalDefaultOrigin = AtLeastHalfCouncil;
    /// Two thirds of the technical committee can have an ExternalMajority/ExternalDefault vote
    /// be tabled immediately and with a shorter voting/enactment period.
    type FastTrackOrigin = EitherOfDiverse<
        pallet_collective::EnsureProportionMoreThan<AccountId, TechnicalCollective, 1, 2>,
        EnsureRoot<AccountId>,
    >;
    type InstantOrigin = EitherOfDiverse<
        pallet_collective::EnsureProportionAtLeast<AccountId, TechnicalCollective, 2, 3>,
        EnsureRoot<AccountId>,
    >;
    type InstantAllowed = DemocracyInstantAllowed;
    type FastTrackVotingPeriod = DemocracyFastTrackVotingPeriod;
    /// To cancel a proposal which has been passed, 2/3 of the council must agree to it.
    /// `emergency_cancel` call condition.
    type CancellationOrigin = AtLeastTwoThirdsCouncil;
    type CancelProposalOrigin = AtLeastTwoThirdsCouncil;
    type BlacklistOrigin = EnsureRoot<AccountId>;
    /// `veto_external` - vetoes and blacklists the external proposal hash
    type VetoOrigin = pallet_collective::EnsureMember<AccountId, TechnicalCollective>;
    type CooloffPeriod = DemocracyCooloffPeriod;
    type Slash = OnUnbalancedDemocracySlash<Self>;
    type Scheduler = Scheduler;
    type PalletsOrigin = OriginCaller;
    type MaxVotes = DemocracyMaxVotes;
    type WeightInfo = DemocracyWeightInfo;
    type MaxProposals = DemocracyMaxProposals;
    type VoteLockingPeriod = DemocracyEnactmentPeriod;
    type Preimages = Preimage;
    type MaxDeposits = DemocracyMaxDeposits;
    type MaxBlacklisted = DemocracyMaxBlacklisted;
}

impl pallet_elections_phragmen::Config for Runtime {
    type RuntimeEvent = RuntimeEvent;
    type PalletId = ElectionsModuleId;
    type Currency = Balances;
    type ChangeMembers = Council;
    type InitializeMembers = Council;
    type CurrencyToVote = frame_support::traits::U128CurrencyToVote;
    type CandidacyBond = ElectionsCandidacyBond;
    type VotingBondBase = ElectionsVotingBondBase;
    type VotingBondFactor = ElectionsVotingBondFactor;
    type LoserCandidate = OnUnbalancedDemocracySlash<Self>;
    type KickedMember = OnUnbalancedDemocracySlash<Self>;
    type DesiredMembers = ElectionsDesiredMembers;
    type DesiredRunnersUp = ElectionsDesiredRunnersUp;
    type TermDuration = ElectionsTermDuration;
    type MaxVoters = ElectionsMaxVoters;
    type MaxCandidates = ElectionsMaxCandidates;
    type WeightInfo = ();
}

impl pallet_membership::Config<pallet_membership::Instance1> for Runtime {
    type RuntimeEvent = RuntimeEvent;
    type AddOrigin = MoreThanHalfCouncil;
    type RemoveOrigin = MoreThanHalfCouncil;
    type SwapOrigin = MoreThanHalfCouncil;
    type ResetOrigin = MoreThanHalfCouncil;
    type PrimeOrigin = MoreThanHalfCouncil;
    type MembershipInitialized = TechnicalCommittee;
    type MembershipChanged = TechnicalCommittee;
    type MaxMembers = TechnicalCollectiveMaxMembers;
    type WeightInfo = ();
}

parameter_types! {
    pub const MaxSetIdSessionEntries: u32 = BondingDuration::get() * SessionsPerEra::get();
}

impl pallet_grandpa::Config for Runtime {
    type RuntimeEvent = RuntimeEvent;

    type KeyOwnerProofSystem = Historical;

    type KeyOwnerProof =
        <Self::KeyOwnerProofSystem as KeyOwnerProofSystem<(KeyTypeId, GrandpaId)>>::Proof;

    type KeyOwnerIdentification = <Self::KeyOwnerProofSystem as KeyOwnerProofSystem<(
        KeyTypeId,
        GrandpaId,
    )>>::IdentificationTuple;

    type HandleEquivocation = pallet_grandpa::EquivocationHandler<
        Self::KeyOwnerIdentification,
        Offences,
        ReportLongevity,
    >;
    type WeightInfo = ();
    type MaxAuthorities = MaxAuthorities;
    type MaxSetIdSessionEntries = MaxSetIdSessionEntries;
}

parameter_types! {
    pub const MinimumPeriod: u64 = SLOT_DURATION / 2;
}

impl pallet_timestamp::Config for Runtime {
    /// A timestamp: milliseconds since the unix epoch.
    type Moment = Moment;
    type OnTimestampSet = Babe;
    type MinimumPeriod = MinimumPeriod;
    type WeightInfo = ();
}

impl pallet_session::Config for Runtime {
    type SessionManager = pallet_session::historical::NoteHistoricalRoot<Self, XorFee>;
    type Keys = opaque::SessionKeys;
    type ShouldEndSession = Babe;
    type SessionHandler = <opaque::SessionKeys as OpaqueKeys>::KeyTypeIdProviders;
    type RuntimeEvent = RuntimeEvent;
    type ValidatorId = AccountId;
    type ValidatorIdOf = pallet_staking::StashOf<Self>;
    type NextSessionRotation = Babe;
    type WeightInfo = ();
}

impl pallet_session::historical::Config for Runtime {
    type FullIdentification = pallet_staking::Exposure<AccountId, Balance>;
    type FullIdentificationOf = pallet_staking::ExposureOf<Runtime>;
}

impl pallet_authorship::Config for Runtime {
    type FindAuthor = pallet_session::FindAccountFromAuthorIndex<Self, Babe>;
    type EventHandler = (Staking, ImOnline);
}

/// A reasonable benchmarking config for staking pallet.
pub struct StakingBenchmarkingConfig;
impl pallet_staking::BenchmarkingConfig for StakingBenchmarkingConfig {
    type MaxValidators = ConstU32<1000>;
    type MaxNominators = ConstU32<1000>;
}

parameter_types! {
    pub const OffendingValidatorsThreshold: Perbill = Perbill::from_percent(17);
    pub const MaxNominations: u32 = <NposCompactSolution24 as frame_election_provider_support::NposSolution>::LIMIT as u32;
}

type StakingAdminOrigin = EitherOfDiverse<
    EnsureRoot<AccountId>,
    pallet_collective::EnsureProportionAtLeast<AccountId, CouncilCollective, 3, 4>,
>;

impl pallet_staking::Config for Runtime {
    type Currency = Balances;
    type MultiCurrency = Tokens;
    type CurrencyBalance = Balance;
    type ValTokenId = GetValAssetId;
    type ValRewardCurve = ValRewardCurve;
    type UnixTime = Timestamp;
    type CurrencyToVote = U128CurrencyToVote;
    type RuntimeEvent = RuntimeEvent;
    type Slash = ();
    type SessionsPerEra = SessionsPerEra;
    type BondingDuration = BondingDuration;
    type SlashDeferDuration = SlashDeferDuration;
    type AdminOrigin = StakingAdminOrigin;
    type SessionInterface = Self;
    type NextNewSession = Session;
    type MaxNominatorRewardedPerValidator = MaxNominatorRewardedPerValidator;
    type VoterList = BagsList;
    type ElectionProvider = ElectionProviderMultiPhase;
    type BenchmarkingConfig = StakingBenchmarkingConfig;
    type MaxUnlockingChunks = ConstU32<32>;
    type OffendingValidatorsThreshold = OffendingValidatorsThreshold;
    type MaxNominations = MaxNominations;
    type GenesisElectionProvider = onchain::OnChainExecution<OnChainSeqPhragmen>;
    type OnStakerSlash = ();
    type HistoryDepth = frame_support::traits::ConstU32<84>;
    type TargetList = pallet_staking::UseValidatorsMap<Self>;
    type WeightInfo = ();
}

/// The numbers configured here could always be more than the the maximum limits of staking pallet
/// to ensure election snapshot will not run out of memory. For now, we set them to smaller values
/// since the staking is bounded and the weight pipeline takes hours for this single pallet.
pub struct ElectionBenchmarkConfig;
impl pallet_election_provider_multi_phase::BenchmarkingConfig for ElectionBenchmarkConfig {
    const VOTERS: [u32; 2] = [1000, 2000];
    const TARGETS: [u32; 2] = [500, 1000];
    const ACTIVE_VOTERS: [u32; 2] = [500, 800];
    const DESIRED_TARGETS: [u32; 2] = [200, 400];
    const SNAPSHOT_MAXIMUM_VOTERS: u32 = 1000;
    const MINER_MAXIMUM_VOTERS: u32 = 1000;
    const MAXIMUM_TARGETS: u32 = 300;
}

parameter_types! {
    // phase durations. 1/4 of the last session for each.
    // in testing: 1min or half of the session for each
    pub SignedPhase: u32 = EPOCH_DURATION_IN_BLOCKS / 4;
    pub UnsignedPhase: u32 = EPOCH_DURATION_IN_BLOCKS / 4;

    // signed config
    pub const SignedMaxSubmissions: u32 = 16;
    pub const SignedMaxRefunds: u32 = 16 / 4;
    pub const SignedDepositBase: Balance = deposit(2, 0);
    pub const SignedDepositByte: Balance = deposit(0, 10) / 1024;
    pub SignedRewardBase: Balance =  constants::currency::UNITS / 10;
    pub SolutionImprovementThreshold: Perbill = Perbill::from_rational(5u32, 10_000);
    pub BetterUnsignedThreshold: Perbill = Perbill::from_rational(5u32, 10_000);

    // 1 hour session, 15 minutes unsigned phase, 8 offchain executions.
    pub OffchainRepeat: BlockNumber = UnsignedPhase::get() / 8;

    /// We take the top 12500 nominators as electing voters..
    pub const MaxElectingVoters: u32 = 12_500;
    /// ... and all of the validators as electable targets. Whilst this is the case, we cannot and
    /// shall not increase the size of the validator intentions.
    pub const MaxElectableTargets: u16 = u16::MAX;
    /// Setup election pallet to support maximum winners upto 1200. This will mean Staking Pallet
    /// cannot have active validators higher than this count.
    pub const MaxActiveValidators: u32 = 1200;
    pub NposSolutionPriority: TransactionPriority =
        Perbill::from_percent(90) * TransactionPriority::max_value();
}

generate_solution_type!(
    #[compact]
    pub struct NposCompactSolution24::<
        VoterIndex = u32,
        TargetIndex = u16,
        Accuracy = sp_runtime::PerU16,
        MaxVoters = MaxElectingVoters,
    >(24)
);

/// The accuracy type used for genesis election provider;
pub type OnChainAccuracy = sp_runtime::Perbill;

pub struct OnChainSeqPhragmen;
impl onchain::Config for OnChainSeqPhragmen {
    type System = Runtime;
    type Solver = SequentialPhragmen<AccountId, OnChainAccuracy>;
    type DataProvider = Staking;
    type WeightInfo = ();
    type MaxWinners = MaxActiveValidators;
    type VotersBound = MaxElectingVoters;
    type TargetsBound = MaxElectableTargets;
}

impl pallet_election_provider_multi_phase::MinerConfig for Runtime {
    type AccountId = AccountId;
    type MaxLength = OffchainSolutionLengthLimit;
    type MaxWeight = OffchainSolutionWeightLimit;
    type Solution = NposCompactSolution24;
    type MaxVotesPerVoter = <
		<Self as pallet_election_provider_multi_phase::Config>::DataProvider
		as
		frame_election_provider_support::ElectionDataProvider
	>::MaxVotesPerVoter;

    // The unsigned submissions have to respect the weight of the submit_unsigned call, thus their
    // weight estimate function is wired to this call's weight.
    fn solution_weight(v: u32, t: u32, a: u32, d: u32) -> Weight {
        <
			<Self as pallet_election_provider_multi_phase::Config>::WeightInfo
			as
			pallet_election_provider_multi_phase::WeightInfo
		>::submit_unsigned(v, t, a, d)
    }
}

impl pallet_election_provider_multi_phase::Config for Runtime {
    type RuntimeEvent = RuntimeEvent;
    type Currency = Balances;
    type EstimateCallFee = TransactionPayment;
    type UnsignedPhase = UnsignedPhase;
    type SignedMaxSubmissions = SignedMaxSubmissions;
    type SignedMaxRefunds = SignedMaxRefunds;
    type SignedRewardBase = SignedRewardBase;
    type SignedDepositBase = SignedDepositBase;
    type SignedDepositByte = SignedDepositByte;
    type SignedDepositWeight = ();
    type SignedMaxWeight =
        <Self::MinerConfig as pallet_election_provider_multi_phase::MinerConfig>::MaxWeight;
    type MinerConfig = Self;
    type SlashHandler = (); // burn slashes
    type RewardHandler = (); // nothing to do upon rewards
    type SignedPhase = SignedPhase;
    type BetterUnsignedThreshold = BetterUnsignedThreshold;
    type BetterSignedThreshold = ();
    type OffchainRepeat = OffchainRepeat;
    type MinerTxPriority = NposSolutionPriority;
    type DataProvider = Staking;
    type Fallback = frame_election_provider_support::NoElection<(
        AccountId,
        BlockNumber,
        Staking,
        MaxActiveValidators,
    )>;
    type GovernanceFallback = onchain::OnChainExecution<OnChainSeqPhragmen>;
    type Solver = SequentialPhragmen<
        AccountId,
        pallet_election_provider_multi_phase::SolutionAccuracyOf<Self>,
        (),
    >;
    type BenchmarkingConfig = ElectionBenchmarkConfig;
    type ForceOrigin = EitherOfDiverse<
        EnsureRoot<AccountId>,
        EitherOfDiverse<
            pallet_collective::EnsureProportionAtLeast<AccountId, CouncilCollective, 2, 3>,
            pallet_collective::EnsureProportionAtLeast<AccountId, TechnicalCollective, 2, 3>,
        >,
    >;
    type WeightInfo = ();
    type MaxElectingVoters = MaxElectingVoters;
    type MaxElectableTargets = MaxElectableTargets;
    type MaxWinners = MaxActiveValidators;
}

parameter_types! {
    pub const BagThresholds: &'static [u64] = &bags_thresholds::THRESHOLDS;
}

impl pallet_bags_list::Config for Runtime {
    type RuntimeEvent = RuntimeEvent;
    type ScoreProvider = Staking;
    type WeightInfo = ();
    type BagThresholds = BagThresholds;
    type Score = sp_npos_elections::VoteWeight;
}

/// Used the compare the privilege of an origin inside the scheduler.
pub struct OriginPrivilegeCmp;

impl PrivilegeCmp<OriginCaller> for OriginPrivilegeCmp {
    fn cmp_privilege(left: &OriginCaller, right: &OriginCaller) -> Option<Ordering> {
        if left == right {
            return Some(Ordering::Equal);
        }

        match (left, right) {
            // Root is greater than anything.
            (OriginCaller::system(frame_system::RawOrigin::Root), _) => Some(Ordering::Greater),
            // Check which one has more yes votes.
            (
                OriginCaller::Council(pallet_collective::RawOrigin::Members(l_yes_votes, l_count)),
                OriginCaller::Council(pallet_collective::RawOrigin::Members(r_yes_votes, r_count)),
            ) => Some((l_yes_votes * r_count).cmp(&(r_yes_votes * l_count))),
            // For every other origin we don't care, as they are not used for `ScheduleOrigin`.
            _ => None,
        }
    }
}

impl pallet_scheduler::Config for Runtime {
    type RuntimeEvent = RuntimeEvent;
    type RuntimeOrigin = RuntimeOrigin;
    type PalletsOrigin = OriginCaller;
    type RuntimeCall = RuntimeCall;
    type MaximumWeight = SchedulerMaxWeight;
    type ScheduleOrigin = frame_system::EnsureRoot<AccountId>;
    type MaxScheduledPerBlock = MaxScheduledPerBlock;
    type WeightInfo = ();
    type OriginPrivilegeCmp = OriginPrivilegeCmp;
    type Preimages = Preimage;
}

parameter_types! {
    pub PreimageBaseDeposit: Balance = deposit(2, 64);
    pub PreimageByteDeposit: Balance = deposit(0, 1);
}

impl pallet_preimage::Config for Runtime {
    type WeightInfo = PreimageWeightInfo;
    type RuntimeEvent = RuntimeEvent;
    type Currency = Balances;
    type ManagerOrigin = EnsureRoot<AccountId>;
    type BaseDeposit = PreimageBaseDeposit;
    type ByteDeposit = PreimageByteDeposit;
}

parameter_types! {
    pub const ExistentialDeposit: u128 = 0;
    pub const TransferFee: u128 = 0;
    pub const CreationFee: u128 = 0;
    pub const MaxLocks: u32 = 50;
}

impl pallet_balances::Config for Runtime {
    /// The type for recording an account's balance.
    type Balance = Balance;
    type DustRemoval = ();
    /// The ubiquitous event type.
    type RuntimeEvent = RuntimeEvent;
    type ExistentialDeposit = ExistentialDeposit;
    type AccountStore = System;
    type WeightInfo = ();
    type MaxLocks = MaxLocks;
    type MaxReserves = ();
    type ReserveIdentifier = ();
}

pub type Amount = i128;

parameter_type_with_key! {
    pub ExistentialDeposits: |_currency_id: AssetId| -> Balance {
        0
    };
}

impl tokens::Config for Runtime {
    type RuntimeEvent = RuntimeEvent;
    type Balance = Balance;
    type Amount = Amount;
    type CurrencyId = AssetId;
    type WeightInfo = ();
    type ExistentialDeposits = ExistentialDeposits;
    type CurrencyHooks = ();
    type MaxLocks = ();
    type MaxReserves = ();
    type ReserveIdentifier = ();
    type DustRemovalWhitelist = Everything;
}

parameter_types! {
    // This is common::PredefinedAssetId with 0 index, 2 is size, 0 and 0 is code.
    pub const GetXorAssetId: AssetId = common::AssetId32::from_asset_id(PredefinedAssetId::XOR);
    pub const GetDotAssetId: AssetId = common::AssetId32::from_asset_id(PredefinedAssetId::DOT);
    pub const GetKsmAssetId: AssetId = common::AssetId32::from_asset_id(PredefinedAssetId::KSM);
    pub const GetUsdAssetId: AssetId = common::AssetId32::from_asset_id(PredefinedAssetId::USDT);
    pub const GetValAssetId: AssetId = common::AssetId32::from_asset_id(PredefinedAssetId::VAL);
    pub const GetPswapAssetId: AssetId = common::AssetId32::from_asset_id(PredefinedAssetId::PSWAP);
    pub const GetDaiAssetId: AssetId = common::AssetId32::from_asset_id(PredefinedAssetId::DAI);
    pub const GetEthAssetId: AssetId = common::AssetId32::from_asset_id(PredefinedAssetId::ETH);
    pub const GetXstAssetId: AssetId = common::AssetId32::from_asset_id(PredefinedAssetId::XST);
    pub const GetTbcdAssetId: AssetId = common::AssetId32::from_asset_id(PredefinedAssetId::TBCD);

    pub const GetBaseAssetId: AssetId = GetXorAssetId::get();
    pub const GetBuyBackAssetId: AssetId = GetXstAssetId::get();
    pub GetBuyBackSupplyAssets: Vec<AssetId> = vec![GetValAssetId::get(), GetPswapAssetId::get()];
    pub const GetBuyBackPercentage: u8 = 10;
    pub const GetBuyBackAccountId: AccountId = AccountId::new(hex!("feb92c0acb61f75309730290db5cbe8ac9b46db7ad6f3bbb26a550a73586ea71"));
    pub const GetBuyBackDexId: DEXId = 0;
    pub const GetSyntheticBaseAssetId: AssetId = GetXstAssetId::get();
    pub const GetADARAccountId: AccountId = AccountId::new(hex!("dc5201cda01113be2ca9093c49a92763c95c708dd61df70c945df749c365da5d"));
}

impl currencies::Config for Runtime {
    type MultiCurrency = Tokens;
    type NativeCurrency = BasicCurrencyAdapter<Runtime, Balances, Amount, BlockNumber>;
    type GetNativeCurrencyId = <Runtime as assets::Config>::GetBaseAssetId;
    type WeightInfo = ();
}

impl common::Config for Runtime {
    type DEXId = DEXId;
    type LstId = common::LiquiditySourceType;
}

pub struct GetTotalBalance;

impl assets::GetTotalBalance<Runtime> for GetTotalBalance {
    fn total_balance(asset_id: &AssetId, who: &AccountId) -> Result<Balance, DispatchError> {
        if asset_id == &GetXorAssetId::get() {
            Ok(Referrals::referrer_balance(who).unwrap_or(0))
        } else {
            Ok(0)
        }
    }
}

impl assets::Config for Runtime {
    type RuntimeEvent = RuntimeEvent;
    type ExtraAccountId = [u8; 32];
    type ExtraAssetRecordArg =
        common::AssetIdExtraAssetRecordArg<DEXId, common::LiquiditySourceType, [u8; 32]>;
    type AssetId = AssetId;
    type GetBaseAssetId = GetBaseAssetId;
    type GetBuyBackAssetId = GetBuyBackAssetId;
    type GetBuyBackSupplyAssets = GetBuyBackSupplyAssets;
    type GetBuyBackPercentage = GetBuyBackPercentage;
    type GetBuyBackAccountId = GetBuyBackAccountId;
    type GetBuyBackDexId = GetBuyBackDexId;
    type BuyBackLiquidityProxy = liquidity_proxy::Pallet<Runtime>;
    type Currency = currencies::Pallet<Runtime>;
    type GetTotalBalance = GetTotalBalance;
    type WeightInfo = assets::weights::SubstrateWeight<Runtime>;
}

impl trading_pair::Config for Runtime {
    type RuntimeEvent = RuntimeEvent;
    type EnsureDEXManager = dex_manager::Pallet<Runtime>;
    type DexInfoProvider = dex_manager::Pallet<Runtime>;
    type WeightInfo = ();
}

impl dex_manager::Config for Runtime {}

pub type TechAccountId = common::TechAccountId<AccountId, TechAssetId, DEXId>;
pub type TechAssetId = common::TechAssetId<common::PredefinedAssetId>;
pub type AssetId = common::AssetId32<common::PredefinedAssetId>;

impl technical::Config for Runtime {
    type RuntimeEvent = RuntimeEvent;
    type TechAssetId = TechAssetId;
    type TechAccountId = TechAccountId;
    type Trigger = ();
    type Condition = ();
    type SwapAction = pool_xyk::PolySwapAction<AssetId, AccountId, TechAccountId>;
}

parameter_types! {
    pub GetFee: Fixed = fixed!(0.003);
}

parameter_type_with_key! {
    pub GetTradingPairRestrictedFlag: |trading_pair: common::TradingPair<AssetId>| -> bool {
        let common::TradingPair {
            base_asset_id,
            target_asset_id
        } = trading_pair;
        (base_asset_id, target_asset_id) == (&XSTUSD.into(), &XOR.into())
    };
}

impl pool_xyk::Config for Runtime {
    const MIN_XOR: Balance = balance!(0.0007);
    type RuntimeEvent = RuntimeEvent;
    type PairSwapAction = pool_xyk::PairSwapAction<AssetId, AccountId, TechAccountId>;
    type DepositLiquidityAction =
        pool_xyk::DepositLiquidityAction<AssetId, AccountId, TechAccountId>;
    type WithdrawLiquidityAction =
        pool_xyk::WithdrawLiquidityAction<AssetId, AccountId, TechAccountId>;
    type PolySwapAction = pool_xyk::PolySwapAction<AssetId, AccountId, TechAccountId>;
    type EnsureDEXManager = dex_manager::Pallet<Runtime>;
    type GetFee = GetFee;
    type OnPoolCreated = (PswapDistribution, Farming);
    type OnPoolReservesChanged = PriceTools;
    type WeightInfo = pool_xyk::weights::SubstrateWeight<Runtime>;
    type XSTMarketInfo = XSTPool;
    type GetTradingPairRestrictedFlag = GetTradingPairRestrictedFlag;
}

parameter_types! {
    pub GetLiquidityProxyTechAccountId: TechAccountId = {
        // TODO(Harrm): why pswap_distribution?
        let tech_account_id = TechAccountId::from_generic_pair(
            pswap_distribution::TECH_ACCOUNT_PREFIX.to_vec(),
            pswap_distribution::TECH_ACCOUNT_MAIN.to_vec(),
        );
        tech_account_id
    };
    pub GetLiquidityProxyAccountId: AccountId = {
        let tech_account_id = GetLiquidityProxyTechAccountId::get();
        let account_id =
            technical::Pallet::<Runtime>::tech_account_id_to_account_id(&tech_account_id)
                .expect("Failed to get ordinary account id for technical account id.");
        account_id
    };
    pub const GetNumSamples: usize = 5;
    pub const BasicDeposit: Balance = balance!(0.01);
    pub const FieldDeposit: Balance = balance!(0.01);
    pub const SubAccountDeposit: Balance = balance!(0.01);
    pub const MaxSubAccounts: u32 = 100;
    pub const MaxAdditionalFields: u32 = 100;
    pub const MaxRegistrars: u32 = 20;
    pub ReferralsReservesAcc: AccountId = {
        let tech_account_id = TechAccountId::from_generic_pair(
            b"referrals".to_vec(),
            b"main".to_vec(),
        );
        let account_id =
            technical::Pallet::<Runtime>::tech_account_id_to_account_id(&tech_account_id)
                .expect("Failed to get ordinary account id for technical account id.");
        account_id
    };
}

impl liquidity_proxy::Config for Runtime {
    type RuntimeEvent = RuntimeEvent;
    type LiquidityRegistry = dex_api::Pallet<Runtime>;
    type GetNumSamples = GetNumSamples;
    type GetTechnicalAccountId = GetLiquidityProxyAccountId;
    type PrimaryMarketTBC = multicollateral_bonding_curve_pool::Pallet<Runtime>;
    type PrimaryMarketXST = xst::Pallet<Runtime>;
    type SecondaryMarket = pool_xyk::Pallet<Runtime>;
    type WeightInfo = liquidity_proxy::weights::SubstrateWeight<Runtime>;
    type VestedRewardsPallet = VestedRewards;
    type GetADARAccountId = GetADARAccountId;
    type ADARCommissionRatioUpdateOrigin = EitherOfDiverse<
        pallet_collective::EnsureProportionMoreThan<AccountId, TechnicalCollective, 1, 2>,
        EnsureRoot<AccountId>,
    >;
}

impl mock_liquidity_source::Config<mock_liquidity_source::Instance1> for Runtime {
    type GetFee = GetFee;
    type EnsureDEXManager = dex_manager::Pallet<Runtime>;
    type EnsureTradingPairExists = trading_pair::Pallet<Runtime>;
    type DexInfoProvider = dex_manager::Pallet<Runtime>;
}

impl mock_liquidity_source::Config<mock_liquidity_source::Instance2> for Runtime {
    type GetFee = GetFee;
    type EnsureDEXManager = dex_manager::Pallet<Runtime>;
    type EnsureTradingPairExists = trading_pair::Pallet<Runtime>;
    type DexInfoProvider = dex_manager::Pallet<Runtime>;
}

impl mock_liquidity_source::Config<mock_liquidity_source::Instance3> for Runtime {
    type GetFee = GetFee;
    type EnsureDEXManager = dex_manager::Pallet<Runtime>;
    type EnsureTradingPairExists = trading_pair::Pallet<Runtime>;
    type DexInfoProvider = dex_manager::Pallet<Runtime>;
}

impl mock_liquidity_source::Config<mock_liquidity_source::Instance4> for Runtime {
    type GetFee = GetFee;
    type EnsureDEXManager = dex_manager::Pallet<Runtime>;
    type EnsureTradingPairExists = trading_pair::Pallet<Runtime>;
    type DexInfoProvider = dex_manager::Pallet<Runtime>;
}

impl dex_api::Config for Runtime {
    type MockLiquiditySource =
        mock_liquidity_source::Pallet<Runtime, mock_liquidity_source::Instance1>;
    type MockLiquiditySource2 =
        mock_liquidity_source::Pallet<Runtime, mock_liquidity_source::Instance2>;
    type MockLiquiditySource3 =
        mock_liquidity_source::Pallet<Runtime, mock_liquidity_source::Instance3>;
    type MockLiquiditySource4 =
        mock_liquidity_source::Pallet<Runtime, mock_liquidity_source::Instance4>;
    type MulticollateralBondingCurvePool = multicollateral_bonding_curve_pool::Pallet<Runtime>;
    type XYKPool = pool_xyk::Pallet<Runtime>;
    type XSTPool = xst::Pallet<Runtime>;

    #[cfg(feature = "wip")] // order-book
    type OrderBook = order_book::Pallet<Runtime>;
}

impl pallet_multisig::Config for Runtime {
    type RuntimeCall = RuntimeCall;
    type RuntimeEvent = RuntimeEvent;
    type Currency = Balances;
    type DepositBase = DepositBase;
    type DepositFactor = DepositFactor;
    type MaxSignatories = MaxSignatories;
    type WeightInfo = ();
}

impl iroha_migration::Config for Runtime {
    type RuntimeEvent = RuntimeEvent;
    type WeightInfo = iroha_migration::weights::SubstrateWeight<Runtime>;
}

impl pallet_identity::Config for Runtime {
    type RuntimeEvent = RuntimeEvent;
    type Currency = Balances;
    type BasicDeposit = BasicDeposit;
    type FieldDeposit = FieldDeposit;
    type SubAccountDeposit = SubAccountDeposit;
    type MaxSubAccounts = MaxSubAccounts;
    type MaxAdditionalFields = MaxAdditionalFields;
    type MaxRegistrars = MaxRegistrars;
    type Slashed = ();
    type ForceOrigin = MoreThanHalfCouncil;
    type RegistrarOrigin = MoreThanHalfCouncil;
    type WeightInfo = ();
}

impl<T: SigningTypes> frame_system::offchain::SignMessage<T> for Runtime {
    type SignatureData = ();

    fn sign_message(&self, _message: &[u8]) -> Self::SignatureData {
        unimplemented!()
    }

    fn sign<TPayload, F>(&self, _f: F) -> Self::SignatureData
    where
        F: Fn(&Account<T>) -> TPayload,
        TPayload: frame_system::offchain::SignedPayload<T>,
    {
        unimplemented!()
    }
}

impl<LocalCall> frame_system::offchain::CreateSignedTransaction<LocalCall> for Runtime
where
    RuntimeCall: From<LocalCall>,
{
    fn create_transaction<C: frame_system::offchain::AppCrypto<Self::Public, Self::Signature>>(
        call: RuntimeCall,
        public: <Signature as sp_runtime::traits::Verify>::Signer,
        account: AccountId,
        index: Index,
    ) -> Option<(
        RuntimeCall,
        <UncheckedExtrinsic as sp_runtime::traits::Extrinsic>::SignaturePayload,
    )> {
        let period = BlockHashCount::get() as u64;
        let current_block = System::block_number()
            .saturated_into::<u64>()
            .saturating_sub(1);
        let extra: SignedExtra = (
            frame_system::CheckSpecVersion::<Runtime>::new(),
            frame_system::CheckTxVersion::<Runtime>::new(),
            frame_system::CheckGenesis::<Runtime>::new(),
            frame_system::CheckEra::<Runtime>::from(generic::Era::mortal(period, current_block)),
            frame_system::CheckNonce::<Runtime>::from(index),
            frame_system::CheckWeight::<Runtime>::new(),
            ChargeTransactionPayment::<Runtime>::new(),
        );
        #[cfg_attr(not(feature = "std"), allow(unused_variables))]
        let raw_payload = SignedPayload::new(call, extra)
            .map_err(|e| {
                frame_support::log::warn!("SignedPayload error: {:?}", e);
            })
            .ok()?;

        let signature = raw_payload.using_encoded(|payload| C::sign(payload, public))?;

        let address = account;
        let (call, extra, _) = raw_payload.deconstruct();
        Some((call, (address, signature, extra)))
    }
}

impl frame_system::offchain::SigningTypes for Runtime {
    type Public = <Signature as sp_runtime::traits::Verify>::Signer;
    type Signature = Signature;
}

impl<C> frame_system::offchain::SendTransactionTypes<C> for Runtime
where
    RuntimeCall: From<C>,
{
    type OverarchingCall = RuntimeCall;
    type Extrinsic = UncheckedExtrinsic;
}

impl referrals::Config for Runtime {
    type ReservesAcc = ReferralsReservesAcc;
    type WeightInfo = referrals::weights::SubstrateWeight<Runtime>;
}

impl rewards::Config for Runtime {
    const BLOCKS_PER_DAY: BlockNumber = 1 * DAYS;
    const UPDATE_FREQUENCY: BlockNumber = 10 * MINUTES;
    const MAX_CHUNK_SIZE: usize = 100;
    const MAX_VESTING_RATIO: Percent = Percent::from_percent(55);
    const TIME_TO_SATURATION: BlockNumber = 5 * 365 * DAYS; // 5 years
    const VAL_BURN_PERCENT: Percent = VAL_BURN_PERCENT;
    type RuntimeEvent = RuntimeEvent;
    type WeightInfo = rewards::weights::SubstrateWeight<Runtime>;
}

pub struct ValBurnedAggregator<T>(sp_std::marker::PhantomData<T>);

impl<T> OnValBurned for ValBurnedAggregator<T>
where
    T: ValBurnedNotifier<Balance>,
{
    fn on_val_burned(amount: Balance) {
        Rewards::on_val_burned(amount);
        T::notify_val_burned(amount);
    }
}

parameter_types! {
    pub const DEXIdValue: DEXId = 0;
}

impl xor_fee::Config for Runtime {
    type RuntimeEvent = RuntimeEvent;
    // Pass native currency.
    type XorCurrency = Balances;
    type ReferrerWeight = ReferrerWeight;
    type XorBurnedWeight = XorBurnedWeight;
    type XorIntoValBurnedWeight = XorIntoValBurnedWeight;
    type BuyBackXSTPercent = BuyBackXSTPercent;
    type XorId = GetXorAssetId;
    type ValId = GetValAssetId;
    type XstId = GetXstAssetId;
    type DEXIdValue = DEXIdValue;
    type LiquidityProxy = LiquidityProxy;
    type OnValBurned = ValBurnedAggregator<Staking>;
    type CustomFees = xor_fee_impls::CustomFees;
    type GetTechnicalAccountId = GetXorFeeAccountId;
    type SessionManager = Staking;
    type FullIdentification = pallet_staking::Exposure<AccountId, Balance>;
    type WeightInfo = xor_fee::weights::SubstrateWeight<Runtime>;
    type WithdrawFee = xor_fee_impls::WithdrawFee;
    type BuyBackHandler = liquidity_proxy::LiquidityProxyBuyBackHandler<Runtime, GetBuyBackDexId>;
    type ReferrerAccountProvider = Referrals;
}

pub struct ConstantFeeMultiplier;

impl MultiplierUpdate for ConstantFeeMultiplier {
    fn min() -> Multiplier {
        Default::default()
    }
    fn max() -> Multiplier {
        Default::default()
    }
    fn target() -> Perquintill {
        Default::default()
    }
    fn variability() -> Multiplier {
        Default::default()
    }
}
impl Convert<Multiplier, Multiplier> for ConstantFeeMultiplier {
    fn convert(previous: Multiplier) -> Multiplier {
        previous
    }
}

parameter_types! {
    pub const OperationalFeeMultiplier: u8 = 5;
}

impl pallet_transaction_payment::Config for Runtime {
    type RuntimeEvent = RuntimeEvent;
    type OnChargeTransaction = XorFee;
    type WeightToFee = XorFee;
    type FeeMultiplierUpdate = ConstantFeeMultiplier;
    type OperationalFeeMultiplier = OperationalFeeMultiplier;
    type LengthToFee = ConstantMultiplier<Balance, ConstU128<0>>;
}

#[cfg(feature = "private-net")]
impl pallet_sudo::Config for Runtime {
    type RuntimeCall = RuntimeCall;
    type RuntimeEvent = RuntimeEvent;
}

impl permissions::Config for Runtime {
    type RuntimeEvent = RuntimeEvent;
}

impl pallet_utility::Config for Runtime {
    type RuntimeEvent = RuntimeEvent;
    type RuntimeCall = RuntimeCall;
    type WeightInfo = ();
    type PalletsOrigin = OriginCaller;
}

parameter_types! {
    pub const DepositBase: u64 = 1;
    pub const DepositFactor: u64 = 1;
    pub const MaxSignatories: u16 = 100;
}

impl bridge_multisig::Config for Runtime {
    type RuntimeCall = RuntimeCall;
    type RuntimeEvent = RuntimeEvent;
    type Currency = Balances;
    type DepositBase = DepositBase;
    type DepositFactor = DepositFactor;
    type MaxSignatories = MaxSignatories;
    type WeightInfo = ();
}

parameter_types! {
    pub const GetEthNetworkId: u32 = 0;
}

pub struct RemoveTemporaryPeerAccountIds;

#[cfg(feature = "private-net")]
impl Get<Vec<(AccountId, H160)>> for RemoveTemporaryPeerAccountIds {
    fn get() -> Vec<(AccountId, H160)> {
        vec![
            // Dev
            (
                AccountId::new(hex!(
                    "aa79aa80b94b1cfba69c4a7d60eeb7b469e6411d1f686cc61de8adc8b1b76a69"
                )),
                H160(hex!("f858c8366f3a2553516a47f3e0503a85ef93bbba")),
            ),
            (
                AccountId::new(hex!(
                    "60dc5adadc262770cbe904e3f65a26a89d46b70447640cd7968b49ddf5a459bc"
                )),
                H160(hex!("ccd7fe44d58640dc79c55b98f8c3474646e5ea2b")),
            ),
            (
                AccountId::new(hex!(
                    "70d61e980602e09ac8b5fb50658ebd345774e73b8248d3b61862ba1a9a035082"
                )),
                H160(hex!("13d26a91f791e884fe6faa7391c4ef401638baa4")),
            ),
            (
                AccountId::new(hex!(
                    "05918034f4a7f7c5d99cd0382aa6574ec2aba148aa3d769e50e0ac7663e36d58"
                )),
                H160(hex!("aa19829ae887212206be8e97ea47d8fed2120d4e")),
            ),
            // Test
            (
                AccountId::new(hex!(
                    "07f5670d08b8f3bd493ff829482a489d94494fd50dd506957e44e9fdc2e98684"
                )),
                H160(hex!("457d710255184dbf63c019ab50f65743c6cb072f")),
            ),
            (
                AccountId::new(hex!(
                    "211bb96e9f746183c05a1d583bccf513f9d8f679d6f36ecbd06609615a55b1cc"
                )),
                H160(hex!("6d04423c97e8ce36d04c9b614926ce0d029d04df")),
            ),
            (
                AccountId::new(hex!(
                    "ef3139b81d14977d5bf6b4a3994872337dfc1d2af2069a058bc26123a3ed1a5c"
                )),
                H160(hex!("e34022904b1ab539729cc7b5bfa5c8a74b165e80")),
            ),
            (
                AccountId::new(hex!(
                    "71124b336fbf3777d743d4390acce6be1cf5e0781e40c51d4cf2e5b5fd8e41e1"
                )),
                H160(hex!("ee74a5b5346915012d103cf1ccee288f25bcbc81")),
            ),
            // Stage
            (
                AccountId::new(hex!(
                    "07f5670d08b8f3bd493ff829482a489d94494fd50dd506957e44e9fdc2e98684"
                )),
                H160(hex!("457d710255184dbf63c019ab50f65743c6cb072f")),
            ),
            (
                AccountId::new(hex!(
                    "211bb96e9f746183c05a1d583bccf513f9d8f679d6f36ecbd06609615a55b1cc"
                )),
                H160(hex!("6d04423c97e8ce36d04c9b614926ce0d029d04df")),
            ),
        ]
    }
}

#[cfg(not(feature = "private-net"))]
impl Get<Vec<(AccountId, H160)>> for RemoveTemporaryPeerAccountIds {
    fn get() -> Vec<(AccountId, H160)> {
        vec![] // the peer is already removed on main-net.
    }
}

#[cfg(not(feature = "private-net"))]
parameter_types! {
    pub const RemovePendingOutgoingRequestsAfter: BlockNumber = 1 * DAYS;
    pub const TrackPendingIncomingRequestsAfter: (BlockNumber, u64) = (1 * DAYS, 12697214);
}

#[cfg(feature = "private-net")]
parameter_types! {
    pub const RemovePendingOutgoingRequestsAfter: BlockNumber = 30 * MINUTES;
    pub const TrackPendingIncomingRequestsAfter: (BlockNumber, u64) = (30 * MINUTES, 0);
}

pub type NetworkId = u32;

impl eth_bridge::Config for Runtime {
    type RuntimeEvent = RuntimeEvent;
    type RuntimeCall = RuntimeCall;
    type PeerId = eth_bridge::offchain::crypto::TestAuthId;
    type NetworkId = NetworkId;
    type GetEthNetworkId = GetEthNetworkId;
    type WeightInfo = eth_bridge::weights::SubstrateWeight<Runtime>;
    type WeightToFee = XorFee;
    type MessageStatusNotifier = BridgeProxy;
    type BridgeAssetLockChecker = BridgeProxy;
}

#[cfg(feature = "private-net")]
impl faucet::Config for Runtime {
    type RuntimeEvent = RuntimeEvent;
    type WeightInfo = faucet::weights::SubstrateWeight<Runtime>;
}

parameter_types! {
    pub QaToolsWhitelistCapacity: u32 = 512;
}

#[cfg(all(feature = "private-net", feature = "wip"))] // order-book
impl qa_tools::Config for Runtime {
    type AssetInfoProvider = Assets;
    type QaToolsWhitelistCapacity = QaToolsWhitelistCapacity;
    type WeightInfo = qa_tools::weights::SubstrateWeight<Runtime>;
}

parameter_types! {
    pub GetPswapDistributionTechAccountId: TechAccountId = {
        let tech_account_id = TechAccountId::from_generic_pair(
            pswap_distribution::TECH_ACCOUNT_PREFIX.to_vec(),
            pswap_distribution::TECH_ACCOUNT_MAIN.to_vec(),
        );
        tech_account_id
    };
    pub GetPswapDistributionAccountId: AccountId = {
        let tech_account_id = GetPswapDistributionTechAccountId::get();
        let account_id =
            technical::Pallet::<Runtime>::tech_account_id_to_account_id(&tech_account_id)
                .expect("Failed to get ordinary account id for technical account id.");
        account_id
    };
    pub GetParliamentAccountId: AccountId = hex!("881b87c9f83664b95bd13e2bb40675bfa186287da93becc0b22683334d411e4e").into();
    pub GetXorFeeTechAccountId: TechAccountId = {
        TechAccountId::from_generic_pair(
            xor_fee::TECH_ACCOUNT_PREFIX.to_vec(),
            xor_fee::TECH_ACCOUNT_MAIN.to_vec(),
        )
    };
    pub GetXorFeeAccountId: AccountId = {
        let tech_account_id = GetXorFeeTechAccountId::get();
        technical::Pallet::<Runtime>::tech_account_id_to_account_id(&tech_account_id)
            .expect("Failed to get ordinary account id for technical account id.")
    };
    pub GetXSTPoolPermissionedTechAccountId: TechAccountId = {
        let tech_account_id = TechAccountId::from_generic_pair(
            xst::TECH_ACCOUNT_PREFIX.to_vec(),
            xst::TECH_ACCOUNT_PERMISSIONED.to_vec(),
        );
        tech_account_id
    };
    pub GetXSTPoolPermissionedAccountId: AccountId = {
        let tech_account_id = GetXSTPoolPermissionedTechAccountId::get();
        let account_id =
            technical::Pallet::<Runtime>::tech_account_id_to_account_id(&tech_account_id)
                .expect("Failed to get ordinary account id for technical account id.");
        account_id
    };
    pub GetTrustlessBridgeTechAccountId: TechAccountId = {
        let tech_account_id = TechAccountId::from_generic_pair(
            bridge_types::types::TECH_ACCOUNT_PREFIX.to_vec(),
            bridge_types::types::TECH_ACCOUNT_MAIN.to_vec(),
        );
        tech_account_id
    };
    pub GetTrustlessBridgeAccountId: AccountId = {
        let tech_account_id = GetTrustlessBridgeTechAccountId::get();
        let account_id =
            technical::Pallet::<Runtime>::tech_account_id_to_account_id(&tech_account_id)
                .expect("Failed to get ordinary account id for technical account id.");
        account_id
    };
    pub GetTrustlessBridgeFeesTechAccountId: TechAccountId = {
        let tech_account_id = TechAccountId::from_generic_pair(
            bridge_types::types::TECH_ACCOUNT_PREFIX.to_vec(),
            bridge_types::types::TECH_ACCOUNT_FEES.to_vec(),
        );
        tech_account_id
    };
    pub GetTrustlessBridgeFeesAccountId: AccountId = {
        let tech_account_id = GetTrustlessBridgeFeesTechAccountId::get();
        let account_id =
            technical::Pallet::<Runtime>::tech_account_id_to_account_id(&tech_account_id)
                .expect("Failed to get ordinary account id for technical account id.");
        account_id
    };
    pub GetTreasuryTechAccountId: TechAccountId = {
        let tech_account_id = TechAccountId::from_generic_pair(
            bridge_types::types::TECH_ACCOUNT_TREASURY_PREFIX.to_vec(),
            bridge_types::types::TECH_ACCOUNT_MAIN.to_vec(),
        );
        tech_account_id
    };
    pub GetTreasuryAccountId: AccountId = {
        let tech_account_id = GetTreasuryTechAccountId::get();
        let account_id =
            technical::Pallet::<Runtime>::tech_account_id_to_account_id(&tech_account_id)
                .expect("Failed to get ordinary account id for technical account id.");
        account_id
    };
}

#[cfg(feature = "reduced-pswap-reward-periods")]
parameter_types! {
    pub const GetDefaultSubscriptionFrequency: BlockNumber = 150;
    pub const GetBurnUpdateFrequency: BlockNumber = 150;
}

#[cfg(not(feature = "reduced-pswap-reward-periods"))]
parameter_types! {
    pub const GetDefaultSubscriptionFrequency: BlockNumber = 14400;
    pub const GetBurnUpdateFrequency: BlockNumber = 14400;
}

pub struct RuntimeOnPswapBurnedAggregator;

impl OnPswapBurned for RuntimeOnPswapBurnedAggregator {
    fn on_pswap_burned(distribution: common::PswapRemintInfo) {
        VestedRewards::on_pswap_burned(distribution);
    }
}

impl farming::Config for Runtime {
    const PSWAP_PER_DAY: Balance = FARMING_PSWAP_PER_DAY;
    const REFRESH_FREQUENCY: BlockNumber = FARMING_REFRESH_FREQUENCY;
    const VESTING_COEFF: u32 = FARMING_VESTING_COEFF;
    const VESTING_FREQUENCY: BlockNumber = FARMING_VESTING_FREQUENCY;
    const BLOCKS_PER_DAY: BlockNumber = 1 * DAYS;
    type RuntimeCall = RuntimeCall;
    type SchedulerOriginCaller = OriginCaller;
    type Scheduler = Scheduler;
    type RewardDoublingAssets = FarmingRewardDoublingAssets;
    type WeightInfo = ();
}

impl pswap_distribution::Config for Runtime {
    const PSWAP_BURN_PERCENT: Percent = PSWAP_BURN_PERCENT;
    type RuntimeEvent = RuntimeEvent;
    type GetIncentiveAssetId = GetPswapAssetId;
    type GetXSTAssetId = GetXstAssetId;
    type LiquidityProxy = LiquidityProxy;
    type CompatBalance = Balance;
    type GetDefaultSubscriptionFrequency = GetDefaultSubscriptionFrequency;
    type GetBurnUpdateFrequency = GetBurnUpdateFrequency;
    type GetTechnicalAccountId = GetPswapDistributionAccountId;
    type EnsureDEXManager = DEXManager;
    type OnPswapBurnedAggregator = RuntimeOnPswapBurnedAggregator;
    type WeightInfo = pswap_distribution::weights::SubstrateWeight<Runtime>;
    type GetParliamentAccountId = GetParliamentAccountId;
    type PoolXykPallet = PoolXYK;
    type BuyBackHandler = liquidity_proxy::LiquidityProxyBuyBackHandler<Runtime, GetBuyBackDexId>;
    type DexInfoProvider = dex_manager::Pallet<Runtime>;
}

parameter_types! {
    pub GetMbcReservesTechAccountId: TechAccountId = {
        let tech_account_id = TechAccountId::from_generic_pair(
            multicollateral_bonding_curve_pool::TECH_ACCOUNT_PREFIX.to_vec(),
            multicollateral_bonding_curve_pool::TECH_ACCOUNT_RESERVES.to_vec(),
        );
        tech_account_id
    };
    pub GetMbcReservesAccountId: AccountId = {
        let tech_account_id = GetMbcReservesTechAccountId::get();
        let account_id =
            technical::Pallet::<Runtime>::tech_account_id_to_account_id(&tech_account_id)
                .expect("Failed to get ordinary account id for technical account id.");
        account_id
    };
    pub GetMbcPoolRewardsTechAccountId: TechAccountId = {
        let tech_account_id = TechAccountId::from_generic_pair(
            multicollateral_bonding_curve_pool::TECH_ACCOUNT_PREFIX.to_vec(),
            multicollateral_bonding_curve_pool::TECH_ACCOUNT_REWARDS.to_vec(),
        );
        tech_account_id
    };
    pub GetMbcPoolRewardsAccountId: AccountId = {
        let tech_account_id = GetMbcPoolRewardsTechAccountId::get();
        let account_id =
            technical::Pallet::<Runtime>::tech_account_id_to_account_id(&tech_account_id)
                .expect("Failed to get ordinary account id for technical account id.");
        account_id
    };
    pub GetMbcPoolFreeReservesTechAccountId: TechAccountId = {
        let tech_account_id = TechAccountId::from_generic_pair(
            multicollateral_bonding_curve_pool::TECH_ACCOUNT_PREFIX.to_vec(),
            multicollateral_bonding_curve_pool::TECH_ACCOUNT_FREE_RESERVES.to_vec(),
        );
        tech_account_id
    };
    pub GetMbcPoolFreeReservesAccountId: AccountId = {
        let tech_account_id = GetMbcPoolFreeReservesTechAccountId::get();
        let account_id =
            technical::Pallet::<Runtime>::tech_account_id_to_account_id(&tech_account_id)
                .expect("Failed to get ordinary account id for technical account id.");
        account_id
    };
    pub GetMarketMakerRewardsTechAccountId: TechAccountId = {
        let tech_account_id = TechAccountId::from_generic_pair(
            vested_rewards::TECH_ACCOUNT_PREFIX.to_vec(),
            vested_rewards::TECH_ACCOUNT_MARKET_MAKERS.to_vec(),
        );
        tech_account_id
    };
    pub GetMarketMakerRewardsAccountId: AccountId = {
        let tech_account_id = GetMarketMakerRewardsTechAccountId::get();
        let account_id =
            technical::Pallet::<Runtime>::tech_account_id_to_account_id(&tech_account_id)
                .expect("Failed to get ordinary account id for technical account id.");
        account_id
    };
    pub GetFarmingRewardsTechAccountId: TechAccountId = {
        let tech_account_id = TechAccountId::from_generic_pair(
            vested_rewards::TECH_ACCOUNT_PREFIX.to_vec(),
            vested_rewards::TECH_ACCOUNT_FARMING.to_vec(),
        );
        tech_account_id
    };
    pub GetFarmingRewardsAccountId: AccountId = {
        let tech_account_id = GetFarmingRewardsTechAccountId::get();
        let account_id =
            technical::Pallet::<Runtime>::tech_account_id_to_account_id(&tech_account_id)
                .expect("Failed to get ordinary account id for technical account id.");
        account_id
    };
    pub GetTBCBuyBackXSTPercent: Fixed = fixed!(0.025);
}

impl multicollateral_bonding_curve_pool::Config for Runtime {
    type RuntimeEvent = RuntimeEvent;
    type LiquidityProxy = LiquidityProxy;
    type EnsureDEXManager = DEXManager;
    type EnsureTradingPairExists = TradingPair;
    type PriceToolsPallet = PriceTools;
    type VestedRewardsPallet = VestedRewards;
    type WeightInfo = multicollateral_bonding_curve_pool::weights::SubstrateWeight<Runtime>;
    type BuyBackHandler = liquidity_proxy::LiquidityProxyBuyBackHandler<Runtime, GetBuyBackDexId>;
    type BuyBackXSTPercent = GetTBCBuyBackXSTPercent;
}

parameter_types! {
    pub const GetXstPoolConversionAssetId: AssetId = GetXstAssetId::get();
    pub const GetSyntheticBaseBuySellLimit: Balance = Balance::MAX;
}

impl xst::Config for Runtime {
    type RuntimeEvent = RuntimeEvent;
    type GetSyntheticBaseAssetId = GetXstPoolConversionAssetId;
    type GetXSTPoolPermissionedTechAccountId = GetXSTPoolPermissionedTechAccountId;
    type EnsureDEXManager = DEXManager;
    type PriceToolsPallet = PriceTools;
    type WeightInfo = xst::weights::SubstrateWeight<Runtime>;
    type Oracle = OracleProxy;
    type Symbol = <Runtime as band::Config>::Symbol;
    type TradingPairSourceManager = TradingPair;
    type GetSyntheticBaseBuySellLimit = GetSyntheticBaseBuySellLimit;
}

parameter_types! {
    pub const MaxKeys: u32 = 10_000;
    pub const MaxPeerInHeartbeats: u32 = 10_000;
    pub const MaxPeerDataEncodingSize: u32 = 1_000;
}

impl pallet_im_online::Config for Runtime {
    type AuthorityId = ImOnlineId;
    type RuntimeEvent = RuntimeEvent;
    type ValidatorSet = Historical;
    type NextSessionRotation = Babe;
    type ReportUnresponsiveness = Offences;
    type UnsignedPriority = ImOnlineUnsignedPriority;
    type WeightInfo = ();
    type MaxKeys = MaxKeys;
    type MaxPeerInHeartbeats = MaxPeerInHeartbeats;
    type MaxPeerDataEncodingSize = MaxPeerDataEncodingSize;
}

impl pallet_offences::Config for Runtime {
    type RuntimeEvent = RuntimeEvent;
    type IdentificationTuple = pallet_session::historical::IdentificationTuple<Self>;
    type OnOffenceHandler = Staking;
}

impl vested_rewards::Config for Runtime {
    const BLOCKS_PER_DAY: BlockNumber = 1 * DAYS;
    type RuntimeEvent = RuntimeEvent;
    type GetBondingCurveRewardsAccountId = GetMbcPoolRewardsAccountId;
    type GetFarmingRewardsAccountId = GetFarmingRewardsAccountId;
    type GetMarketMakerRewardsAccountId = GetMarketMakerRewardsAccountId;
    type WeightInfo = vested_rewards::weights::SubstrateWeight<Runtime>;
}

impl price_tools::Config for Runtime {
    type RuntimeEvent = RuntimeEvent;
    type LiquidityProxy = LiquidityProxy;
    type WeightInfo = price_tools::weights::SubstrateWeight<Runtime>;
}

impl pallet_randomness_collective_flip::Config for Runtime {}

#[cfg(not(feature = "wip"))] // Basic impl for session keys
impl pallet_beefy::Config for Runtime {
    type BeefyId = BeefyId;
    type MaxAuthorities = MaxAuthorities;
    type OnNewValidatorSet = ();
}

#[cfg(feature = "wip")] // Trustless bridges
impl pallet_beefy::Config for Runtime {
    type BeefyId = BeefyId;
    type MaxAuthorities = MaxAuthorities;
    type OnNewValidatorSet = MmrLeaf;
}

#[cfg(feature = "wip")] // Trustless bridges
impl pallet_mmr::Config for Runtime {
    const INDEXING_PREFIX: &'static [u8] = b"mmr";
    type Hashing = Keccak256;
    type Hash = <Keccak256 as sp_runtime::traits::Hash>::Output;
    type OnNewRoot = pallet_beefy_mmr::DepositBeefyDigest<Runtime>;
    type WeightInfo = ();
    type LeafData = pallet_beefy_mmr::Pallet<Runtime>;
}

impl leaf_provider::Config for Runtime {
    type RuntimeEvent = RuntimeEvent;
    type Hashing = Keccak256;
    type Hash = <Keccak256 as sp_runtime::traits::Hash>::Output;
    type Randomness = pallet_babe::RandomnessFromTwoEpochsAgo<Self>;
}

#[cfg(feature = "wip")] // Trustless bridges
parameter_types! {
    /// Version of the produced MMR leaf.
    ///
    /// The version consists of two parts;
    /// - `major` (3 bits)
    /// - `minor` (5 bits)
    ///
    /// `major` should be updated only if decoding the previous MMR Leaf format from the payload
    /// is not possible (i.e. backward incompatible change).
    /// `minor` should be updated if fields are added to the previous MMR Leaf, which given SCALE
    /// encoding does not prevent old leafs from being decoded.
    ///
    /// Hence we expect `major` to be changed really rarely (think never).
    /// See [`MmrLeafVersion`] type documentation for more details.
    pub LeafVersion: MmrLeafVersion = MmrLeafVersion::new(0, 0);
}

#[cfg(feature = "wip")] // Trustless bridges
impl pallet_beefy_mmr::Config for Runtime {
    type LeafVersion = LeafVersion;
    type BeefyAuthorityToMerkleLeaf = pallet_beefy_mmr::BeefyEcdsaToEthereum;
    type LeafExtra =
        LeafExtraData<<Self as leaf_provider::Config>::Hash, <Self as frame_system::Config>::Hash>;
    type BeefyDataProvider = leaf_provider::Pallet<Runtime>;
}

parameter_types! {
    pub const CeresPerDay: Balance = balance!(6.66666666667);
    pub const CeresAssetId: AssetId = common::AssetId32::from_bytes
        (hex!("008bcfd2387d3fc453333557eecb0efe59fcba128769b2feefdd306e98e66440"));
    pub const MaximumCeresInStakingPool: Balance = balance!(14400);
}

impl ceres_launchpad::Config for Runtime {
    const MILLISECONDS_PER_DAY: Moment = 86_400_000;
    type RuntimeEvent = RuntimeEvent;
    type WeightInfo = ceres_launchpad::weights::SubstrateWeight<Runtime>;
}

impl ceres_staking::Config for Runtime {
    const BLOCKS_PER_ONE_DAY: BlockNumber = 1 * DAYS;
    type RuntimeEvent = RuntimeEvent;
    type CeresPerDay = CeresPerDay;
    type CeresAssetId = CeresAssetId;
    type MaximumCeresInStakingPool = MaximumCeresInStakingPool;
    type WeightInfo = ceres_staking::weights::SubstrateWeight<Runtime>;
}

impl ceres_liquidity_locker::Config for Runtime {
    const BLOCKS_PER_ONE_DAY: BlockNumber = 1 * DAYS;
    type RuntimeEvent = RuntimeEvent;
    type XYKPool = PoolXYK;
    type DemeterFarmingPlatform = DemeterFarmingPlatform;
    type CeresAssetId = CeresAssetId;
    type WeightInfo = ceres_liquidity_locker::weights::SubstrateWeight<Runtime>;
}

impl ceres_token_locker::Config for Runtime {
    type RuntimeEvent = RuntimeEvent;
    type CeresAssetId = CeresAssetId;
    type WeightInfo = ceres_token_locker::weights::SubstrateWeight<Runtime>;
}

impl ceres_governance_platform::Config for Runtime {
    type RuntimeEvent = RuntimeEvent;
    type CeresAssetId = CeresAssetId;
    type WeightInfo = ceres_governance_platform::weights::SubstrateWeight<Runtime>;
}

parameter_types! {
    pub const DemeterAssetId: AssetId = common::DEMETER_ASSET_ID;
}

impl demeter_farming_platform::Config for Runtime {
    type RuntimeEvent = RuntimeEvent;
    type DemeterAssetId = DemeterAssetId;
    const BLOCKS_PER_HOUR_AND_A_HALF: BlockNumber = 3 * HOURS / 2;
    type WeightInfo = demeter_farming_platform::weights::SubstrateWeight<Runtime>;
}

impl oracle_proxy::Config for Runtime {
    type Symbol = Symbol;
    type RuntimeEvent = RuntimeEvent;
    type WeightInfo = oracle_proxy::weights::SubstrateWeight<Runtime>;
    type BandChainOracle = band::Pallet<Runtime>;
}

parameter_types! {
    pub const GetBandRateStalePeriod: Moment = 60*5*1000; // 5 minutes
    pub const GetBandRateStaleBlockPeriod: u32 = 600; // 1 hour in blocks
    pub const BandMaxRelaySymbols: u32 = 100;
}

impl band::Config for Runtime {
    type RuntimeEvent = RuntimeEvent;
    type Symbol = Symbol;
    type WeightInfo = band::weights::SubstrateWeight<Runtime>;
    type OnNewSymbolsRelayedHook = oracle_proxy::Pallet<Runtime>;
    type Time = Timestamp;
    type GetBandRateStalePeriod = GetBandRateStalePeriod;
    type GetBandRateStaleBlockPeriod = GetBandRateStaleBlockPeriod;
    type OnSymbolDisabledHook = xst::Pallet<Runtime>;
    type MaxRelaySymbols = BandMaxRelaySymbols;
}

parameter_types! {
    pub const HermesAssetId: AssetId = common::HERMES_ASSET_ID;
    pub const StringLimit: u32 = 64;
    pub const OptionsLimit: u32 = 5;
    pub const TitleLimit: u32 = 128;
    pub const DescriptionLimit: u32 = 4096;
}

impl hermes_governance_platform::Config for Runtime {
    const MIN_DURATION_OF_POLL: Moment = 14_400_000;
    const MAX_DURATION_OF_POLL: Moment = 604_800_000;
    type StringLimit = StringLimit;
    type OptionsLimit = OptionsLimit;
    type RuntimeEvent = RuntimeEvent;
    type HermesAssetId = HermesAssetId;
    type TitleLimit = TitleLimit;
    type DescriptionLimit = DescriptionLimit;
    type WeightInfo = hermes_governance_platform::weights::SubstrateWeight<Runtime>;
}

parameter_types! {
    // small value for test environment in order to check postponing expirations
    pub ExpirationsSchedulerMaxWeight: Weight = Perbill::from_percent(15) * BlockWeights::get().max_block; // TODO: order-book clarify
}

#[cfg(feature = "wip")] // order-book
impl order_book::Config for Runtime {
    const MAX_ORDER_LIFESPAN: Moment = 30 * (DAYS as Moment) * MILLISECS_PER_BLOCK; // 30 days // TODO: order-book clarify
    const MIN_ORDER_LIFESPAN: Moment = MILLISECS_PER_BLOCK; // TODO: order-book clarify
    const MILLISECS_PER_BLOCK: Moment = MILLISECS_PER_BLOCK;
    const MAX_PRICE_SHIFT: Perbill = Perbill::from_percent(50); // TODO: order-book clarify
    type RuntimeEvent = RuntimeEvent;
    type OrderId = u128;
    type Locker = OrderBook;
    type Unlocker = OrderBook;
    type Scheduler = OrderBook;
    type Delegate = OrderBook;
    type MaxOpenedLimitOrdersPerUser = ConstU32<1000>; // TODO: order-book clarify
    type MaxLimitOrdersForPrice = ConstU32<10000>; // TODO: order-book clarify
    type MaxSidePriceCount = ConstU32<10000>; // TODO: order-book clarify
    type MaxExpiringOrdersPerBlock = ConstU32<1000>; // TODO: order-book clarify
    type MaxExpirationWeightPerBlock = ExpirationsSchedulerMaxWeight;
    type EnsureTradingPairExists = TradingPair;
    type TradingPairSourceManager = TradingPair;
    type AssetInfoProvider = Assets;
    type SyntheticInfoProvider = XSTPool;
    type DexInfoProvider = DEXManager;
    type Time = Timestamp;
    type ParameterUpdateOrigin = EitherOfDiverse<
        EnsureSigned<AccountId>,
        EitherOf<
            pallet_collective::EnsureProportionMoreThan<AccountId, TechnicalCollective, 1, 2>,
            EnsureRoot<AccountId>,
        >,
    >;
    type StatusUpdateOrigin = EitherOf<
        pallet_collective::EnsureProportionMoreThan<AccountId, TechnicalCollective, 1, 2>,
        EnsureRoot<AccountId>,
    >;
    type RemovalOrigin = EitherOf<
        pallet_collective::EnsureProportionMoreThan<AccountId, TechnicalCollective, 1, 2>,
        EnsureRoot<AccountId>,
    >;
    type WeightInfo = order_book::weights::SubstrateWeight<Runtime>;
}

/// Payload data to be signed when making signed transaction from off-chain workers,
///   inside `create_transaction` function.
pub type SignedPayload = generic::SignedPayload<RuntimeCall, SignedExtra>;

parameter_types! {
    pub const ReferrerWeight: u32 = 10;
    pub const XorBurnedWeight: u32 = 40;
    pub const XorIntoValBurnedWeight: u32 = 50;
    pub const BuyBackXSTPercent: Percent = Percent::from_percent(10);
}

// Ethereum bridge pallets

#[cfg(feature = "wip")] // EVM bridge
impl dispatch::Config<dispatch::Instance1> for Runtime {
    type RuntimeEvent = RuntimeEvent;
    type OriginOutput =
        bridge_types::types::CallOriginOutput<EVMChainId, H256, AdditionalEVMInboundData>;
    type Origin = RuntimeOrigin;
    type MessageId = bridge_types::types::MessageId;
    type Hashing = Keccak256;
    type Call = RuntimeCall;
    type CallFilter = EVMBridgeCallFilter;
    type WeightInfo = dispatch::weights::SubstrateWeight<Runtime>;
}

#[cfg(feature = "wip")]
use bridge_types::EVMChainId;

parameter_types! {
    pub const BridgeMaxMessagePayloadSize: u32 = 256;
    pub const BridgeMaxMessagesPerCommit: u32 = 20;
    pub const BridgeMaxTotalGasLimit: u64 = 5_000_000;
    pub const Decimals: u32 = 12;
}

#[cfg(feature = "wip")] // EVM bridge
pub struct FeeConverter;

#[cfg(feature = "wip")] // EVM bridge
impl Convert<U256, Balance> for FeeConverter {
    fn convert(amount: U256) -> Balance {
        common::eth::unwrap_balance(amount, Decimals::get())
            .expect("Should not panic unless runtime is misconfigured")
    }
}

parameter_types! {
    pub const FeeCurrency: AssetId = XOR;
    pub const ThisNetworkId: bridge_types::GenericNetworkId = bridge_types::GenericNetworkId::Sub(bridge_types::SubNetworkId::Mainnet);
}

#[cfg(feature = "wip")] // EVM bridge
impl bridge_inbound_channel::Config for Runtime {
    type RuntimeEvent = RuntimeEvent;
    type Verifier = ethereum_light_client::Pallet<Runtime>;
    type MessageDispatch = Dispatch;
    type Hashing = Keccak256;
    type GasTracker = BridgeProxy;
    type MessageStatusNotifier = BridgeProxy;
    type FeeConverter = FeeConverter;
    type WeightInfo = ();
    type FeeAssetId = FeeCurrency;
    type OutboundChannel = BridgeOutboundChannel;
    type FeeTechAccountId = GetTrustlessBridgeFeesTechAccountId;
    type TreasuryTechAccountId = GetTreasuryTechAccountId;
    type ThisNetworkId = ThisNetworkId;
}

#[cfg(feature = "wip")] // EVM bridge
impl bridge_outbound_channel::Config for Runtime {
    type RuntimeEvent = RuntimeEvent;
    type MaxMessagePayloadSize = BridgeMaxMessagePayloadSize;
    type MaxMessagesPerCommit = BridgeMaxMessagesPerCommit;
    type MaxTotalGasLimit = BridgeMaxTotalGasLimit;
    type FeeCurrency = FeeCurrency;
    type FeeTechAccountId = GetTrustlessBridgeFeesTechAccountId;
    type MessageStatusNotifier = BridgeProxy;
    type AuxiliaryDigestHandler = LeafProvider;
    type ThisNetworkId = ThisNetworkId;
    type WeightInfo = ();
}

#[cfg(feature = "wip")] // EVM bridge
parameter_types! {
    pub const DescendantsUntilFinalized: u8 = 30;
    pub const VerifyPoW: bool = true;
    // Not as important as some essential transactions (e.g. im_online or similar ones)
    pub EthereumLightClientPriority: TransactionPriority = Perbill::from_percent(10) * TransactionPriority::max_value();
    // We don't want to have not relevant imports be stuck in transaction pool
    // for too long
    pub EthereumLightClientLongevity: TransactionLongevity = EPOCH_DURATION_IN_BLOCKS as u64;
}

#[cfg(feature = "wip")] // EVM bridge
impl ethereum_light_client::Config for Runtime {
    type RuntimeEvent = RuntimeEvent;
    type DescendantsUntilFinalized = DescendantsUntilFinalized;
    type VerifyPoW = VerifyPoW;
    type WeightInfo = ();
    type UnsignedPriority = EthereumLightClientPriority;
    type UnsignedLongevity = EthereumLightClientLongevity;
    type ImportSignature = Signature;
    type Submitter = <Signature as Verify>::Signer;
}

#[cfg(feature = "wip")] // EVM bridge
impl eth_app::Config for Runtime {
    type RuntimeEvent = RuntimeEvent;
    type OutboundChannel = BridgeOutboundChannel;
    type CallOrigin = dispatch::EnsureAccount<
        bridge_types::types::CallOriginOutput<EVMChainId, H256, AdditionalEVMInboundData>,
    >;
    type MessageStatusNotifier = BridgeProxy;
    type AssetRegistry = BridgeProxy;
    type BalancePrecisionConverter = impls::BalancePrecisionConverter;
    type AssetIdConverter = sp_runtime::traits::ConvertInto;
    type BridgeAssetLocker = BridgeProxy;
    type WeightInfo = ();
}

#[cfg(feature = "wip")] // EVM bridge
impl erc20_app::Config for Runtime {
    type RuntimeEvent = RuntimeEvent;
    type OutboundChannel = BridgeOutboundChannel;
    type CallOrigin = dispatch::EnsureAccount<
        bridge_types::types::CallOriginOutput<EVMChainId, H256, AdditionalEVMInboundData>,
    >;
    type AppRegistry = BridgeInboundChannel;
    type MessageStatusNotifier = BridgeProxy;
    type AssetRegistry = BridgeProxy;
    type BalancePrecisionConverter = impls::BalancePrecisionConverter;
    type AssetIdConverter = sp_runtime::traits::ConvertInto;
    type BridgeAssetLocker = BridgeProxy;
    type WeightInfo = ();
}

#[cfg(feature = "wip")] // EVM bridge
impl migration_app::Config for Runtime {
    type RuntimeEvent = RuntimeEvent;
    type OutboundChannel = BridgeOutboundChannel;
    type WeightInfo = ();
}

parameter_types! {
    pub const GetReferenceAssetId: AssetId = GetDaiAssetId::get();
    pub const GetReferenceDexId: DEXId = 0;
}

impl bridge_proxy::Config for Runtime {
    type RuntimeEvent = RuntimeEvent;

    #[cfg(feature = "wip")] // EVM bridge
    type ERC20App = ERC20App;
    #[cfg(not(feature = "wip"))] // EVM bridge
    type ERC20App = ();

    #[cfg(feature = "wip")] // EVM bridge
    type EthApp = EthApp;
    #[cfg(not(feature = "wip"))] // EVM bridge
    type EthApp = ();

    type HashiBridge = EthBridge;
    type ParachainApp = ParachainBridgeApp;
    type TimepointProvider = GenericTimepointProvider;
    type ReferencePriceProvider =
        liquidity_proxy::ReferencePriceProvider<Runtime, GetReferenceDexId, GetReferenceAssetId>;
    type ManagerOrigin = EitherOfDiverse<
        pallet_collective::EnsureProportionMoreThan<AccountId, TechnicalCollective, 2, 3>,
        EnsureRoot<AccountId>,
    >;
    type WeightInfo = ();
}

#[cfg(feature = "wip")] // Trustless substrate bridge
impl beefy_light_client::Config for Runtime {
    type RuntimeEvent = RuntimeEvent;
    type Randomness = pallet_babe::RandomnessFromTwoEpochsAgo<Self>;
}

impl dispatch::Config<dispatch::Instance2> for Runtime {
    type RuntimeEvent = RuntimeEvent;
    type OriginOutput = bridge_types::types::CallOriginOutput<SubNetworkId, H256, ()>;
    type Origin = RuntimeOrigin;
    type MessageId = bridge_types::types::MessageId;
    type Hashing = Keccak256;
    type Call = DispatchableSubstrateBridgeCall;
    type CallFilter = SubstrateBridgeCallFilter;
    type WeightInfo = crate::weights::dispatch::WeightInfo<Runtime>;
}

impl substrate_bridge_channel::inbound::Config for Runtime {
    type RuntimeEvent = RuntimeEvent;
    type Verifier = MultiVerifier;
    type MessageDispatch = SubstrateDispatch;
    type UnsignedPriority = DataSignerPriority;
    type UnsignedLongevity = DataSignerLongevity;
    type MaxMessagePayloadSize = BridgeMaxMessagePayloadSize;
    type MaxMessagesPerCommit = BridgeMaxMessagesPerCommit;
    type ThisNetworkId = ThisNetworkId;
    type WeightInfo = crate::weights::substrate_inbound_channel::WeightInfo<Runtime>;
}

pub struct MultiVerifier;

#[derive(Clone, Debug, PartialEq, codec::Encode, codec::Decode, scale_info::TypeInfo)]
pub enum MultiProof {
    #[cfg(feature = "wip")] // Trustless substrate bridge
    #[codec(index = 0)]
    Beefy(<BeefyLightClient as Verifier>::Proof),
    #[codec(index = 1)]
    Multisig(<MultisigVerifier as Verifier>::Proof),
    /// This proof is only used for benchmarking purposes
    #[cfg(feature = "runtime-benchmarks")]
    #[codec(index = 2)]
    Empty,
}

impl Verifier for MultiVerifier {
    type Proof = MultiProof;

    fn verify(
        network_id: bridge_types::GenericNetworkId,
        message: H256,
        proof: &Self::Proof,
    ) -> frame_support::pallet_prelude::DispatchResult {
        match proof {
            #[cfg(feature = "wip")] // Trustless substrate bridge
            MultiProof::Beefy(proof) => BeefyLightClient::verify(network_id, message, proof),
            MultiProof::Multisig(proof) => MultisigVerifier::verify(network_id, message, proof),
            #[cfg(feature = "runtime-benchmarks")]
            MultiProof::Empty => Ok(()),
        }
    }

    fn verify_weight(proof: &Self::Proof) -> Weight {
        match proof {
            #[cfg(feature = "wip")] // Trustless substrate bridge
            MultiProof::Beefy(proof) => BeefyLightClient::verify_weight(proof),
            MultiProof::Multisig(proof) => MultisigVerifier::verify_weight(proof),
            #[cfg(feature = "runtime-benchmarks")]
            MultiProof::Empty => Default::default(),
        }
    }

    #[cfg(feature = "runtime-benchmarks")]
    fn valid_proof() -> Option<Self::Proof> {
        Some(MultiProof::Empty)
    }
}

pub struct GenericTimepointProvider;

impl bridge_types::traits::TimepointProvider for GenericTimepointProvider {
    fn get_timepoint() -> bridge_types::GenericTimepoint {
        bridge_types::GenericTimepoint::Sora(System::block_number())
    }
}

impl substrate_bridge_channel::outbound::Config for Runtime {
    type RuntimeEvent = RuntimeEvent;
    type MessageStatusNotifier = BridgeProxy;
    type MaxMessagePayloadSize = BridgeMaxMessagePayloadSize;
    type MaxMessagesPerCommit = BridgeMaxMessagesPerCommit;
    type AuxiliaryDigestHandler = LeafProvider;
    type AssetId = AssetId;
    type Balance = Balance;
    type TimepointProvider = GenericTimepointProvider;
    type ThisNetworkId = ThisNetworkId;
    type WeightInfo = crate::weights::substrate_outbound_channel::WeightInfo<Runtime>;
}

impl parachain_bridge_app::Config for Runtime {
    type RuntimeEvent = RuntimeEvent;
    type OutboundChannel = SubstrateBridgeOutboundChannel;
    type CallOrigin =
        dispatch::EnsureAccount<bridge_types::types::CallOriginOutput<SubNetworkId, H256, ()>>;
    type MessageStatusNotifier = BridgeProxy;
    type AssetRegistry = BridgeProxy;
    type AccountIdConverter = sp_runtime::traits::Identity;
    type AssetIdConverter = sp_runtime::traits::ConvertInto;
    type BalancePrecisionConverter = impls::BalancePrecisionConverter;
    type BridgeAssetLocker = BridgeProxy;
    type WeightInfo = crate::weights::parachain_bridge_app::WeightInfo<Runtime>;
}

parameter_types! {
    pub const BridgeMaxPeers: u32 = 50;
    // Not as important as some essential transactions (e.g. im_online or similar ones)
    pub DataSignerPriority: TransactionPriority = Perbill::from_percent(10) * TransactionPriority::max_value();
    // We don't want to have not relevant imports be stuck in transaction pool
    // for too long
    pub DataSignerLongevity: TransactionLongevity = EPOCH_DURATION_IN_BLOCKS as u64;
}

impl bridge_data_signer::Config for Runtime {
    type RuntimeEvent = RuntimeEvent;
    type OutboundChannel = SubstrateBridgeOutboundChannel;
    type CallOrigin =
        dispatch::EnsureAccount<bridge_types::types::CallOriginOutput<SubNetworkId, H256, ()>>;
    type MaxPeers = BridgeMaxPeers;
    type UnsignedPriority = DataSignerPriority;
    type UnsignedLongevity = DataSignerLongevity;
    type WeightInfo = crate::weights::bridge_data_signer::WeightInfo<Runtime>;
}

impl multisig_verifier::Config for Runtime {
    type RuntimeEvent = RuntimeEvent;
    type CallOrigin =
        dispatch::EnsureAccount<bridge_types::types::CallOriginOutput<SubNetworkId, H256, ()>>;
    type OutboundChannel = SubstrateBridgeOutboundChannel;
    type MaxPeers = BridgeMaxPeers;
    type WeightInfo = crate::weights::multisig_verifier::WeightInfo<Runtime>;
}

construct_runtime! {
    pub enum Runtime where
        Block = Block,
        NodeBlock = opaque::Block,
        UncheckedExtrinsic = UncheckedExtrinsic
    {
        System: frame_system::{Pallet, Call, Storage, Config, Event<T>} = 0,

        Babe: pallet_babe::{Pallet, Call, Storage, Config, ValidateUnsigned} = 14,

        Timestamp: pallet_timestamp::{Pallet, Call, Storage, Inherent} = 1,
        // Balances in native currency - XOR.
        Balances: pallet_balances::{Pallet, Storage, Config<T>, Event<T>} = 2,
        RandomnessCollectiveFlip: pallet_randomness_collective_flip::{Pallet, Storage} = 4,
        TransactionPayment: pallet_transaction_payment::{Pallet, Storage, Event<T>} = 5,
        Permissions: permissions::{Pallet, Call, Storage, Config<T>, Event<T>} = 6,
        Referrals: referrals::{Pallet, Call, Storage} = 7,
        Rewards: rewards::{Pallet, Call, Config<T>, Storage, Event<T>} = 8,
        XorFee: xor_fee::{Pallet, Call, Storage, Event<T>} = 9,
        BridgeMultisig: bridge_multisig::{Pallet, Call, Storage, Config<T>, Event<T>} = 10,
        Utility: pallet_utility::{Pallet, Call, Event} = 11,

        // Consensus and staking.
        Authorship: pallet_authorship::{Pallet, Storage} = 16,
        Staking: pallet_staking::{Pallet, Call, Config<T>, Storage, Event<T>} = 17,
        Offences: pallet_offences::{Pallet, Storage, Event} = 37,
        Historical: pallet_session_historical::{Pallet} = 13,
        Session: pallet_session::{Pallet, Call, Storage, Event, Config<T>} = 12,
        Grandpa: pallet_grandpa::{Pallet, Call, Storage, Config, Event} = 15,
        ImOnline: pallet_im_online::{Pallet, Call, Storage, Event<T>, ValidateUnsigned, Config<T>} = 36,

        // Non-native tokens - everything apart of XOR.
        Tokens: tokens::{Pallet, Storage, Config<T>, Event<T>} = 18,
        // Unified interface for XOR and non-native tokens.
        Currencies: currencies::{Pallet} = 19,
        TradingPair: trading_pair::{Pallet, Call, Storage, Config<T>, Event<T>} = 20,
        Assets: assets::{Pallet, Call, Storage, Config<T>, Event<T>} = 21,
        DEXManager: dex_manager::{Pallet, Storage, Config<T>} = 22,
        MulticollateralBondingCurvePool: multicollateral_bonding_curve_pool::{Pallet, Call, Storage, Config<T>, Event<T>} = 23,
        Technical: technical::{Pallet, Call, Config<T>, Event<T>, Storage} = 24,
        PoolXYK: pool_xyk::{Pallet, Call, Storage, Event<T>} = 25,
        LiquidityProxy: liquidity_proxy::{Pallet, Call, Event<T>} = 26,
        Council: pallet_collective::<Instance1>::{Pallet, Call, Storage, Origin<T>, Event<T>, Config<T>} = 27,
        TechnicalCommittee: pallet_collective::<Instance2>::{Pallet, Call, Storage, Origin<T>, Event<T>, Config<T>} = 28,
        Democracy: pallet_democracy::{Pallet, Call, Storage, Config<T>, Event<T>} = 29,
        DEXAPI: dex_api::{Pallet, Call, Storage, Config} = 30,
        EthBridge: eth_bridge::{Pallet, Call, Storage, Config<T>, Event<T>} = 31,
        PswapDistribution: pswap_distribution::{Pallet, Call, Storage, Config<T>, Event<T>} = 32,
        Multisig: pallet_multisig::{Pallet, Call, Storage, Event<T>} = 33,
        Scheduler: pallet_scheduler::{Pallet, Call, Storage, Event<T>} = 34,
        IrohaMigration: iroha_migration::{Pallet, Call, Storage, Config<T>, Event<T>} = 35,
        TechnicalMembership: pallet_membership::<Instance1>::{Pallet, Call, Storage, Event<T>, Config<T>} = 38,
        ElectionsPhragmen: pallet_elections_phragmen::{Pallet, Call, Storage, Event<T>, Config<T>} = 39,
        VestedRewards: vested_rewards::{Pallet, Call, Storage, Event<T>} = 40,
        Identity: pallet_identity::{Pallet, Call, Storage, Event<T>} = 41,
        Farming: farming::{Pallet, Storage} = 42,
        XSTPool: xst::{Pallet, Call, Storage, Config<T>, Event<T>} = 43,
        PriceTools: price_tools::{Pallet, Storage, Event<T>} = 44,
        CeresStaking: ceres_staking::{Pallet, Call, Storage, Event<T>} = 45,
        CeresLiquidityLocker: ceres_liquidity_locker::{Pallet, Call, Storage, Event<T>} = 46,
        CeresTokenLocker: ceres_token_locker::{Pallet, Call, Storage, Event<T>} = 47,
        CeresGovernancePlatform: ceres_governance_platform::{Pallet, Call, Storage, Event<T>} = 48,
        CeresLaunchpad: ceres_launchpad::{Pallet, Call, Storage, Event<T>} = 49,
        DemeterFarmingPlatform: demeter_farming_platform::{Pallet, Call, Storage, Event<T>} = 50,
        // Provides a semi-sorted list of nominators for staking.
        BagsList: pallet_bags_list::{Pallet, Call, Storage, Event<T>} = 51,
        ElectionProviderMultiPhase: pallet_election_provider_multi_phase::{Pallet, Call, Storage, Event<T>, ValidateUnsigned} = 52,
        Band: band::{Pallet, Call, Storage, Event<T>} = 53,
        OracleProxy: oracle_proxy::{Pallet, Call, Storage, Event<T>} = 54,
        HermesGovernancePlatform: hermes_governance_platform::{Pallet, Call, Storage, Event<T>} = 55,
        Preimage: pallet_preimage::{Pallet, Call, Storage, Event<T>} = 56,

        #[cfg(feature = "wip")] // order-book
        OrderBook: order_book::{Pallet, Call, Storage, Event<T>} = 57,

        // Trustless bridges
        #[cfg(feature = "wip")] // Trustless bridges
        Mmr: pallet_mmr::{Pallet, Storage} = 90,
        // In production needed for session keys
        Beefy: pallet_beefy::{Pallet, Config<T>, Storage} = 91,
        #[cfg(feature = "wip")] // Trustless bridges
        MmrLeaf: pallet_beefy_mmr::{Pallet, Storage} = 92,

        // Generic bridges pallets
        LeafProvider: leaf_provider::{Pallet, Storage, Event<T>} = 99,
        BridgeProxy: bridge_proxy::{Pallet, Call, Storage, Event} = 103,

        // Trustless EVM bridge
        #[cfg(feature = "wip")] // EVM bridge
        EthereumLightClient: ethereum_light_client::{Pallet, Call, Storage, Event<T>, Config, ValidateUnsigned} = 93,
        #[cfg(feature = "wip")] // EVM bridge
        BridgeInboundChannel: bridge_inbound_channel::{Pallet, Call, Config, Storage, Event<T>} = 96,
        #[cfg(feature = "wip")] // EVM bridge
        BridgeOutboundChannel: bridge_outbound_channel::{Pallet, Config<T>, Storage, Event<T>} = 97,
        #[cfg(feature = "wip")] // EVM bridge
        Dispatch: dispatch::<Instance1>::{Pallet, Storage, Event<T>, Origin<T>} = 98,
        #[cfg(feature = "wip")] // EVM bridge
        EthApp: eth_app::{Pallet, Call, Storage, Event<T>, Config<T>} = 100,
        #[cfg(feature = "wip")] // EVM bridge
        ERC20App: erc20_app::{Pallet, Call, Storage, Event<T>, Config<T>} = 101,
        #[cfg(feature = "wip")] // EVM bridge
        MigrationApp: migration_app::{Pallet, Call, Storage, Event<T>, Config} = 102,

        // Trustless substrate bridge
        #[cfg(feature = "wip")] // Trustless substrate bridge
        BeefyLightClient: beefy_light_client::{Pallet, Call, Storage, Event<T>, Config} = 104,

        // Federated substrate bridge
        SubstrateBridgeInboundChannel: substrate_bridge_channel::inbound::{Pallet, Call, Storage, Event<T>, ValidateUnsigned} = 106,
        SubstrateBridgeOutboundChannel: substrate_bridge_channel::outbound::{Pallet, Config<T>, Storage, Event<T>} = 107,
        SubstrateDispatch: dispatch::<Instance2>::{Pallet, Storage, Event<T>, Origin<T>} = 108,
        ParachainBridgeApp: parachain_bridge_app::{Pallet, Config<T>, Storage, Event<T>, Call} = 109,
        BridgeDataSigner: bridge_data_signer::{Pallet, Storage, Event<T>, Call, ValidateUnsigned} = 110,
        MultisigVerifier: multisig_verifier::{Pallet, Storage, Event<T>, Call, Config} = 111,

        // Dev
        #[cfg(feature = "private-net")]
        Sudo: pallet_sudo::{Pallet, Call, Storage, Config<T>, Event<T>} = 3,

        // Available only for test net
        #[cfg(feature = "private-net")]
        Faucet: faucet::{Pallet, Call, Config<T>, Event<T>} = 80,
        #[cfg(all(feature = "private-net", feature = "wip"))] // order-book
        QATools: qa_tools::{Pallet, Call} = 112,
    }
}

// This is needed, because the compiler automatically places `Serialize` bound
// when `derive` is used, but the method is never actually used
#[cfg(feature = "std")]
impl Serialize for Runtime {
    fn serialize<S>(
        &self,
        _serializer: S,
    ) -> Result<<S as Serializer>::Ok, <S as Serializer>::Error>
    where
        S: Serializer,
    {
        unreachable!("we never serialize runtime; qed")
    }
}

/// The address format for describing accounts.
pub type Address = AccountId;
/// Block header type as expected by this runtime.
pub type Header = generic::Header<BlockNumber, BlakeTwo256>;
/// Block type as expected by this runtime.
pub type Block = generic::Block<Header, UncheckedExtrinsic>;
/// A Block signed with a Justification
pub type SignedBlock = generic::SignedBlock<Block>;
/// BlockId type as expected by this runtime.
pub type BlockId = generic::BlockId<Block>;
/// The SignedExtension to the basic transaction logic.
pub type SignedExtra = (
    frame_system::CheckSpecVersion<Runtime>,
    frame_system::CheckTxVersion<Runtime>,
    frame_system::CheckGenesis<Runtime>,
    frame_system::CheckEra<Runtime>,
    frame_system::CheckNonce<Runtime>,
    frame_system::CheckWeight<Runtime>,
    ChargeTransactionPayment<Runtime>,
);
/// Unchecked extrinsic type as expected by this runtime.
pub type UncheckedExtrinsic =
    generic::UncheckedExtrinsic<Address, RuntimeCall, Signature, SignedExtra>;
/// Extrinsic type that has already been checked.
pub type CheckedExtrinsic = generic::CheckedExtrinsic<AccountId, RuntimeCall, SignedExtra>;
/// Executive: handles dispatch to the various modules.
pub type Executive = frame_executive::Executive<
    Runtime,
    Block,
    frame_system::ChainContext<Runtime>,
    Runtime,
    AllPalletsWithSystem,
    migrations::Migrations,
>;

#[cfg(feature = "wip")] // Trustless bridges
pub type MmrHashing = <Runtime as pallet_mmr::Config>::Hashing;

impl_runtime_apis! {
    impl sp_api::Core<Block> for Runtime {
        fn version() -> RuntimeVersion {
            VERSION
        }

        fn execute_block(block: Block) {
            Executive::execute_block(block)
        }

        fn initialize_block(header: &<Block as BlockT>::Header) {
            Executive::initialize_block(header)
        }
    }

    impl sp_api::Metadata<Block> for Runtime {
        fn metadata() -> OpaqueMetadata {
            OpaqueMetadata::new(Runtime::metadata().into())
        }
    }

    impl sp_block_builder::BlockBuilder<Block> for Runtime {
        fn apply_extrinsic(
            extrinsic: <Block as BlockT>::Extrinsic,
        ) -> ApplyExtrinsicResult {
            Executive::apply_extrinsic(extrinsic)
        }

        fn finalize_block() -> <Block as BlockT>::Header {
            Executive::finalize_block()
        }

        fn inherent_extrinsics(data: sp_inherents::InherentData) -> Vec<<Block as BlockT>::Extrinsic> {
            data.create_extrinsics()
        }

        fn check_inherents(block: Block, data: sp_inherents::InherentData) -> sp_inherents::CheckInherentsResult {
            data.check_extrinsics(&block)
        }

        // fn random_seed() -> <Block as BlockT>::Hash {
        //     RandomnessCollectiveFlip::random_seed()
        // }
    }

    impl sp_transaction_pool::runtime_api::TaggedTransactionQueue<Block> for Runtime {
        fn validate_transaction(
            source: TransactionSource,
            tx: <Block as BlockT>::Extrinsic,
            block_hash: <Block as BlockT>::Hash,
        ) -> TransactionValidity {
            Executive::validate_transaction(source, tx, block_hash)
        }
    }

    impl sp_offchain::OffchainWorkerApi<Block> for Runtime {
        fn offchain_worker(header: &<Block as BlockT>::Header) {
            Executive::offchain_worker(header)
        }
    }

    impl sp_session::SessionKeys<Block> for Runtime {
        fn decode_session_keys(
            encoded: Vec<u8>,
        ) -> Option<Vec<(Vec<u8>, sp_core::crypto::KeyTypeId)>> {
            opaque::SessionKeys::decode_into_raw_public_keys(&encoded)
        }

        fn generate_session_keys(seed: Option<Vec<u8>>) -> Vec<u8> {
            opaque::SessionKeys::generate(seed)
        }
    }

    impl pallet_transaction_payment_rpc_runtime_api::TransactionPaymentApi<
        Block,
        Balance,
    > for Runtime {
        fn query_info(uxt: <Block as BlockT>::Extrinsic, len: u32) -> pallet_transaction_payment_rpc_runtime_api::RuntimeDispatchInfo<Balance> {
            let call = &uxt.function;
            XorFee::query_info(&uxt, call, len)
        }

        fn query_fee_details(uxt: <Block as BlockT>::Extrinsic, len: u32) -> pallet_transaction_payment_rpc_runtime_api::FeeDetails<Balance> {
            let call = &uxt.function;
            XorFee::query_fee_details(&uxt, call, len)
        }

        fn query_weight_to_fee(weight: Weight) -> Balance {
            TransactionPayment::weight_to_fee(weight)
        }

        fn query_length_to_fee(length: u32) -> Balance {
            TransactionPayment::length_to_fee(length)
        }
    }

    impl dex_manager_runtime_api::DEXManagerAPI<Block, DEXId> for Runtime {
        fn list_dex_ids() -> Vec<DEXId> {
            DEXManager::list_dex_ids()
        }
    }

    impl dex_runtime_api::DEXAPI<
        Block,
        AssetId,
        DEXId,
        Balance,
        LiquiditySourceType,
        SwapVariant,
    > for Runtime {
        #[cfg_attr(not(feature = "private-net"), allow(unused))]
        fn quote(
            dex_id: DEXId,
            liquidity_source_type: LiquiditySourceType,
            input_asset_id: AssetId,
            output_asset_id: AssetId,
            desired_input_amount: BalanceWrapper,
            swap_variant: SwapVariant,
        ) -> Option<dex_runtime_api::SwapOutcomeInfo<Balance>> {
            #[cfg(feature = "private-net")]
            {
                DEXAPI::quote(
                    &LiquiditySourceId::new(dex_id, liquidity_source_type),
                    &input_asset_id,
                    &output_asset_id,
                    QuoteAmount::with_variant(swap_variant, desired_input_amount.into()),
                    true,
                ).ok().map(|(sa, _)| dex_runtime_api::SwapOutcomeInfo::<Balance> { amount: sa.amount, fee: sa.fee})
            }
            #[cfg(not(feature = "private-net"))]
            {
                // Mainnet should not be able to access liquidity source quote directly, to avoid arbitrage exploits.
                None
            }
        }

        fn can_exchange(
            dex_id: DEXId,
            liquidity_source_type: LiquiditySourceType,
            input_asset_id: AssetId,
            output_asset_id: AssetId,
        ) -> bool {
            DEXAPI::can_exchange(
                &LiquiditySourceId::new(dex_id, liquidity_source_type),
                &input_asset_id,
                &output_asset_id,
            )
        }

        fn list_supported_sources() -> Vec<LiquiditySourceType> {
            DEXAPI::get_supported_types()
        }
    }

    impl trading_pair_runtime_api::TradingPairAPI<Block, DEXId, common::TradingPair<AssetId>, AssetId, LiquiditySourceType> for Runtime {
        fn list_enabled_pairs(dex_id: DEXId) -> Vec<common::TradingPair<AssetId>> {
            // TODO: error passing PR fixes this crunch return
            TradingPair::list_trading_pairs(&dex_id).unwrap_or(Vec::new())
        }

        fn is_pair_enabled(dex_id: DEXId, asset_id_a: AssetId, asset_id_b: AssetId) -> bool {
            // TODO: error passing PR fixes this crunch return
            TradingPair::is_trading_pair_enabled(&dex_id, &asset_id_a, &asset_id_b).unwrap_or(false)
                || TradingPair::is_trading_pair_enabled(&dex_id, &asset_id_b, &asset_id_a).unwrap_or(false)
        }

        fn list_enabled_sources_for_pair(
            dex_id: DEXId,
            base_asset_id: AssetId,
            target_asset_id: AssetId,
        ) -> Vec<LiquiditySourceType> {
            // TODO: error passing PR fixes this crunch return
            TradingPair::list_enabled_sources_for_trading_pair(&dex_id, &base_asset_id, &target_asset_id).map(|bts| bts.into_iter().collect::<Vec<_>>()).unwrap_or(Vec::new())
        }

        fn is_source_enabled_for_pair(
            dex_id: DEXId,
            base_asset_id: AssetId,
            target_asset_id: AssetId,
            source_type: LiquiditySourceType,
        ) -> bool {
            // TODO: error passing PR fixes this crunch return
            TradingPair::is_source_enabled_for_trading_pair(&dex_id, &base_asset_id, &target_asset_id, source_type).unwrap_or(false)
        }
    }

    impl assets_runtime_api::AssetsAPI<Block, AccountId, AssetId, Balance, AssetSymbol, AssetName, BalancePrecision, ContentSource, Description> for Runtime {
        fn free_balance(account_id: AccountId, asset_id: AssetId) -> Option<assets_runtime_api::BalanceInfo<Balance>> {
            Assets::free_balance(&asset_id, &account_id).ok().map(|balance|
                assets_runtime_api::BalanceInfo::<Balance> {
                    balance: balance.clone(),
                }
            )
        }

        fn usable_balance(account_id: AccountId, asset_id: AssetId) -> Option<assets_runtime_api::BalanceInfo<Balance>> {
            let usable_balance = if asset_id == <Runtime as currencies::Config>::GetNativeCurrencyId::get() {
                Balances::usable_balance(account_id)
            } else {
                let account_data = Tokens::accounts(account_id, asset_id);
                account_data.free.saturating_sub(account_data.frozen)
            };
            Some(assets_runtime_api::BalanceInfo { balance: usable_balance })
        }

        fn total_balance(account_id: AccountId, asset_id: AssetId) -> Option<assets_runtime_api::BalanceInfo<Balance>> {
            Assets::total_balance(&asset_id, &account_id).ok().map(|balance|
                assets_runtime_api::BalanceInfo::<Balance> {
                    balance: balance.clone(),
                }
            )
        }

        fn total_supply(asset_id: AssetId) -> Option<assets_runtime_api::BalanceInfo<Balance>> {
            Assets::total_issuance(&asset_id).ok().map(|balance|
                assets_runtime_api::BalanceInfo::<Balance> {
                    balance: balance.clone(),
                }
            )
        }

        fn list_asset_ids() -> Vec<AssetId> {
            Assets::list_registered_asset_ids()
        }

        fn list_asset_infos() -> Vec<assets_runtime_api::AssetInfo<AssetId, AssetSymbol, AssetName, u8, ContentSource, Description>> {
            Assets::list_registered_asset_infos().into_iter().map(|(asset_id, symbol, name, precision, is_mintable, content_source, description)|
                assets_runtime_api::AssetInfo::<AssetId, AssetSymbol, AssetName, BalancePrecision, ContentSource, Description> {
                    asset_id,
                    symbol,
                    name,
                    precision,
                    is_mintable,
                    content_source,
                    description
                }
            ).collect()
        }

        fn get_asset_info(asset_id: AssetId) -> Option<assets_runtime_api::AssetInfo<AssetId, AssetSymbol, AssetName, BalancePrecision, ContentSource, Description>> {
            let (symbol, name, precision, is_mintable, content_source, description) = Assets::get_asset_info(&asset_id);
            Some(assets_runtime_api::AssetInfo::<AssetId, AssetSymbol, AssetName, BalancePrecision, ContentSource, Description> {
                asset_id,
                symbol,
                name,
                precision,
                is_mintable,
                content_source,
                description
            })
        }

        fn get_asset_content_src(asset_id: AssetId) -> Option<ContentSource> {
            Assets::get_asset_content_src(&asset_id)
        }
    }

    impl
        eth_bridge_runtime_api::EthBridgeRuntimeApi<
            Block,
            sp_core::H256,
            SignatureParams,
            AccountId,
            AssetKind,
            AssetId,
            sp_core::H160,
            OffchainRequest<Runtime>,
            RequestStatus,
            OutgoingRequestEncoded,
            NetworkId,
            BalancePrecision,
        > for Runtime
    {
        fn get_requests(
            hashes: Vec<sp_core::H256>,
            network_id: Option<NetworkId>,
            redirect_finished_load_requests: bool,
        ) -> Result<
            Vec<(
                OffchainRequest<Runtime>,
                RequestStatus,
            )>,
            DispatchError,
        > {
            EthBridge::get_requests(&hashes, network_id, redirect_finished_load_requests)
        }

        fn get_approved_requests(
            hashes: Vec<sp_core::H256>,
            network_id: Option<NetworkId>
        ) -> Result<
            Vec<(
                OutgoingRequestEncoded,
                Vec<SignatureParams>,
            )>,
            DispatchError,
        > {
            EthBridge::get_approved_requests(&hashes, network_id)
        }

        fn get_approvals(
            hashes: Vec<sp_core::H256>,
            network_id: Option<NetworkId>
        ) -> Result<Vec<Vec<SignatureParams>>, DispatchError> {
            EthBridge::get_approvals(&hashes, network_id)
        }

        fn get_account_requests(account_id: AccountId, status_filter: Option<RequestStatus>) -> Result<Vec<(NetworkId, sp_core::H256)>, DispatchError> {
            EthBridge::get_account_requests(&account_id, status_filter)
        }

        fn get_registered_assets(
            network_id: Option<NetworkId>
        ) -> Result<Vec<(
                AssetKind,
                (AssetId, BalancePrecision),
                Option<(sp_core::H160, BalancePrecision)
        >)>, DispatchError> {
            EthBridge::get_registered_assets(network_id)
        }
    }

    impl iroha_migration_runtime_api::IrohaMigrationAPI<Block> for Runtime {
        fn needs_migration(iroha_address: String) -> bool {
            IrohaMigration::needs_migration(&iroha_address)
        }
    }

    #[cfg(feature = "wip")] // Trustless substrate bridge
    impl beefy_light_client_runtime_api::BeefyLightClientAPI<Block, beefy_light_client::BitField> for Runtime {
        fn get_random_bitfield(network_id: SubNetworkId, prior: beefy_light_client::BitField, num_of_validators: u32) -> beefy_light_client::BitField {
            let len = prior.len() as usize;
            BeefyLightClient::create_random_bit_field(network_id, prior, num_of_validators).unwrap_or(beefy_light_client::BitField::with_capacity(len))
        }
    }

    impl liquidity_proxy_runtime_api::LiquidityProxyAPI<
        Block,
        DEXId,
        AssetId,
        Balance,
        SwapVariant,
        LiquiditySourceType,
        FilterMode,
    > for Runtime {
        fn quote(
            dex_id: DEXId,
            input_asset_id: AssetId,
            output_asset_id: AssetId,
            amount: BalanceWrapper,
            swap_variant: SwapVariant,
            selected_source_types: Vec<LiquiditySourceType>,
            filter_mode: FilterMode,
        ) -> Option<liquidity_proxy_runtime_api::SwapOutcomeInfo<Balance, AssetId>> {
            if LiquidityProxy::is_forbidden_filter(&input_asset_id, &output_asset_id, &selected_source_types, &filter_mode) {
                return None;
            }

            LiquidityProxy::inner_quote(
                dex_id,
                &input_asset_id,
                &output_asset_id,
                QuoteAmount::with_variant(swap_variant, amount.into()),
                LiquiditySourceFilter::with_mode(dex_id, filter_mode, selected_source_types),
                false,
                true,
            ).ok().map(|(quote_info, _)| liquidity_proxy_runtime_api::SwapOutcomeInfo::<Balance, AssetId> {
                amount: quote_info.outcome.amount,
                amount_without_impact: quote_info.amount_without_impact.unwrap_or(0),
                fee: quote_info.outcome.fee,
                rewards: quote_info.rewards.into_iter()
                                .map(|(amount, currency, reason)| liquidity_proxy_runtime_api::RewardsInfo::<Balance, AssetId> {
                                    amount,
                                    currency,
                                    reason
                                }).collect(),
                route: quote_info.path
                })
        }

        fn is_path_available(
            dex_id: DEXId,
            input_asset_id: AssetId,
            output_asset_id: AssetId
        ) -> bool {
            LiquidityProxy::is_path_available(
                dex_id, input_asset_id, output_asset_id
            ).unwrap_or(false)
        }

        fn list_enabled_sources_for_path(
            dex_id: DEXId,
            input_asset_id: AssetId,
            output_asset_id: AssetId,
        ) -> Vec<LiquiditySourceType> {
            LiquidityProxy::list_enabled_sources_for_path_with_xyk_forbidden(
                dex_id, input_asset_id, output_asset_id
            ).unwrap_or(Vec::new())
        }
    }

    impl oracle_proxy_runtime_api::OracleProxyAPI<
        Block,
        Symbol,
        ResolveTime
    > for Runtime {
        fn quote(symbol: Symbol) -> Result<Option<oracle_proxy_runtime_api::RateInfo>, DispatchError>  {
            let rate_wrapped = <
                OracleProxy as common::DataFeed<Symbol, common::Rate, ResolveTime>
            >::quote(&symbol);
            match rate_wrapped {
                Ok(rate) => Ok(rate.map(|rate| oracle_proxy_runtime_api::RateInfo{
                    value: rate.value,
                    last_updated: rate.last_updated
                })),
                Err(e) => Err(e)
            }
        }

        fn list_enabled_symbols() -> Result<Vec<(Symbol, ResolveTime)>, DispatchError> {
            <
                OracleProxy as common::DataFeed<Symbol, common::Rate, ResolveTime>
            >::list_enabled_symbols()
        }
    }

    impl pswap_distribution_runtime_api::PswapDistributionAPI<
        Block,
        AccountId,
        Balance,
    > for Runtime {
        fn claimable_amount(
            account_id: AccountId,
        ) -> pswap_distribution_runtime_api::BalanceInfo<Balance> {
            let claimable = PswapDistribution::claimable_amount(&account_id).unwrap_or(0);
            pswap_distribution_runtime_api::BalanceInfo::<Balance> {
                balance: claimable
            }
        }
    }

    impl rewards_runtime_api::RewardsAPI<Block, sp_core::H160, Balance> for Runtime {
        fn claimables(eth_address: sp_core::H160) -> Vec<rewards_runtime_api::BalanceInfo<Balance>> {
            Rewards::claimables(&eth_address).into_iter().map(|balance| rewards_runtime_api::BalanceInfo::<Balance> { balance }).collect()
        }
    }

    impl sp_consensus_babe::BabeApi<Block> for Runtime {
            fn configuration() -> sp_consensus_babe::BabeConfiguration {
                    // The choice of `c` parameter (where `1 - c` represents the
                    // probability of a slot being empty), is done in accordance to the
                    // slot duration and expected target block time, for safely
                    // resisting network delays of maximum two seconds.
                    // <https://research.web3.foundation/en/latest/polkadot/BABE/Babe/#6-practical-results>
                    sp_consensus_babe::BabeConfiguration {
                            slot_duration: Babe::slot_duration(),
                            epoch_length: EpochDuration::get(),
                            c: PRIMARY_PROBABILITY,
                            authorities: Babe::authorities().to_vec(),
                            randomness: Babe::randomness(),
                            allowed_slots: sp_consensus_babe::AllowedSlots::PrimaryAndSecondaryVRFSlots,
                    }
            }

            fn current_epoch() -> sp_consensus_babe::Epoch {
                Babe::current_epoch()
            }

            fn current_epoch_start() -> sp_consensus_babe::Slot {
                Babe::current_epoch_start()
            }

            fn next_epoch() -> sp_consensus_babe::Epoch {
                Babe::next_epoch()
            }

            fn generate_key_ownership_proof(
                    _slot_number: sp_consensus_babe::Slot,
                    authority_id: sp_consensus_babe::AuthorityId,
            ) -> Option<sp_consensus_babe::OpaqueKeyOwnershipProof> {
                    use codec::Encode;
                    Historical::prove((sp_consensus_babe::KEY_TYPE, authority_id))
                            .map(|p| p.encode())
                            .map(sp_consensus_babe::OpaqueKeyOwnershipProof::new)
            }

            fn submit_report_equivocation_unsigned_extrinsic(
                    equivocation_proof: sp_consensus_babe::EquivocationProof<<Block as BlockT>::Header>,
                    key_owner_proof: sp_consensus_babe::OpaqueKeyOwnershipProof,
            ) -> Option<()> {
                    let key_owner_proof = key_owner_proof.decode()?;
                    Babe::submit_unsigned_equivocation_report(
                            equivocation_proof,
                            key_owner_proof,
                    )
            }
    }

    impl frame_system_rpc_runtime_api::AccountNonceApi<Block, AccountId, Index> for Runtime {
        fn account_nonce(account: AccountId) -> Index {
            System::account_nonce(account)
        }
    }

    // For BEEFY gadget
    impl sp_beefy::BeefyApi<Block> for Runtime {
        fn validator_set() -> Option<sp_beefy::ValidatorSet<BeefyId>> {
            #[cfg(not(feature = "wip"))] // Trustless bridges
            return None;

            #[cfg(feature = "wip")] // Trustless bridges
            Beefy::validator_set()
        }
    }

    impl mmr::MmrApi<Block, Hash, BlockNumber> for Runtime {
        fn mmr_root() -> Result<Hash, mmr::Error> {
            #[cfg(not(feature = "wip"))] // Trustless bridges
            return Err(mmr::Error::PalletNotIncluded);

            #[cfg(feature = "wip")] // Trustless bridges
            Ok(Mmr::mmr_root())
        }

        fn mmr_leaf_count() -> Result<mmr::LeafIndex, mmr::Error> {
            #[cfg(not(feature = "wip"))] // Trustless bridges
            return Err(mmr::Error::PalletNotIncluded);

            #[cfg(feature = "wip")] // Trustless bridges
            Ok(Mmr::mmr_leaves())
        }

        fn generate_proof(
            _block_numbers: Vec<BlockNumber>,
            _best_known_block_number: Option<BlockNumber>,
        ) -> Result<(Vec<mmr::EncodableOpaqueLeaf>, mmr::Proof<Hash>), mmr::Error> {
            #[cfg(not(feature = "wip"))] // Trustless bridges
            return Err(mmr::Error::PalletNotIncluded);

            #[cfg(feature = "wip")] // Trustless bridges
            Mmr::generate_proof(_block_numbers, _best_known_block_number).map(
                |(leaves, proof)| {
                    (
                        leaves
                            .into_iter()
                            .map(|leaf| mmr::EncodableOpaqueLeaf::from_leaf(&leaf))
                            .collect(),
                        proof,
                    )
                },
            )
        }

        fn verify_proof(_leaves: Vec<mmr::EncodableOpaqueLeaf>, _proof: mmr::Proof<Hash>)
            -> Result<(), mmr::Error>
        {
            #[cfg(not(feature = "wip"))] // Trustless bridges
            return Err(mmr::Error::PalletNotIncluded);

            #[cfg(feature = "wip")] // Trustless bridges
            {
                pub type MmrLeaf = <<Runtime as pallet_mmr::Config>::LeafData as mmr::LeafDataProvider>::LeafData;
                let leaves = _leaves.into_iter().map(|leaf|
                    leaf.into_opaque_leaf()
                    .try_decode()
                    .ok_or(mmr::Error::Verify)).collect::<Result<Vec<MmrLeaf>, mmr::Error>>()?;
                Mmr::verify_leaves(leaves, _proof)
            }
        }

        fn verify_proof_stateless(
            _root: Hash,
            _leaves: Vec<mmr::EncodableOpaqueLeaf>,
            _proof: mmr::Proof<Hash>
        ) -> Result<(), mmr::Error> {
            #[cfg(not(feature = "wip"))] // Trustless bridges
            return Err(mmr::Error::PalletNotIncluded);

            #[cfg(feature = "wip")] // Trustless bridges
            {
                let nodes = _leaves.into_iter().map(|leaf|mmr::DataOrHash::Data(leaf.into_opaque_leaf())).collect();
                pallet_mmr::verify_leaves_proof::<MmrHashing, _>(_root, nodes, _proof)
            }
        }
    }

    impl fg_primitives::GrandpaApi<Block> for Runtime {
        fn grandpa_authorities() -> GrandpaAuthorityList {
            Grandpa::grandpa_authorities()
        }

        fn current_set_id() -> fg_primitives::SetId {
            Grandpa::current_set_id()
        }

        fn submit_report_equivocation_unsigned_extrinsic(
            equivocation_proof: fg_primitives::EquivocationProof<
                <Block as BlockT>::Hash,
                NumberFor<Block>,
            >,
            key_owner_proof: fg_primitives::OpaqueKeyOwnershipProof,
        ) -> Option<()> {
            let key_owner_proof = key_owner_proof.decode()?;
            Grandpa::submit_unsigned_equivocation_report(
                equivocation_proof,
                key_owner_proof,
            )
        }

        fn generate_key_ownership_proof(
            _set_id: fg_primitives::SetId,
            authority_id: GrandpaId,
        ) -> Option<fg_primitives::OpaqueKeyOwnershipProof> {
            use codec::Encode;
            Historical::prove((fg_primitives::KEY_TYPE, authority_id))
                .map(|p| p.encode())
                .map(fg_primitives::OpaqueKeyOwnershipProof::new)
        }
    }

    impl leaf_provider_runtime_api::LeafProviderAPI<Block> for Runtime {
        fn latest_digest() -> Option<bridge_types::types::AuxiliaryDigest> {
                LeafProvider::latest_digest().map(|logs| bridge_types::types::AuxiliaryDigest{ logs })
        }

    }

    impl bridge_proxy_runtime_api::BridgeProxyAPI<Block, AssetId> for Runtime {
        fn list_apps() -> Vec<bridge_types::types::BridgeAppInfo> {
            BridgeProxy::list_apps()
        }

        fn list_supported_assets(network_id: bridge_types::GenericNetworkId) -> Vec<bridge_types::types::BridgeAssetInfo> {
            BridgeProxy::list_supported_assets(network_id)
        }
    }

    #[cfg(feature = "runtime-benchmarks")]
    impl frame_benchmarking::Benchmark<Block> for Runtime {
        fn benchmark_metadata(extra: bool) -> (
            Vec<frame_benchmarking::BenchmarkList>,
            Vec<frame_support::traits::StorageInfo>,
        ) {
            use frame_benchmarking::{list_benchmark, Benchmarking, BenchmarkList};
            use frame_support::traits::StorageInfoTrait;

            use liquidity_proxy_benchmarking::Pallet as LiquidityProxyBench;
            use pool_xyk_benchmarking::Pallet as XYKPoolBench;
            use pswap_distribution_benchmarking::Pallet as PswapDistributionBench;
            use ceres_liquidity_locker_benchmarking::Pallet as CeresLiquidityLockerBench;
            use demeter_farming_platform_benchmarking::Pallet as DemeterFarmingPlatformBench;
            use xst_benchmarking::Pallet as XSTPoolBench;

            let mut list = Vec::<BenchmarkList>::new();

            list_benchmark!(list, extra, assets, Assets);
            #[cfg(feature = "private-net")]
            list_benchmark!(list, extra, faucet, Faucet);
            list_benchmark!(list, extra, farming, Farming);
            list_benchmark!(list, extra, iroha_migration, IrohaMigration);
            list_benchmark!(list, extra, liquidity_proxy, LiquidityProxyBench::<Runtime>);
            list_benchmark!(list, extra, multicollateral_bonding_curve_pool, MulticollateralBondingCurvePool);
            list_benchmark!(list, extra, pswap_distribution, PswapDistributionBench::<Runtime>);
            list_benchmark!(list, extra, rewards, Rewards);
            list_benchmark!(list, extra, trading_pair, TradingPair);
            list_benchmark!(list, extra, pool_xyk, XYKPoolBench::<Runtime>);
            list_benchmark!(list, extra, eth_bridge, EthBridge);
            list_benchmark!(list, extra, vested_rewards, VestedRewards);
            list_benchmark!(list, extra, price_tools, PriceTools);
            list_benchmark!(list, extra, xor_fee, XorFee);
            list_benchmark!(list, extra, referrals, Referrals);
            list_benchmark!(list, extra, ceres_staking, CeresStaking);
            list_benchmark!(list, extra, hermes_governance_platform, HermesGovernancePlatform);
            list_benchmark!(list, extra, ceres_liquidity_locker, CeresLiquidityLockerBench::<Runtime>);
            list_benchmark!(list, extra, ceres_token_locker, CeresTokenLocker);
            list_benchmark!(list, extra, ceres_governance_platform, CeresGovernancePlatform);
            list_benchmark!(list, extra, ceres_launchpad, CeresLaunchpad);
            list_benchmark!(list, extra, demeter_farming_platform, DemeterFarmingPlatformBench::<Runtime>);
            list_benchmark!(list, extra, band, Band);
            list_benchmark!(list, extra, xst, XSTPoolBench::<Runtime>);
            list_benchmark!(list, extra, oracle_proxy, OracleProxy);

            #[cfg(feature = "wip")] // order-book
            list_benchmark!(list, extra, order_book, OrderBook);

            // Trustless bridge
            #[cfg(feature = "wip")] // EVM bridge
            list_benchmark!(list, extra, ethereum_light_client, EthereumLightClient);
            #[cfg(feature = "wip")] // EVM bridge
            list_benchmark!(list, extra, bridge_inbound_channel, BridgeInboundChannel);
            #[cfg(feature = "wip")] // EVM bridge
            list_benchmark!(list, extra, bridge_outbound_channel, BridgeOutboundChannel);
            #[cfg(feature = "wip")] // EVM bridge
            list_benchmark!(list, extra, eth_app, EthApp);
            #[cfg(feature = "wip")] // EVM bridge
            list_benchmark!(list, extra, erc20_app, ERC20App);
            #[cfg(feature = "wip")] // EVM bridge
            list_benchmark!(list, extra, migration_app, MigrationApp);
<<<<<<< HEAD

            list_benchmark!(list, extra, evm_bridge_proxy, BridgeProxy);
            // Dispatch pallet benchmarks is strictly linked to EVM bridge params
            // TODO: fix
            #[cfg(feature = "wip")] // EVM bridge
=======
            #[cfg(feature = "ready-to-test")] // Bridges
            list_benchmark!(list, extra, bridge_proxy, BridgeProxy);
            #[cfg(feature = "ready-to-test")] // Bridges
>>>>>>> a4713d8e
            list_benchmark!(list, extra, dispatch, Dispatch);
            list_benchmark!(list, extra, substrate_bridge_channel::inbound, SubstrateBridgeInboundChannel);
            list_benchmark!(list, extra, substrate_bridge_channel::outbound, SubstrateBridgeOutboundChannel);
            list_benchmark!(list, extra, parachain_bridge_app, ParachainBridgeApp);
            list_benchmark!(list, extra, bridge_data_signer, BridgeDataSigner);
            list_benchmark!(list, extra, multisig_verifier, MultisigVerifier);

            let storage_info = AllPalletsWithSystem::storage_info();

            return (list, storage_info)
        }

        fn dispatch_benchmark(
            config: frame_benchmarking::BenchmarkConfig
        ) -> Result<Vec<frame_benchmarking::BenchmarkBatch>, sp_runtime::RuntimeString> {
            use frame_benchmarking::{Benchmarking, BenchmarkBatch, add_benchmark, TrackedStorageKey};

            use liquidity_proxy_benchmarking::Pallet as LiquidityProxyBench;
            use pool_xyk_benchmarking::Pallet as XYKPoolBench;
            use pswap_distribution_benchmarking::Pallet as PswapDistributionBench;
            use ceres_liquidity_locker_benchmarking::Pallet as CeresLiquidityLockerBench;
            use demeter_farming_platform_benchmarking::Pallet as DemeterFarmingPlatformBench;
            use xst_benchmarking::Pallet as XSTPoolBench;

            impl liquidity_proxy_benchmarking::Config for Runtime {}
            impl pool_xyk_benchmarking::Config for Runtime {}
            impl pswap_distribution_benchmarking::Config for Runtime {}
            impl ceres_liquidity_locker_benchmarking::Config for Runtime {}
            impl xst_benchmarking::Config for Runtime {}

            let whitelist: Vec<TrackedStorageKey> = vec![
                // Block Number
                hex_literal::hex!("26aa394eea5630e07c48ae0c9558cef702a5c1b19ab7a04f536c519aca4983ac").to_vec().into(),
                // Total Issuance
                hex_literal::hex!("c2261276cc9d1f8598ea4b6a74b15c2f57c875e4cff74148e4628f264b974c80").to_vec().into(),
                // Execution Phase
                hex_literal::hex!("26aa394eea5630e07c48ae0c9558cef7ff553b5a9862a516939d82b3d3d8661a").to_vec().into(),
                // Event Count
                hex_literal::hex!("26aa394eea5630e07c48ae0c9558cef70a98fdbe9ce6c55837576c60c7af3850").to_vec().into(),
                // System Events
                hex_literal::hex!("26aa394eea5630e07c48ae0c9558cef780d41e5e16056765bc8461851072c9d7").to_vec().into(),
                // Treasury Account
                hex_literal::hex!("26aa394eea5630e07c48ae0c9558cef7b99d880ec681799c0cf30e8886371da95ecffd7b6c0f78751baa9d281e0bfa3a6d6f646c70792f74727372790000000000000000000000000000000000000000").to_vec().into(),
            ];

            let mut batches = Vec::<BenchmarkBatch>::new();
            let params = (&config, &whitelist);

            add_benchmark!(params, batches, assets, Assets);
            #[cfg(feature = "private-net")]
            add_benchmark!(params, batches, faucet, Faucet);
            add_benchmark!(params, batches, farming, Farming);
            add_benchmark!(params, batches, iroha_migration, IrohaMigration);
            add_benchmark!(params, batches, liquidity_proxy, LiquidityProxyBench::<Runtime>);
            add_benchmark!(params, batches, multicollateral_bonding_curve_pool, MulticollateralBondingCurvePool);
            add_benchmark!(params, batches, pswap_distribution, PswapDistributionBench::<Runtime>);
            add_benchmark!(params, batches, rewards, Rewards);
            add_benchmark!(params, batches, trading_pair, TradingPair);
            add_benchmark!(params, batches, pool_xyk, XYKPoolBench::<Runtime>);
            add_benchmark!(params, batches, eth_bridge, EthBridge);
            add_benchmark!(params, batches, vested_rewards, VestedRewards);
            add_benchmark!(params, batches, price_tools, PriceTools);
            add_benchmark!(params, batches, xor_fee, XorFee);
            add_benchmark!(params, batches, referrals, Referrals);
            add_benchmark!(params, batches, ceres_staking, CeresStaking);
            add_benchmark!(params, batches, ceres_liquidity_locker, CeresLiquidityLockerBench::<Runtime>);
            add_benchmark!(params, batches, ceres_token_locker, CeresTokenLocker);
            add_benchmark!(params, batches, ceres_governance_platform, CeresGovernancePlatform);
            add_benchmark!(params, batches, ceres_launchpad, CeresLaunchpad);
            add_benchmark!(params, batches, demeter_farming_platform, DemeterFarmingPlatformBench::<Runtime>);
            add_benchmark!(params, batches, band, Band);
            add_benchmark!(params, batches, xst, XSTPoolBench::<Runtime>);
            add_benchmark!(params, batches, hermes_governance_platform, HermesGovernancePlatform);
            add_benchmark!(params, batches, oracle_proxy, OracleProxy);

            #[cfg(feature = "wip")] // order-book
            add_benchmark!(params, batches, order_book, OrderBook);

            // Trustless bridge
            #[cfg(feature = "wip")] // EVM bridge
            add_benchmark!(params, batches, ethereum_light_client, EthereumLightClient);
            #[cfg(feature = "wip")] // EVM bridge
            add_benchmark!(params, batches, bridge_inbound_channel, BridgeInboundChannel);
            #[cfg(feature = "wip")] // EVM bridge
            add_benchmark!(params, batches, bridge_outbound_channel, BridgeOutboundChannel);
            #[cfg(feature = "wip")] // EVM bridge
            add_benchmark!(params, batches, eth_app, EthApp);
            #[cfg(feature = "wip")] // EVM bridge
            add_benchmark!(params, batches, erc20_app, ERC20App);
            #[cfg(feature = "wip")] // EVM bridge
            add_benchmark!(params, batches, migration_app, MigrationApp);
<<<<<<< HEAD

            add_benchmark!(params, batches, evm_bridge_proxy, BridgeProxy);
            // Dispatch pallet benchmarks is strictly linked to EVM bridge params
            // TODO: fix
            #[cfg(feature = "wip")] // EVM bridge
=======
            #[cfg(feature = "ready-to-test")] // Bridges
            add_benchmark!(params, batches, bridge_proxy, BridgeProxy);
            #[cfg(feature = "ready-to-test")] // Bridges
>>>>>>> a4713d8e
            add_benchmark!(params, batches, dispatch, Dispatch);
            add_benchmark!(params, batches, substrate_bridge_channel::inbound, SubstrateBridgeInboundChannel);
            add_benchmark!(params, batches, substrate_bridge_channel::outbound, SubstrateBridgeOutboundChannel);
            add_benchmark!(params, batches, parachain_bridge_app, ParachainBridgeApp);
            add_benchmark!(params, batches, bridge_data_signer, BridgeDataSigner);
            add_benchmark!(params, batches, multisig_verifier, MultisigVerifier);

            if batches.is_empty() { return Err("Benchmark not found for this pallet.".into()) }
            Ok(batches)
        }
    }

    impl vested_rewards_runtime_api::VestedRewardsApi<Block, AccountId, AssetId, Balance, CrowdloanTag> for Runtime {
        fn crowdloan_claimable(tag: CrowdloanTag, account_id: AccountId, asset_id: AssetId) -> Option<vested_rewards_runtime_api::BalanceInfo<Balance>> {
            let balance = VestedRewards::get_claimable_crowdloan_reward(&tag, &account_id, &asset_id)?;
            Some(vested_rewards_runtime_api::BalanceInfo::<Balance> {
                balance
            })
        }

        fn crowdloan_lease(tag: CrowdloanTag) -> Option<vested_rewards_runtime_api::CrowdloanLease> {
            let crowdloan_info = vested_rewards::CrowdloanInfos::<Runtime>::get(&tag)?;

            Some(vested_rewards_runtime_api::CrowdloanLease {
                start_block: crowdloan_info.start_block as u128,
                total_days: crowdloan_info.length as u128 / DAYS as u128,
                blocks_per_day: DAYS as u128,
            })
        }
    }

    impl farming_runtime_api::FarmingApi<Block, AssetId> for Runtime {
        fn reward_doubling_assets() -> Vec<AssetId> {
            Farming::reward_doubling_assets()
        }
    }

    #[cfg(feature = "try-runtime")]
    impl frame_try_runtime::TryRuntime<Block> for Runtime {
        fn on_runtime_upgrade(checks: frame_try_runtime::UpgradeCheckSelect) -> (Weight, Weight) {
            log::info!("try-runtime::on_runtime_upgrade");
            let weight = Executive::try_runtime_upgrade(checks).unwrap();
            (weight, BlockWeights::get().max_block)
        }

        fn execute_block(
            block: Block,
            state_root_check: bool,
            signature_check: bool,
            select: frame_try_runtime::TryStateSelect,
        ) -> Weight {
            // NOTE: intentional unwrap: we don't want to propagate the error backwards, and want to
            // have a backtrace here.
            Executive::try_execute_block(block, state_root_check, signature_check, select).unwrap()
        }
    }
}<|MERGE_RESOLUTION|>--- conflicted
+++ resolved
@@ -3135,17 +3135,11 @@
             list_benchmark!(list, extra, erc20_app, ERC20App);
             #[cfg(feature = "wip")] // EVM bridge
             list_benchmark!(list, extra, migration_app, MigrationApp);
-<<<<<<< HEAD
 
             list_benchmark!(list, extra, evm_bridge_proxy, BridgeProxy);
             // Dispatch pallet benchmarks is strictly linked to EVM bridge params
             // TODO: fix
             #[cfg(feature = "wip")] // EVM bridge
-=======
-            #[cfg(feature = "ready-to-test")] // Bridges
-            list_benchmark!(list, extra, bridge_proxy, BridgeProxy);
-            #[cfg(feature = "ready-to-test")] // Bridges
->>>>>>> a4713d8e
             list_benchmark!(list, extra, dispatch, Dispatch);
             list_benchmark!(list, extra, substrate_bridge_channel::inbound, SubstrateBridgeInboundChannel);
             list_benchmark!(list, extra, substrate_bridge_channel::outbound, SubstrateBridgeOutboundChannel);
@@ -3237,17 +3231,11 @@
             add_benchmark!(params, batches, erc20_app, ERC20App);
             #[cfg(feature = "wip")] // EVM bridge
             add_benchmark!(params, batches, migration_app, MigrationApp);
-<<<<<<< HEAD
 
             add_benchmark!(params, batches, evm_bridge_proxy, BridgeProxy);
             // Dispatch pallet benchmarks is strictly linked to EVM bridge params
             // TODO: fix
             #[cfg(feature = "wip")] // EVM bridge
-=======
-            #[cfg(feature = "ready-to-test")] // Bridges
-            add_benchmark!(params, batches, bridge_proxy, BridgeProxy);
-            #[cfg(feature = "ready-to-test")] // Bridges
->>>>>>> a4713d8e
             add_benchmark!(params, batches, dispatch, Dispatch);
             add_benchmark!(params, batches, substrate_bridge_channel::inbound, SubstrateBridgeInboundChannel);
             add_benchmark!(params, batches, substrate_bridge_channel::outbound, SubstrateBridgeOutboundChannel);
