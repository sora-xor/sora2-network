--- conflicted
+++ resolved
@@ -1440,7 +1440,6 @@
 }
 
 parameter_types! {
-<<<<<<< HEAD
     pub const CeresAssetId: AssetId = common::AssetId32::from_bytes
         (hex!("008bcfd2387d3fc453333557eecb0efe59fcba128769b2feefdd306e98e66440"));
 }
@@ -1451,7 +1450,9 @@
     type XYKPool = PoolXYK;
     type CeresAssetId = CeresAssetId;
     type WeightInfo = ceres_liquidity_locker::weights::WeightInfo<Runtime>;
-=======
+}
+
+parameter_types! {
     pub const CeresPerDay: Balance = balance!(6.66666666667);
     pub const CeresAssetId: AssetId = common::AssetId32::from_bytes
         (hex!("008bcfd2387d3fc453333557eecb0efe59fcba128769b2feefdd306e98e66440"));
@@ -1465,7 +1466,6 @@
     type CeresAssetId = CeresAssetId;
     type MaximumCeresInStakingPool = MaximumCeresInStakingPool;
     type WeightInfo = ceres_staking::weights::WeightInfo<Runtime>;
->>>>>>> fb66a0c4
 }
 
 /// Payload data to be signed when making signed transaction from off-chain workers,
@@ -1538,11 +1538,8 @@
         Farming: farming::{Module, Call, Storage} = 42,
         XSTPool: xst::{Module, Call, Storage, Config<T>, Event<T>} = 43,
         PriceTools: price_tools::{Module, Storage, Event<T>} = 44,
-<<<<<<< HEAD
+        CeresStaking: ceres_staking::{Module, Call, Storage, Event<T>} = 45,
         CeresLiquidityLocker: ceres_liquidity_locker::{Module, Call, Storage, Event<T>} = 46,
-=======
-        CeresStaking: ceres_staking::{Module, Call, Storage, Event<T>} = 45,
->>>>>>> fb66a0c4
 
         // Available only for test net
         Faucet: faucet::{Module, Call, Config<T>, Event<T>} = 80,
@@ -1606,11 +1603,8 @@
         Farming: farming::{Module, Call, Storage} = 42,
         XSTPool: xst::{Module, Call, Storage, Config<T>, Event<T>} = 43,
         PriceTools: price_tools::{Module, Storage, Event<T>} = 44,
-<<<<<<< HEAD
+        CeresStaking: ceres_staking::{Module, Call, Storage, Event<T>} = 45,
         CeresLiquidityLocker: ceres_liquidity_locker::{Module, Call, Storage, Event<T>} = 46,
-=======
-        CeresStaking: ceres_staking::{Module, Call, Storage, Event<T>} = 45,
->>>>>>> fb66a0c4
     }
 }
 
@@ -2204,13 +2198,9 @@
             add_benchmark!(params, batches, vested_rewards, VestedRewards);
             add_benchmark!(params, batches, price_tools, PriceTools);
             add_benchmark!(params, batches, xor_fee, XorFeeBench::<Runtime>);
-<<<<<<< HEAD
-            add_benchmark!(params, batches, referrals, Referrals);
-            add_benchmark!(params, batches, ceres_liquidity_locker, CeresLiquidityLockerBench::<Runtime>);
-=======
             // add_benchmark!(params, batches, referrals, Referrals);
             add_benchmark!(params, batches, ceres_staking, CeresStaking);
->>>>>>> fb66a0c4
+            add_benchmark!(params, batches, ceres_liquidity_locker, CeresLiquidityLockerBench::<Runtime>);
 
             if batches.is_empty() { return Err("Benchmark not found for this pallet.".into()) }
             Ok(batches)
