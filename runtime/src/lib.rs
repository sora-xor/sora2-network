// This file is part of the SORA network and Polkaswap app.

// Copyright (c) 2020, 2021, Polka Biome Ltd. All rights reserved.
// SPDX-License-Identifier: BSD-4-Clause

// Redistribution and use in source and binary forms, with or without modification,
// are permitted provided that the following conditions are met:

// Redistributions of source code must retain the above copyright notice, this list
// of conditions and the following disclaimer.
// Redistributions in binary form must reproduce the above copyright notice, this
// list of conditions and the following disclaimer in the documentation and/or other
// materials provided with the distribution.
//
// All advertising materials mentioning features or use of this software must display
// the following acknowledgement: This product includes software developed by Polka Biome
// Ltd., SORA, and Polkaswap.
//
// Neither the name of the Polka Biome Ltd. nor the names of its contributors may be used
// to endorse or promote products derived from this software without specific prior written permission.

// THIS SOFTWARE IS PROVIDED BY Polka Biome Ltd. AS IS AND ANY EXPRESS OR IMPLIED WARRANTIES,
// INCLUDING, BUT NOT LIMITED TO, THE IMPLIED WARRANTIES OF MERCHANTABILITY AND FITNESS FOR
// A PARTICULAR PURPOSE ARE DISCLAIMED. IN NO EVENT SHALL Polka Biome Ltd. BE LIABLE FOR ANY
// DIRECT, INDIRECT, INCIDENTAL, SPECIAL, EXEMPLARY, OR CONSEQUENTIAL DAMAGES (INCLUDING,
// BUT NOT LIMITED TO, PROCUREMENT OF SUBSTITUTE GOODS OR SERVICES; LOSS OF USE, DATA, OR PROFITS;
// OR BUSINESS INTERRUPTION) HOWEVER CAUSED AND ON ANY THEORY OF LIABILITY, WHETHER IN CONTRACT,
// STRICT LIABILITY, OR TORT (INCLUDING NEGLIGENCE OR OTHERWISE) ARISING IN ANY WAY OUT OF THE
// USE OF THIS SOFTWARE, EVEN IF ADVISED OF THE POSSIBILITY OF SUCH DAMAGE.

#![cfg_attr(not(feature = "std"), no_std)]
// `construct_runtime!` does a lot of recursion and requires us to increase the limit to 256.
#![recursion_limit = "256"]

extern crate alloc;
use alloc::string::String;

mod bags_thresholds;
/// Constant values used within the runtime.
pub mod constants;
mod extensions;
mod impls;
mod migrations;

#[cfg(test)]
pub mod mock;

#[cfg(test)]
pub mod tests;

<<<<<<< HEAD
use bridge_types::types::LeafExtraData;
=======
>>>>>>> 3f25df7e
use common::prelude::constants::{BIG_FEE, SMALL_FEE};
use common::prelude::QuoteAmount;
use common::Description;
use constants::currency::deposit;
use constants::time::*;
use frame_support::weights::ConstantMultiplier;

// Make the WASM binary available.
#[cfg(all(feature = "std", feature = "build-wasm-binary"))]
include!(concat!(env!("OUT_DIR"), "/wasm_binary.rs"));

pub use beefy_primitives::crypto::AuthorityId as BeefyId;
<<<<<<< HEAD
use beefy_primitives::mmr::MmrLeafVersion;
=======
>>>>>>> 3f25df7e
use core::time::Duration;
use currencies::BasicCurrencyAdapter;
use extensions::ChargeTransactionPayment;
use frame_election_provider_support::{generate_solution_type, onchain, SequentialPhragmen};
use frame_support::traits::{ConstU128, ConstU32, Currency, EitherOfDiverse};
use frame_system::offchain::{Account, SigningTypes};
use frame_system::EnsureRoot;
use hex_literal::hex;
use pallet_grandpa::{
    fg_primitives, AuthorityId as GrandpaId, AuthorityList as GrandpaAuthorityList,
};
use pallet_session::historical as pallet_session_historical;
use pallet_staking::sora::ValBurnedNotifier;
#[cfg(feature = "std")]
use serde::{Serialize, Serializer};
use sp_api::impl_runtime_apis;
use sp_core::crypto::KeyTypeId;
use sp_core::{Encode, OpaqueMetadata, H160};
use sp_mmr_primitives as mmr;
use sp_runtime::traits::{
    BlakeTwo256, Block as BlockT, Convert, IdentifyAccount, IdentityLookup, NumberFor, OpaqueKeys,
    SaturatedConversion, Verify,
};
use sp_runtime::transaction_validity::{
    TransactionPriority, TransactionSource, TransactionValidity,
};
use sp_runtime::{
    create_runtime_str, generic, impl_opaque_keys, ApplyExtrinsicResult, DispatchError,
    FixedPointNumber, MultiSignature, Perbill, Percent, Perquintill,
};
use sp_std::cmp::Ordering;
use sp_std::prelude::*;
use sp_std::vec::Vec;
#[cfg(feature = "std")]
use sp_version::NativeVersion;
use sp_version::RuntimeVersion;
use static_assertions::assert_eq_size;
use traits::parameter_type_with_key;

// A few exports that help ease life for downstream crates.
pub use common::prelude::{
    Balance, BalanceWrapper, PresetWeightInfo, SwapAmount, SwapOutcome, SwapVariant,
};
pub use common::weights::{BlockLength, BlockWeights, TransactionByteFee};
pub use common::{
    balance, fixed, fixed_from_basis_points, AssetName, AssetSymbol, BalancePrecision, BasisPoints,
    ContentSource, FilterMode, Fixed, FromGenericPair, LiquiditySource, LiquiditySourceFilter,
    LiquiditySourceId, LiquiditySourceType, OnPswapBurned, OnValBurned,
};
use constants::rewards::{PSWAP_BURN_PERCENT, VAL_BURN_PERCENT};
pub use frame_support::traits::schedule::Named as ScheduleNamed;
pub use frame_support::traits::{
    KeyOwnerProofSystem, LockIdentifier, OnUnbalanced, Randomness, U128CurrencyToVote,
};
pub use frame_support::weights::constants::{
    BlockExecutionWeight, RocksDbWeight, WEIGHT_PER_SECOND,
};
pub use frame_support::weights::{DispatchClass, Weight};
pub use frame_support::{construct_runtime, debug, parameter_types, StorageValue};
pub use pallet_balances::Call as BalancesCall;
pub use pallet_im_online::sr25519::AuthorityId as ImOnlineId;
pub use pallet_staking::StakerStatus;
pub use pallet_timestamp::Call as TimestampCall;
pub use pallet_transaction_payment::{Multiplier, MultiplierUpdate};
#[cfg(any(feature = "std", test))]
pub use sp_runtime::BuildStorage;
pub use vested_rewards::CrowdloanReward;

use eth_bridge::offchain::SignatureParams;
use eth_bridge::requests::{AssetKind, OffchainRequest, OutgoingRequestEncoded, RequestStatus};
use impls::{
    CollectiveWeightInfo, DemocracyWeightInfo, NegativeImbalanceOf, OnUnbalancedDemocracySlash,
};

use frame_support::traits::{Everything, ExistenceRequirement, Get, PrivilegeCmp, WithdrawReasons};
pub use {assets, eth_bridge, frame_system, multicollateral_bonding_curve_pool, xst};

/// An index to a block.
pub type BlockNumber = u32;

/// Alias to 512-bit hash when used in the context of a transaction signature on the chain.
pub type Signature = MultiSignature;

/// Some way of identifying an account on the chain. We intentionally make it equivalent
/// to the public key of our transaction signing scheme.
pub type AccountId = <<Signature as Verify>::Signer as IdentifyAccount>::AccountId;

// This assert is needed for `technical` pallet in order to create
// `AccountId` from the hash type.
assert_eq_size!(AccountId, sp_core::H256);

/// The type for looking up accounts. We don't expect more than 4 billion of them, but you
/// never know...
pub type AccountIndex = u32;

/// Index of a transaction in the chain.
pub type Index = u32;

/// A hash of some data used by the chain.
pub type Hash = sp_core::H256;

/// Digest item type.
pub type DigestItem = generic::DigestItem;

/// Identification of DEX.
pub type DEXId = u32;

pub type Moment = u64;

pub type PeriodicSessions = pallet_session::PeriodicSessions<SessionPeriod, SessionOffset>;

type CouncilCollective = pallet_collective::Instance1;
type TechnicalCollective = pallet_collective::Instance2;

type MoreThanHalfCouncil = EitherOfDiverse<
    EnsureRoot<AccountId>,
    pallet_collective::EnsureProportionMoreThan<AccountId, CouncilCollective, 1, 2>,
>;
type AtLeastHalfCouncil = EitherOfDiverse<
    pallet_collective::EnsureProportionAtLeast<AccountId, CouncilCollective, 1, 2>,
    EnsureRoot<AccountId>,
>;
type AtLeastTwoThirdsCouncil = EitherOfDiverse<
    pallet_collective::EnsureProportionAtLeast<AccountId, CouncilCollective, 2, 3>,
    EnsureRoot<AccountId>,
>;

type SlashCancelOrigin = EitherOfDiverse<
    EnsureRoot<AccountId>,
    pallet_collective::EnsureProportionAtLeast<AccountId, CouncilCollective, 2, 3>,
>;

/// Opaque types. These are used by the CLI to instantiate machinery that don't need to know
/// the specifics of the runtime. They can then be made to be agnostic over specific formats
/// of data like extrinsics, allowing for them to continue syncing the network through upgrades
/// to even the core datastructures.
pub mod opaque {
    use super::*;

    pub use sp_runtime::OpaqueExtrinsic as UncheckedExtrinsic;

    /// Opaque block header type.
    pub type Header = generic::Header<BlockNumber, BlakeTwo256>;
    /// Opaque block type.
    pub type Block = generic::Block<Header, UncheckedExtrinsic>;
    /// Opaque block identifier type.
    pub type BlockId = generic::BlockId<Block>;

    impl_opaque_keys! {
        pub struct SessionKeys {
            pub babe: Babe,
            pub grandpa: Grandpa,
            pub im_online: ImOnline,
            pub beefy: Beefy,
        }
    }
}

/// This runtime version.
pub const VERSION: RuntimeVersion = RuntimeVersion {
    spec_name: create_runtime_str!("sora-substrate"),
    impl_name: create_runtime_str!("sora-substrate"),
    authoring_version: 1,
    spec_version: 41,
    impl_version: 1,
    apis: RUNTIME_API_VERSIONS,
    transaction_version: 41,
    state_version: 0,
};

/// The version infromation used to identify this runtime when compiled natively.
#[cfg(feature = "std")]
pub fn native_version() -> NativeVersion {
    NativeVersion {
        runtime_version: VERSION,
        can_author_with: Default::default(),
    }
}

pub const FARMING_PSWAP_PER_DAY: Balance = balance!(2500000);
pub const FARMING_REFRESH_FREQUENCY: BlockNumber = 2 * HOURS;
// Defined in the article
pub const FARMING_VESTING_COEFF: u32 = 3;
pub const FARMING_VESTING_FREQUENCY: BlockNumber = 6 * HOURS;

parameter_types! {
    pub const BlockHashCount: BlockNumber = 250;
    pub const Version: RuntimeVersion = VERSION;
    pub const DisabledValidatorsThreshold: Perbill = Perbill::from_percent(17);
    pub const EpochDuration: u64 = EPOCH_DURATION_IN_BLOCKS as u64;
    pub const ExpectedBlockTime: Moment = MILLISECS_PER_BLOCK;
    pub const UncleGenerations: BlockNumber = 0;
    pub const SessionsPerEra: sp_staking::SessionIndex = 6; // 6 hours
    pub const BondingDuration: sp_staking::EraIndex = 28; // 28 eras for unbonding (7 days).
    pub const ReportLongevity: u64 =
        BondingDuration::get() as u64 * SessionsPerEra::get() as u64 * EpochDuration::get();
    pub const SlashDeferDuration: sp_staking::EraIndex = 27; // 27 eras in which slashes can be cancelled (slightly less than 7 days).
    pub const MaxNominatorRewardedPerValidator: u32 = 256;
    pub const ElectionLookahead: BlockNumber = EPOCH_DURATION_IN_BLOCKS / 4;
    pub const MaxIterations: u32 = 10;
    // 0.05%. The higher the value, the more strict solution acceptance becomes.
    pub MinSolutionScoreBump: Perbill = Perbill::from_rational(5u32, 10_000);
    pub const ValRewardCurve: pallet_staking::sora::ValRewardCurve = pallet_staking::sora::ValRewardCurve {
        duration_to_reward_flatline: Duration::from_secs(5 * 365 * 24 * 60 * 60),
        min_val_burned_percentage_reward: Percent::from_percent(35),
        max_val_burned_percentage_reward: Percent::from_percent(90),
    };
    pub const SessionPeriod: BlockNumber = 150;
    pub const SessionOffset: BlockNumber = 0;
    pub const SS58Prefix: u8 = 69;
    /// A limit for off-chain phragmen unsigned solution submission.
    ///
    /// We want to keep it as high as possible, but can't risk having it reject,
    /// so we always subtract the base block execution weight.
    pub OffchainSolutionWeightLimit: Weight = BlockWeights::get()
    .get(DispatchClass::Normal)
    .max_extrinsic
    .expect("Normal extrinsics have weight limit configured by default; qed")
    .saturating_sub(BlockExecutionWeight::get());
    /// A limit for off-chain phragmen unsigned solution length.
    ///
    /// We allow up to 90% of the block's size to be consumed by the solution.
    pub OffchainSolutionLengthLimit: u32 = Perbill::from_rational(90_u32, 100) *
        *BlockLength::get()
        .max
        .get(DispatchClass::Normal);
    pub const DemocracyEnactmentPeriod: BlockNumber = 30 * DAYS;
    pub const DemocracyLaunchPeriod: BlockNumber = 28 * DAYS;
    pub const DemocracyVotingPeriod: BlockNumber = 14 * DAYS;
    pub const DemocracyMinimumDeposit: Balance = balance!(1);
    pub const DemocracyFastTrackVotingPeriod: BlockNumber = 3 * HOURS;
    pub const DemocracyInstantAllowed: bool = true;
    pub const DemocracyCooloffPeriod: BlockNumber = 28 * DAYS;
    pub const DemocracyPreimageByteDeposit: Balance = balance!(0.000002); // 2 * 10^-6, 5 MiB -> 10.48576 XOR
    pub const DemocracyMaxVotes: u32 = 100;
    pub const DemocracyMaxProposals: u32 = 100;
    pub const CouncilCollectiveMotionDuration: BlockNumber = 5 * DAYS;
    pub const CouncilCollectiveMaxProposals: u32 = 100;
    pub const CouncilCollectiveMaxMembers: u32 = 100;
    pub const TechnicalCollectiveMotionDuration: BlockNumber = 5 * DAYS;
    pub const TechnicalCollectiveMaxProposals: u32 = 100;
    pub const TechnicalCollectiveMaxMembers: u32 = 100;
    pub const SchedulerMaxWeight: Weight = 1024;
    pub OffencesWeightSoftLimit: Weight = Perbill::from_percent(60) * BlockWeights::get().max_block;
    pub const ImOnlineUnsignedPriority: TransactionPriority = TransactionPriority::max_value();
    pub const SessionDuration: BlockNumber = EPOCH_DURATION_IN_BLOCKS;
    pub const ElectionsCandidacyBond: Balance = balance!(1);
    // 1 storage item created, key size is 32 bytes, value size is 16+16.
    pub const ElectionsVotingBondBase: Balance = balance!(0.000001);
    // additional data per vote is 32 bytes (account id).
    pub const ElectionsVotingBondFactor: Balance = balance!(0.000001);
    pub const ElectionsTermDuration: BlockNumber = 7 * DAYS;
    /// 13 members initially, to be increased to 23 eventually.
    pub const ElectionsDesiredMembers: u32 = 13;
    pub const ElectionsDesiredRunnersUp: u32 = 20;
    pub const ElectionsModuleId: LockIdentifier = *b"phrelect";
    pub FarmingRewardDoublingAssets: Vec<AssetId> = vec![GetPswapAssetId::get(), GetValAssetId::get(), GetDaiAssetId::get(), GetEthAssetId::get(), GetXstAssetId::get()];
    pub const MaxAuthorities: u32 = 100_000;
    pub const NoPreimagePostponement: Option<u32> = Some(10);
}

impl frame_system::Config for Runtime {
    type BaseCallFilter = Everything;
    type BlockWeights = BlockWeights;
    /// Maximum size of all encoded transactions (in bytes) that are allowed in one block.
    type BlockLength = BlockLength;
    /// The ubiquitous origin type.
    type Origin = Origin;
    /// The aggregated dispatch type that is available for extrinsics.
    type Call = Call;
    /// The index type for storing how many extrinsics an account has signed.
    type Index = Index;
    /// The index type for blocks.
    type BlockNumber = BlockNumber;
    /// The type for hashing blocks and tries.
    type Hash = Hash;
    /// The hashing algorithm used.
    type Hashing = BlakeTwo256;
    /// The identifier used to distinguish between accounts.
    type AccountId = AccountId;
    /// The lookup mechanism to get account ID from whatever is passed in dispatchers.
    type Lookup = IdentityLookup<AccountId>;
    /// The header type.
    type Header = generic::Header<BlockNumber, BlakeTwo256>;
    /// The ubiquitous event type.
    type Event = Event;
    /// Maximum number of block number to block hash mappings to keep (oldest pruned first).
    type BlockHashCount = BlockHashCount;
    /// The weight of database operations that the runtime can invoke.
    type DbWeight = RocksDbWeight;
    /// Runtime version.
    type Version = Version;
    type PalletInfo = PalletInfo;
    /// Converts a module to an index of this module in the runtime.
    type AccountData = pallet_balances::AccountData<Balance>;
    type OnNewAccount = ();
    type OnKilledAccount = ();
    type SystemWeightInfo = ();
    type SS58Prefix = SS58Prefix;
    type OnSetCode = ();
    type MaxConsumers = frame_support::traits::ConstU32<65536>;
}

impl pallet_babe::Config for Runtime {
    type EpochDuration = EpochDuration;
    type ExpectedBlockTime = ExpectedBlockTime;
    type EpochChangeTrigger = pallet_babe::ExternalTrigger;
    type DisabledValidators = Session;
    type KeyOwnerProof = <Self::KeyOwnerProofSystem as KeyOwnerProofSystem<(
        KeyTypeId,
        pallet_babe::AuthorityId,
    )>>::Proof;
    type KeyOwnerIdentification = <Self::KeyOwnerProofSystem as KeyOwnerProofSystem<(
        KeyTypeId,
        pallet_babe::AuthorityId,
    )>>::IdentificationTuple;
    type KeyOwnerProofSystem = Historical;
    type HandleEquivocation =
        pallet_babe::EquivocationHandler<Self::KeyOwnerIdentification, Offences, ReportLongevity>;
    type WeightInfo = ();
    type MaxAuthorities = MaxAuthorities;
}

impl pallet_collective::Config<CouncilCollective> for Runtime {
    type Origin = Origin;
    type Proposal = Call;
    type Event = Event;
    type MotionDuration = CouncilCollectiveMotionDuration;
    type MaxProposals = CouncilCollectiveMaxProposals;
    type MaxMembers = CouncilCollectiveMaxMembers;
    type DefaultVote = pallet_collective::PrimeDefaultVote;
    type WeightInfo = CollectiveWeightInfo<Self>;
}

impl pallet_collective::Config<TechnicalCollective> for Runtime {
    type Origin = Origin;
    type Proposal = Call;
    type Event = Event;
    type MotionDuration = TechnicalCollectiveMotionDuration;
    type MaxProposals = TechnicalCollectiveMaxProposals;
    type MaxMembers = TechnicalCollectiveMaxMembers;
    type DefaultVote = pallet_collective::PrimeDefaultVote;
    type WeightInfo = CollectiveWeightInfo<Self>;
}

impl pallet_democracy::Config for Runtime {
    type Proposal = Call;
    type Event = Event;
    type Currency = Balances;
    type EnactmentPeriod = DemocracyEnactmentPeriod;
    type LaunchPeriod = DemocracyLaunchPeriod;
    type VotingPeriod = DemocracyVotingPeriod;
    type MinimumDeposit = DemocracyMinimumDeposit;
    /// `external_propose` call condition
    type ExternalOrigin = AtLeastHalfCouncil;
    /// A super-majority can have the next scheduled referendum be a straight majority-carries vote.
    /// `external_propose_majority` call condition
    type ExternalMajorityOrigin = AtLeastHalfCouncil;
    /// `external_propose_default` call condition
    type ExternalDefaultOrigin = AtLeastHalfCouncil;
    /// Two thirds of the technical committee can have an ExternalMajority/ExternalDefault vote
    /// be tabled immediately and with a shorter voting/enactment period.
    type FastTrackOrigin = EitherOfDiverse<
        pallet_collective::EnsureProportionMoreThan<AccountId, TechnicalCollective, 1, 2>,
        EnsureRoot<AccountId>,
    >;
    type InstantOrigin = EitherOfDiverse<
        pallet_collective::EnsureProportionAtLeast<AccountId, TechnicalCollective, 2, 3>,
        EnsureRoot<AccountId>,
    >;
    type InstantAllowed = DemocracyInstantAllowed;
    type FastTrackVotingPeriod = DemocracyFastTrackVotingPeriod;
    /// To cancel a proposal which has been passed, 2/3 of the council must agree to it.
    /// `emergency_cancel` call condition.
    type CancellationOrigin = AtLeastTwoThirdsCouncil;
    type CancelProposalOrigin = AtLeastTwoThirdsCouncil;
    type BlacklistOrigin = EnsureRoot<AccountId>;
    /// `veto_external` - vetoes and blacklists the external proposal hash
    type VetoOrigin = pallet_collective::EnsureMember<AccountId, TechnicalCollective>;
    type CooloffPeriod = DemocracyCooloffPeriod;
    type PreimageByteDeposit = DemocracyPreimageByteDeposit;
    type OperationalPreimageOrigin = pallet_collective::EnsureMember<AccountId, CouncilCollective>;
    type Slash = OnUnbalancedDemocracySlash<Self>;
    type Scheduler = Scheduler;
    type PalletsOrigin = OriginCaller;
    type MaxVotes = DemocracyMaxVotes;
    type WeightInfo = DemocracyWeightInfo;
    type MaxProposals = DemocracyMaxProposals;
    type VoteLockingPeriod = DemocracyEnactmentPeriod;
}

impl pallet_elections_phragmen::Config for Runtime {
    type Event = Event;
    type PalletId = ElectionsModuleId;
    type Currency = Balances;
    type ChangeMembers = Council;
    type InitializeMembers = Council;
    type CurrencyToVote = frame_support::traits::U128CurrencyToVote;
    type CandidacyBond = ElectionsCandidacyBond;
    type VotingBondBase = ElectionsVotingBondBase;
    type VotingBondFactor = ElectionsVotingBondFactor;
    type LoserCandidate = OnUnbalancedDemocracySlash<Self>;
    type KickedMember = OnUnbalancedDemocracySlash<Self>;
    type DesiredMembers = ElectionsDesiredMembers;
    type DesiredRunnersUp = ElectionsDesiredRunnersUp;
    type TermDuration = ElectionsTermDuration;
    type MaxVoters = ();
    type MaxCandidates = ();
    type WeightInfo = ();
}

impl pallet_membership::Config<pallet_membership::Instance1> for Runtime {
    type Event = Event;
    type AddOrigin = MoreThanHalfCouncil;
    type RemoveOrigin = MoreThanHalfCouncil;
    type SwapOrigin = MoreThanHalfCouncil;
    type ResetOrigin = MoreThanHalfCouncil;
    type PrimeOrigin = MoreThanHalfCouncil;
    type MembershipInitialized = TechnicalCommittee;
    type MembershipChanged = TechnicalCommittee;
    type MaxMembers = ();
    type WeightInfo = ();
}

impl pallet_grandpa::Config for Runtime {
    type Event = Event;
    type Call = Call;

    type KeyOwnerProofSystem = Historical;

    type KeyOwnerProof =
        <Self::KeyOwnerProofSystem as KeyOwnerProofSystem<(KeyTypeId, GrandpaId)>>::Proof;

    type KeyOwnerIdentification = <Self::KeyOwnerProofSystem as KeyOwnerProofSystem<(
        KeyTypeId,
        GrandpaId,
    )>>::IdentificationTuple;

    type HandleEquivocation = pallet_grandpa::EquivocationHandler<
        Self::KeyOwnerIdentification,
        Offences,
        ReportLongevity,
    >;
    type WeightInfo = ();
    type MaxAuthorities = MaxAuthorities;
}

parameter_types! {
    pub const MinimumPeriod: u64 = SLOT_DURATION / 2;
}

impl pallet_timestamp::Config for Runtime {
    /// A timestamp: milliseconds since the unix epoch.
    type Moment = Moment;
    type OnTimestampSet = Babe;
    type MinimumPeriod = MinimumPeriod;
    type WeightInfo = ();
}

impl pallet_session::Config for Runtime {
    type SessionManager = pallet_session::historical::NoteHistoricalRoot<Self, XorFee>;
    type Keys = opaque::SessionKeys;
    type ShouldEndSession = Babe;
    type SessionHandler = <opaque::SessionKeys as OpaqueKeys>::KeyTypeIdProviders;
    type Event = Event;
    type ValidatorId = AccountId;
    type ValidatorIdOf = pallet_staking::StashOf<Self>;
    type NextSessionRotation = Babe;
    type WeightInfo = ();
}

impl pallet_session::historical::Config for Runtime {
    type FullIdentification = pallet_staking::Exposure<AccountId, Balance>;
    type FullIdentificationOf = pallet_staking::ExposureOf<Runtime>;
}

impl pallet_authorship::Config for Runtime {
    type FindAuthor = pallet_session::FindAccountFromAuthorIndex<Self, Babe>;
    type UncleGenerations = UncleGenerations;
    type FilterUncle = ();
    type EventHandler = (Staking, ImOnline);
}

/// A reasonable benchmarking config for staking pallet.
pub struct StakingBenchmarkingConfig;
impl pallet_staking::BenchmarkingConfig for StakingBenchmarkingConfig {
    type MaxValidators = ConstU32<1000>;
    type MaxNominators = ConstU32<1000>;
}

parameter_types! {
    pub const OffendingValidatorsThreshold: Perbill = Perbill::from_percent(17);
    pub const MaxNominations: u32 = <NposCompactSolution24 as frame_election_provider_support::NposSolution>::LIMIT as u32;
}

impl pallet_staking::Config for Runtime {
    type Currency = Balances;
    type MultiCurrency = Tokens;
    type CurrencyBalance = Balance;
    type ValTokenId = GetValAssetId;
    type ValRewardCurve = ValRewardCurve;
    type UnixTime = Timestamp;
    type CurrencyToVote = U128CurrencyToVote;
    type Event = Event;
    type Slash = ();
    type SessionsPerEra = SessionsPerEra;
    type BondingDuration = BondingDuration;
    type SlashDeferDuration = SlashDeferDuration;
    type SlashCancelOrigin = SlashCancelOrigin;
    type SessionInterface = Self;
    type NextNewSession = Session;
    type MaxNominatorRewardedPerValidator = MaxNominatorRewardedPerValidator;
    type VoterList = BagsList;
    type ElectionProvider = ElectionProviderMultiPhase;
    type BenchmarkingConfig = StakingBenchmarkingConfig;
    type MaxUnlockingChunks = ConstU32<32>;
    type OffendingValidatorsThreshold = OffendingValidatorsThreshold;
    type MaxNominations = MaxNominations;
    type GenesisElectionProvider = onchain::UnboundedExecution<OnChainSeqPhragmen>;
    type OnStakerSlash = ();
    type WeightInfo = ();
}

/// The numbers configured here could always be more than the the maximum limits of staking pallet
/// to ensure election snapshot will not run out of memory. For now, we set them to smaller values
/// since the staking is bounded and the weight pipeline takes hours for this single pallet.
pub struct ElectionBenchmarkConfig;
impl pallet_election_provider_multi_phase::BenchmarkingConfig for ElectionBenchmarkConfig {
    const VOTERS: [u32; 2] = [1000, 2000];
    const TARGETS: [u32; 2] = [500, 1000];
    const ACTIVE_VOTERS: [u32; 2] = [500, 800];
    const DESIRED_TARGETS: [u32; 2] = [200, 400];
    const SNAPSHOT_MAXIMUM_VOTERS: u32 = 1000;
    const MINER_MAXIMUM_VOTERS: u32 = 1000;
    const MAXIMUM_TARGETS: u32 = 300;
}

parameter_types! {
    // phase durations. 1/4 of the last session for each.
    // in testing: 1min or half of the session for each
    pub SignedPhase: u32 = EPOCH_DURATION_IN_BLOCKS / 4;
    pub UnsignedPhase: u32 = EPOCH_DURATION_IN_BLOCKS / 4;

    // signed config
    pub const SignedMaxSubmissions: u32 = 16;
    pub const SignedMaxRefunds: u32 = 16 / 4;
    pub const SignedDepositBase: Balance = deposit(2, 0);
    pub const SignedDepositByte: Balance = deposit(0, 10) / 1024;
    pub SignedRewardBase: Balance =  constants::currency::UNITS / 10;
    pub SolutionImprovementThreshold: Perbill = Perbill::from_rational(5u32, 10_000);
    pub BetterUnsignedThreshold: Perbill = Perbill::from_rational(5u32, 10_000);

    // 1 hour session, 15 minutes unsigned phase, 8 offchain executions.
    pub OffchainRepeat: BlockNumber = UnsignedPhase::get() / 8;

    /// We take the top 12500 nominators as electing voters..
    pub const MaxElectingVoters: u32 = 12_500;
    /// ... and all of the validators as electable targets. Whilst this is the case, we cannot and
    /// shall not increase the size of the validator intentions.
    pub const MaxElectableTargets: u16 = u16::MAX;
    pub NposSolutionPriority: TransactionPriority =
        Perbill::from_percent(90) * TransactionPriority::max_value();
}

generate_solution_type!(
    #[compact]
    pub struct NposCompactSolution24::<
        VoterIndex = u32,
        TargetIndex = u16,
        Accuracy = sp_runtime::PerU16,
        MaxVoters = MaxElectingVoters,
    >(24)
);

/// The accuracy type used for genesis election provider;
pub type OnChainAccuracy = sp_runtime::Perbill;

pub struct OnChainSeqPhragmen;
impl onchain::Config for OnChainSeqPhragmen {
    type System = Runtime;
    type Solver = SequentialPhragmen<AccountId, OnChainAccuracy>;
    type DataProvider = Staking;
    type WeightInfo = ();
}

impl pallet_election_provider_multi_phase::MinerConfig for Runtime {
    type AccountId = AccountId;
    type MaxLength = OffchainSolutionLengthLimit;
    type MaxWeight = OffchainSolutionWeightLimit;
    type Solution = NposCompactSolution24;
    type MaxVotesPerVoter = <
		<Self as pallet_election_provider_multi_phase::Config>::DataProvider
		as
		frame_election_provider_support::ElectionDataProvider
	>::MaxVotesPerVoter;

    // The unsigned submissions have to respect the weight of the submit_unsigned call, thus their
    // weight estimate function is wired to this call's weight.
    fn solution_weight(v: u32, t: u32, a: u32, d: u32) -> Weight {
        <
			<Self as pallet_election_provider_multi_phase::Config>::WeightInfo
			as
			pallet_election_provider_multi_phase::WeightInfo
		>::submit_unsigned(v, t, a, d)
    }
}

impl pallet_election_provider_multi_phase::Config for Runtime {
    type Event = Event;
    type Currency = Balances;
    type EstimateCallFee = TransactionPayment;
    type UnsignedPhase = UnsignedPhase;
    type SignedMaxSubmissions = SignedMaxSubmissions;
    type SignedMaxRefunds = SignedMaxRefunds;
    type SignedRewardBase = SignedRewardBase;
    type SignedDepositBase = SignedDepositBase;
    type SignedDepositByte = SignedDepositByte;
    type SignedDepositWeight = ();
    type SignedMaxWeight =
        <Self::MinerConfig as pallet_election_provider_multi_phase::MinerConfig>::MaxWeight;
    type MinerConfig = Self;
    type SlashHandler = (); // burn slashes
    type RewardHandler = (); // nothing to do upon rewards
    type SignedPhase = SignedPhase;
    type BetterUnsignedThreshold = BetterUnsignedThreshold;
    type BetterSignedThreshold = ();
    type OffchainRepeat = OffchainRepeat;
    type MinerTxPriority = NposSolutionPriority;
    type DataProvider = Staking;
    type Fallback = pallet_election_provider_multi_phase::NoFallback<Self>;
    type GovernanceFallback = onchain::UnboundedExecution<OnChainSeqPhragmen>;
    type Solver = SequentialPhragmen<
        AccountId,
        pallet_election_provider_multi_phase::SolutionAccuracyOf<Self>,
        (),
    >;
    type BenchmarkingConfig = ElectionBenchmarkConfig;
    type ForceOrigin = EitherOfDiverse<
        EnsureRoot<AccountId>,
        pallet_collective::EnsureProportionAtLeast<AccountId, CouncilCollective, 2, 3>,
    >;
    type WeightInfo = ();
    type MaxElectingVoters = MaxElectingVoters;
    type MaxElectableTargets = MaxElectableTargets;
}

parameter_types! {
    pub const BagThresholds: &'static [u64] = &bags_thresholds::THRESHOLDS;
}

impl pallet_bags_list::Config for Runtime {
    type Event = Event;
    type ScoreProvider = Staking;
    type WeightInfo = ();
    type BagThresholds = BagThresholds;
    type Score = sp_npos_elections::VoteWeight;
}

/// Used the compare the privilege of an origin inside the scheduler.
pub struct OriginPrivilegeCmp;

impl PrivilegeCmp<OriginCaller> for OriginPrivilegeCmp {
    fn cmp_privilege(left: &OriginCaller, right: &OriginCaller) -> Option<Ordering> {
        if left == right {
            return Some(Ordering::Equal);
        }

        match (left, right) {
            // Root is greater than anything.
            (OriginCaller::system(frame_system::RawOrigin::Root), _) => Some(Ordering::Greater),
            // Check which one has more yes votes.
            (
                OriginCaller::Council(pallet_collective::RawOrigin::Members(l_yes_votes, l_count)),
                OriginCaller::Council(pallet_collective::RawOrigin::Members(r_yes_votes, r_count)),
            ) => Some((l_yes_votes * r_count).cmp(&(r_yes_votes * l_count))),
            // For every other origin we don't care, as they are not used for `ScheduleOrigin`.
            _ => None,
        }
    }
}

impl pallet_scheduler::Config for Runtime {
    type Event = Event;
    type Origin = Origin;
    type PalletsOrigin = OriginCaller;
    type Call = Call;
    type MaximumWeight = SchedulerMaxWeight;
    type ScheduleOrigin = frame_system::EnsureRoot<AccountId>;
    type MaxScheduledPerBlock = ();
    type WeightInfo = ();
    type OriginPrivilegeCmp = OriginPrivilegeCmp;
    type PreimageProvider = ();
    type NoPreimagePostponement = NoPreimagePostponement;
}

parameter_types! {
    pub const ExistentialDeposit: u128 = 0;
    pub const TransferFee: u128 = 0;
    pub const CreationFee: u128 = 0;
    pub const MaxLocks: u32 = 50;
}

impl pallet_balances::Config for Runtime {
    /// The type for recording an account's balance.
    type Balance = Balance;
    type DustRemoval = ();
    /// The ubiquitous event type.
    type Event = Event;
    type ExistentialDeposit = ExistentialDeposit;
    type AccountStore = System;
    type WeightInfo = ();
    type MaxLocks = MaxLocks;
    type MaxReserves = ();
    type ReserveIdentifier = ();
}

pub type Amount = i128;

parameter_type_with_key! {
    pub ExistentialDeposits: |_currency_id: AssetId| -> Balance {
        0
    };
}

impl tokens::Config for Runtime {
    type Event = Event;
    type Balance = Balance;
    type Amount = Amount;
    type CurrencyId = AssetId;
    type WeightInfo = ();
    type ExistentialDeposits = ExistentialDeposits;
    type OnDust = ();
    type MaxLocks = ();
    type MaxReserves = ();
    type ReserveIdentifier = ();
    type OnNewTokenAccount = ();
    type OnKilledTokenAccount = ();
    type DustRemovalWhitelist = Everything;
}

parameter_types! {
    // This is common::PredefinedAssetId with 0 index, 2 is size, 0 and 0 is code.
    pub const GetXorAssetId: AssetId = common::AssetId32::from_bytes(hex!("0200000000000000000000000000000000000000000000000000000000000000"));
    pub const GetDotAssetId: AssetId = common::AssetId32::from_bytes(hex!("0200010000000000000000000000000000000000000000000000000000000000"));
    pub const GetKsmAssetId: AssetId = common::AssetId32::from_bytes(hex!("0200020000000000000000000000000000000000000000000000000000000000"));
    pub const GetUsdAssetId: AssetId = common::AssetId32::from_bytes(hex!("0200030000000000000000000000000000000000000000000000000000000000"));
    pub const GetValAssetId: AssetId = common::AssetId32::from_bytes(hex!("0200040000000000000000000000000000000000000000000000000000000000"));
    pub const GetPswapAssetId: AssetId = common::AssetId32::from_bytes(hex!("0200050000000000000000000000000000000000000000000000000000000000"));
    pub const GetDaiAssetId: AssetId = common::AssetId32::from_bytes(hex!("0200060000000000000000000000000000000000000000000000000000000000"));
    pub const GetEthAssetId: AssetId = common::AssetId32::from_bytes(hex!("0200070000000000000000000000000000000000000000000000000000000000"));
    pub const GetXstAssetId: AssetId = common::AssetId32::from_bytes(hex!("0200090000000000000000000000000000000000000000000000000000000000"));

    pub const GetBaseAssetId: AssetId = GetXorAssetId::get();
    pub const GetTeamReservesAccountId: AccountId = AccountId::new(hex!("feb92c0acb61f75309730290db5cbe8ac9b46db7ad6f3bbb26a550a73586ea71"));
}

impl currencies::Config for Runtime {
    type MultiCurrency = Tokens;
    type NativeCurrency = BasicCurrencyAdapter<Runtime, Balances, Amount, BlockNumber>;
    type GetNativeCurrencyId = <Runtime as assets::Config>::GetBaseAssetId;
    type WeightInfo = ();
}

impl common::Config for Runtime {
    type DEXId = DEXId;
    type LstId = common::LiquiditySourceType;
}

pub struct GetTotalBalance;

impl assets::GetTotalBalance<Runtime> for GetTotalBalance {
    fn total_balance(asset_id: &AssetId, who: &AccountId) -> Result<Balance, DispatchError> {
        if asset_id == &GetXorAssetId::get() {
            Ok(Referrals::referrer_balance(who).unwrap_or(0))
        } else {
            Ok(0)
        }
    }
}

impl assets::Config for Runtime {
    type Event = Event;
    type ExtraAccountId = [u8; 32];
    type ExtraAssetRecordArg =
        common::AssetIdExtraAssetRecordArg<DEXId, common::LiquiditySourceType, [u8; 32]>;
    type AssetId = AssetId;
    type GetBaseAssetId = GetBaseAssetId;
    type Currency = currencies::Pallet<Runtime>;
    type GetTeamReservesAccountId = GetTeamReservesAccountId;
    type GetTotalBalance = GetTotalBalance;
    type WeightInfo = assets::weights::WeightInfo<Runtime>;
}

impl trading_pair::Config for Runtime {
    type Event = Event;
    type EnsureDEXManager = dex_manager::Pallet<Runtime>;
    type WeightInfo = ();
}

impl dex_manager::Config for Runtime {}

pub type TechAccountId = common::TechAccountId<AccountId, TechAssetId, DEXId>;
pub type TechAssetId = common::TechAssetId<common::PredefinedAssetId>;
pub type AssetId = common::AssetId32<common::PredefinedAssetId>;

impl technical::Config for Runtime {
    type Event = Event;
    type TechAssetId = TechAssetId;
    type TechAccountId = TechAccountId;
    type Trigger = ();
    type Condition = ();
    type SwapAction = pool_xyk::PolySwapAction<AssetId, AccountId, TechAccountId>;
}

parameter_types! {
    pub GetFee: Fixed = fixed!(0.003);
}

impl pool_xyk::Config for Runtime {
    const MIN_XOR: Balance = balance!(0.0007);
    type Event = Event;
    type PairSwapAction = pool_xyk::PairSwapAction<AssetId, AccountId, TechAccountId>;
    type DepositLiquidityAction =
        pool_xyk::DepositLiquidityAction<AssetId, AccountId, TechAccountId>;
    type WithdrawLiquidityAction =
        pool_xyk::WithdrawLiquidityAction<AssetId, AccountId, TechAccountId>;
    type PolySwapAction = pool_xyk::PolySwapAction<AssetId, AccountId, TechAccountId>;
    type EnsureDEXManager = dex_manager::Pallet<Runtime>;
    type GetFee = GetFee;
    type OnPoolCreated = (PswapDistribution, Farming);
    type OnPoolReservesChanged = PriceTools;
    type WeightInfo = pool_xyk::weights::WeightInfo<Runtime>;
}

parameter_types! {
    pub GetLiquidityProxyTechAccountId: TechAccountId = {
        let tech_account_id = TechAccountId::from_generic_pair(
            pswap_distribution::TECH_ACCOUNT_PREFIX.to_vec(),
            pswap_distribution::TECH_ACCOUNT_MAIN.to_vec(),
        );
        tech_account_id
    };
    pub GetLiquidityProxyAccountId: AccountId = {
        let tech_account_id = GetLiquidityProxyTechAccountId::get();
        let account_id =
            technical::Pallet::<Runtime>::tech_account_id_to_account_id(&tech_account_id)
                .expect("Failed to get ordinary account id for technical account id.");
        account_id
    };
    pub const GetNumSamples: usize = 5;
    pub const BasicDeposit: Balance = balance!(0.01);
    pub const FieldDeposit: Balance = balance!(0.01);
    pub const SubAccountDeposit: Balance = balance!(0.01);
    pub const MaxSubAccounts: u32 = 100;
    pub const MaxAdditionalFields: u32 = 100;
    pub const MaxRegistrars: u32 = 20;
    pub ReferralsReservesAcc: AccountId = {
        let tech_account_id = TechAccountId::from_generic_pair(
            b"referrals".to_vec(),
            b"main".to_vec(),
        );
        let account_id =
            technical::Pallet::<Runtime>::tech_account_id_to_account_id(&tech_account_id)
                .expect("Failed to get ordinary account id for technical account id.");
        account_id
    };
}

impl liquidity_proxy::Config for Runtime {
    type Event = Event;
    type LiquidityRegistry = dex_api::Pallet<Runtime>;
    type GetNumSamples = GetNumSamples;
    type GetTechnicalAccountId = GetLiquidityProxyAccountId;
    type PrimaryMarketTBC = multicollateral_bonding_curve_pool::Pallet<Runtime>;
    type PrimaryMarketXST = xst::Pallet<Runtime>;
    type SecondaryMarket = pool_xyk::Pallet<Runtime>;
    type WeightInfo = liquidity_proxy::weights::WeightInfo<Runtime>;
    type VestedRewardsPallet = VestedRewards;
}

impl mock_liquidity_source::Config<mock_liquidity_source::Instance1> for Runtime {
    type GetFee = GetFee;
    type EnsureDEXManager = dex_manager::Pallet<Runtime>;
    type EnsureTradingPairExists = trading_pair::Pallet<Runtime>;
}

impl mock_liquidity_source::Config<mock_liquidity_source::Instance2> for Runtime {
    type GetFee = GetFee;
    type EnsureDEXManager = dex_manager::Pallet<Runtime>;
    type EnsureTradingPairExists = trading_pair::Pallet<Runtime>;
}

impl mock_liquidity_source::Config<mock_liquidity_source::Instance3> for Runtime {
    type GetFee = GetFee;
    type EnsureDEXManager = dex_manager::Pallet<Runtime>;
    type EnsureTradingPairExists = trading_pair::Pallet<Runtime>;
}

impl mock_liquidity_source::Config<mock_liquidity_source::Instance4> for Runtime {
    type GetFee = GetFee;
    type EnsureDEXManager = dex_manager::Pallet<Runtime>;
    type EnsureTradingPairExists = trading_pair::Pallet<Runtime>;
}

impl dex_api::Config for Runtime {
    type MockLiquiditySource =
        mock_liquidity_source::Pallet<Runtime, mock_liquidity_source::Instance1>;
    type MockLiquiditySource2 =
        mock_liquidity_source::Pallet<Runtime, mock_liquidity_source::Instance2>;
    type MockLiquiditySource3 =
        mock_liquidity_source::Pallet<Runtime, mock_liquidity_source::Instance3>;
    type MockLiquiditySource4 =
        mock_liquidity_source::Pallet<Runtime, mock_liquidity_source::Instance4>;
    type MulticollateralBondingCurvePool = multicollateral_bonding_curve_pool::Pallet<Runtime>;
    type XYKPool = pool_xyk::Pallet<Runtime>;
    type XSTPool = xst::Pallet<Runtime>;
    type WeightInfo = dex_api::weights::WeightInfo<Runtime>;
}

impl pallet_multisig::Config for Runtime {
    type Call = Call;
    type Event = Event;
    type Currency = Balances;
    type DepositBase = DepositBase;
    type DepositFactor = DepositFactor;
    type MaxSignatories = MaxSignatories;
    type WeightInfo = ();
}

impl iroha_migration::Config for Runtime {
    type Event = Event;
    type WeightInfo = iroha_migration::weights::WeightInfo<Runtime>;
}

impl pallet_identity::Config for Runtime {
    type Event = Event;
    type Currency = Balances;
    type BasicDeposit = BasicDeposit;
    type FieldDeposit = FieldDeposit;
    type SubAccountDeposit = SubAccountDeposit;
    type MaxSubAccounts = MaxSubAccounts;
    type MaxAdditionalFields = MaxAdditionalFields;
    type MaxRegistrars = MaxRegistrars;
    type Slashed = ();
    type ForceOrigin = MoreThanHalfCouncil;
    type RegistrarOrigin = MoreThanHalfCouncil;
    type WeightInfo = ();
}

impl<T: SigningTypes> frame_system::offchain::SignMessage<T> for Runtime {
    type SignatureData = ();

    fn sign_message(&self, _message: &[u8]) -> Self::SignatureData {
        unimplemented!()
    }

    fn sign<TPayload, F>(&self, _f: F) -> Self::SignatureData
    where
        F: Fn(&Account<T>) -> TPayload,
        TPayload: frame_system::offchain::SignedPayload<T>,
    {
        unimplemented!()
    }
}

impl<LocalCall> frame_system::offchain::CreateSignedTransaction<LocalCall> for Runtime
where
    Call: From<LocalCall>,
{
    fn create_transaction<C: frame_system::offchain::AppCrypto<Self::Public, Self::Signature>>(
        call: Call,
        public: <Signature as sp_runtime::traits::Verify>::Signer,
        account: AccountId,
        index: Index,
    ) -> Option<(
        Call,
        <UncheckedExtrinsic as sp_runtime::traits::Extrinsic>::SignaturePayload,
    )> {
        let period = BlockHashCount::get() as u64;
        let current_block = System::block_number()
            .saturated_into::<u64>()
            .saturating_sub(1);
        let extra: SignedExtra = (
            frame_system::CheckSpecVersion::<Runtime>::new(),
            frame_system::CheckTxVersion::<Runtime>::new(),
            frame_system::CheckGenesis::<Runtime>::new(),
            frame_system::CheckEra::<Runtime>::from(generic::Era::mortal(period, current_block)),
            frame_system::CheckNonce::<Runtime>::from(index),
            frame_system::CheckWeight::<Runtime>::new(),
            ChargeTransactionPayment::<Runtime>::new(),
        );
        #[cfg_attr(not(feature = "std"), allow(unused_variables))]
        let raw_payload = SignedPayload::new(call, extra)
            .map_err(|e| {
                frame_support::log::warn!("SignedPayload error: {:?}", e);
            })
            .ok()?;

        let signature = raw_payload.using_encoded(|payload| C::sign(payload, public))?;

        let address = account;
        let (call, extra, _) = raw_payload.deconstruct();
        Some((call, (address, signature, extra)))
    }
}

impl frame_system::offchain::SigningTypes for Runtime {
    type Public = <Signature as sp_runtime::traits::Verify>::Signer;
    type Signature = Signature;
}

impl<C> frame_system::offchain::SendTransactionTypes<C> for Runtime
where
    Call: From<C>,
{
    type OverarchingCall = Call;
    type Extrinsic = UncheckedExtrinsic;
}

impl referrals::Config for Runtime {
    type ReservesAcc = ReferralsReservesAcc;
    type WeightInfo = referrals::weights::WeightInfo<Runtime>;
}

impl rewards::Config for Runtime {
    const BLOCKS_PER_DAY: BlockNumber = 1 * DAYS;
    const UPDATE_FREQUENCY: BlockNumber = 10 * MINUTES;
    const MAX_CHUNK_SIZE: usize = 100;
    const MAX_VESTING_RATIO: Percent = Percent::from_percent(55);
    const TIME_TO_SATURATION: BlockNumber = 5 * 365 * DAYS; // 5 years
    const VAL_BURN_PERCENT: Percent = VAL_BURN_PERCENT;
    type Event = Event;
    type WeightInfo = rewards::weights::WeightInfo<Runtime>;
}

// Multiplied flat fees implementation for the selected extrinsics.
// Returns a value (* multiplier) if the extrinsic is subject to manual fee
// adjustment and `None` otherwise
impl<T> xor_fee::ApplyCustomFees<Call> for xor_fee::Pallet<T> {
    fn compute_fee(call: &Call) -> Option<Balance> {
        let result = match call {
            Call::Assets(assets::Call::register { .. })
            | Call::EthBridge(eth_bridge::Call::transfer_to_sidechain { .. })
            | Call::PoolXYK(pool_xyk::Call::withdraw_liquidity { .. })
            | Call::Rewards(rewards::Call::claim { .. })
            | Call::VestedRewards(vested_rewards::Call::claim_rewards { .. }) => Some(BIG_FEE),
            Call::Assets(..)
            | Call::EthBridge(..)
            | Call::LiquidityProxy(..)
            | Call::MulticollateralBondingCurvePool(..)
            | Call::PoolXYK(..)
            | Call::Rewards(..)
            | Call::Staking(pallet_staking::Call::payout_stakers { .. })
            | Call::TradingPair(..)
            | Call::Referrals(..) => Some(SMALL_FEE),
            _ => None,
        };
        result.map(|fee| XorFee::multiplier().saturating_mul_int(fee))
    }
}

impl xor_fee::ExtractProxySwap for Call {
    type AccountId = AccountId;
    type DexId = DEXId;
    type AssetId = AssetId;
    type Amount = SwapAmount<u128>;
    fn extract(
        &self,
    ) -> Option<xor_fee::SwapInfo<Self::AccountId, Self::DexId, Self::AssetId, Self::Amount>> {
        match self {
            Call::LiquidityProxy(liquidity_proxy::Call::swap {
                dex_id,
                input_asset_id,
                output_asset_id,
                swap_amount,
                selected_source_types,
                filter_mode,
            }) => Some(xor_fee::SwapInfo {
                fee_source: None,
                dex_id: *dex_id,
                input_asset_id: *input_asset_id,
                output_asset_id: *output_asset_id,
                amount: *swap_amount,
                selected_source_types: selected_source_types.to_vec(),
                filter_mode: filter_mode.clone(),
            }),
            Call::LiquidityProxy(liquidity_proxy::Call::swap_transfer {
                receiver,
                dex_id,
                input_asset_id,
                output_asset_id,
                swap_amount,
                selected_source_types,
                filter_mode,
                ..
            }) => Some(xor_fee::SwapInfo {
                fee_source: Some(receiver.clone()),
                dex_id: *dex_id,
                input_asset_id: *input_asset_id,
                output_asset_id: *output_asset_id,
                amount: *swap_amount,
                selected_source_types: selected_source_types.to_vec(),
                filter_mode: filter_mode.clone(),
            }),
            _ => None,
        }
    }
}

impl xor_fee::IsCalledByBridgePeer<AccountId> for Call {
    fn is_called_by_bridge_peer(&self, who: &AccountId) -> bool {
        match self {
            Call::BridgeMultisig(call) => match call {
                bridge_multisig::Call::as_multi {
                    id: multisig_id, ..
                }
                | bridge_multisig::Call::as_multi_threshold_1 {
                    id: multisig_id, ..
                } => bridge_multisig::Accounts::<Runtime>::get(multisig_id)
                    .map(|acc| acc.is_signatory(&who)),
                _ => None,
            },
            Call::EthBridge(call) => match call {
                eth_bridge::Call::approve_request { network_id, .. } => {
                    Some(eth_bridge::Pallet::<Runtime>::is_peer(who, *network_id))
                }
                eth_bridge::Call::register_incoming_request { incoming_request } => {
                    let net_id = incoming_request.network_id();
                    eth_bridge::BridgeAccount::<Runtime>::get(net_id).map(|acc| acc == *who)
                }
                eth_bridge::Call::import_incoming_request {
                    load_incoming_request,
                    ..
                } => {
                    let net_id = load_incoming_request.network_id();
                    eth_bridge::BridgeAccount::<Runtime>::get(net_id).map(|acc| acc == *who)
                }
                eth_bridge::Call::finalize_incoming_request { network_id, .. }
                | eth_bridge::Call::abort_request { network_id, .. } => {
                    eth_bridge::BridgeAccount::<Runtime>::get(network_id).map(|acc| acc == *who)
                }
                _ => None,
            },
            _ => None,
        }
        .unwrap_or(false)
    }
}

pub struct ValBurnedAggregator<T>(sp_std::marker::PhantomData<T>);

impl<T> OnValBurned for ValBurnedAggregator<T>
where
    T: ValBurnedNotifier<Balance>,
{
    fn on_val_burned(amount: Balance) {
        Rewards::on_val_burned(amount);
        T::notify_val_burned(amount);
    }
}

pub struct WithdrawFee;

impl xor_fee::WithdrawFee<Runtime> for WithdrawFee {
    fn withdraw_fee(
        who: &AccountId,
        call: &Call,
        fee: Balance,
    ) -> Result<(AccountId, Option<NegativeImbalanceOf<Runtime>>), DispatchError> {
        match call {
            Call::Referrals(referrals::Call::set_referrer { referrer })
                if Referrals::can_set_referrer(who) =>
            {
                Referrals::withdraw_fee(referrer, fee)?;
                Ok((
                    referrer.clone(),
                    Some(Balances::withdraw(
                        &ReferralsReservesAcc::get(),
                        fee,
                        WithdrawReasons::TRANSACTION_PAYMENT,
                        ExistenceRequirement::KeepAlive,
                    )?),
                ))
            }
            _ => Ok((
                who.clone(),
                Some(Balances::withdraw(
                    who,
                    fee,
                    WithdrawReasons::TRANSACTION_PAYMENT,
                    ExistenceRequirement::KeepAlive,
                )?),
            )),
        }
    }
}

parameter_types! {
    pub const DEXIdValue: DEXId = 0;
}

impl xor_fee::Config for Runtime {
    type Event = Event;
    // Pass native currency.
    type XorCurrency = Balances;
    type ReferrerWeight = ReferrerWeight;
    type XorBurnedWeight = XorBurnedWeight;
    type XorIntoValBurnedWeight = XorIntoValBurnedWeight;
    type SoraParliamentShare = SoraParliamentShare;
    type XorId = GetXorAssetId;
    type ValId = GetValAssetId;
    type DEXIdValue = DEXIdValue;
    type LiquidityProxy = LiquidityProxy;
    type OnValBurned = ValBurnedAggregator<Staking>;
    type CustomFees = XorFee;
    type GetTechnicalAccountId = GetXorFeeAccountId;
    type GetParliamentAccountId = GetParliamentAccountId;
    type SessionManager = Staking;
    type WeightInfo = xor_fee::weights::WeightInfo<Runtime>;
    type WithdrawFee = WithdrawFee;
}

pub struct ConstantFeeMultiplier;

impl MultiplierUpdate for ConstantFeeMultiplier {
    fn min() -> Multiplier {
        Default::default()
    }
    fn target() -> Perquintill {
        Default::default()
    }
    fn variability() -> Multiplier {
        Default::default()
    }
}
impl Convert<Multiplier, Multiplier> for ConstantFeeMultiplier {
    fn convert(previous: Multiplier) -> Multiplier {
        previous
    }
}

parameter_types! {
    pub const OperationalFeeMultiplier: u8 = 5;
}

impl pallet_transaction_payment::Config for Runtime {
    type Event = Event;
    type OnChargeTransaction = XorFee;
    type WeightToFee = XorFee;
    type FeeMultiplierUpdate = ConstantFeeMultiplier;
    type OperationalFeeMultiplier = OperationalFeeMultiplier;
    type LengthToFee = ConstantMultiplier<Balance, ConstU128<0>>;
}

#[cfg(feature = "private-net")]
impl pallet_sudo::Config for Runtime {
    type Call = Call;
    type Event = Event;
}

impl permissions::Config for Runtime {
    type Event = Event;
}

impl pallet_utility::Config for Runtime {
    type Event = Event;
    type Call = Call;
    type WeightInfo = ();
    type PalletsOrigin = OriginCaller;
}

parameter_types! {
    pub const DepositBase: u64 = 1;
    pub const DepositFactor: u64 = 1;
    pub const MaxSignatories: u16 = 100;
}

impl bridge_multisig::Config for Runtime {
    type Call = Call;
    type Event = Event;
    type Currency = Balances;
    type DepositBase = DepositBase;
    type DepositFactor = DepositFactor;
    type MaxSignatories = MaxSignatories;
    type WeightInfo = ();
}

parameter_types! {
    pub const GetEthNetworkId: u32 = 0;
}

pub struct RemoveTemporaryPeerAccountIds;

#[cfg(feature = "private-net")]
impl Get<Vec<(AccountId, H160)>> for RemoveTemporaryPeerAccountIds {
    fn get() -> Vec<(AccountId, H160)> {
        vec![
            // Dev
            (
                AccountId::new(hex!(
                    "aa79aa80b94b1cfba69c4a7d60eeb7b469e6411d1f686cc61de8adc8b1b76a69"
                )),
                H160(hex!("f858c8366f3a2553516a47f3e0503a85ef93bbba")),
            ),
            (
                AccountId::new(hex!(
                    "60dc5adadc262770cbe904e3f65a26a89d46b70447640cd7968b49ddf5a459bc"
                )),
                H160(hex!("ccd7fe44d58640dc79c55b98f8c3474646e5ea2b")),
            ),
            (
                AccountId::new(hex!(
                    "70d61e980602e09ac8b5fb50658ebd345774e73b8248d3b61862ba1a9a035082"
                )),
                H160(hex!("13d26a91f791e884fe6faa7391c4ef401638baa4")),
            ),
            (
                AccountId::new(hex!(
                    "05918034f4a7f7c5d99cd0382aa6574ec2aba148aa3d769e50e0ac7663e36d58"
                )),
                H160(hex!("aa19829ae887212206be8e97ea47d8fed2120d4e")),
            ),
            // Test
            (
                AccountId::new(hex!(
                    "07f5670d08b8f3bd493ff829482a489d94494fd50dd506957e44e9fdc2e98684"
                )),
                H160(hex!("457d710255184dbf63c019ab50f65743c6cb072f")),
            ),
            (
                AccountId::new(hex!(
                    "211bb96e9f746183c05a1d583bccf513f9d8f679d6f36ecbd06609615a55b1cc"
                )),
                H160(hex!("6d04423c97e8ce36d04c9b614926ce0d029d04df")),
            ),
            (
                AccountId::new(hex!(
                    "ef3139b81d14977d5bf6b4a3994872337dfc1d2af2069a058bc26123a3ed1a5c"
                )),
                H160(hex!("e34022904b1ab539729cc7b5bfa5c8a74b165e80")),
            ),
            (
                AccountId::new(hex!(
                    "71124b336fbf3777d743d4390acce6be1cf5e0781e40c51d4cf2e5b5fd8e41e1"
                )),
                H160(hex!("ee74a5b5346915012d103cf1ccee288f25bcbc81")),
            ),
            // Stage
            (
                AccountId::new(hex!(
                    "07f5670d08b8f3bd493ff829482a489d94494fd50dd506957e44e9fdc2e98684"
                )),
                H160(hex!("457d710255184dbf63c019ab50f65743c6cb072f")),
            ),
            (
                AccountId::new(hex!(
                    "211bb96e9f746183c05a1d583bccf513f9d8f679d6f36ecbd06609615a55b1cc"
                )),
                H160(hex!("6d04423c97e8ce36d04c9b614926ce0d029d04df")),
            ),
        ]
    }
}

#[cfg(not(feature = "private-net"))]
impl Get<Vec<(AccountId, H160)>> for RemoveTemporaryPeerAccountIds {
    fn get() -> Vec<(AccountId, H160)> {
        vec![] // the peer is already removed on main-net.
    }
}

#[cfg(not(feature = "private-net"))]
parameter_types! {
    pub const RemovePendingOutgoingRequestsAfter: BlockNumber = 1 * DAYS;
    pub const TrackPendingIncomingRequestsAfter: (BlockNumber, u64) = (1 * DAYS, 12697214);
}

#[cfg(feature = "private-net")]
parameter_types! {
    pub const RemovePendingOutgoingRequestsAfter: BlockNumber = 30 * MINUTES;
    pub const TrackPendingIncomingRequestsAfter: (BlockNumber, u64) = (30 * MINUTES, 0);
}

pub type NetworkId = u32;

impl eth_bridge::Config for Runtime {
    type Event = Event;
    type Call = Call;
    type PeerId = eth_bridge::offchain::crypto::TestAuthId;
    type NetworkId = NetworkId;
    type GetEthNetworkId = GetEthNetworkId;
    type WeightInfo = eth_bridge::weights::WeightInfo<Runtime>;
    type RemovePendingOutgoingRequestsAfter = RemovePendingOutgoingRequestsAfter;
    type TrackPendingIncomingRequestsAfter = TrackPendingIncomingRequestsAfter;
    type RemovePeerAccountIds = RemoveTemporaryPeerAccountIds;
    type SchedulerOriginCaller = OriginCaller;
    type Scheduler = Scheduler;
    type WeightToFee = XorFee;
}

#[cfg(feature = "private-net")]
impl faucet::Config for Runtime {
    type Event = Event;
    type WeightInfo = faucet::weights::WeightInfo<Runtime>;
}

parameter_types! {
    pub GetPswapDistributionTechAccountId: TechAccountId = {
        let tech_account_id = TechAccountId::from_generic_pair(
            pswap_distribution::TECH_ACCOUNT_PREFIX.to_vec(),
            pswap_distribution::TECH_ACCOUNT_MAIN.to_vec(),
        );
        tech_account_id
    };
    pub GetPswapDistributionAccountId: AccountId = {
        let tech_account_id = GetPswapDistributionTechAccountId::get();
        let account_id =
            technical::Pallet::<Runtime>::tech_account_id_to_account_id(&tech_account_id)
                .expect("Failed to get ordinary account id for technical account id.");
        account_id
    };
    pub GetParliamentAccountId: AccountId = hex!("881b87c9f83664b95bd13e2bb40675bfa186287da93becc0b22683334d411e4e").into();
    pub GetXorFeeTechAccountId: TechAccountId = {
        TechAccountId::from_generic_pair(
            xor_fee::TECH_ACCOUNT_PREFIX.to_vec(),
            xor_fee::TECH_ACCOUNT_MAIN.to_vec(),
        )
    };
    pub GetXorFeeAccountId: AccountId = {
        let tech_account_id = GetXorFeeTechAccountId::get();
        technical::Pallet::<Runtime>::tech_account_id_to_account_id(&tech_account_id)
            .expect("Failed to get ordinary account id for technical account id.")
    };
    pub GetXSTPoolPermissionedTechAccountId: TechAccountId = {
        let tech_account_id = TechAccountId::from_generic_pair(
            xst::TECH_ACCOUNT_PREFIX.to_vec(),
            xst::TECH_ACCOUNT_PERMISSIONED.to_vec(),
        );
        tech_account_id
    };
    pub GetXSTPoolPermissionedAccountId: AccountId = {
        let tech_account_id = GetXSTPoolPermissionedTechAccountId::get();
        let account_id =
            technical::Pallet::<Runtime>::tech_account_id_to_account_id(&tech_account_id)
                .expect("Failed to get ordinary account id for technical account id.");
        account_id
    };
}

#[cfg(feature = "reduced-pswap-reward-periods")]
parameter_types! {
    pub const GetDefaultSubscriptionFrequency: BlockNumber = 150;
    pub const GetBurnUpdateFrequency: BlockNumber = 150;
}

#[cfg(not(feature = "reduced-pswap-reward-periods"))]
parameter_types! {
    pub const GetDefaultSubscriptionFrequency: BlockNumber = 14400;
    pub const GetBurnUpdateFrequency: BlockNumber = 14400;
}

pub struct RuntimeOnPswapBurnedAggregator;

impl OnPswapBurned for RuntimeOnPswapBurnedAggregator {
    fn on_pswap_burned(distribution: common::PswapRemintInfo) {
        VestedRewards::on_pswap_burned(distribution);
    }
}

impl farming::Config for Runtime {
    const PSWAP_PER_DAY: Balance = FARMING_PSWAP_PER_DAY;
    const REFRESH_FREQUENCY: BlockNumber = FARMING_REFRESH_FREQUENCY;
    const VESTING_COEFF: u32 = FARMING_VESTING_COEFF;
    const VESTING_FREQUENCY: BlockNumber = FARMING_VESTING_FREQUENCY;
    const BLOCKS_PER_DAY: BlockNumber = 1 * DAYS;
    type Call = Call;
    type SchedulerOriginCaller = OriginCaller;
    type Scheduler = Scheduler;
    type RewardDoublingAssets = FarmingRewardDoublingAssets;
    type WeightInfo = ();
}

impl pswap_distribution::Config for Runtime {
    const PSWAP_BURN_PERCENT: Percent = PSWAP_BURN_PERCENT;
    type Event = Event;
    type GetIncentiveAssetId = GetPswapAssetId;
    type LiquidityProxy = LiquidityProxy;
    type CompatBalance = Balance;
    type GetDefaultSubscriptionFrequency = GetDefaultSubscriptionFrequency;
    type GetBurnUpdateFrequency = GetBurnUpdateFrequency;
    type GetTechnicalAccountId = GetPswapDistributionAccountId;
    type EnsureDEXManager = DEXManager;
    type OnPswapBurnedAggregator = RuntimeOnPswapBurnedAggregator;
    type WeightInfo = pswap_distribution::weights::WeightInfo<Runtime>;
    type GetParliamentAccountId = GetParliamentAccountId;
    type PoolXykPallet = PoolXYK;
}

parameter_types! {
    pub GetMbcReservesTechAccountId: TechAccountId = {
        let tech_account_id = TechAccountId::from_generic_pair(
            multicollateral_bonding_curve_pool::TECH_ACCOUNT_PREFIX.to_vec(),
            multicollateral_bonding_curve_pool::TECH_ACCOUNT_RESERVES.to_vec(),
        );
        tech_account_id
    };
    pub GetMbcReservesAccountId: AccountId = {
        let tech_account_id = GetMbcReservesTechAccountId::get();
        let account_id =
            technical::Pallet::<Runtime>::tech_account_id_to_account_id(&tech_account_id)
                .expect("Failed to get ordinary account id for technical account id.");
        account_id
    };
    pub GetMbcPoolRewardsTechAccountId: TechAccountId = {
        let tech_account_id = TechAccountId::from_generic_pair(
            multicollateral_bonding_curve_pool::TECH_ACCOUNT_PREFIX.to_vec(),
            multicollateral_bonding_curve_pool::TECH_ACCOUNT_REWARDS.to_vec(),
        );
        tech_account_id
    };
    pub GetMbcPoolRewardsAccountId: AccountId = {
        let tech_account_id = GetMbcPoolRewardsTechAccountId::get();
        let account_id =
            technical::Pallet::<Runtime>::tech_account_id_to_account_id(&tech_account_id)
                .expect("Failed to get ordinary account id for technical account id.");
        account_id
    };
    pub GetMbcPoolFreeReservesTechAccountId: TechAccountId = {
        let tech_account_id = TechAccountId::from_generic_pair(
            multicollateral_bonding_curve_pool::TECH_ACCOUNT_PREFIX.to_vec(),
            multicollateral_bonding_curve_pool::TECH_ACCOUNT_FREE_RESERVES.to_vec(),
        );
        tech_account_id
    };
    pub GetMbcPoolFreeReservesAccountId: AccountId = {
        let tech_account_id = GetMbcPoolFreeReservesTechAccountId::get();
        let account_id =
            technical::Pallet::<Runtime>::tech_account_id_to_account_id(&tech_account_id)
                .expect("Failed to get ordinary account id for technical account id.");
        account_id
    };
    pub GetMarketMakerRewardsTechAccountId: TechAccountId = {
        let tech_account_id = TechAccountId::from_generic_pair(
            vested_rewards::TECH_ACCOUNT_PREFIX.to_vec(),
            vested_rewards::TECH_ACCOUNT_MARKET_MAKERS.to_vec(),
        );
        tech_account_id
    };
    pub GetMarketMakerRewardsAccountId: AccountId = {
        let tech_account_id = GetMarketMakerRewardsTechAccountId::get();
        let account_id =
            technical::Pallet::<Runtime>::tech_account_id_to_account_id(&tech_account_id)
                .expect("Failed to get ordinary account id for technical account id.");
        account_id
    };
    pub GetCrowdloanRewardsTechAccountId: TechAccountId = {
        let tech_account_id = TechAccountId::from_generic_pair(
            vested_rewards::TECH_ACCOUNT_PREFIX.to_vec(),
            vested_rewards::TECH_ACCOUNT_CROWDLOAN.to_vec(),
        );
        tech_account_id
    };
    pub GetCrowdloanRewardsAccountId: AccountId = {
        let tech_account_id = GetCrowdloanRewardsTechAccountId::get();
        let account_id =
            technical::Pallet::<Runtime>::tech_account_id_to_account_id(&tech_account_id)
                .expect("Failed to get ordinary account id for technical account id.");
        account_id
    };
    pub GetFarmingRewardsTechAccountId: TechAccountId = {
        let tech_account_id = TechAccountId::from_generic_pair(
            vested_rewards::TECH_ACCOUNT_PREFIX.to_vec(),
            vested_rewards::TECH_ACCOUNT_FARMING.to_vec(),
        );
        tech_account_id
    };
    pub GetFarmingRewardsAccountId: AccountId = {
        let tech_account_id = GetFarmingRewardsTechAccountId::get();
        let account_id =
            technical::Pallet::<Runtime>::tech_account_id_to_account_id(&tech_account_id)
                .expect("Failed to get ordinary account id for technical account id.");
        account_id
    };
}

impl multicollateral_bonding_curve_pool::Config for Runtime {
    type Event = Event;
    type LiquidityProxy = LiquidityProxy;
    type EnsureDEXManager = DEXManager;
    type EnsureTradingPairExists = TradingPair;
    type PriceToolsPallet = PriceTools;
    type VestedRewardsPallet = VestedRewards;
    type WeightInfo = multicollateral_bonding_curve_pool::weights::WeightInfo<Runtime>;
}

impl xst::Config for Runtime {
    type Event = Event;
    type LiquidityProxy = LiquidityProxy;
    type EnsureDEXManager = DEXManager;
    type EnsureTradingPairExists = TradingPair;
    type PriceToolsPallet = PriceTools;
    type WeightInfo = xst::weights::WeightInfo<Runtime>;
}

parameter_types! {
    pub const MaxKeys: u32 = 10_000;
    pub const MaxPeerInHeartbeats: u32 = 10_000;
    pub const MaxPeerDataEncodingSize: u32 = 1_000;
}

impl pallet_im_online::Config for Runtime {
    type AuthorityId = ImOnlineId;
    type Event = Event;
    type ValidatorSet = Historical;
    type NextSessionRotation = Babe;
    type ReportUnresponsiveness = Offences;
    type UnsignedPriority = ImOnlineUnsignedPriority;
    type WeightInfo = ();
    type MaxKeys = MaxKeys;
    type MaxPeerInHeartbeats = MaxPeerInHeartbeats;
    type MaxPeerDataEncodingSize = MaxPeerDataEncodingSize;
}

impl pallet_offences::Config for Runtime {
    type Event = Event;
    type IdentificationTuple = pallet_session::historical::IdentificationTuple<Self>;
    type OnOffenceHandler = Staking;
}

impl vested_rewards::Config for Runtime {
    type Event = Event;
    type GetBondingCurveRewardsAccountId = GetMbcPoolRewardsAccountId;
    type GetFarmingRewardsAccountId = GetFarmingRewardsAccountId;
    type GetMarketMakerRewardsAccountId = GetMarketMakerRewardsAccountId;
    type GetCrowdloanRewardsAccountId = GetCrowdloanRewardsAccountId;
    type WeightInfo = vested_rewards::weights::WeightInfo<Runtime>;
}

impl price_tools::Config for Runtime {
    type Event = Event;
    type LiquidityProxy = LiquidityProxy;
    type WeightInfo = price_tools::weights::WeightInfo<Runtime>;
}

impl pallet_randomness_collective_flip::Config for Runtime {}

impl pallet_beefy::Config for Runtime {
    type BeefyId = BeefyId;
    type MaxAuthorities = MaxAuthorities;
    type OnNewValidatorSet = MmrLeaf;
}

<<<<<<< HEAD
impl pallet_mmr::Config for Runtime {
    const INDEXING_PREFIX: &'static [u8] = b"mmr";
    type Hashing = Keccak256;
    type Hash = <Keccak256 as sp_runtime::traits::Hash>::Output;
    type OnNewRoot = pallet_beefy_mmr::DepositBeefyDigest<Runtime>;
    type WeightInfo = ();
    type LeafData = pallet_beefy_mmr::Pallet<Runtime>;
}

impl leaf_provider::Config for Runtime {
    type Event = Event;
    type Hashing = Keccak256;
    type Hash = <Keccak256 as sp_runtime::traits::Hash>::Output;
    type Randomness = pallet_babe::RandomnessFromTwoEpochsAgo<Self>;
}

parameter_types! {
    /// Version of the produced MMR leaf.
    ///
    /// The version consists of two parts;
    /// - `major` (3 bits)
    /// - `minor` (5 bits)
    ///
    /// `major` should be updated only if decoding the previous MMR Leaf format from the payload
    /// is not possible (i.e. backward incompatible change).
    /// `minor` should be updated if fields are added to the previous MMR Leaf, which given SCALE
    /// encoding does not prevent old leafs from being decoded.
    ///
    /// Hence we expect `major` to be changed really rarely (think never).
    /// See [`MmrLeafVersion`] type documentation for more details.
    pub LeafVersion: MmrLeafVersion = MmrLeafVersion::new(0, 0);
}

impl pallet_beefy_mmr::Config for Runtime {
    type LeafVersion = LeafVersion;
    type BeefyAuthorityToMerkleLeaf = pallet_beefy_mmr::BeefyEcdsaToEthereum;
    type LeafExtra =
        LeafExtraData<<Self as leaf_provider::Config>::Hash, <Self as frame_system::Config>::Hash>;
    type BeefyDataProvider = leaf_provider::Pallet<Runtime>;
}

=======
>>>>>>> 3f25df7e
parameter_types! {
    pub const CeresPerDay: Balance = balance!(6.66666666667);
    pub const CeresAssetId: AssetId = common::AssetId32::from_bytes
        (hex!("008bcfd2387d3fc453333557eecb0efe59fcba128769b2feefdd306e98e66440"));
    pub const MaximumCeresInStakingPool: Balance = balance!(14400);
}

impl ceres_launchpad::Config for Runtime {
    const MILLISECONDS_PER_DAY: Moment = 86_400_000;
    type Event = Event;
    type WeightInfo = ceres_launchpad::weights::WeightInfo<Runtime>;
}

impl ceres_staking::Config for Runtime {
    const BLOCKS_PER_ONE_DAY: BlockNumber = 1 * DAYS;
    type Event = Event;
    type CeresPerDay = CeresPerDay;
    type CeresAssetId = CeresAssetId;
    type MaximumCeresInStakingPool = MaximumCeresInStakingPool;
    type WeightInfo = ceres_staking::weights::WeightInfo<Runtime>;
}

impl ceres_liquidity_locker::Config for Runtime {
    const BLOCKS_PER_ONE_DAY: BlockNumber = 1 * DAYS;
    type Event = Event;
    type XYKPool = PoolXYK;
    type DemeterFarmingPlatform = DemeterFarmingPlatform;
    type CeresAssetId = CeresAssetId;
    type WeightInfo = ceres_liquidity_locker::weights::WeightInfo<Runtime>;
}

impl ceres_token_locker::Config for Runtime {
    type Event = Event;
    type CeresAssetId = CeresAssetId;
    type WeightInfo = ceres_token_locker::weights::WeightInfo<Runtime>;
}

impl ceres_governance_platform::Config for Runtime {
    type Event = Event;
    type CeresAssetId = CeresAssetId;
    type WeightInfo = ceres_governance_platform::weights::WeightInfo<Runtime>;
}

parameter_types! {
    pub const DemeterAssetId: AssetId = common::DEMETER_ASSET_ID;
}

impl demeter_farming_platform::Config for Runtime {
    type Event = Event;
    type DemeterAssetId = DemeterAssetId;
    const BLOCKS_PER_HOUR_AND_A_HALF: BlockNumber = 3 * HOURS / 2;
    type WeightInfo = demeter_farming_platform::weights::WeightInfo<Runtime>;
}

/// Payload data to be signed when making signed transaction from off-chain workers,
///   inside `create_transaction` function.
pub type SignedPayload = generic::SignedPayload<Call, SignedExtra>;

parameter_types! {
    pub const ReferrerWeight: u32 = 10;
    pub const XorBurnedWeight: u32 = 40;
    pub const XorIntoValBurnedWeight: u32 = 50;
    pub const SoraParliamentShare: Percent = Percent::from_percent(10);
}

<<<<<<< HEAD
// Ethereum bridge pallets

pub struct CallFilter;
impl Contains<Call> for CallFilter {
    fn contains(_: &Call) -> bool {
        true
    }
}

impl dispatch::Config for Runtime {
    type Event = Event;
    type NetworkId = EthNetworkId;
    type Source = H160;
    type OriginOutput = bridge_types::types::CallOriginOutput<EthNetworkId, H160, H256>;
    type Origin = Origin;
    type MessageId = bridge_types::types::MessageId;
    type Hashing = Keccak256;
    type Call = Call;
    type CallFilter = CallFilter;
}

use bridge_channel::{inbound as bridge_channel_inbound, outbound as bridge_channel_outbound};
use bridge_types::{EthNetworkId, CHANNEL_INDEXING_PREFIX, H256};

parameter_types! {
    pub const BridgeMaxMessagePayloadSize: u64 = 256;
    pub const BridgeMaxMessagesPerCommit: u64 = 20;
    pub const BridgeMaxTotalGasLimit: u64 = 5_000_000;
    pub const Decimals: u32 = 12;
}

pub struct FeeConverter;
impl Convert<U256, Balance> for FeeConverter {
    fn convert(amount: U256) -> Balance {
        common::eth::unwrap_balance(amount, Decimals::get())
            .expect("Should not panic unless runtime is misconfigured")
    }
}

parameter_types! {
    pub const FeeCurrency: AssetId32<PredefinedAssetId> = XOR;
}

impl bridge_channel_inbound::Config for Runtime {
    type Event = Event;
    type Verifier = ethereum_light_client::Pallet<Runtime>;
    type MessageDispatch = dispatch::Pallet<Runtime>;
    type FeeConverter = FeeConverter;
    type WeightInfo = ();
    type FeeAssetId = FeeCurrency;
    type OutboundChannel = BridgeOutboundChannel;
    type FeeTechAccountId = GetTrustlessBridgeFeesTechAccountId;
    type TreasuryTechAccountId = GetTreasuryTechAccountId;
}

impl bridge_channel_outbound::Config for Runtime {
    const INDEXING_PREFIX: &'static [u8] = CHANNEL_INDEXING_PREFIX;
    type Event = Event;
    type Hashing = Keccak256;
    type MaxMessagePayloadSize = BridgeMaxMessagePayloadSize;
    type MaxMessagesPerCommit = BridgeMaxMessagesPerCommit;
    type MaxTotalGasLimit = BridgeMaxTotalGasLimit;
    type FeeCurrency = FeeCurrency;
    type FeeTechAccountId = GetTrustlessBridgeFeesTechAccountId;
    type MessageStatusNotifier = EvmBridgeProxy;
    type WeightInfo = ();
}

parameter_types! {
    pub const DescendantsUntilFinalized: u8 = 30;
    pub const VerifyPoW: bool = true;
    // Not as important as some essential transactions (e.g. im_online or similar ones)
    pub EthereumLightClientPriority: TransactionPriority = Perbill::from_percent(10) * TransactionPriority::max_value();
    // We don't want to have not relevant imports be stuck in transaction pool
    // for too long
    pub EthereumLightClientLongevity: TransactionLongevity = EPOCH_DURATION_IN_BLOCKS as u64;
}

impl ethereum_light_client::Config for Runtime {
    type Event = Event;
    type DescendantsUntilFinalized = DescendantsUntilFinalized;
    type VerifyPoW = VerifyPoW;
    type WeightInfo = ();
    type UnsignedPriority = EthereumLightClientPriority;
    type UnsignedLongevity = EthereumLightClientLongevity;
    type ImportSignature = Signature;
    type Submitter = <Signature as Verify>::Signer;
}

impl eth_app::Config for Runtime {
    type Event = Event;
    type OutboundChannel = BridgeOutboundChannel;
    type CallOrigin = dispatch::EnsureAccount<
        EthNetworkId,
        H160,
        bridge_types::types::CallOriginOutput<EthNetworkId, H160, H256>,
    >;
    type BridgeTechAccountId = GetTrustlessBridgeTechAccountId;
    type MessageStatusNotifier = EvmBridgeProxy;
    type WeightInfo = ();
}

impl erc20_app::Config for Runtime {
    type Event = Event;
    type OutboundChannel = BridgeOutboundChannel;
    type CallOrigin = dispatch::EnsureAccount<
        EthNetworkId,
        H160,
        bridge_types::types::CallOriginOutput<EthNetworkId, H160, H256>,
    >;
    type AppRegistry = BridgeInboundChannel;
    type BridgeTechAccountId = GetTrustlessBridgeTechAccountId;
    type MessageStatusNotifier = EvmBridgeProxy;
    type WeightInfo = ();
}

impl migration_app::Config for Runtime {
    type Event = Event;
    type OutboundChannel = BridgeOutboundChannel;
    type WeightInfo = ();
}

impl evm_bridge_proxy::Config for Runtime {
    type Event = Event;
    type ERC20App = ERC20App;
    type EthApp = EthApp;
    type WeightInfo = ();
}

impl beefy_light_client::Config for Runtime {
    type Event = Event;
    type Randomness = pallet_babe::RandomnessFromTwoEpochsAgo<Self>;
}

=======
>>>>>>> 3f25df7e
#[cfg(feature = "private-net")]
construct_runtime! {
    pub enum Runtime where
        Block = Block,
        NodeBlock = opaque::Block,
        UncheckedExtrinsic = UncheckedExtrinsic
    {
        System: frame_system::{Pallet, Call, Storage, Config, Event<T>} = 0,

        Babe: pallet_babe::{Pallet, Call, Storage, Config, ValidateUnsigned} = 14,

        Timestamp: pallet_timestamp::{Pallet, Call, Storage, Inherent} = 1,
        // Balances in native currency - XOR.
        Balances: pallet_balances::{Pallet, Call, Storage, Config<T>, Event<T>} = 2,
        Sudo: pallet_sudo::{Pallet, Call, Storage, Config<T>, Event<T>} = 3,
        RandomnessCollectiveFlip: pallet_randomness_collective_flip::{Pallet, Storage} = 4,
        TransactionPayment: pallet_transaction_payment::{Pallet, Storage, Event<T>} = 5,
        Permissions: permissions::{Pallet, Call, Storage, Config<T>, Event<T>} = 6,
        Referrals: referrals::{Pallet, Call, Storage} = 7,
        Rewards: rewards::{Pallet, Call, Config<T>, Storage, Event<T>} = 8,
        XorFee: xor_fee::{Pallet, Call, Storage, Event<T>} = 9,
        BridgeMultisig: bridge_multisig::{Pallet, Call, Storage, Config<T>, Event<T>} = 10,
        Utility: pallet_utility::{Pallet, Call, Event} = 11,

        // Consensus and staking.
        Authorship: pallet_authorship::{Pallet, Call, Storage, Inherent} = 16,
        Staking: pallet_staking::{Pallet, Call, Config<T>, Storage, Event<T>} = 17,
        Offences: pallet_offences::{Pallet, Storage, Event} = 37,
        Historical: pallet_session_historical::{Pallet} = 13,
        Session: pallet_session::{Pallet, Call, Storage, Event, Config<T>} = 12,
        Grandpa: pallet_grandpa::{Pallet, Call, Storage, Config, Event} = 15,
        ImOnline: pallet_im_online::{Pallet, Call, Storage, Event<T>, ValidateUnsigned, Config<T>} = 36,

        // Non-native tokens - everything apart of XOR.
        Tokens: tokens::{Pallet, Storage, Config<T>, Event<T>} = 18,
        // Unified interface for XOR and non-native tokens.
        Currencies: currencies::{Pallet, Call} = 19,
        TradingPair: trading_pair::{Pallet, Call, Storage, Config<T>, Event<T>} = 20,
        Assets: assets::{Pallet, Call, Storage, Config<T>, Event<T>} = 21,
        DEXManager: dex_manager::{Pallet, Storage, Config<T>} = 22,
        MulticollateralBondingCurvePool: multicollateral_bonding_curve_pool::{Pallet, Call, Storage, Config<T>, Event<T>} = 23,
        Technical: technical::{Pallet, Call, Config<T>, Event<T>} = 24,
        PoolXYK: pool_xyk::{Pallet, Call, Storage, Event<T>} = 25,
        LiquidityProxy: liquidity_proxy::{Pallet, Call, Event<T>} = 26,
        Council: pallet_collective::<Instance1>::{Pallet, Call, Storage, Origin<T>, Event<T>, Config<T>} = 27,
        TechnicalCommittee: pallet_collective::<Instance2>::{Pallet, Call, Storage, Origin<T>, Event<T>, Config<T>} = 28,
        Democracy: pallet_democracy::{Pallet, Call, Storage, Config<T>, Event<T>} = 29,
        DEXAPI: dex_api::{Pallet, Call, Storage, Config} = 30,
        EthBridge: eth_bridge::{Pallet, Call, Storage, Config<T>, Event<T>} = 31,
        PswapDistribution: pswap_distribution::{Pallet, Call, Storage, Config<T>, Event<T>} = 32,
        Multisig: pallet_multisig::{Pallet, Call, Storage, Event<T>} = 33,
        Scheduler: pallet_scheduler::{Pallet, Call, Storage, Event<T>} = 34,
        IrohaMigration: iroha_migration::{Pallet, Call, Storage, Config<T>, Event<T>} = 35,
        TechnicalMembership: pallet_membership::<Instance1>::{Pallet, Call, Storage, Event<T>, Config<T>} = 38,
        ElectionsPhragmen: pallet_elections_phragmen::{Pallet, Call, Storage, Event<T>, Config<T>} = 39,
        VestedRewards: vested_rewards::{Pallet, Call, Storage, Event<T>, Config} = 40,
        Identity: pallet_identity::{Pallet, Call, Storage, Event<T>} = 41,
        Farming: farming::{Pallet, Storage} = 42,
        XSTPool: xst::{Pallet, Call, Storage, Config<T>, Event<T>} = 43,
        PriceTools: price_tools::{Pallet, Storage, Event<T>} = 44,
        CeresStaking: ceres_staking::{Pallet, Call, Storage, Event<T>} = 45,
        CeresLiquidityLocker: ceres_liquidity_locker::{Pallet, Call, Storage, Event<T>} = 46,
        CeresTokenLocker: ceres_token_locker::{Pallet, Call, Storage, Event<T>} = 47,
        CeresGovernancePlatform: ceres_governance_platform::{Pallet, Call, Storage, Event<T>} = 48,
        CeresLaunchpad: ceres_launchpad::{Pallet, Call, Storage, Event<T>} = 49,
        DemeterFarmingPlatform: demeter_farming_platform::{Pallet, Call, Storage, Event<T>} = 50,
        // Provides a semi-sorted list of nominators for staking.
        BagsList: pallet_bags_list::{Pallet, Call, Storage, Event<T>} = 51,
        ElectionProviderMultiPhase: pallet_election_provider_multi_phase::{Pallet, Call, Storage, Event<T>, ValidateUnsigned} = 52,

        // Available only for test net
        Faucet: faucet::{Pallet, Call, Config<T>, Event<T>} = 80,

        // Trustless ethereum bridge
        Beefy: pallet_beefy::{Pallet, Config<T>, Storage} = 91,
<<<<<<< HEAD
        MmrLeaf: pallet_beefy_mmr::{Pallet, Storage} = 92,
        EthereumLightClient: ethereum_light_client::{Pallet, Call, Storage, Event<T>, Config, ValidateUnsigned} = 93,
        BridgeInboundChannel: bridge_channel_inbound::{Pallet, Call, Config, Storage, Event<T>} = 96,
        BridgeOutboundChannel: bridge_channel_outbound::{Pallet, Config<T>, Storage, Event<T>} = 97,
        Dispatch: dispatch::{Pallet, Storage, Event<T>, Origin<T>} = 98,
        LeafProvider: leaf_provider::{Pallet, Storage, Event<T>} = 99,
        EthApp: eth_app::{Pallet, Call, Storage, Event<T>, Config<T>} = 100,
        ERC20App: erc20_app::{Pallet, Call, Storage, Event<T>, Config<T>} = 101,
        MigrationApp: migration_app::{Pallet, Call, Storage, Event<T>, Config} = 102,
        EvmBridgeProxy: evm_bridge_proxy::{Pallet, Call, Storage, Event} = 103,

        BeefyLightClient: beefy_light_client::{Pallet, Call, Storage, Event<T>} = 104,
=======
>>>>>>> 3f25df7e
    }
}

#[cfg(not(feature = "private-net"))]
construct_runtime! {
    pub enum Runtime where
        Block = Block,
        NodeBlock = opaque::Block,
        UncheckedExtrinsic = UncheckedExtrinsic
    {
        System: frame_system::{Pallet, Call, Storage, Config, Event<T>} = 0,

        Babe: pallet_babe::{Pallet, Call, Storage, Config, ValidateUnsigned} = 14,

        Timestamp: pallet_timestamp::{Pallet, Call, Storage, Inherent} = 1,
        // Balances in native currency - XOR.
        Balances: pallet_balances::{Pallet, Call, Storage, Config<T>, Event<T>} = 2,
        RandomnessCollectiveFlip: pallet_randomness_collective_flip::{Pallet, Storage} = 4,
        TransactionPayment: pallet_transaction_payment::{Pallet, Storage, Event<T>} = 5,
        Permissions: permissions::{Pallet, Call, Storage, Config<T>, Event<T>} = 6,
        Referrals: referrals::{Pallet, Call, Storage} = 7,
        Rewards: rewards::{Pallet, Call, Config<T>, Storage, Event<T>} = 8,
        XorFee: xor_fee::{Pallet, Call, Storage, Event<T>} = 9,
        BridgeMultisig: bridge_multisig::{Pallet, Call, Storage, Config<T>, Event<T>} = 10,
        Utility: pallet_utility::{Pallet, Call, Event} = 11,

        // Consensus and staking.
        Authorship: pallet_authorship::{Pallet, Call, Storage, Inherent} = 16,
        Staking: pallet_staking::{Pallet, Call, Config<T>, Storage, Event<T>} = 17,
        Offences: pallet_offences::{Pallet, Storage, Event} = 37,
        Historical: pallet_session_historical::{Pallet} = 13,
        Session: pallet_session::{Pallet, Call, Storage, Event, Config<T>} = 12,
        Grandpa: pallet_grandpa::{Pallet, Call, Storage, Config, Event} = 15,
        ImOnline: pallet_im_online::{Pallet, Call, Storage, Event<T>, ValidateUnsigned, Config<T>} = 36,

        // Non-native tokens - everything apart of XOR.
        Tokens: tokens::{Pallet, Storage, Config<T>, Event<T>} = 18,
        // Unified interface for XOR and non-native tokens.
        Currencies: currencies::{Pallet, Call} = 19,
        TradingPair: trading_pair::{Pallet, Call, Storage, Config<T>, Event<T>} = 20,
        Assets: assets::{Pallet, Call, Storage, Config<T>, Event<T>} = 21,
        DEXManager: dex_manager::{Pallet, Storage, Config<T>} = 22,
        MulticollateralBondingCurvePool: multicollateral_bonding_curve_pool::{Pallet, Call, Storage, Config<T>, Event<T>} = 23,
        Technical: technical::{Pallet, Call, Config<T>, Event<T>} = 24,
        PoolXYK: pool_xyk::{Pallet, Call, Storage, Event<T>} = 25,
        LiquidityProxy: liquidity_proxy::{Pallet, Call, Event<T>} = 26,
        Council: pallet_collective::<Instance1>::{Pallet, Call, Storage, Origin<T>, Event<T>, Config<T>} = 27,
        TechnicalCommittee: pallet_collective::<Instance2>::{Pallet, Call, Storage, Origin<T>, Event<T>, Config<T>} = 28,
        Democracy: pallet_democracy::{Pallet, Call, Storage, Config<T>, Event<T>} = 29,
        DEXAPI: dex_api::{Pallet, Call, Storage, Config} = 30,
        EthBridge: eth_bridge::{Pallet, Call, Storage, Config<T>, Event<T>} = 31,
        PswapDistribution: pswap_distribution::{Pallet, Call, Storage, Config<T>, Event<T>} = 32,
        Multisig: pallet_multisig::{Pallet, Call, Storage, Event<T>} = 33,
        Scheduler: pallet_scheduler::{Pallet, Call, Storage, Event<T>} = 34,
        IrohaMigration: iroha_migration::{Pallet, Call, Storage, Config<T>, Event<T>} = 35,
        TechnicalMembership: pallet_membership::<Instance1>::{Pallet, Call, Storage, Event<T>, Config<T>} = 38,
        ElectionsPhragmen: pallet_elections_phragmen::{Pallet, Call, Storage, Event<T>, Config<T>} = 39,
        VestedRewards: vested_rewards::{Pallet, Call, Storage, Event<T>, Config} = 40,
        Identity: pallet_identity::{Pallet, Call, Storage, Event<T>} = 41,
        Farming: farming::{Pallet, Storage} = 42,
        XSTPool: xst::{Pallet, Call, Storage, Config<T>, Event<T>} = 43,
        PriceTools: price_tools::{Pallet, Storage, Event<T>} = 44,
        CeresStaking: ceres_staking::{Pallet, Call, Storage, Event<T>} = 45,
        CeresLiquidityLocker: ceres_liquidity_locker::{Pallet, Call, Storage, Event<T>} = 46,
        CeresTokenLocker: ceres_token_locker::{Pallet, Call, Storage, Event<T>} = 47,
        CeresGovernancePlatform: ceres_governance_platform::{Pallet, Call, Storage, Event<T>} = 48,
        CeresLaunchpad: ceres_launchpad::{Pallet, Call, Storage, Event<T>} = 49,
        DemeterFarmingPlatform: demeter_farming_platform::{Pallet, Call, Storage, Event<T>} = 50,
        // Provides a semi-sorted list of nominators for staking.
        BagsList: pallet_bags_list::{Pallet, Call, Storage, Event<T>} = 51,
        ElectionProviderMultiPhase: pallet_election_provider_multi_phase::{Pallet, Call, Storage, Event<T>, ValidateUnsigned} = 52,


        // Trustless ethereum bridge
        Beefy: pallet_beefy::{Pallet, Config<T>, Storage} = 91,
<<<<<<< HEAD
        MmrLeaf: pallet_beefy_mmr::{Pallet, Storage} = 92,
        EthereumLightClient: ethereum_light_client::{Pallet, Call, Storage, Event<T>, Config} = 93,
        BridgeInboundChannel: bridge_channel_inbound::{Pallet, Call, Config, Storage, Event<T>} = 96,
        BridgeOutboundChannel: bridge_channel_outbound::{Pallet, Config<T>, Storage, Event<T>} = 97,
        Dispatch: dispatch::{Pallet, Storage, Event<T>, Origin<T>} = 98,
        LeafProvider: leaf_provider::{Pallet, Storage, Event<T>} = 99,
        EthApp: eth_app::{Pallet, Call, Storage, Event<T>, Config<T>} = 100,
        ERC20App: erc20_app::{Pallet, Call, Storage, Event<T>, Config<T>} = 101,
        MigrationApp: migration_app::{Pallet, Call, Storage, Event<T>, Config} = 102,
        EvmBridgeProxy: evm_bridge_proxy::{Pallet, Call, Storage, Event} = 103,

        BeefyLightClient: beefy_light_client::{Pallet, Call, Storage, Event<T>} = 104,
=======
>>>>>>> 3f25df7e
    }
}

// This is needed, because the compiler automatically places `Serialize` bound
// when `derive` is used, but the method is never actually used
#[cfg(feature = "std")]
impl Serialize for Runtime {
    fn serialize<S>(
        &self,
        _serializer: S,
    ) -> Result<<S as Serializer>::Ok, <S as Serializer>::Error>
    where
        S: Serializer,
    {
        unreachable!("we never serialize runtime; qed")
    }
}

/// The address format for describing accounts.
pub type Address = AccountId;
/// Block header type as expected by this runtime.
pub type Header = generic::Header<BlockNumber, BlakeTwo256>;
/// Block type as expected by this runtime.
pub type Block = generic::Block<Header, UncheckedExtrinsic>;
/// A Block signed with a Justification
pub type SignedBlock = generic::SignedBlock<Block>;
/// BlockId type as expected by this runtime.
pub type BlockId = generic::BlockId<Block>;
/// The SignedExtension to the basic transaction logic.
pub type SignedExtra = (
    frame_system::CheckSpecVersion<Runtime>,
    frame_system::CheckTxVersion<Runtime>,
    frame_system::CheckGenesis<Runtime>,
    frame_system::CheckEra<Runtime>,
    frame_system::CheckNonce<Runtime>,
    frame_system::CheckWeight<Runtime>,
    ChargeTransactionPayment<Runtime>,
);
/// Unchecked extrinsic type as expected by this runtime.
pub type UncheckedExtrinsic = generic::UncheckedExtrinsic<Address, Call, Signature, SignedExtra>;
/// Extrinsic type that has already been checked.
pub type CheckedExtrinsic = generic::CheckedExtrinsic<AccountId, Call, SignedExtra>;
/// Executive: handles dispatch to the various modules.
pub type Executive = frame_executive::Executive<
    Runtime,
    Block,
    frame_system::ChainContext<Runtime>,
    Runtime,
    AllPalletsWithSystem,
    migrations::Migrations,
>;

impl_runtime_apis! {
    impl sp_api::Core<Block> for Runtime {
        fn version() -> RuntimeVersion {
            VERSION
        }

        fn execute_block(block: Block) {
            Executive::execute_block(block)
        }

        fn initialize_block(header: &<Block as BlockT>::Header) {
            Executive::initialize_block(header)
        }
    }

    impl sp_api::Metadata<Block> for Runtime {
        fn metadata() -> OpaqueMetadata {
            OpaqueMetadata::new(Runtime::metadata().into())
        }
    }

    impl sp_block_builder::BlockBuilder<Block> for Runtime {
        fn apply_extrinsic(
            extrinsic: <Block as BlockT>::Extrinsic,
        ) -> ApplyExtrinsicResult {
            Executive::apply_extrinsic(extrinsic)
        }

        fn finalize_block() -> <Block as BlockT>::Header {
            Executive::finalize_block()
        }

        fn inherent_extrinsics(data: sp_inherents::InherentData) -> Vec<<Block as BlockT>::Extrinsic> {
            data.create_extrinsics()
        }

        fn check_inherents(block: Block, data: sp_inherents::InherentData) -> sp_inherents::CheckInherentsResult {
            data.check_extrinsics(&block)
        }

        // fn random_seed() -> <Block as BlockT>::Hash {
        //     RandomnessCollectiveFlip::random_seed()
        // }
    }

    impl sp_transaction_pool::runtime_api::TaggedTransactionQueue<Block> for Runtime {
        fn validate_transaction(
            source: TransactionSource,
            tx: <Block as BlockT>::Extrinsic,
            block_hash: <Block as BlockT>::Hash,
        ) -> TransactionValidity {
            Executive::validate_transaction(source, tx, block_hash)
        }
    }

    impl sp_offchain::OffchainWorkerApi<Block> for Runtime {
        fn offchain_worker(header: &<Block as BlockT>::Header) {
            Executive::offchain_worker(header)
        }
    }

    impl sp_session::SessionKeys<Block> for Runtime {
        fn decode_session_keys(
            encoded: Vec<u8>,
        ) -> Option<Vec<(Vec<u8>, sp_core::crypto::KeyTypeId)>> {
            opaque::SessionKeys::decode_into_raw_public_keys(&encoded)
        }

        fn generate_session_keys(seed: Option<Vec<u8>>) -> Vec<u8> {
            opaque::SessionKeys::generate(seed)
        }
    }

    impl pallet_transaction_payment_rpc_runtime_api::TransactionPaymentApi<
        Block,
        Balance,
    > for Runtime {
        fn query_info(uxt: <Block as BlockT>::Extrinsic, len: u32) -> pallet_transaction_payment_rpc_runtime_api::RuntimeDispatchInfo<Balance> {
            let maybe_dispatch_info = XorFee::query_info(&uxt, len);
            let output = match maybe_dispatch_info {
                Some(dispatch_info) => dispatch_info,
                _ => TransactionPayment::query_info(uxt, len),
            };
            output
        }

        fn query_fee_details(uxt: <Block as BlockT>::Extrinsic, len: u32) -> pallet_transaction_payment_rpc_runtime_api::FeeDetails<Balance> {
            let maybe_fee_details = XorFee::query_fee_details(&uxt, len);
            let output = match maybe_fee_details {
                Some(fee_details) => fee_details,
                _ => TransactionPayment::query_fee_details(uxt, len),
            };
            output
        }
    }

    impl dex_manager_runtime_api::DEXManagerAPI<Block, DEXId> for Runtime {
        fn list_dex_ids() -> Vec<DEXId> {
            DEXManager::list_dex_ids()
        }
    }

    impl dex_runtime_api::DEXAPI<
        Block,
        AssetId,
        DEXId,
        Balance,
        LiquiditySourceType,
        SwapVariant,
    > for Runtime {
        #[cfg_attr(not(feature = "private-net"), allow(unused))]
        fn quote(
            dex_id: DEXId,
            liquidity_source_type: LiquiditySourceType,
            input_asset_id: AssetId,
            output_asset_id: AssetId,
            desired_input_amount: BalanceWrapper,
            swap_variant: SwapVariant,
        ) -> Option<dex_runtime_api::SwapOutcomeInfo<Balance>> {
            #[cfg(feature = "private-net")]
            {
                DEXAPI::quote(
                    &LiquiditySourceId::new(dex_id, liquidity_source_type),
                    &input_asset_id,
                    &output_asset_id,
                    QuoteAmount::with_variant(swap_variant, desired_input_amount.into()),
                    true,
                ).ok().map(|sa| dex_runtime_api::SwapOutcomeInfo::<Balance> { amount: sa.amount, fee: sa.fee})
            }
            #[cfg(not(feature = "private-net"))]
            {
                // Mainnet should not be able to access liquidity source quote directly, to avoid arbitrage exploits.
                None
            }
        }

        fn can_exchange(
            dex_id: DEXId,
            liquidity_source_type: LiquiditySourceType,
            input_asset_id: AssetId,
            output_asset_id: AssetId,
        ) -> bool {
            DEXAPI::can_exchange(
                &LiquiditySourceId::new(dex_id, liquidity_source_type),
                &input_asset_id,
                &output_asset_id,
            )
        }

        fn list_supported_sources() -> Vec<LiquiditySourceType> {
            DEXAPI::get_supported_types()
        }
    }

    impl trading_pair_runtime_api::TradingPairAPI<Block, DEXId, common::TradingPair<AssetId>, AssetId, LiquiditySourceType> for Runtime {
        fn list_enabled_pairs(dex_id: DEXId) -> Vec<common::TradingPair<AssetId>> {
            // TODO: error passing PR fixes this crunch return
            TradingPair::list_trading_pairs(&dex_id).unwrap_or(Vec::new())
        }

        fn is_pair_enabled(dex_id: DEXId, asset_id_a: AssetId, asset_id_b: AssetId) -> bool {
            // TODO: error passing PR fixes this crunch return
            TradingPair::is_trading_pair_enabled(&dex_id, &asset_id_a, &asset_id_b).unwrap_or(false)
                || TradingPair::is_trading_pair_enabled(&dex_id, &asset_id_b, &asset_id_a).unwrap_or(false)
        }

        fn list_enabled_sources_for_pair(
            dex_id: DEXId,
            base_asset_id: AssetId,
            target_asset_id: AssetId,
        ) -> Vec<LiquiditySourceType> {
            // TODO: error passing PR fixes this crunch return
            TradingPair::list_enabled_sources_for_trading_pair(&dex_id, &base_asset_id, &target_asset_id).map(|bts| bts.into_iter().collect::<Vec<_>>()).unwrap_or(Vec::new())
        }

        fn is_source_enabled_for_pair(
            dex_id: DEXId,
            base_asset_id: AssetId,
            target_asset_id: AssetId,
            source_type: LiquiditySourceType,
        ) -> bool {
            // TODO: error passing PR fixes this crunch return
            TradingPair::is_source_enabled_for_trading_pair(&dex_id, &base_asset_id, &target_asset_id, source_type).unwrap_or(false)
        }
    }

    impl assets_runtime_api::AssetsAPI<Block, AccountId, AssetId, Balance, AssetSymbol, AssetName, BalancePrecision, ContentSource, Description> for Runtime {
        fn free_balance(account_id: AccountId, asset_id: AssetId) -> Option<assets_runtime_api::BalanceInfo<Balance>> {
            Assets::free_balance(&asset_id, &account_id).ok().map(|balance|
                assets_runtime_api::BalanceInfo::<Balance> {
                    balance: balance.clone(),
                }
            )
        }

        fn usable_balance(account_id: AccountId, asset_id: AssetId) -> Option<assets_runtime_api::BalanceInfo<Balance>> {
            let usable_balance = if asset_id == <Runtime as currencies::Config>::GetNativeCurrencyId::get() {
                Balances::usable_balance(account_id)
            } else {
                let account_data = Tokens::accounts(account_id, asset_id);
                account_data.free.saturating_sub(account_data.frozen)
            };
            Some(assets_runtime_api::BalanceInfo { balance: usable_balance })
        }

        fn total_balance(account_id: AccountId, asset_id: AssetId) -> Option<assets_runtime_api::BalanceInfo<Balance>> {
            Assets::total_balance(&asset_id, &account_id).ok().map(|balance|
                assets_runtime_api::BalanceInfo::<Balance> {
                    balance: balance.clone(),
                }
            )
        }

        fn total_supply(asset_id: AssetId) -> Option<assets_runtime_api::BalanceInfo<Balance>> {
            Assets::total_issuance(&asset_id).ok().map(|balance|
                assets_runtime_api::BalanceInfo::<Balance> {
                    balance: balance.clone(),
                }
            )
        }

        fn list_asset_ids() -> Vec<AssetId> {
            Assets::list_registered_asset_ids()
        }

        fn list_asset_infos() -> Vec<assets_runtime_api::AssetInfo<AssetId, AssetSymbol, AssetName, u8, ContentSource, Description>> {
            Assets::list_registered_asset_infos().into_iter().map(|(asset_id, symbol, name, precision, is_mintable, content_source, description)|
                assets_runtime_api::AssetInfo::<AssetId, AssetSymbol, AssetName, BalancePrecision, ContentSource, Description> {
                    asset_id,
                    symbol,
                    name,
                    precision,
                    is_mintable,
                    content_source,
                    description
                }
            ).collect()
        }

        fn get_asset_info(asset_id: AssetId) -> Option<assets_runtime_api::AssetInfo<AssetId, AssetSymbol, AssetName, BalancePrecision, ContentSource, Description>> {
            let (symbol, name, precision, is_mintable, content_source, description) = Assets::get_asset_info(&asset_id);
            Some(assets_runtime_api::AssetInfo::<AssetId, AssetSymbol, AssetName, BalancePrecision, ContentSource, Description> {
                asset_id,
                symbol,
                name,
                precision,
                is_mintable,
                content_source,
                description
            })
        }

        fn get_asset_content_src(asset_id: AssetId) -> Option<ContentSource> {
            Assets::get_asset_content_src(&asset_id)
        }
    }

    impl
        eth_bridge_runtime_api::EthBridgeRuntimeApi<
            Block,
            sp_core::H256,
            SignatureParams,
            AccountId,
            AssetKind,
            AssetId,
            sp_core::H160,
            OffchainRequest<Runtime>,
            RequestStatus,
            OutgoingRequestEncoded,
            NetworkId,
            BalancePrecision,
        > for Runtime
    {
        fn get_requests(
            hashes: Vec<sp_core::H256>,
            network_id: Option<NetworkId>,
            redirect_finished_load_requests: bool,
        ) -> Result<
            Vec<(
                OffchainRequest<Runtime>,
                RequestStatus,
            )>,
            DispatchError,
        > {
            EthBridge::get_requests(&hashes, network_id, redirect_finished_load_requests)
        }

        fn get_approved_requests(
            hashes: Vec<sp_core::H256>,
            network_id: Option<NetworkId>
        ) -> Result<
            Vec<(
                OutgoingRequestEncoded,
                Vec<SignatureParams>,
            )>,
            DispatchError,
        > {
            EthBridge::get_approved_requests(&hashes, network_id)
        }

        fn get_approvals(
            hashes: Vec<sp_core::H256>,
            network_id: Option<NetworkId>
        ) -> Result<Vec<Vec<SignatureParams>>, DispatchError> {
            EthBridge::get_approvals(&hashes, network_id)
        }

        fn get_account_requests(account_id: AccountId, status_filter: Option<RequestStatus>) -> Result<Vec<(NetworkId, sp_core::H256)>, DispatchError> {
            EthBridge::get_account_requests(&account_id, status_filter)
        }

        fn get_registered_assets(
            network_id: Option<NetworkId>
        ) -> Result<Vec<(
                AssetKind,
                (AssetId, BalancePrecision),
                Option<(sp_core::H160, BalancePrecision)
        >)>, DispatchError> {
            EthBridge::get_registered_assets(network_id)
        }
    }

    impl iroha_migration_runtime_api::IrohaMigrationAPI<Block> for Runtime {
        fn needs_migration(iroha_address: String) -> bool {
            IrohaMigration::needs_migration(&iroha_address)
        }
    }

    impl liquidity_proxy_runtime_api::LiquidityProxyAPI<
        Block,
        DEXId,
        AssetId,
        Balance,
        SwapVariant,
        LiquiditySourceType,
        FilterMode,
    > for Runtime {
        fn quote(
            dex_id: DEXId,
            input_asset_id: AssetId,
            output_asset_id: AssetId,
            amount: BalanceWrapper,
            swap_variant: SwapVariant,
            selected_source_types: Vec<LiquiditySourceType>,
            filter_mode: FilterMode,
        ) -> Option<liquidity_proxy_runtime_api::SwapOutcomeInfo<Balance, AssetId>> {
            if LiquidityProxy::is_forbidden_filter(&input_asset_id, &output_asset_id, &selected_source_types, &filter_mode) {
                return None;
            }

            LiquidityProxy::inner_quote(
                dex_id,
                &input_asset_id,
                &output_asset_id,
                QuoteAmount::with_variant(swap_variant, amount.into()),
                LiquiditySourceFilter::with_mode(dex_id, filter_mode, selected_source_types),
                false,
                true,
            ).ok().map(|(asa, rewards, _)| liquidity_proxy_runtime_api::SwapOutcomeInfo::<Balance, AssetId> {
                amount: asa.amount,
                fee: asa.fee,
                rewards: rewards.into_iter()
                                .map(|(amount, currency, reason)| liquidity_proxy_runtime_api::RewardsInfo::<Balance, AssetId> {
                                    amount,
                                    currency,
                                    reason
                                }).collect()
                })
        }

        fn is_path_available(
            dex_id: DEXId,
            input_asset_id: AssetId,
            output_asset_id: AssetId
        ) -> bool {
            LiquidityProxy::is_path_available(
                dex_id, input_asset_id, output_asset_id
            ).unwrap_or(false)
        }

        fn list_enabled_sources_for_path(
            dex_id: DEXId,
            input_asset_id: AssetId,
            output_asset_id: AssetId,
        ) -> Vec<LiquiditySourceType> {
            LiquidityProxy::list_enabled_sources_for_path_with_xyk_forbidden(
                dex_id, input_asset_id, output_asset_id
            ).unwrap_or(Vec::new())
        }
    }

    impl pswap_distribution_runtime_api::PswapDistributionAPI<
        Block,
        AccountId,
        Balance,
    > for Runtime {
        fn claimable_amount(
            account_id: AccountId,
        ) -> pswap_distribution_runtime_api::BalanceInfo<Balance> {
            let claimable = PswapDistribution::claimable_amount(&account_id).unwrap_or(0);
            pswap_distribution_runtime_api::BalanceInfo::<Balance> {
                balance: claimable
            }
        }
    }

    impl rewards_runtime_api::RewardsAPI<Block, sp_core::H160, Balance> for Runtime {
        fn claimables(eth_address: sp_core::H160) -> Vec<rewards_runtime_api::BalanceInfo<Balance>> {
            Rewards::claimables(&eth_address).into_iter().map(|balance| rewards_runtime_api::BalanceInfo::<Balance> { balance }).collect()
        }
    }

    impl sp_consensus_babe::BabeApi<Block> for Runtime {
            fn configuration() -> sp_consensus_babe::BabeGenesisConfiguration {
                    // The choice of `c` parameter (where `1 - c` represents the
                    // probability of a slot being empty), is done in accordance to the
                    // slot duration and expected target block time, for safely
                    // resisting network delays of maximum two seconds.
                    // <https://research.web3.foundation/en/latest/polkadot/BABE/Babe/#6-practical-results>
                    sp_consensus_babe::BabeGenesisConfiguration {
                            slot_duration: Babe::slot_duration(),
                            epoch_length: EpochDuration::get(),
                            c: PRIMARY_PROBABILITY,
                            genesis_authorities: Babe::authorities().to_vec(),
                            randomness: Babe::randomness(),
                            allowed_slots: sp_consensus_babe::AllowedSlots::PrimaryAndSecondaryVRFSlots,
                    }
            }

            fn current_epoch() -> sp_consensus_babe::Epoch {
                Babe::current_epoch()
            }

            fn current_epoch_start() -> sp_consensus_babe::Slot {
                Babe::current_epoch_start()
            }

            fn next_epoch() -> sp_consensus_babe::Epoch {
                Babe::next_epoch()
            }

            fn generate_key_ownership_proof(
                    _slot_number: sp_consensus_babe::Slot,
                    authority_id: sp_consensus_babe::AuthorityId,
            ) -> Option<sp_consensus_babe::OpaqueKeyOwnershipProof> {
                    use codec::Encode;
                    Historical::prove((sp_consensus_babe::KEY_TYPE, authority_id))
                            .map(|p| p.encode())
                            .map(sp_consensus_babe::OpaqueKeyOwnershipProof::new)
            }

            fn submit_report_equivocation_unsigned_extrinsic(
                    equivocation_proof: sp_consensus_babe::EquivocationProof<<Block as BlockT>::Header>,
                    key_owner_proof: sp_consensus_babe::OpaqueKeyOwnershipProof,
            ) -> Option<()> {
                    let key_owner_proof = key_owner_proof.decode()?;
                    Babe::submit_unsigned_equivocation_report(
                            equivocation_proof,
                            key_owner_proof,
                    )
            }
    }

    impl frame_system_rpc_runtime_api::AccountNonceApi<Block, AccountId, Index> for Runtime {
        fn account_nonce(account: AccountId) -> Index {
            System::account_nonce(account)
        }
    }

    impl beefy_primitives::BeefyApi<Block> for Runtime {
        fn validator_set() -> Option<beefy_primitives::ValidatorSet<BeefyId>> {
<<<<<<< HEAD
                Beefy::validator_set()
=======
            // dummy implementation because we don't want to enable BEEFY now
            None
>>>>>>> 3f25df7e
        }
    }

    impl mmr::MmrApi<Block, Hash> for Runtime {
        fn generate_proof(_leaf_index: u64)
            -> Result<(mmr::EncodableOpaqueLeaf, mmr::Proof<Hash>), mmr::Error>
        {
            Err(mmr::Error::PalletNotIncluded)
        }

        fn verify_proof(_leaf: mmr::EncodableOpaqueLeaf, _proof: mmr::Proof<Hash>)
            -> Result<(), mmr::Error>
        {
            Err(mmr::Error::PalletNotIncluded)
        }

        fn verify_proof_stateless(
            _root: Hash,
            _leaf: mmr::EncodableOpaqueLeaf,
            _proof: mmr::Proof<Hash>
        ) -> Result<(), mmr::Error> {
            Err(mmr::Error::PalletNotIncluded)
        }

        fn mmr_root() -> Result<Hash, mmr::Error> {
            Err(mmr::Error::PalletNotIncluded)
        }

        fn generate_batch_proof(_leaf_indices: Vec<u64>)
            -> Result<(Vec<mmr::EncodableOpaqueLeaf>, mmr::BatchProof<Hash>), mmr::Error>
        {
            Err(mmr::Error::PalletNotIncluded)
        }

        fn verify_batch_proof(_leaves: Vec<mmr::EncodableOpaqueLeaf>, _proof: mmr::BatchProof<Hash>)
            -> Result<(), mmr::Error>
        {
            Err(mmr::Error::PalletNotIncluded)
        }

        fn verify_batch_proof_stateless(
            _root: Hash,
            _leaves: Vec<mmr::EncodableOpaqueLeaf>,
            _proof: mmr::BatchProof<Hash>
        ) -> Result<(), mmr::Error> {
            Err(mmr::Error::PalletNotIncluded)
        }
    }

    impl fg_primitives::GrandpaApi<Block> for Runtime {
        fn grandpa_authorities() -> GrandpaAuthorityList {
            Grandpa::grandpa_authorities()
        }

        fn current_set_id() -> fg_primitives::SetId {
            Grandpa::current_set_id()
        }

        fn submit_report_equivocation_unsigned_extrinsic(
            equivocation_proof: fg_primitives::EquivocationProof<
                <Block as BlockT>::Hash,
                NumberFor<Block>,
            >,
            key_owner_proof: fg_primitives::OpaqueKeyOwnershipProof,
        ) -> Option<()> {
            let key_owner_proof = key_owner_proof.decode()?;
            Grandpa::submit_unsigned_equivocation_report(
                equivocation_proof,
                key_owner_proof,
            )
        }

        fn generate_key_ownership_proof(
            _set_id: fg_primitives::SetId,
            authority_id: GrandpaId,
        ) -> Option<fg_primitives::OpaqueKeyOwnershipProof> {
            use codec::Encode;
            Historical::prove((fg_primitives::KEY_TYPE, authority_id))
                .map(|p| p.encode())
                .map(fg_primitives::OpaqueKeyOwnershipProof::new)
        }
    }

<<<<<<< HEAD
    impl leaf_provider_runtime_api::LeafProviderAPI<Block> for Runtime {
        fn latest_digest() -> bridge_types::types::AuxiliaryDigest {
            LeafProvider::latest_digest()
        }

    }

    impl evm_bridge_proxy_runtime_api::EvmBridgeProxyAPI<Block, AssetId> for Runtime {
        fn list_apps(network_id: bridge_types::EthNetworkId) -> Vec<bridge_types::types::BridgeAppInfo> {
            EvmBridgeProxy::list_apps(network_id)
        }

        fn list_supported_assets(network_id: bridge_types::EthNetworkId) -> Vec<bridge_types::types::BridgeAssetInfo<AssetId>> {
            EvmBridgeProxy::list_supported_assets(network_id)
        }
    }

=======
>>>>>>> 3f25df7e
    #[cfg(feature = "runtime-benchmarks")]
    impl frame_benchmarking::Benchmark<Block> for Runtime {
        fn benchmark_metadata(extra: bool) -> (
            Vec<frame_benchmarking::BenchmarkList>,
            Vec<frame_support::traits::StorageInfo>,
        ) {
            use frame_benchmarking::{list_benchmark, Benchmarking, BenchmarkList};
            use frame_support::traits::StorageInfoTrait;

            use liquidity_proxy_benchmarking::Pallet as LiquidityProxyBench;
            use pool_xyk_benchmarking::Pallet as XYKPoolBench;
            use pswap_distribution_benchmarking::Pallet as PswapDistributionBench;
            use ceres_liquidity_locker_benchmarking::Pallet as CeresLiquidityLockerBench;

            let mut list = Vec::<BenchmarkList>::new();

            list_benchmark!(list, extra, assets, Assets);
            #[cfg(feature = "private-net")]
            list_benchmark!(list, extra, faucet, Faucet);
            list_benchmark!(list, extra, farming, Farming);
            list_benchmark!(list, extra, iroha_migration, IrohaMigration);
            list_benchmark!(list, extra, liquidity_proxy, LiquidityProxyBench::<Runtime>);
            list_benchmark!(list, extra, multicollateral_bonding_curve_pool, MulticollateralBondingCurvePool);
            list_benchmark!(list, extra, pswap_distribution, PswapDistributionBench::<Runtime>);
            list_benchmark!(list, extra, rewards, Rewards);
            list_benchmark!(list, extra, trading_pair, TradingPair);
            list_benchmark!(list, extra, pool_xyk, XYKPoolBench::<Runtime>);
            list_benchmark!(list, extra, eth_bridge, EthBridge);
            list_benchmark!(list, extra, vested_rewards, VestedRewards);
            list_benchmark!(list, extra, price_tools, PriceTools);
            list_benchmark!(list, extra, xor_fee, XorFee);
            list_benchmark!(list, extra, referrals, Referrals);
            list_benchmark!(list, extra, ceres_staking, CeresStaking);
            list_benchmark!(list, extra, ceres_liquidity_locker, CeresLiquidityLockerBench::<Runtime>);
            list_benchmark!(list, extra, evm_bridge_proxy, EvmBridgeProxy);

            let storage_info = AllPalletsWithSystem::storage_info();

            return (list, storage_info)
        }

        fn dispatch_benchmark(
            config: frame_benchmarking::BenchmarkConfig
        ) -> Result<Vec<frame_benchmarking::BenchmarkBatch>, sp_runtime::RuntimeString> {
            use frame_benchmarking::{Benchmarking, BenchmarkBatch, add_benchmark, TrackedStorageKey};

            use liquidity_proxy_benchmarking::Pallet as LiquidityProxyBench;
            use pool_xyk_benchmarking::Pallet as XYKPoolBench;
            use pswap_distribution_benchmarking::Pallet as PswapDistributionBench;
            use ceres_liquidity_locker_benchmarking::Pallet as CeresLiquidityLockerBench;
            use demeter_farming_platform_benchmarking::Pallet as DemeterFarmingPlatformBench;

            impl liquidity_proxy_benchmarking::Config for Runtime {}
            impl pool_xyk_benchmarking::Config for Runtime {}
            impl pswap_distribution_benchmarking::Config for Runtime {}
            impl ceres_liquidity_locker_benchmarking::Config for Runtime {}

            let whitelist: Vec<TrackedStorageKey> = vec![
                // Block Number
                hex_literal::hex!("26aa394eea5630e07c48ae0c9558cef702a5c1b19ab7a04f536c519aca4983ac").to_vec().into(),
                // Total Issuance
                hex_literal::hex!("c2261276cc9d1f8598ea4b6a74b15c2f57c875e4cff74148e4628f264b974c80").to_vec().into(),
                // Execution Phase
                hex_literal::hex!("26aa394eea5630e07c48ae0c9558cef7ff553b5a9862a516939d82b3d3d8661a").to_vec().into(),
                // Event Count
                hex_literal::hex!("26aa394eea5630e07c48ae0c9558cef70a98fdbe9ce6c55837576c60c7af3850").to_vec().into(),
                // System Events
                hex_literal::hex!("26aa394eea5630e07c48ae0c9558cef780d41e5e16056765bc8461851072c9d7").to_vec().into(),
                // Treasury Account
                hex_literal::hex!("26aa394eea5630e07c48ae0c9558cef7b99d880ec681799c0cf30e8886371da95ecffd7b6c0f78751baa9d281e0bfa3a6d6f646c70792f74727372790000000000000000000000000000000000000000").to_vec().into(),
            ];

            let mut batches = Vec::<BenchmarkBatch>::new();
            let params = (&config, &whitelist);

            add_benchmark!(params, batches, assets, Assets);
            #[cfg(feature = "private-net")]
            add_benchmark!(params, batches, faucet, Faucet);
            add_benchmark!(params, batches, farming, Farming);
            add_benchmark!(params, batches, iroha_migration, IrohaMigration);
            add_benchmark!(params, batches, liquidity_proxy, LiquidityProxyBench::<Runtime>);
            add_benchmark!(params, batches, multicollateral_bonding_curve_pool, MulticollateralBondingCurvePool);
            add_benchmark!(params, batches, pswap_distribution, PswapDistributionBench::<Runtime>);
            add_benchmark!(params, batches, rewards, Rewards);
            add_benchmark!(params, batches, trading_pair, TradingPair);
            add_benchmark!(params, batches, pool_xyk, XYKPoolBench::<Runtime>);
            add_benchmark!(params, batches, eth_bridge, EthBridge);
            add_benchmark!(params, batches, vested_rewards, VestedRewards);
            add_benchmark!(params, batches, price_tools, PriceTools);
            // add_benchmark!(params, batches, ethereum_light_client, EthereumLightClient);
            add_benchmark!(params, batches, xor_fee, XorFee);
            add_benchmark!(params, batches, referrals, Referrals);
            add_benchmark!(params, batches, ceres_staking, CeresStaking);
            add_benchmark!(params, batches, ceres_liquidity_locker, CeresLiquidityLockerBench::<Runtime>);
            add_benchmark!(params, batches, ceres_token_locker, CeresTokenLocker);
            add_benchmark!(params, batches, ceres_governance_platform, CeresGovernancePlatform);
            add_benchmark!(params, batches, ceres_launchpad, CeresLaunchpad);
            add_benchmark!(params, batches, demeter_farming_platform, DemeterFarmingPlatformBench::<Runtime>);
            add_benchmark!(params, batches, evm_bridge_proxy, EvmBridgeProxy);

            if batches.is_empty() { return Err("Benchmark not found for this pallet.".into()) }
            Ok(batches)
        }
    }

    impl vested_rewards_runtime_api::VestedRewardsApi<Block, AccountId, AssetId, Balance> for Runtime {
        fn crowdloan_claimable(account_id: AccountId, asset_id: AssetId) -> Option<vested_rewards_runtime_api::BalanceInfo<Balance>> {
            use sp_runtime::traits::UniqueSaturatedInto;

            let current_block_num = <frame_system::Pallet<Runtime>>::block_number().unique_saturated_into();
            VestedRewards::crowdloan_reward_for_asset(&account_id, &asset_id, current_block_num).ok().map(|balance|
                vested_rewards_runtime_api::BalanceInfo::<Balance> {
                    balance
                }
            )
        }

        fn crowdloan_lease() -> vested_rewards_runtime_api::CrowdloanLease {
            use vested_rewards::{LEASE_START_BLOCK, LEASE_TOTAL_DAYS, BLOCKS_PER_DAY};

            vested_rewards_runtime_api::CrowdloanLease {
                start_block: LEASE_START_BLOCK,
                total_days: LEASE_TOTAL_DAYS,
                blocks_per_day: BLOCKS_PER_DAY,
            }
        }
    }

    impl farming_runtime_api::FarmingApi<Block, AssetId> for Runtime {
        fn reward_doubling_assets() -> Vec<AssetId> {
            Farming::reward_doubling_assets()
        }
    }
}<|MERGE_RESOLUTION|>--- conflicted
+++ resolved
@@ -48,10 +48,7 @@
 #[cfg(test)]
 pub mod tests;
 
-<<<<<<< HEAD
 use bridge_types::types::LeafExtraData;
-=======
->>>>>>> 3f25df7e
 use common::prelude::constants::{BIG_FEE, SMALL_FEE};
 use common::prelude::QuoteAmount;
 use common::Description;
@@ -64,10 +61,7 @@
 include!(concat!(env!("OUT_DIR"), "/wasm_binary.rs"));
 
 pub use beefy_primitives::crypto::AuthorityId as BeefyId;
-<<<<<<< HEAD
 use beefy_primitives::mmr::MmrLeafVersion;
-=======
->>>>>>> 3f25df7e
 use core::time::Duration;
 use currencies::BasicCurrencyAdapter;
 use extensions::ChargeTransactionPayment;
@@ -1720,7 +1714,6 @@
     type OnNewValidatorSet = MmrLeaf;
 }
 
-<<<<<<< HEAD
 impl pallet_mmr::Config for Runtime {
     const INDEXING_PREFIX: &'static [u8] = b"mmr";
     type Hashing = Keccak256;
@@ -1762,8 +1755,6 @@
     type BeefyDataProvider = leaf_provider::Pallet<Runtime>;
 }
 
-=======
->>>>>>> 3f25df7e
 parameter_types! {
     pub const CeresPerDay: Balance = balance!(6.66666666667);
     pub const CeresAssetId: AssetId = common::AssetId32::from_bytes
@@ -1829,7 +1820,6 @@
     pub const SoraParliamentShare: Percent = Percent::from_percent(10);
 }
 
-<<<<<<< HEAD
 // Ethereum bridge pallets
 
 pub struct CallFilter;
@@ -1964,8 +1954,6 @@
     type Randomness = pallet_babe::RandomnessFromTwoEpochsAgo<Self>;
 }
 
-=======
->>>>>>> 3f25df7e
 #[cfg(feature = "private-net")]
 construct_runtime! {
     pub enum Runtime where
@@ -2041,7 +2029,6 @@
 
         // Trustless ethereum bridge
         Beefy: pallet_beefy::{Pallet, Config<T>, Storage} = 91,
-<<<<<<< HEAD
         MmrLeaf: pallet_beefy_mmr::{Pallet, Storage} = 92,
         EthereumLightClient: ethereum_light_client::{Pallet, Call, Storage, Event<T>, Config, ValidateUnsigned} = 93,
         BridgeInboundChannel: bridge_channel_inbound::{Pallet, Call, Config, Storage, Event<T>} = 96,
@@ -2054,8 +2041,6 @@
         EvmBridgeProxy: evm_bridge_proxy::{Pallet, Call, Storage, Event} = 103,
 
         BeefyLightClient: beefy_light_client::{Pallet, Call, Storage, Event<T>} = 104,
-=======
->>>>>>> 3f25df7e
     }
 }
 
@@ -2131,7 +2116,6 @@
 
         // Trustless ethereum bridge
         Beefy: pallet_beefy::{Pallet, Config<T>, Storage} = 91,
-<<<<<<< HEAD
         MmrLeaf: pallet_beefy_mmr::{Pallet, Storage} = 92,
         EthereumLightClient: ethereum_light_client::{Pallet, Call, Storage, Event<T>, Config} = 93,
         BridgeInboundChannel: bridge_channel_inbound::{Pallet, Call, Config, Storage, Event<T>} = 96,
@@ -2144,8 +2128,6 @@
         EvmBridgeProxy: evm_bridge_proxy::{Pallet, Call, Storage, Event} = 103,
 
         BeefyLightClient: beefy_light_client::{Pallet, Call, Storage, Event<T>} = 104,
-=======
->>>>>>> 3f25df7e
     }
 }
 
@@ -2669,12 +2651,7 @@
 
     impl beefy_primitives::BeefyApi<Block> for Runtime {
         fn validator_set() -> Option<beefy_primitives::ValidatorSet<BeefyId>> {
-<<<<<<< HEAD
-                Beefy::validator_set()
-=======
-            // dummy implementation because we don't want to enable BEEFY now
-            None
->>>>>>> 3f25df7e
+            Beefy::validator_set()
         }
     }
 
@@ -2758,7 +2735,6 @@
         }
     }
 
-<<<<<<< HEAD
     impl leaf_provider_runtime_api::LeafProviderAPI<Block> for Runtime {
         fn latest_digest() -> bridge_types::types::AuxiliaryDigest {
             LeafProvider::latest_digest()
@@ -2776,8 +2752,6 @@
         }
     }
 
-=======
->>>>>>> 3f25df7e
     #[cfg(feature = "runtime-benchmarks")]
     impl frame_benchmarking::Benchmark<Block> for Runtime {
         fn benchmark_metadata(extra: bool) -> (
