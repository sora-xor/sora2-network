// This file is part of the SORA network and Polkaswap app.

// Copyright (c) 2020, 2021, Polka Biome Ltd. All rights reserved.
// SPDX-License-Identifier: BSD-4-Clause

// Redistribution and use in source and binary forms, with or without modification,
// are permitted provided that the following conditions are met:

// Redistributions of source code must retain the above copyright notice, this list
// of conditions and the following disclaimer.
// Redistributions in binary form must reproduce the above copyright notice, this
// list of conditions and the following disclaimer in the documentation and/or other
// materials provided with the distribution.
//
// All advertising materials mentioning features or use of this software must display
// the following acknowledgement: This product includes software developed by Polka Biome
// Ltd., SORA, and Polkaswap.
//
// Neither the name of the Polka Biome Ltd. nor the names of its contributors may be used
// to endorse or promote products derived from this software without specific prior written permission.

// THIS SOFTWARE IS PROVIDED BY Polka Biome Ltd. AS IS AND ANY EXPRESS OR IMPLIED WARRANTIES,
// INCLUDING, BUT NOT LIMITED TO, THE IMPLIED WARRANTIES OF MERCHANTABILITY AND FITNESS FOR
// A PARTICULAR PURPOSE ARE DISCLAIMED. IN NO EVENT SHALL Polka Biome Ltd. BE LIABLE FOR ANY
// DIRECT, INDIRECT, INCIDENTAL, SPECIAL, EXEMPLARY, OR CONSEQUENTIAL DAMAGES (INCLUDING,
// BUT NOT LIMITED TO, PROCUREMENT OF SUBSTITUTE GOODS OR SERVICES; LOSS OF USE, DATA, OR PROFITS;
// OR BUSINESS INTERRUPTION) HOWEVER CAUSED AND ON ANY THEORY OF LIABILITY, WHETHER IN CONTRACT,
// STRICT LIABILITY, OR TORT (INCLUDING NEGLIGENCE OR OTHERWISE) ARISING IN ANY WAY OUT OF THE
// USE OF THIS SOFTWARE, EVEN IF ADVISED OF THE POSSIBILITY OF SUCH DAMAGE.

#![cfg_attr(not(feature = "std"), no_std)]
// `construct_runtime!` does a lot of recursion and requires us to increase the limit to 256.
#![recursion_limit = "256"]
// TODO #167: fix clippy warnings
#![allow(clippy::all)]

extern crate alloc;
use alloc::string::String;
use bridge_types::traits::Verifier;
use bridge_types::{SubNetworkId, H256};
use sp_runtime::traits::Keccak256;

mod bags_thresholds;
/// Constant values used within the runtime.
pub mod constants;
mod impls;
pub mod migrations;
mod xor_fee_impls;

#[cfg(test)]
pub mod mock;

#[cfg(test)]
pub mod tests;
pub mod weights;

#[cfg(feature = "wip")] // EVM bridge
use crate::impls::EVMBridgeCallFilter;
use crate::impls::PreimageWeightInfo;
use crate::impls::{DispatchableSubstrateBridgeCall, SubstrateBridgeCallFilter};
#[cfg(feature = "wip")] // Trustless bridges
use bridge_types::types::LeafExtraData;
#[cfg(feature = "wip")] // EVM bridge
use bridge_types::{evm::AdditionalEVMInboundData, U256};
use common::prelude::constants::{BIG_FEE, SMALL_FEE};
use common::prelude::QuoteAmount;
use common::{AssetId32, Description, PredefinedAssetId};
use common::{XOR, XSTUSD};
use constants::currency::deposit;
use constants::time::*;
#[cfg(feature = "wip")] // order-book
use frame_support::traits::EitherOf;
use frame_support::weights::ConstantMultiplier;

// Make the WASM binary available.
#[cfg(all(feature = "std", feature = "build-wasm-binary"))]
include!(concat!(env!("OUT_DIR"), "/wasm_binary.rs"));

use core::time::Duration;
use currencies::BasicCurrencyAdapter;
use frame_election_provider_support::{generate_solution_type, onchain, SequentialPhragmen};
use frame_support::traits::{ConstU128, ConstU32, Currency, EitherOfDiverse};
use frame_system::offchain::{Account, SigningTypes};
use frame_system::EnsureRoot;
#[cfg(feature = "wip")] // order-book
use frame_system::EnsureSigned;
use hex_literal::hex;
use pallet_grandpa::{
    fg_primitives, AuthorityId as GrandpaId, AuthorityList as GrandpaAuthorityList,
};
use pallet_session::historical as pallet_session_historical;
use pallet_staking::sora::ValBurnedNotifier;
#[cfg(feature = "std")]
use serde::{Serialize, Serializer};
use sp_api::impl_runtime_apis;
pub use sp_beefy::crypto::AuthorityId as BeefyId;
#[cfg(feature = "wip")] // Trustless bridges
use sp_beefy::mmr::MmrLeafVersion;
use sp_core::crypto::KeyTypeId;
use sp_core::{Encode, OpaqueMetadata, H160};
use sp_mmr_primitives as mmr;
use sp_runtime::traits::{
    BlakeTwo256, Block as BlockT, Convert, IdentifyAccount, IdentityLookup, NumberFor, OpaqueKeys,
    SaturatedConversion, Verify,
};
use sp_runtime::transaction_validity::TransactionLongevity;
use sp_runtime::transaction_validity::{
    TransactionPriority, TransactionSource, TransactionValidity,
};
use sp_runtime::{
    create_runtime_str, generic, impl_opaque_keys, ApplyExtrinsicResult, DispatchError,
    MultiSignature, Perbill, Percent, Perquintill,
};
use sp_std::cmp::Ordering;
use sp_std::prelude::*;
use sp_std::vec::Vec;
#[cfg(feature = "std")]
use sp_version::NativeVersion;
use sp_version::RuntimeVersion;
use static_assertions::assert_eq_size;
use traits::{parameter_type_with_key, MultiCurrency};
use xor_fee::extension::ChargeTransactionPayment;

// A few exports that help ease life for downstream crates.
pub use common::prelude::{
    Balance, BalanceWrapper, PresetWeightInfo, SwapAmount, SwapOutcome, SwapVariant,
};
pub use common::weights::{BlockLength, BlockWeights, TransactionByteFee};
pub use common::{
    balance, fixed, fixed_from_basis_points, AssetInfoProvider, AssetName, AssetSymbol,
    BalancePrecision, BasisPoints, ContentSource, CrowdloanTag, DexInfoProvider, FilterMode, Fixed,
    FromGenericPair, LiquiditySource, LiquiditySourceFilter, LiquiditySourceId,
    LiquiditySourceType, OnPswapBurned, OnValBurned, SyntheticInfoProvider,
    TradingPairSourceManager,
};
use constants::rewards::{PSWAP_BURN_PERCENT, VAL_BURN_PERCENT};
pub use ethereum_light_client::EthereumHeader;
pub use frame_support::dispatch::DispatchClass;
pub use frame_support::traits::schedule::Named as ScheduleNamed;
pub use frame_support::traits::{
    Contains, KeyOwnerProofSystem, LockIdentifier, OnUnbalanced, Randomness, U128CurrencyToVote,
};
pub use frame_support::weights::constants::{BlockExecutionWeight, RocksDbWeight};
pub use frame_support::weights::Weight;
pub use frame_support::{construct_runtime, debug, parameter_types, StorageValue};
pub use pallet_balances::Call as BalancesCall;
pub use pallet_im_online::sr25519::AuthorityId as ImOnlineId;
pub use pallet_staking::StakerStatus;
pub use pallet_timestamp::Call as TimestampCall;
pub use pallet_transaction_payment::{Multiplier, MultiplierUpdate};
#[cfg(any(feature = "std", test))]
pub use sp_runtime::BuildStorage;

use eth_bridge::offchain::SignatureParams;
use eth_bridge::requests::{AssetKind, OffchainRequest, OutgoingRequestEncoded, RequestStatus};
use impls::{
    CollectiveWeightInfo, DemocracyWeightInfo, NegativeImbalanceOf, OnUnbalancedDemocracySlash,
};

use frame_support::traits::{Everything, ExistenceRequirement, Get, PrivilegeCmp, WithdrawReasons};
#[cfg(all(feature = "private-net", feature = "wip"))] // order-book
pub use qa_tools;
pub use {
    assets, eth_bridge, frame_system, multicollateral_bonding_curve_pool, order_book, trading_pair,
    xst,
};

/// An index to a block.
pub type BlockNumber = u32;

/// Alias to 512-bit hash when used in the context of a transaction signature on the chain.
pub type Signature = MultiSignature;

/// Some way of identifying an account on the chain. We intentionally make it equivalent
/// to the public key of our transaction signing scheme.
pub type AccountId = <<Signature as Verify>::Signer as IdentifyAccount>::AccountId;

// This assert is needed for `technical` pallet in order to create
// `AccountId` from the hash type.
assert_eq_size!(AccountId, sp_core::H256);

/// The type for looking up accounts. We don't expect more than 4 billion of them, but you
/// never know...
pub type AccountIndex = u32;

/// Index of a transaction in the chain.
pub type Index = u32;

/// A hash of some data used by the chain.
pub type Hash = sp_core::H256;

/// Digest item type.
pub type DigestItem = generic::DigestItem;

/// Identification of DEX.
pub type DEXId = u32;

pub type Moment = u64;

pub type PeriodicSessions = pallet_session::PeriodicSessions<SessionPeriod, SessionOffset>;

pub type CouncilCollective = pallet_collective::Instance1;
pub type TechnicalCollective = pallet_collective::Instance2;

type MoreThanHalfCouncil = EitherOfDiverse<
    EnsureRoot<AccountId>,
    pallet_collective::EnsureProportionMoreThan<AccountId, CouncilCollective, 1, 2>,
>;
type AtLeastHalfCouncil = EitherOfDiverse<
    pallet_collective::EnsureProportionAtLeast<AccountId, CouncilCollective, 1, 2>,
    EnsureRoot<AccountId>,
>;
type AtLeastTwoThirdsCouncil = EitherOfDiverse<
    pallet_collective::EnsureProportionAtLeast<AccountId, CouncilCollective, 2, 3>,
    EnsureRoot<AccountId>,
>;

/// Opaque types. These are used by the CLI to instantiate machinery that don't need to know
/// the specifics of the runtime. They can then be made to be agnostic over specific formats
/// of data like extrinsics, allowing for them to continue syncing the network through upgrades
/// to even the core datastructures.
pub mod opaque {
    use super::*;

    pub use sp_runtime::OpaqueExtrinsic as UncheckedExtrinsic;

    /// Opaque block header type.
    pub type Header = generic::Header<BlockNumber, BlakeTwo256>;
    /// Opaque block type.
    pub type Block = generic::Block<Header, UncheckedExtrinsic>;
    /// Opaque block identifier type.
    pub type BlockId = generic::BlockId<Block>;

    impl_opaque_keys! {
        pub struct SessionKeys {
            pub babe: Babe,
            pub grandpa: Grandpa,
            pub im_online: ImOnline,
            pub beefy: Beefy,
        }
    }
}

/// Types used by oracle related pallets
pub mod oracle_types {
    use common::SymbolName;

    pub type Symbol = SymbolName;

    pub type ResolveTime = u64;
}
pub use oracle_types::*;

/// This runtime version.
pub const VERSION: RuntimeVersion = RuntimeVersion {
    spec_name: create_runtime_str!("sora-substrate"),
    impl_name: create_runtime_str!("sora-substrate"),
    authoring_version: 1,
    spec_version: 64,
    impl_version: 1,
    apis: RUNTIME_API_VERSIONS,
    transaction_version: 64,
    state_version: 0,
};

/// The version infromation used to identify this runtime when compiled natively.
#[cfg(feature = "std")]
pub fn native_version() -> NativeVersion {
    NativeVersion {
        runtime_version: VERSION,
        can_author_with: Default::default(),
    }
}

pub const FARMING_PSWAP_PER_DAY: Balance = balance!(2500000);
pub const FARMING_REFRESH_FREQUENCY: BlockNumber = 2 * HOURS;
// Defined in the article
pub const FARMING_VESTING_COEFF: u32 = 3;
pub const FARMING_VESTING_FREQUENCY: BlockNumber = 6 * HOURS;

parameter_types! {
    pub const BlockHashCount: BlockNumber = 250;
    pub const Version: RuntimeVersion = VERSION;
    pub const DisabledValidatorsThreshold: Perbill = Perbill::from_percent(17);
    pub const EpochDuration: u64 = EPOCH_DURATION_IN_BLOCKS as u64;
    pub const ExpectedBlockTime: Moment = MILLISECS_PER_BLOCK;
    pub const SessionsPerEra: sp_staking::SessionIndex = 6; // 6 hours
    pub const BondingDuration: sp_staking::EraIndex = 28; // 28 eras for unbonding (7 days).
    pub const ReportLongevity: u64 =
        BondingDuration::get() as u64 * SessionsPerEra::get() as u64 * EpochDuration::get();
    pub const SlashDeferDuration: sp_staking::EraIndex = 27; // 27 eras in which slashes can be cancelled (slightly less than 7 days).
    pub const MaxNominatorRewardedPerValidator: u32 = 256;
    pub const ElectionLookahead: BlockNumber = EPOCH_DURATION_IN_BLOCKS / 4;
    pub const MaxIterations: u32 = 10;
    // 0.05%. The higher the value, the more strict solution acceptance becomes.
    pub MinSolutionScoreBump: Perbill = Perbill::from_rational(5u32, 10_000);
    pub const ValRewardCurve: pallet_staking::sora::ValRewardCurve = pallet_staking::sora::ValRewardCurve {
        duration_to_reward_flatline: Duration::from_secs(5 * 365 * 24 * 60 * 60),
        min_val_burned_percentage_reward: Percent::from_percent(35),
        max_val_burned_percentage_reward: Percent::from_percent(90),
    };
    pub const SessionPeriod: BlockNumber = 150;
    pub const SessionOffset: BlockNumber = 0;
    pub const SS58Prefix: u8 = 69;
    /// A limit for off-chain phragmen unsigned solution submission.
    ///
    /// We want to keep it as high as possible, but can't risk having it reject,
    /// so we always subtract the base block execution weight.
    pub OffchainSolutionWeightLimit: Weight = BlockWeights::get()
    .get(DispatchClass::Normal)
    .max_extrinsic
    .expect("Normal extrinsics have weight limit configured by default; qed")
    .saturating_sub(BlockExecutionWeight::get());
    /// A limit for off-chain phragmen unsigned solution length.
    ///
    /// We allow up to 90% of the block's size to be consumed by the solution.
    pub OffchainSolutionLengthLimit: u32 = Perbill::from_rational(90_u32, 100) *
        *BlockLength::get()
        .max
        .get(DispatchClass::Normal);
    pub const DemocracyEnactmentPeriod: BlockNumber = 30 * DAYS;
    pub const DemocracyLaunchPeriod: BlockNumber = 28 * DAYS;
    pub const DemocracyVotingPeriod: BlockNumber = 14 * DAYS;
    pub const DemocracyMinimumDeposit: Balance = balance!(1);
    pub const DemocracyFastTrackVotingPeriod: BlockNumber = 3 * HOURS;
    pub const DemocracyInstantAllowed: bool = true;
    pub const DemocracyCooloffPeriod: BlockNumber = 28 * DAYS;
    pub const DemocracyPreimageByteDeposit: Balance = balance!(0.000002); // 2 * 10^-6, 5 MiB -> 10.48576 XOR
    pub const DemocracyMaxVotes: u32 = 100;
    pub const DemocracyMaxProposals: u32 = 100;
    pub const DemocracyMaxDeposits: u32 = 100;
    pub const DemocracyMaxBlacklisted: u32 = 100;
    pub const CouncilCollectiveMotionDuration: BlockNumber = 5 * DAYS;
    pub const CouncilCollectiveMaxProposals: u32 = 100;
    pub const CouncilCollectiveMaxMembers: u32 = 100;
    pub const TechnicalCollectiveMotionDuration: BlockNumber = 5 * DAYS;
    pub const TechnicalCollectiveMaxProposals: u32 = 100;
    pub const TechnicalCollectiveMaxMembers: u32 = 100;
    pub SchedulerMaxWeight: Weight = Perbill::from_percent(80) * BlockWeights::get().max_block;
    pub const MaxScheduledPerBlock: u32 = 50;
    pub OffencesWeightSoftLimit: Weight = Perbill::from_percent(60) * BlockWeights::get().max_block;
    pub const ImOnlineUnsignedPriority: TransactionPriority = TransactionPriority::max_value();
    pub const SessionDuration: BlockNumber = EPOCH_DURATION_IN_BLOCKS;
    pub const ElectionsCandidacyBond: Balance = balance!(1);
    // 1 storage item created, key size is 32 bytes, value size is 16+16.
    pub const ElectionsVotingBondBase: Balance = balance!(0.000001);
    // additional data per vote is 32 bytes (account id).
    pub const ElectionsVotingBondFactor: Balance = balance!(0.000001);
    pub const ElectionsTermDuration: BlockNumber = 7 * DAYS;
    /// 13 members initially, to be increased to 23 eventually.
    pub const ElectionsDesiredMembers: u32 = 13;
    pub const ElectionsDesiredRunnersUp: u32 = 20;
    pub const ElectionsMaxVoters: u32 = 10000;
    pub const ElectionsMaxCandidates: u32 = 1000;
    pub const ElectionsModuleId: LockIdentifier = *b"phrelect";
    pub FarmingRewardDoublingAssets: Vec<AssetId> = vec![GetPswapAssetId::get(), GetValAssetId::get(), GetDaiAssetId::get(), GetEthAssetId::get(), GetXstAssetId::get(), GetTbcdAssetId::get()];
    pub const MaxAuthorities: u32 = 100_000;
    pub const NoPreimagePostponement: Option<u32> = Some(10);
}

pub struct BaseCallFilter;

impl Contains<RuntimeCall> for BaseCallFilter {
    fn contains(call: &RuntimeCall) -> bool {
        if call.swap_count() > 1 {
            return false;
        }
        if matches!(
            call,
            RuntimeCall::BridgeMultisig(bridge_multisig::Call::register_multisig { .. })
        ) {
            return false;
        }
        true
    }
}

impl frame_system::Config for Runtime {
    type BaseCallFilter = BaseCallFilter;
    type BlockWeights = BlockWeights;
    /// Maximum size of all encoded transactions (in bytes) that are allowed in one block.
    type BlockLength = BlockLength;
    /// The ubiquitous origin type.
    type RuntimeOrigin = RuntimeOrigin;
    /// The aggregated dispatch type that is available for extrinsics.
    type RuntimeCall = RuntimeCall;
    /// The index type for storing how many extrinsics an account has signed.
    type Index = Index;
    /// The index type for blocks.
    type BlockNumber = BlockNumber;
    /// The type for hashing blocks and tries.
    type Hash = Hash;
    /// The hashing algorithm used.
    type Hashing = BlakeTwo256;
    /// The identifier used to distinguish between accounts.
    type AccountId = AccountId;
    /// The lookup mechanism to get account ID from whatever is passed in dispatchers.
    type Lookup = IdentityLookup<AccountId>;
    /// The header type.
    type Header = generic::Header<BlockNumber, BlakeTwo256>;
    /// The ubiquitous event type.
    type RuntimeEvent = RuntimeEvent;
    /// Maximum number of block number to block hash mappings to keep (oldest pruned first).
    type BlockHashCount = BlockHashCount;
    /// The weight of database operations that the runtime can invoke.
    type DbWeight = RocksDbWeight;
    /// Runtime version.
    type Version = Version;
    type PalletInfo = PalletInfo;
    /// Converts a module to an index of this module in the runtime.
    type AccountData = pallet_balances::AccountData<Balance>;
    type OnNewAccount = ();
    type OnKilledAccount = ();
    type SystemWeightInfo = ();
    type SS58Prefix = SS58Prefix;
    type OnSetCode = ();
    type MaxConsumers = frame_support::traits::ConstU32<65536>;
}

impl pallet_babe::Config for Runtime {
    type EpochDuration = EpochDuration;
    type ExpectedBlockTime = ExpectedBlockTime;
    type EpochChangeTrigger = pallet_babe::ExternalTrigger;
    type DisabledValidators = Session;
    type KeyOwnerProof = <Self::KeyOwnerProofSystem as KeyOwnerProofSystem<(
        KeyTypeId,
        pallet_babe::AuthorityId,
    )>>::Proof;
    type KeyOwnerIdentification = <Self::KeyOwnerProofSystem as KeyOwnerProofSystem<(
        KeyTypeId,
        pallet_babe::AuthorityId,
    )>>::IdentificationTuple;
    type KeyOwnerProofSystem = Historical;
    type HandleEquivocation =
        pallet_babe::EquivocationHandler<Self::KeyOwnerIdentification, Offences, ReportLongevity>;
    type WeightInfo = ();
    type MaxAuthorities = MaxAuthorities;
}

impl pallet_collective::Config<CouncilCollective> for Runtime {
    type RuntimeOrigin = RuntimeOrigin;
    type Proposal = RuntimeCall;
    type RuntimeEvent = RuntimeEvent;
    type MotionDuration = CouncilCollectiveMotionDuration;
    type MaxProposals = CouncilCollectiveMaxProposals;
    type MaxMembers = CouncilCollectiveMaxMembers;
    type DefaultVote = pallet_collective::PrimeDefaultVote;
    type WeightInfo = CollectiveWeightInfo<Self>;
}

impl pallet_collective::Config<TechnicalCollective> for Runtime {
    type RuntimeOrigin = RuntimeOrigin;
    type Proposal = RuntimeCall;
    type RuntimeEvent = RuntimeEvent;
    type MotionDuration = TechnicalCollectiveMotionDuration;
    type MaxProposals = TechnicalCollectiveMaxProposals;
    type MaxMembers = TechnicalCollectiveMaxMembers;
    type DefaultVote = pallet_collective::PrimeDefaultVote;
    type WeightInfo = CollectiveWeightInfo<Self>;
}

impl pallet_democracy::Config for Runtime {
    type RuntimeEvent = RuntimeEvent;
    type Currency = Balances;
    type EnactmentPeriod = DemocracyEnactmentPeriod;
    type LaunchPeriod = DemocracyLaunchPeriod;
    type VotingPeriod = DemocracyVotingPeriod;
    type MinimumDeposit = DemocracyMinimumDeposit;
    /// `external_propose` call condition
    type ExternalOrigin = AtLeastHalfCouncil;
    /// A super-majority can have the next scheduled referendum be a straight majority-carries vote.
    /// `external_propose_majority` call condition
    type ExternalMajorityOrigin = AtLeastHalfCouncil;
    /// `external_propose_default` call condition
    type ExternalDefaultOrigin = AtLeastHalfCouncil;
    /// Two thirds of the technical committee can have an ExternalMajority/ExternalDefault vote
    /// be tabled immediately and with a shorter voting/enactment period.
    type FastTrackOrigin = EitherOfDiverse<
        pallet_collective::EnsureProportionMoreThan<AccountId, TechnicalCollective, 1, 2>,
        EnsureRoot<AccountId>,
    >;
    type InstantOrigin = EitherOfDiverse<
        pallet_collective::EnsureProportionAtLeast<AccountId, TechnicalCollective, 2, 3>,
        EnsureRoot<AccountId>,
    >;
    type InstantAllowed = DemocracyInstantAllowed;
    type FastTrackVotingPeriod = DemocracyFastTrackVotingPeriod;
    /// To cancel a proposal which has been passed, 2/3 of the council must agree to it.
    /// `emergency_cancel` call condition.
    type CancellationOrigin = AtLeastTwoThirdsCouncil;
    type CancelProposalOrigin = AtLeastTwoThirdsCouncil;
    type BlacklistOrigin = EnsureRoot<AccountId>;
    /// `veto_external` - vetoes and blacklists the external proposal hash
    type VetoOrigin = pallet_collective::EnsureMember<AccountId, TechnicalCollective>;
    type CooloffPeriod = DemocracyCooloffPeriod;
    type Slash = OnUnbalancedDemocracySlash<Self>;
    type Scheduler = Scheduler;
    type PalletsOrigin = OriginCaller;
    type MaxVotes = DemocracyMaxVotes;
    type WeightInfo = DemocracyWeightInfo;
    type MaxProposals = DemocracyMaxProposals;
    type VoteLockingPeriod = DemocracyEnactmentPeriod;
    type Preimages = Preimage;
    type MaxDeposits = DemocracyMaxDeposits;
    type MaxBlacklisted = DemocracyMaxBlacklisted;
}

impl pallet_elections_phragmen::Config for Runtime {
    type RuntimeEvent = RuntimeEvent;
    type PalletId = ElectionsModuleId;
    type Currency = Balances;
    type ChangeMembers = Council;
    type InitializeMembers = Council;
    type CurrencyToVote = frame_support::traits::U128CurrencyToVote;
    type CandidacyBond = ElectionsCandidacyBond;
    type VotingBondBase = ElectionsVotingBondBase;
    type VotingBondFactor = ElectionsVotingBondFactor;
    type LoserCandidate = OnUnbalancedDemocracySlash<Self>;
    type KickedMember = OnUnbalancedDemocracySlash<Self>;
    type DesiredMembers = ElectionsDesiredMembers;
    type DesiredRunnersUp = ElectionsDesiredRunnersUp;
    type TermDuration = ElectionsTermDuration;
    type MaxVoters = ElectionsMaxVoters;
    type MaxCandidates = ElectionsMaxCandidates;
    type WeightInfo = ();
}

impl pallet_membership::Config<pallet_membership::Instance1> for Runtime {
    type RuntimeEvent = RuntimeEvent;
    type AddOrigin = MoreThanHalfCouncil;
    type RemoveOrigin = MoreThanHalfCouncil;
    type SwapOrigin = MoreThanHalfCouncil;
    type ResetOrigin = MoreThanHalfCouncil;
    type PrimeOrigin = MoreThanHalfCouncil;
    type MembershipInitialized = TechnicalCommittee;
    type MembershipChanged = TechnicalCommittee;
    type MaxMembers = TechnicalCollectiveMaxMembers;
    type WeightInfo = ();
}

parameter_types! {
    pub const MaxSetIdSessionEntries: u32 = BondingDuration::get() * SessionsPerEra::get();
}

impl pallet_grandpa::Config for Runtime {
    type RuntimeEvent = RuntimeEvent;

    type KeyOwnerProofSystem = Historical;

    type KeyOwnerProof =
        <Self::KeyOwnerProofSystem as KeyOwnerProofSystem<(KeyTypeId, GrandpaId)>>::Proof;

    type KeyOwnerIdentification = <Self::KeyOwnerProofSystem as KeyOwnerProofSystem<(
        KeyTypeId,
        GrandpaId,
    )>>::IdentificationTuple;

    type HandleEquivocation = pallet_grandpa::EquivocationHandler<
        Self::KeyOwnerIdentification,
        Offences,
        ReportLongevity,
    >;
    type WeightInfo = ();
    type MaxAuthorities = MaxAuthorities;
    type MaxSetIdSessionEntries = MaxSetIdSessionEntries;
}

parameter_types! {
    pub const MinimumPeriod: u64 = SLOT_DURATION / 2;
}

impl pallet_timestamp::Config for Runtime {
    /// A timestamp: milliseconds since the unix epoch.
    type Moment = Moment;
    type OnTimestampSet = Babe;
    type MinimumPeriod = MinimumPeriod;
    type WeightInfo = ();
}

impl pallet_session::Config for Runtime {
    type SessionManager = pallet_session::historical::NoteHistoricalRoot<Self, XorFee>;
    type Keys = opaque::SessionKeys;
    type ShouldEndSession = Babe;
    type SessionHandler = <opaque::SessionKeys as OpaqueKeys>::KeyTypeIdProviders;
    type RuntimeEvent = RuntimeEvent;
    type ValidatorId = AccountId;
    type ValidatorIdOf = pallet_staking::StashOf<Self>;
    type NextSessionRotation = Babe;
    type WeightInfo = ();
}

impl pallet_session::historical::Config for Runtime {
    type FullIdentification = pallet_staking::Exposure<AccountId, Balance>;
    type FullIdentificationOf = pallet_staking::ExposureOf<Runtime>;
}

impl pallet_authorship::Config for Runtime {
    type FindAuthor = pallet_session::FindAccountFromAuthorIndex<Self, Babe>;
    type EventHandler = (Staking, ImOnline);
}

/// A reasonable benchmarking config for staking pallet.
pub struct StakingBenchmarkingConfig;
impl pallet_staking::BenchmarkingConfig for StakingBenchmarkingConfig {
    type MaxValidators = ConstU32<1000>;
    type MaxNominators = ConstU32<1000>;
}

parameter_types! {
    pub const OffendingValidatorsThreshold: Perbill = Perbill::from_percent(17);
    pub const MaxNominations: u32 = <NposCompactSolution24 as frame_election_provider_support::NposSolution>::LIMIT as u32;
}

type StakingAdminOrigin = EitherOfDiverse<
    EnsureRoot<AccountId>,
    pallet_collective::EnsureProportionAtLeast<AccountId, CouncilCollective, 3, 4>,
>;

impl pallet_staking::Config for Runtime {
    type Currency = Balances;
    type MultiCurrency = Tokens;
    type CurrencyBalance = Balance;
    type ValTokenId = GetValAssetId;
    type ValRewardCurve = ValRewardCurve;
    type UnixTime = Timestamp;
    type CurrencyToVote = U128CurrencyToVote;
    type RuntimeEvent = RuntimeEvent;
    type Slash = ();
    type SessionsPerEra = SessionsPerEra;
    type BondingDuration = BondingDuration;
    type SlashDeferDuration = SlashDeferDuration;
    type AdminOrigin = StakingAdminOrigin;
    type SessionInterface = Self;
    type NextNewSession = Session;
    type MaxNominatorRewardedPerValidator = MaxNominatorRewardedPerValidator;
    type VoterList = BagsList;
    type ElectionProvider = ElectionProviderMultiPhase;
    type BenchmarkingConfig = StakingBenchmarkingConfig;
    type MaxUnlockingChunks = ConstU32<32>;
    type OffendingValidatorsThreshold = OffendingValidatorsThreshold;
    type MaxNominations = MaxNominations;
    type GenesisElectionProvider = onchain::OnChainExecution<OnChainSeqPhragmen>;
    type OnStakerSlash = ();
    type HistoryDepth = frame_support::traits::ConstU32<84>;
    type TargetList = pallet_staking::UseValidatorsMap<Self>;
    type WeightInfo = ();
}

/// The numbers configured here could always be more than the the maximum limits of staking pallet
/// to ensure election snapshot will not run out of memory. For now, we set them to smaller values
/// since the staking is bounded and the weight pipeline takes hours for this single pallet.
pub struct ElectionBenchmarkConfig;
impl pallet_election_provider_multi_phase::BenchmarkingConfig for ElectionBenchmarkConfig {
    const VOTERS: [u32; 2] = [1000, 2000];
    const TARGETS: [u32; 2] = [500, 1000];
    const ACTIVE_VOTERS: [u32; 2] = [500, 800];
    const DESIRED_TARGETS: [u32; 2] = [200, 400];
    const SNAPSHOT_MAXIMUM_VOTERS: u32 = 1000;
    const MINER_MAXIMUM_VOTERS: u32 = 1000;
    const MAXIMUM_TARGETS: u32 = 300;
}

parameter_types! {
    // phase durations. 1/4 of the last session for each.
    // in testing: 1min or half of the session for each
    pub SignedPhase: u32 = EPOCH_DURATION_IN_BLOCKS / 4;
    pub UnsignedPhase: u32 = EPOCH_DURATION_IN_BLOCKS / 4;

    // signed config
    pub const SignedMaxSubmissions: u32 = 16;
    pub const SignedMaxRefunds: u32 = 16 / 4;
    pub const SignedDepositBase: Balance = deposit(2, 0);
    pub const SignedDepositByte: Balance = deposit(0, 10) / 1024;
    pub SignedRewardBase: Balance =  constants::currency::UNITS / 10;
    pub SolutionImprovementThreshold: Perbill = Perbill::from_rational(5u32, 10_000);
    pub BetterUnsignedThreshold: Perbill = Perbill::from_rational(5u32, 10_000);

    // 1 hour session, 15 minutes unsigned phase, 8 offchain executions.
    pub OffchainRepeat: BlockNumber = UnsignedPhase::get() / 8;

    /// We take the top 12500 nominators as electing voters..
    pub const MaxElectingVoters: u32 = 12_500;
    /// ... and all of the validators as electable targets. Whilst this is the case, we cannot and
    /// shall not increase the size of the validator intentions.
    pub const MaxElectableTargets: u16 = u16::MAX;
    /// Setup election pallet to support maximum winners upto 1200. This will mean Staking Pallet
    /// cannot have active validators higher than this count.
    pub const MaxActiveValidators: u32 = 1200;
    pub NposSolutionPriority: TransactionPriority =
        Perbill::from_percent(90) * TransactionPriority::max_value();
}

generate_solution_type!(
    #[compact]
    pub struct NposCompactSolution24::<
        VoterIndex = u32,
        TargetIndex = u16,
        Accuracy = sp_runtime::PerU16,
        MaxVoters = MaxElectingVoters,
    >(24)
);

/// The accuracy type used for genesis election provider;
pub type OnChainAccuracy = sp_runtime::Perbill;

pub struct OnChainSeqPhragmen;
impl onchain::Config for OnChainSeqPhragmen {
    type System = Runtime;
    type Solver = SequentialPhragmen<AccountId, OnChainAccuracy>;
    type DataProvider = Staking;
    type WeightInfo = ();
    type MaxWinners = MaxActiveValidators;
    type VotersBound = MaxElectingVoters;
    type TargetsBound = MaxElectableTargets;
}

impl pallet_election_provider_multi_phase::MinerConfig for Runtime {
    type AccountId = AccountId;
    type MaxLength = OffchainSolutionLengthLimit;
    type MaxWeight = OffchainSolutionWeightLimit;
    type Solution = NposCompactSolution24;
    type MaxVotesPerVoter = <
		<Self as pallet_election_provider_multi_phase::Config>::DataProvider
		as
		frame_election_provider_support::ElectionDataProvider
	>::MaxVotesPerVoter;

    // The unsigned submissions have to respect the weight of the submit_unsigned call, thus their
    // weight estimate function is wired to this call's weight.
    fn solution_weight(v: u32, t: u32, a: u32, d: u32) -> Weight {
        <
			<Self as pallet_election_provider_multi_phase::Config>::WeightInfo
			as
			pallet_election_provider_multi_phase::WeightInfo
		>::submit_unsigned(v, t, a, d)
    }
}

impl pallet_election_provider_multi_phase::Config for Runtime {
    type RuntimeEvent = RuntimeEvent;
    type Currency = Balances;
    type EstimateCallFee = TransactionPayment;
    type UnsignedPhase = UnsignedPhase;
    type SignedMaxSubmissions = SignedMaxSubmissions;
    type SignedMaxRefunds = SignedMaxRefunds;
    type SignedRewardBase = SignedRewardBase;
    type SignedDepositBase = SignedDepositBase;
    type SignedDepositByte = SignedDepositByte;
    type SignedDepositWeight = ();
    type SignedMaxWeight =
        <Self::MinerConfig as pallet_election_provider_multi_phase::MinerConfig>::MaxWeight;
    type MinerConfig = Self;
    type SlashHandler = (); // burn slashes
    type RewardHandler = (); // nothing to do upon rewards
    type SignedPhase = SignedPhase;
    type BetterUnsignedThreshold = BetterUnsignedThreshold;
    type BetterSignedThreshold = ();
    type OffchainRepeat = OffchainRepeat;
    type MinerTxPriority = NposSolutionPriority;
    type DataProvider = Staking;
    type Fallback = frame_election_provider_support::NoElection<(
        AccountId,
        BlockNumber,
        Staking,
        MaxActiveValidators,
    )>;
    type GovernanceFallback = onchain::OnChainExecution<OnChainSeqPhragmen>;
    type Solver = SequentialPhragmen<
        AccountId,
        pallet_election_provider_multi_phase::SolutionAccuracyOf<Self>,
        (),
    >;
    type BenchmarkingConfig = ElectionBenchmarkConfig;
    type ForceOrigin = EitherOfDiverse<
        EnsureRoot<AccountId>,
        EitherOfDiverse<
            pallet_collective::EnsureProportionAtLeast<AccountId, CouncilCollective, 2, 3>,
            pallet_collective::EnsureProportionAtLeast<AccountId, TechnicalCollective, 2, 3>,
        >,
    >;
    type WeightInfo = ();
    type MaxElectingVoters = MaxElectingVoters;
    type MaxElectableTargets = MaxElectableTargets;
    type MaxWinners = MaxActiveValidators;
}

parameter_types! {
    pub const BagThresholds: &'static [u64] = &bags_thresholds::THRESHOLDS;
}

impl pallet_bags_list::Config for Runtime {
    type RuntimeEvent = RuntimeEvent;
    type ScoreProvider = Staking;
    type WeightInfo = ();
    type BagThresholds = BagThresholds;
    type Score = sp_npos_elections::VoteWeight;
}

/// Used the compare the privilege of an origin inside the scheduler.
pub struct OriginPrivilegeCmp;

impl PrivilegeCmp<OriginCaller> for OriginPrivilegeCmp {
    fn cmp_privilege(left: &OriginCaller, right: &OriginCaller) -> Option<Ordering> {
        if left == right {
            return Some(Ordering::Equal);
        }

        match (left, right) {
            // Root is greater than anything.
            (OriginCaller::system(frame_system::RawOrigin::Root), _) => Some(Ordering::Greater),
            // Check which one has more yes votes.
            (
                OriginCaller::Council(pallet_collective::RawOrigin::Members(l_yes_votes, l_count)),
                OriginCaller::Council(pallet_collective::RawOrigin::Members(r_yes_votes, r_count)),
            ) => Some((l_yes_votes * r_count).cmp(&(r_yes_votes * l_count))),
            // For every other origin we don't care, as they are not used for `ScheduleOrigin`.
            _ => None,
        }
    }
}

impl pallet_scheduler::Config for Runtime {
    type RuntimeEvent = RuntimeEvent;
    type RuntimeOrigin = RuntimeOrigin;
    type PalletsOrigin = OriginCaller;
    type RuntimeCall = RuntimeCall;
    type MaximumWeight = SchedulerMaxWeight;
    type ScheduleOrigin = frame_system::EnsureRoot<AccountId>;
    type MaxScheduledPerBlock = MaxScheduledPerBlock;
    type WeightInfo = ();
    type OriginPrivilegeCmp = OriginPrivilegeCmp;
    type Preimages = Preimage;
}

parameter_types! {
    pub PreimageBaseDeposit: Balance = deposit(2, 64);
    pub PreimageByteDeposit: Balance = deposit(0, 1);
}

impl pallet_preimage::Config for Runtime {
    type WeightInfo = PreimageWeightInfo;
    type RuntimeEvent = RuntimeEvent;
    type Currency = Balances;
    type ManagerOrigin = EnsureRoot<AccountId>;
    type BaseDeposit = PreimageBaseDeposit;
    type ByteDeposit = PreimageByteDeposit;
}

parameter_types! {
    pub const ExistentialDeposit: u128 = 0;
    pub const TransferFee: u128 = 0;
    pub const CreationFee: u128 = 0;
    pub const MaxLocks: u32 = 50;
}

impl pallet_balances::Config for Runtime {
    /// The type for recording an account's balance.
    type Balance = Balance;
    type DustRemoval = ();
    /// The ubiquitous event type.
    type RuntimeEvent = RuntimeEvent;
    type ExistentialDeposit = ExistentialDeposit;
    type AccountStore = System;
    type WeightInfo = ();
    type MaxLocks = MaxLocks;
    type MaxReserves = ();
    type ReserveIdentifier = ();
}

pub type Amount = i128;

parameter_type_with_key! {
    pub ExistentialDeposits: |_currency_id: AssetId| -> Balance {
        0
    };
}

impl tokens::Config for Runtime {
    type RuntimeEvent = RuntimeEvent;
    type Balance = Balance;
    type Amount = Amount;
    type CurrencyId = AssetId;
    type WeightInfo = ();
    type ExistentialDeposits = ExistentialDeposits;
    type CurrencyHooks = ();
    type MaxLocks = ();
    type MaxReserves = ();
    type ReserveIdentifier = ();
    type DustRemovalWhitelist = Everything;
}

parameter_types! {
    // This is common::PredefinedAssetId with 0 index, 2 is size, 0 and 0 is code.
    pub const GetXorAssetId: AssetId = AssetId32::from_asset_id(PredefinedAssetId::XOR);
    pub const GetDotAssetId: AssetId = AssetId32::from_asset_id(PredefinedAssetId::DOT);
    pub const GetKsmAssetId: AssetId = AssetId32::from_asset_id(PredefinedAssetId::KSM);
    pub const GetUsdAssetId: AssetId = AssetId32::from_asset_id(PredefinedAssetId::USDT);
    pub const GetValAssetId: AssetId = AssetId32::from_asset_id(PredefinedAssetId::VAL);
    pub const GetPswapAssetId: AssetId = AssetId32::from_asset_id(PredefinedAssetId::PSWAP);
    pub const GetDaiAssetId: AssetId = AssetId32::from_asset_id(PredefinedAssetId::DAI);
    pub const GetEthAssetId: AssetId = AssetId32::from_asset_id(PredefinedAssetId::ETH);
    pub const GetXstAssetId: AssetId = AssetId32::from_asset_id(PredefinedAssetId::XST);
    pub const GetTbcdAssetId: AssetId = AssetId32::from_asset_id(PredefinedAssetId::TBCD);

    pub const GetBaseAssetId: AssetId = GetXorAssetId::get();
    pub const GetBuyBackAssetId: AssetId = GetXstAssetId::get();
    pub GetBuyBackSupplyAssets: Vec<AssetId> = vec![GetValAssetId::get(), GetPswapAssetId::get()];
    pub const GetBuyBackPercentage: u8 = 10;
    pub const GetBuyBackAccountId: AccountId = AccountId::new(hex!("feb92c0acb61f75309730290db5cbe8ac9b46db7ad6f3bbb26a550a73586ea71"));
    pub const GetBuyBackDexId: DEXId = 0;
    pub const GetSyntheticBaseAssetId: AssetId = GetXstAssetId::get();
    pub const GetADARAccountId: AccountId = AccountId::new(hex!("dc5201cda01113be2ca9093c49a92763c95c708dd61df70c945df749c365da5d"));
}

impl currencies::Config for Runtime {
    type MultiCurrency = Tokens;
    type NativeCurrency = BasicCurrencyAdapter<Runtime, Balances, Amount, BlockNumber>;
    type GetNativeCurrencyId = <Runtime as assets::Config>::GetBaseAssetId;
    type WeightInfo = ();
}

impl common::Config for Runtime {
    type DEXId = DEXId;
    type LstId = common::LiquiditySourceType;
}

pub struct GetTotalBalance;

impl assets::GetTotalBalance<Runtime> for GetTotalBalance {
    fn total_balance(asset_id: &AssetId, who: &AccountId) -> Result<Balance, DispatchError> {
        if asset_id == &GetXorAssetId::get() {
            Ok(Referrals::referrer_balance(who).unwrap_or(0))
        } else {
            Ok(0)
        }
    }
}

impl assets::Config for Runtime {
    type RuntimeEvent = RuntimeEvent;
    type ExtraAccountId = [u8; 32];
    type ExtraAssetRecordArg =
        common::AssetIdExtraAssetRecordArg<DEXId, common::LiquiditySourceType, [u8; 32]>;
    type AssetId = AssetId;
    type GetBaseAssetId = GetBaseAssetId;
    type GetBuyBackAssetId = GetBuyBackAssetId;
    type GetBuyBackSupplyAssets = GetBuyBackSupplyAssets;
    type GetBuyBackPercentage = GetBuyBackPercentage;
    type GetBuyBackAccountId = GetBuyBackAccountId;
    type GetBuyBackDexId = GetBuyBackDexId;
    type BuyBackLiquidityProxy = liquidity_proxy::Pallet<Runtime>;
    type Currency = currencies::Pallet<Runtime>;
    type GetTotalBalance = GetTotalBalance;
    type WeightInfo = assets::weights::SubstrateWeight<Runtime>;
}

impl trading_pair::Config for Runtime {
    type RuntimeEvent = RuntimeEvent;
    type EnsureDEXManager = dex_manager::Pallet<Runtime>;
    type DexInfoProvider = dex_manager::Pallet<Runtime>;
    type WeightInfo = ();
}

impl dex_manager::Config for Runtime {}

pub type TechAccountId = common::TechAccountId<AccountId, TechAssetId, DEXId>;
pub type TechAssetId = common::TechAssetId<PredefinedAssetId>;
pub type AssetId = AssetId32<PredefinedAssetId>;

impl technical::Config for Runtime {
    type RuntimeEvent = RuntimeEvent;
    type TechAssetId = TechAssetId;
    type TechAccountId = TechAccountId;
    type Trigger = ();
    type Condition = ();
    type SwapAction = pool_xyk::PolySwapAction<AssetId, AccountId, TechAccountId>;
}

parameter_types! {
    pub GetFee: Fixed = fixed!(0.003);
}

parameter_type_with_key! {
    pub GetTradingPairRestrictedFlag: |trading_pair: common::TradingPair<AssetId>| -> bool {
        let common::TradingPair {
            base_asset_id,
            target_asset_id
        } = trading_pair;
        (base_asset_id, target_asset_id) == (&XSTUSD.into(), &XOR.into())
    };
}

impl pool_xyk::Config for Runtime {
    const MIN_XOR: Balance = balance!(0.0007);
    type RuntimeEvent = RuntimeEvent;
    type PairSwapAction = pool_xyk::PairSwapAction<AssetId, AccountId, TechAccountId>;
    type DepositLiquidityAction =
        pool_xyk::DepositLiquidityAction<AssetId, AccountId, TechAccountId>;
    type WithdrawLiquidityAction =
        pool_xyk::WithdrawLiquidityAction<AssetId, AccountId, TechAccountId>;
    type PolySwapAction = pool_xyk::PolySwapAction<AssetId, AccountId, TechAccountId>;
    type EnsureDEXManager = dex_manager::Pallet<Runtime>;
    type GetFee = GetFee;
    type OnPoolCreated = (PswapDistribution, Farming);
    type OnPoolReservesChanged = PriceTools;
    type WeightInfo = pool_xyk::weights::SubstrateWeight<Runtime>;
    type XSTMarketInfo = XSTPool;
    type GetTradingPairRestrictedFlag = GetTradingPairRestrictedFlag;
}

parameter_types! {
    pub GetLiquidityProxyTechAccountId: TechAccountId = {
        // TODO(Harrm): why pswap_distribution?
        let tech_account_id = TechAccountId::from_generic_pair(
            pswap_distribution::TECH_ACCOUNT_PREFIX.to_vec(),
            pswap_distribution::TECH_ACCOUNT_MAIN.to_vec(),
        );
        tech_account_id
    };
    pub GetLiquidityProxyAccountId: AccountId = {
        let tech_account_id = GetLiquidityProxyTechAccountId::get();
        let account_id =
            technical::Pallet::<Runtime>::tech_account_id_to_account_id(&tech_account_id)
                .expect("Failed to get ordinary account id for technical account id.");
        account_id
    };
    pub const GetNumSamples: usize = 5;
    pub const BasicDeposit: Balance = balance!(0.01);
    pub const FieldDeposit: Balance = balance!(0.01);
    pub const SubAccountDeposit: Balance = balance!(0.01);
    pub const MaxSubAccounts: u32 = 100;
    pub const MaxAdditionalFields: u32 = 100;
    pub const MaxRegistrars: u32 = 20;
    pub ReferralsReservesAcc: AccountId = {
        let tech_account_id = TechAccountId::from_generic_pair(
            b"referrals".to_vec(),
            b"main".to_vec(),
        );
        let account_id =
            technical::Pallet::<Runtime>::tech_account_id_to_account_id(&tech_account_id)
                .expect("Failed to get ordinary account id for technical account id.");
        account_id
    };
}

impl liquidity_proxy::Config for Runtime {
    type RuntimeEvent = RuntimeEvent;
    type LiquidityRegistry = dex_api::Pallet<Runtime>;
    type GetNumSamples = GetNumSamples;
    type GetTechnicalAccountId = GetLiquidityProxyAccountId;
    type PrimaryMarketTBC = multicollateral_bonding_curve_pool::Pallet<Runtime>;
    type PrimaryMarketXST = xst::Pallet<Runtime>;
    type SecondaryMarket = pool_xyk::Pallet<Runtime>;
    type WeightInfo = liquidity_proxy::weights::SubstrateWeight<Runtime>;
    type VestedRewardsPallet = VestedRewards;
    type GetADARAccountId = GetADARAccountId;
    type ADARCommissionRatioUpdateOrigin = EitherOfDiverse<
        pallet_collective::EnsureProportionMoreThan<AccountId, TechnicalCollective, 1, 2>,
        EnsureRoot<AccountId>,
    >;
}

impl mock_liquidity_source::Config<mock_liquidity_source::Instance1> for Runtime {
    type GetFee = GetFee;
    type EnsureDEXManager = dex_manager::Pallet<Runtime>;
    type EnsureTradingPairExists = trading_pair::Pallet<Runtime>;
    type DexInfoProvider = dex_manager::Pallet<Runtime>;
}

impl mock_liquidity_source::Config<mock_liquidity_source::Instance2> for Runtime {
    type GetFee = GetFee;
    type EnsureDEXManager = dex_manager::Pallet<Runtime>;
    type EnsureTradingPairExists = trading_pair::Pallet<Runtime>;
    type DexInfoProvider = dex_manager::Pallet<Runtime>;
}

impl mock_liquidity_source::Config<mock_liquidity_source::Instance3> for Runtime {
    type GetFee = GetFee;
    type EnsureDEXManager = dex_manager::Pallet<Runtime>;
    type EnsureTradingPairExists = trading_pair::Pallet<Runtime>;
    type DexInfoProvider = dex_manager::Pallet<Runtime>;
}

impl mock_liquidity_source::Config<mock_liquidity_source::Instance4> for Runtime {
    type GetFee = GetFee;
    type EnsureDEXManager = dex_manager::Pallet<Runtime>;
    type EnsureTradingPairExists = trading_pair::Pallet<Runtime>;
    type DexInfoProvider = dex_manager::Pallet<Runtime>;
}

impl dex_api::Config for Runtime {
    type MockLiquiditySource =
        mock_liquidity_source::Pallet<Runtime, mock_liquidity_source::Instance1>;
    type MockLiquiditySource2 =
        mock_liquidity_source::Pallet<Runtime, mock_liquidity_source::Instance2>;
    type MockLiquiditySource3 =
        mock_liquidity_source::Pallet<Runtime, mock_liquidity_source::Instance3>;
    type MockLiquiditySource4 =
        mock_liquidity_source::Pallet<Runtime, mock_liquidity_source::Instance4>;
    type MulticollateralBondingCurvePool = multicollateral_bonding_curve_pool::Pallet<Runtime>;
    type XYKPool = pool_xyk::Pallet<Runtime>;
    type XSTPool = xst::Pallet<Runtime>;

    #[cfg(feature = "wip")] // order-book
    type OrderBook = order_book::Pallet<Runtime>;
}

impl pallet_multisig::Config for Runtime {
    type RuntimeCall = RuntimeCall;
    type RuntimeEvent = RuntimeEvent;
    type Currency = Balances;
    type DepositBase = DepositBase;
    type DepositFactor = DepositFactor;
    type MaxSignatories = MaxSignatories;
    type WeightInfo = ();
}

impl iroha_migration::Config for Runtime {
    type RuntimeEvent = RuntimeEvent;
    type WeightInfo = iroha_migration::weights::SubstrateWeight<Runtime>;
}

impl pallet_identity::Config for Runtime {
    type RuntimeEvent = RuntimeEvent;
    type Currency = Balances;
    type BasicDeposit = BasicDeposit;
    type FieldDeposit = FieldDeposit;
    type SubAccountDeposit = SubAccountDeposit;
    type MaxSubAccounts = MaxSubAccounts;
    type MaxAdditionalFields = MaxAdditionalFields;
    type MaxRegistrars = MaxRegistrars;
    type Slashed = ();
    type ForceOrigin = MoreThanHalfCouncil;
    type RegistrarOrigin = MoreThanHalfCouncil;
    type WeightInfo = ();
}

impl<T: SigningTypes> frame_system::offchain::SignMessage<T> for Runtime {
    type SignatureData = ();

    fn sign_message(&self, _message: &[u8]) -> Self::SignatureData {
        unimplemented!()
    }

    fn sign<TPayload, F>(&self, _f: F) -> Self::SignatureData
    where
        F: Fn(&Account<T>) -> TPayload,
        TPayload: frame_system::offchain::SignedPayload<T>,
    {
        unimplemented!()
    }
}

impl<LocalCall> frame_system::offchain::CreateSignedTransaction<LocalCall> for Runtime
where
    RuntimeCall: From<LocalCall>,
{
    fn create_transaction<C: frame_system::offchain::AppCrypto<Self::Public, Self::Signature>>(
        call: RuntimeCall,
        public: <Signature as sp_runtime::traits::Verify>::Signer,
        account: AccountId,
        index: Index,
    ) -> Option<(
        RuntimeCall,
        <UncheckedExtrinsic as sp_runtime::traits::Extrinsic>::SignaturePayload,
    )> {
        let period = BlockHashCount::get() as u64;
        let current_block = System::block_number()
            .saturated_into::<u64>()
            .saturating_sub(1);
        let extra: SignedExtra = (
            frame_system::CheckSpecVersion::<Runtime>::new(),
            frame_system::CheckTxVersion::<Runtime>::new(),
            frame_system::CheckGenesis::<Runtime>::new(),
            frame_system::CheckEra::<Runtime>::from(generic::Era::mortal(period, current_block)),
            frame_system::CheckNonce::<Runtime>::from(index),
            frame_system::CheckWeight::<Runtime>::new(),
            ChargeTransactionPayment::<Runtime>::new(),
        );
        #[cfg_attr(not(feature = "std"), allow(unused_variables))]
        let raw_payload = SignedPayload::new(call, extra)
            .map_err(|e| {
                frame_support::log::warn!("SignedPayload error: {:?}", e);
            })
            .ok()?;

        let signature = raw_payload.using_encoded(|payload| C::sign(payload, public))?;

        let address = account;
        let (call, extra, _) = raw_payload.deconstruct();
        Some((call, (address, signature, extra)))
    }
}

impl frame_system::offchain::SigningTypes for Runtime {
    type Public = <Signature as sp_runtime::traits::Verify>::Signer;
    type Signature = Signature;
}

impl<C> frame_system::offchain::SendTransactionTypes<C> for Runtime
where
    RuntimeCall: From<C>,
{
    type OverarchingCall = RuntimeCall;
    type Extrinsic = UncheckedExtrinsic;
}

impl referrals::Config for Runtime {
    type ReservesAcc = ReferralsReservesAcc;
    type WeightInfo = referrals::weights::SubstrateWeight<Runtime>;
}

impl rewards::Config for Runtime {
    const BLOCKS_PER_DAY: BlockNumber = 1 * DAYS;
    const UPDATE_FREQUENCY: BlockNumber = 10 * MINUTES;
    const MAX_CHUNK_SIZE: usize = 100;
    const MAX_VESTING_RATIO: Percent = Percent::from_percent(55);
    const TIME_TO_SATURATION: BlockNumber = 5 * 365 * DAYS; // 5 years
    const VAL_BURN_PERCENT: Percent = VAL_BURN_PERCENT;
    type RuntimeEvent = RuntimeEvent;
    type WeightInfo = rewards::weights::SubstrateWeight<Runtime>;
}

pub struct ValBurnedAggregator<T>(sp_std::marker::PhantomData<T>);

impl<T> OnValBurned for ValBurnedAggregator<T>
where
    T: ValBurnedNotifier<Balance>,
{
    fn on_val_burned(amount: Balance) {
        Rewards::on_val_burned(amount);
        T::notify_val_burned(amount);
    }
}

parameter_types! {
    pub const DEXIdValue: DEXId = 0;
}

impl xor_fee::Config for Runtime {
    type RuntimeEvent = RuntimeEvent;
    // Pass native currency.
    type XorCurrency = Balances;
    type ReferrerWeight = ReferrerWeight;
    type XorBurnedWeight = XorBurnedWeight;
    type XorIntoValBurnedWeight = XorIntoValBurnedWeight;
    type BuyBackXSTPercent = BuyBackXSTPercent;
    type XorId = GetXorAssetId;
    type ValId = GetValAssetId;
    type XstId = GetXstAssetId;
    type DEXIdValue = DEXIdValue;
    type LiquidityProxy = LiquidityProxy;
    type OnValBurned = ValBurnedAggregator<Staking>;
    type CustomFees = xor_fee_impls::CustomFees;
    type GetTechnicalAccountId = GetXorFeeAccountId;
    type SessionManager = Staking;
    type FullIdentification = pallet_staking::Exposure<AccountId, Balance>;
    type WeightInfo = xor_fee::weights::SubstrateWeight<Runtime>;
    type WithdrawFee = xor_fee_impls::WithdrawFee;
    type BuyBackHandler = liquidity_proxy::LiquidityProxyBuyBackHandler<Runtime, GetBuyBackDexId>;
    type ReferrerAccountProvider = Referrals;
}

pub struct ConstantFeeMultiplier;

impl MultiplierUpdate for ConstantFeeMultiplier {
    fn min() -> Multiplier {
        Default::default()
    }
    fn max() -> Multiplier {
        Default::default()
    }
    fn target() -> Perquintill {
        Default::default()
    }
    fn variability() -> Multiplier {
        Default::default()
    }
}
impl Convert<Multiplier, Multiplier> for ConstantFeeMultiplier {
    fn convert(previous: Multiplier) -> Multiplier {
        previous
    }
}

parameter_types! {
    pub const OperationalFeeMultiplier: u8 = 5;
}

impl pallet_transaction_payment::Config for Runtime {
    type RuntimeEvent = RuntimeEvent;
    type OnChargeTransaction = XorFee;
    type WeightToFee = XorFee;
    type FeeMultiplierUpdate = ConstantFeeMultiplier;
    type OperationalFeeMultiplier = OperationalFeeMultiplier;
    type LengthToFee = ConstantMultiplier<Balance, ConstU128<0>>;
}

#[cfg(feature = "private-net")]
impl pallet_sudo::Config for Runtime {
    type RuntimeCall = RuntimeCall;
    type RuntimeEvent = RuntimeEvent;
}

impl permissions::Config for Runtime {
    type RuntimeEvent = RuntimeEvent;
}

impl pallet_utility::Config for Runtime {
    type RuntimeEvent = RuntimeEvent;
    type RuntimeCall = RuntimeCall;
    type WeightInfo = ();
    type PalletsOrigin = OriginCaller;
}

parameter_types! {
    pub const DepositBase: u64 = 1;
    pub const DepositFactor: u64 = 1;
    pub const MaxSignatories: u16 = 100;
}

impl bridge_multisig::Config for Runtime {
    type RuntimeCall = RuntimeCall;
    type RuntimeEvent = RuntimeEvent;
    type Currency = Balances;
    type DepositBase = DepositBase;
    type DepositFactor = DepositFactor;
    type MaxSignatories = MaxSignatories;
    type WeightInfo = ();
}

parameter_types! {
    pub const GetEthNetworkId: u32 = 0;
}

pub struct RemoveTemporaryPeerAccountIds;

#[cfg(feature = "private-net")]
impl Get<Vec<(AccountId, H160)>> for RemoveTemporaryPeerAccountIds {
    fn get() -> Vec<(AccountId, H160)> {
        vec![
            // Dev
            (
                AccountId::new(hex!(
                    "aa79aa80b94b1cfba69c4a7d60eeb7b469e6411d1f686cc61de8adc8b1b76a69"
                )),
                H160(hex!("f858c8366f3a2553516a47f3e0503a85ef93bbba")),
            ),
            (
                AccountId::new(hex!(
                    "60dc5adadc262770cbe904e3f65a26a89d46b70447640cd7968b49ddf5a459bc"
                )),
                H160(hex!("ccd7fe44d58640dc79c55b98f8c3474646e5ea2b")),
            ),
            (
                AccountId::new(hex!(
                    "70d61e980602e09ac8b5fb50658ebd345774e73b8248d3b61862ba1a9a035082"
                )),
                H160(hex!("13d26a91f791e884fe6faa7391c4ef401638baa4")),
            ),
            (
                AccountId::new(hex!(
                    "05918034f4a7f7c5d99cd0382aa6574ec2aba148aa3d769e50e0ac7663e36d58"
                )),
                H160(hex!("aa19829ae887212206be8e97ea47d8fed2120d4e")),
            ),
            // Test
            (
                AccountId::new(hex!(
                    "07f5670d08b8f3bd493ff829482a489d94494fd50dd506957e44e9fdc2e98684"
                )),
                H160(hex!("457d710255184dbf63c019ab50f65743c6cb072f")),
            ),
            (
                AccountId::new(hex!(
                    "211bb96e9f746183c05a1d583bccf513f9d8f679d6f36ecbd06609615a55b1cc"
                )),
                H160(hex!("6d04423c97e8ce36d04c9b614926ce0d029d04df")),
            ),
            (
                AccountId::new(hex!(
                    "ef3139b81d14977d5bf6b4a3994872337dfc1d2af2069a058bc26123a3ed1a5c"
                )),
                H160(hex!("e34022904b1ab539729cc7b5bfa5c8a74b165e80")),
            ),
            (
                AccountId::new(hex!(
                    "71124b336fbf3777d743d4390acce6be1cf5e0781e40c51d4cf2e5b5fd8e41e1"
                )),
                H160(hex!("ee74a5b5346915012d103cf1ccee288f25bcbc81")),
            ),
            // Stage
            (
                AccountId::new(hex!(
                    "07f5670d08b8f3bd493ff829482a489d94494fd50dd506957e44e9fdc2e98684"
                )),
                H160(hex!("457d710255184dbf63c019ab50f65743c6cb072f")),
            ),
            (
                AccountId::new(hex!(
                    "211bb96e9f746183c05a1d583bccf513f9d8f679d6f36ecbd06609615a55b1cc"
                )),
                H160(hex!("6d04423c97e8ce36d04c9b614926ce0d029d04df")),
            ),
        ]
    }
}

#[cfg(not(feature = "private-net"))]
impl Get<Vec<(AccountId, H160)>> for RemoveTemporaryPeerAccountIds {
    fn get() -> Vec<(AccountId, H160)> {
        vec![] // the peer is already removed on main-net.
    }
}

#[cfg(not(feature = "private-net"))]
parameter_types! {
    pub const RemovePendingOutgoingRequestsAfter: BlockNumber = 1 * DAYS;
    pub const TrackPendingIncomingRequestsAfter: (BlockNumber, u64) = (1 * DAYS, 12697214);
}

#[cfg(feature = "private-net")]
parameter_types! {
    pub const RemovePendingOutgoingRequestsAfter: BlockNumber = 30 * MINUTES;
    pub const TrackPendingIncomingRequestsAfter: (BlockNumber, u64) = (30 * MINUTES, 0);
}

pub type NetworkId = u32;

impl eth_bridge::Config for Runtime {
    type RuntimeEvent = RuntimeEvent;
    type RuntimeCall = RuntimeCall;
    type PeerId = eth_bridge::offchain::crypto::TestAuthId;
    type NetworkId = NetworkId;
    type GetEthNetworkId = GetEthNetworkId;
    type WeightInfo = eth_bridge::weights::SubstrateWeight<Runtime>;
    type WeightToFee = XorFee;
    type MessageStatusNotifier = BridgeProxy;
    type BridgeAssetLockChecker = BridgeProxy;
}

#[cfg(feature = "private-net")]
impl faucet::Config for Runtime {
    type RuntimeEvent = RuntimeEvent;
    type WeightInfo = faucet::weights::SubstrateWeight<Runtime>;
}

parameter_types! {
    pub QaToolsWhitelistCapacity: u32 = 512;
}

#[cfg(all(feature = "private-net", feature = "wip"))] // order-book
impl qa_tools::Config for Runtime {
    type AssetInfoProvider = Assets;
    type QaToolsWhitelistCapacity = QaToolsWhitelistCapacity;
    type WeightInfo = qa_tools::weights::SubstrateWeight<Runtime>;
}

parameter_types! {
    pub GetPswapDistributionTechAccountId: TechAccountId = {
        let tech_account_id = TechAccountId::from_generic_pair(
            pswap_distribution::TECH_ACCOUNT_PREFIX.to_vec(),
            pswap_distribution::TECH_ACCOUNT_MAIN.to_vec(),
        );
        tech_account_id
    };
    pub GetPswapDistributionAccountId: AccountId = {
        let tech_account_id = GetPswapDistributionTechAccountId::get();
        let account_id =
            technical::Pallet::<Runtime>::tech_account_id_to_account_id(&tech_account_id)
                .expect("Failed to get ordinary account id for technical account id.");
        account_id
    };
    pub GetParliamentAccountId: AccountId = hex!("881b87c9f83664b95bd13e2bb40675bfa186287da93becc0b22683334d411e4e").into();
    pub GetXorFeeTechAccountId: TechAccountId = {
        TechAccountId::from_generic_pair(
            xor_fee::TECH_ACCOUNT_PREFIX.to_vec(),
            xor_fee::TECH_ACCOUNT_MAIN.to_vec(),
        )
    };
    pub GetXorFeeAccountId: AccountId = {
        let tech_account_id = GetXorFeeTechAccountId::get();
        technical::Pallet::<Runtime>::tech_account_id_to_account_id(&tech_account_id)
            .expect("Failed to get ordinary account id for technical account id.")
    };
    pub GetXSTPoolPermissionedTechAccountId: TechAccountId = {
        let tech_account_id = TechAccountId::from_generic_pair(
            xst::TECH_ACCOUNT_PREFIX.to_vec(),
            xst::TECH_ACCOUNT_PERMISSIONED.to_vec(),
        );
        tech_account_id
    };
    pub GetXSTPoolPermissionedAccountId: AccountId = {
        let tech_account_id = GetXSTPoolPermissionedTechAccountId::get();
        let account_id =
            technical::Pallet::<Runtime>::tech_account_id_to_account_id(&tech_account_id)
                .expect("Failed to get ordinary account id for technical account id.");
        account_id
    };
    pub GetTrustlessBridgeTechAccountId: TechAccountId = {
        let tech_account_id = TechAccountId::from_generic_pair(
            bridge_types::types::TECH_ACCOUNT_PREFIX.to_vec(),
            bridge_types::types::TECH_ACCOUNT_MAIN.to_vec(),
        );
        tech_account_id
    };
    pub GetTrustlessBridgeAccountId: AccountId = {
        let tech_account_id = GetTrustlessBridgeTechAccountId::get();
        let account_id =
            technical::Pallet::<Runtime>::tech_account_id_to_account_id(&tech_account_id)
                .expect("Failed to get ordinary account id for technical account id.");
        account_id
    };
    pub GetTrustlessBridgeFeesTechAccountId: TechAccountId = {
        let tech_account_id = TechAccountId::from_generic_pair(
            bridge_types::types::TECH_ACCOUNT_PREFIX.to_vec(),
            bridge_types::types::TECH_ACCOUNT_FEES.to_vec(),
        );
        tech_account_id
    };
    pub GetTrustlessBridgeFeesAccountId: AccountId = {
        let tech_account_id = GetTrustlessBridgeFeesTechAccountId::get();
        let account_id =
            technical::Pallet::<Runtime>::tech_account_id_to_account_id(&tech_account_id)
                .expect("Failed to get ordinary account id for technical account id.");
        account_id
    };
    pub GetTreasuryTechAccountId: TechAccountId = {
        let tech_account_id = TechAccountId::from_generic_pair(
            bridge_types::types::TECH_ACCOUNT_TREASURY_PREFIX.to_vec(),
            bridge_types::types::TECH_ACCOUNT_MAIN.to_vec(),
        );
        tech_account_id
    };
    pub GetTreasuryAccountId: AccountId = {
        let tech_account_id = GetTreasuryTechAccountId::get();
        let account_id =
            technical::Pallet::<Runtime>::tech_account_id_to_account_id(&tech_account_id)
                .expect("Failed to get ordinary account id for technical account id.");
        account_id
    };
}

#[cfg(feature = "reduced-pswap-reward-periods")]
parameter_types! {
    pub const GetDefaultSubscriptionFrequency: BlockNumber = 150;
    pub const GetBurnUpdateFrequency: BlockNumber = 150;
}

#[cfg(not(feature = "reduced-pswap-reward-periods"))]
parameter_types! {
    pub const GetDefaultSubscriptionFrequency: BlockNumber = 14400;
    pub const GetBurnUpdateFrequency: BlockNumber = 14400;
}

pub struct RuntimeOnPswapBurnedAggregator;

impl OnPswapBurned for RuntimeOnPswapBurnedAggregator {
    fn on_pswap_burned(distribution: common::PswapRemintInfo) {
        VestedRewards::on_pswap_burned(distribution);
    }
}

impl farming::Config for Runtime {
    const PSWAP_PER_DAY: Balance = FARMING_PSWAP_PER_DAY;
    const REFRESH_FREQUENCY: BlockNumber = FARMING_REFRESH_FREQUENCY;
    const VESTING_COEFF: u32 = FARMING_VESTING_COEFF;
    const VESTING_FREQUENCY: BlockNumber = FARMING_VESTING_FREQUENCY;
    const BLOCKS_PER_DAY: BlockNumber = 1 * DAYS;
    type RuntimeCall = RuntimeCall;
    type SchedulerOriginCaller = OriginCaller;
    type Scheduler = Scheduler;
    type RewardDoublingAssets = FarmingRewardDoublingAssets;
    type WeightInfo = ();
}

impl pswap_distribution::Config for Runtime {
    const PSWAP_BURN_PERCENT: Percent = PSWAP_BURN_PERCENT;
    type RuntimeEvent = RuntimeEvent;
    type GetIncentiveAssetId = GetPswapAssetId;
    type GetXSTAssetId = GetXstAssetId;
    type LiquidityProxy = LiquidityProxy;
    type CompatBalance = Balance;
    type GetDefaultSubscriptionFrequency = GetDefaultSubscriptionFrequency;
    type GetBurnUpdateFrequency = GetBurnUpdateFrequency;
    type GetTechnicalAccountId = GetPswapDistributionAccountId;
    type EnsureDEXManager = DEXManager;
    type OnPswapBurnedAggregator = RuntimeOnPswapBurnedAggregator;
    type WeightInfo = pswap_distribution::weights::SubstrateWeight<Runtime>;
    type GetParliamentAccountId = GetParliamentAccountId;
    type PoolXykPallet = PoolXYK;
    type BuyBackHandler = liquidity_proxy::LiquidityProxyBuyBackHandler<Runtime, GetBuyBackDexId>;
    type DexInfoProvider = dex_manager::Pallet<Runtime>;
}

parameter_types! {
    pub GetMbcReservesTechAccountId: TechAccountId = {
        let tech_account_id = TechAccountId::from_generic_pair(
            multicollateral_bonding_curve_pool::TECH_ACCOUNT_PREFIX.to_vec(),
            multicollateral_bonding_curve_pool::TECH_ACCOUNT_RESERVES.to_vec(),
        );
        tech_account_id
    };
    pub GetMbcReservesAccountId: AccountId = {
        let tech_account_id = GetMbcReservesTechAccountId::get();
        let account_id =
            technical::Pallet::<Runtime>::tech_account_id_to_account_id(&tech_account_id)
                .expect("Failed to get ordinary account id for technical account id.");
        account_id
    };
    pub GetMbcPoolRewardsTechAccountId: TechAccountId = {
        let tech_account_id = TechAccountId::from_generic_pair(
            multicollateral_bonding_curve_pool::TECH_ACCOUNT_PREFIX.to_vec(),
            multicollateral_bonding_curve_pool::TECH_ACCOUNT_REWARDS.to_vec(),
        );
        tech_account_id
    };
    pub GetMbcPoolRewardsAccountId: AccountId = {
        let tech_account_id = GetMbcPoolRewardsTechAccountId::get();
        let account_id =
            technical::Pallet::<Runtime>::tech_account_id_to_account_id(&tech_account_id)
                .expect("Failed to get ordinary account id for technical account id.");
        account_id
    };
    pub GetMbcPoolFreeReservesTechAccountId: TechAccountId = {
        let tech_account_id = TechAccountId::from_generic_pair(
            multicollateral_bonding_curve_pool::TECH_ACCOUNT_PREFIX.to_vec(),
            multicollateral_bonding_curve_pool::TECH_ACCOUNT_FREE_RESERVES.to_vec(),
        );
        tech_account_id
    };
    pub GetMbcPoolFreeReservesAccountId: AccountId = {
        let tech_account_id = GetMbcPoolFreeReservesTechAccountId::get();
        let account_id =
            technical::Pallet::<Runtime>::tech_account_id_to_account_id(&tech_account_id)
                .expect("Failed to get ordinary account id for technical account id.");
        account_id
    };
    pub GetMarketMakerRewardsTechAccountId: TechAccountId = {
        let tech_account_id = TechAccountId::from_generic_pair(
            vested_rewards::TECH_ACCOUNT_PREFIX.to_vec(),
            vested_rewards::TECH_ACCOUNT_MARKET_MAKERS.to_vec(),
        );
        tech_account_id
    };
    pub GetMarketMakerRewardsAccountId: AccountId = {
        let tech_account_id = GetMarketMakerRewardsTechAccountId::get();
        let account_id =
            technical::Pallet::<Runtime>::tech_account_id_to_account_id(&tech_account_id)
                .expect("Failed to get ordinary account id for technical account id.");
        account_id
    };
    pub GetFarmingRewardsTechAccountId: TechAccountId = {
        let tech_account_id = TechAccountId::from_generic_pair(
            vested_rewards::TECH_ACCOUNT_PREFIX.to_vec(),
            vested_rewards::TECH_ACCOUNT_FARMING.to_vec(),
        );
        tech_account_id
    };
    pub GetFarmingRewardsAccountId: AccountId = {
        let tech_account_id = GetFarmingRewardsTechAccountId::get();
        let account_id =
            technical::Pallet::<Runtime>::tech_account_id_to_account_id(&tech_account_id)
                .expect("Failed to get ordinary account id for technical account id.");
        account_id
    };
    pub GetTBCBuyBackXSTPercent: Fixed = fixed!(0.025);
}

impl multicollateral_bonding_curve_pool::Config for Runtime {
    type RuntimeEvent = RuntimeEvent;
    type LiquidityProxy = LiquidityProxy;
    type EnsureDEXManager = DEXManager;
    type EnsureTradingPairExists = TradingPair;
    type PriceToolsPallet = PriceTools;
    type VestedRewardsPallet = VestedRewards;
    type WeightInfo = multicollateral_bonding_curve_pool::weights::SubstrateWeight<Runtime>;
    type BuyBackHandler = liquidity_proxy::LiquidityProxyBuyBackHandler<Runtime, GetBuyBackDexId>;
    type BuyBackXSTPercent = GetTBCBuyBackXSTPercent;
}

parameter_types! {
    pub const GetXstPoolConversionAssetId: AssetId = GetXstAssetId::get();
    pub const GetSyntheticBaseBuySellLimit: Balance = Balance::MAX;
}

impl xst::Config for Runtime {
    type RuntimeEvent = RuntimeEvent;
    type GetSyntheticBaseAssetId = GetXstPoolConversionAssetId;
    type GetXSTPoolPermissionedTechAccountId = GetXSTPoolPermissionedTechAccountId;
    type EnsureDEXManager = DEXManager;
    type PriceToolsPallet = PriceTools;
    type WeightInfo = xst::weights::SubstrateWeight<Runtime>;
    type Oracle = OracleProxy;
    type Symbol = <Runtime as band::Config>::Symbol;
    type TradingPairSourceManager = TradingPair;
    type GetSyntheticBaseBuySellLimit = GetSyntheticBaseBuySellLimit;
}

parameter_types! {
    pub const MaxKeys: u32 = 10_000;
    pub const MaxPeerInHeartbeats: u32 = 10_000;
    pub const MaxPeerDataEncodingSize: u32 = 1_000;
}

impl pallet_im_online::Config for Runtime {
    type AuthorityId = ImOnlineId;
    type RuntimeEvent = RuntimeEvent;
    type ValidatorSet = Historical;
    type NextSessionRotation = Babe;
    type ReportUnresponsiveness = Offences;
    type UnsignedPriority = ImOnlineUnsignedPriority;
    type WeightInfo = ();
    type MaxKeys = MaxKeys;
    type MaxPeerInHeartbeats = MaxPeerInHeartbeats;
    type MaxPeerDataEncodingSize = MaxPeerDataEncodingSize;
}

impl pallet_offences::Config for Runtime {
    type RuntimeEvent = RuntimeEvent;
    type IdentificationTuple = pallet_session::historical::IdentificationTuple<Self>;
    type OnOffenceHandler = Staking;
}

impl vested_rewards::Config for Runtime {
    const BLOCKS_PER_DAY: BlockNumber = 1 * DAYS;
    type RuntimeEvent = RuntimeEvent;
    type GetBondingCurveRewardsAccountId = GetMbcPoolRewardsAccountId;
    type GetFarmingRewardsAccountId = GetFarmingRewardsAccountId;
    type GetMarketMakerRewardsAccountId = GetMarketMakerRewardsAccountId;
    type WeightInfo = vested_rewards::weights::SubstrateWeight<Runtime>;
}

impl price_tools::Config for Runtime {
    type RuntimeEvent = RuntimeEvent;
    type LiquidityProxy = LiquidityProxy;
    type WeightInfo = price_tools::weights::SubstrateWeight<Runtime>;
}

impl pallet_randomness_collective_flip::Config for Runtime {}

#[cfg(not(feature = "wip"))] // Basic impl for session keys
impl pallet_beefy::Config for Runtime {
    type BeefyId = BeefyId;
    type MaxAuthorities = MaxAuthorities;
    type OnNewValidatorSet = ();
}

#[cfg(feature = "wip")] // Trustless bridges
impl pallet_beefy::Config for Runtime {
    type BeefyId = BeefyId;
    type MaxAuthorities = MaxAuthorities;
    type OnNewValidatorSet = MmrLeaf;
}

#[cfg(feature = "wip")] // Trustless bridges
impl pallet_mmr::Config for Runtime {
    const INDEXING_PREFIX: &'static [u8] = b"mmr";
    type Hashing = Keccak256;
    type Hash = <Keccak256 as sp_runtime::traits::Hash>::Output;
    type OnNewRoot = pallet_beefy_mmr::DepositBeefyDigest<Runtime>;
    type WeightInfo = ();
    type LeafData = pallet_beefy_mmr::Pallet<Runtime>;
}

impl leaf_provider::Config for Runtime {
    type RuntimeEvent = RuntimeEvent;
    type Hashing = Keccak256;
    type Hash = <Keccak256 as sp_runtime::traits::Hash>::Output;
    type Randomness = pallet_babe::RandomnessFromTwoEpochsAgo<Self>;
}

#[cfg(feature = "wip")] // Trustless bridges
parameter_types! {
    /// Version of the produced MMR leaf.
    ///
    /// The version consists of two parts;
    /// - `major` (3 bits)
    /// - `minor` (5 bits)
    ///
    /// `major` should be updated only if decoding the previous MMR Leaf format from the payload
    /// is not possible (i.e. backward incompatible change).
    /// `minor` should be updated if fields are added to the previous MMR Leaf, which given SCALE
    /// encoding does not prevent old leafs from being decoded.
    ///
    /// Hence we expect `major` to be changed really rarely (think never).
    /// See [`MmrLeafVersion`] type documentation for more details.
    pub LeafVersion: MmrLeafVersion = MmrLeafVersion::new(0, 0);
}

#[cfg(feature = "wip")] // Trustless bridges
impl pallet_beefy_mmr::Config for Runtime {
    type LeafVersion = LeafVersion;
    type BeefyAuthorityToMerkleLeaf = pallet_beefy_mmr::BeefyEcdsaToEthereum;
    type LeafExtra =
        LeafExtraData<<Self as leaf_provider::Config>::Hash, <Self as frame_system::Config>::Hash>;
    type BeefyDataProvider = leaf_provider::Pallet<Runtime>;
}

parameter_types! {
    pub const CeresPerDay: Balance = balance!(6.66666666667);
    pub const CeresAssetId: AssetId = AssetId32::from_bytes
        (hex!("008bcfd2387d3fc453333557eecb0efe59fcba128769b2feefdd306e98e66440"));
    pub const MaximumCeresInStakingPool: Balance = balance!(14400);
}

impl ceres_launchpad::Config for Runtime {
    const MILLISECONDS_PER_DAY: Moment = 86_400_000;
    type RuntimeEvent = RuntimeEvent;
    type WeightInfo = ceres_launchpad::weights::SubstrateWeight<Runtime>;
}

impl ceres_staking::Config for Runtime {
    const BLOCKS_PER_ONE_DAY: BlockNumber = 1 * DAYS;
    type RuntimeEvent = RuntimeEvent;
    type CeresPerDay = CeresPerDay;
    type CeresAssetId = CeresAssetId;
    type MaximumCeresInStakingPool = MaximumCeresInStakingPool;
    type WeightInfo = ceres_staking::weights::SubstrateWeight<Runtime>;
}

impl ceres_liquidity_locker::Config for Runtime {
    const BLOCKS_PER_ONE_DAY: BlockNumber = 1 * DAYS;
    type RuntimeEvent = RuntimeEvent;
    type XYKPool = PoolXYK;
    type DemeterFarmingPlatform = DemeterFarmingPlatform;
    type CeresAssetId = CeresAssetId;
    type WeightInfo = ceres_liquidity_locker::weights::SubstrateWeight<Runtime>;
}

impl ceres_token_locker::Config for Runtime {
    type RuntimeEvent = RuntimeEvent;
    type CeresAssetId = CeresAssetId;
    type WeightInfo = ceres_token_locker::weights::SubstrateWeight<Runtime>;
}

impl ceres_governance_platform::Config for Runtime {
    type RuntimeEvent = RuntimeEvent;
    type CeresAssetId = CeresAssetId;
    type WeightInfo = ceres_governance_platform::weights::SubstrateWeight<Runtime>;
}

parameter_types! {
    pub const DemeterAssetId: AssetId = common::DEMETER_ASSET_ID;
}

impl demeter_farming_platform::Config for Runtime {
    type RuntimeEvent = RuntimeEvent;
    type DemeterAssetId = DemeterAssetId;
    const BLOCKS_PER_HOUR_AND_A_HALF: BlockNumber = 3 * HOURS / 2;
    type WeightInfo = demeter_farming_platform::weights::SubstrateWeight<Runtime>;
}

impl oracle_proxy::Config for Runtime {
    type Symbol = Symbol;
    type RuntimeEvent = RuntimeEvent;
    type WeightInfo = oracle_proxy::weights::SubstrateWeight<Runtime>;
    type BandChainOracle = band::Pallet<Runtime>;
}

parameter_types! {
    pub const GetBandRateStalePeriod: Moment = 60*5*1000; // 5 minutes
    pub const GetBandRateStaleBlockPeriod: u32 = 600; // 1 hour in blocks
    pub const BandMaxRelaySymbols: u32 = 100;
}

impl band::Config for Runtime {
    type RuntimeEvent = RuntimeEvent;
    type Symbol = Symbol;
    type WeightInfo = band::weights::SubstrateWeight<Runtime>;
    type OnNewSymbolsRelayedHook = oracle_proxy::Pallet<Runtime>;
    type Time = Timestamp;
    type GetBandRateStalePeriod = GetBandRateStalePeriod;
    type GetBandRateStaleBlockPeriod = GetBandRateStaleBlockPeriod;
    type OnSymbolDisabledHook = xst::Pallet<Runtime>;
    type MaxRelaySymbols = BandMaxRelaySymbols;
}

parameter_types! {
    pub const HermesAssetId: AssetId = common::HERMES_ASSET_ID;
    pub const StringLimit: u32 = 64;
    pub const OptionsLimit: u32 = 5;
    pub const TitleLimit: u32 = 128;
    pub const DescriptionLimit: u32 = 4096;
}

impl hermes_governance_platform::Config for Runtime {
    const MIN_DURATION_OF_POLL: Moment = 14_400_000;
    const MAX_DURATION_OF_POLL: Moment = 604_800_000;
    type StringLimit = StringLimit;
    type OptionsLimit = OptionsLimit;
    type RuntimeEvent = RuntimeEvent;
    type HermesAssetId = HermesAssetId;
    type TitleLimit = TitleLimit;
    type DescriptionLimit = DescriptionLimit;
    type WeightInfo = hermes_governance_platform::weights::SubstrateWeight<Runtime>;
}

parameter_types! {
    // small value for test environment in order to check postponing expirations
    pub ExpirationsSchedulerMaxWeight: Weight = Perbill::from_percent(15) * BlockWeights::get().max_block; // TODO: order-book clarify
}

#[cfg(feature = "wip")] // order-book
impl order_book::Config for Runtime {
    const MAX_ORDER_LIFESPAN: Moment = 30 * (DAYS as Moment) * MILLISECS_PER_BLOCK; // 30 days
    const MIN_ORDER_LIFESPAN: Moment = (MINUTES as Moment) * MILLISECS_PER_BLOCK; // 1 minute
    const MILLISECS_PER_BLOCK: Moment = MILLISECS_PER_BLOCK;
<<<<<<< HEAD
    const MAX_PRICE_SHIFT: Perbill = Perbill::from_percent(50);
=======
    const MAX_PRICE_SHIFT: Perbill = Perbill::from_percent(50); // TODO: order-book clarify
    const SOFT_MIN_MAX_RATIO: usize = 1000;
    const HARD_MIN_MAX_RATIO: usize = 4000;
>>>>>>> b105c97e
    type RuntimeEvent = RuntimeEvent;
    type OrderId = u128;
    type Locker = OrderBook;
    type Unlocker = OrderBook;
    type Scheduler = OrderBook;
    type Delegate = OrderBook;

    // preferably set this and other vec boundaries to an exponent
    // of 2 because amortized (exponential capacity) growth seems
    // to allocate (next_power_of_two) bytes anyway.
    //
    // or initialize it via `with_capacity` instead.
    //
    // this limit is mostly because of requirement to use bounded vectors.
    // a user can create multiple accounts at any time.
    type MaxOpenedLimitOrdersPerUser = ConstU32<1024>;
    type MaxLimitOrdersForPrice = ConstU32<1024>;
    type MaxSidePriceCount = ConstU32<1024>;
    type MaxExpiringOrdersPerBlock = ConstU32<512>;
    type MaxExpirationWeightPerBlock = ExpirationsSchedulerMaxWeight;
    type EnsureTradingPairExists = TradingPair;
    type TradingPairSourceManager = TradingPair;
    type AssetInfoProvider = Assets;
    type SyntheticInfoProvider = XSTPool;
    type DexInfoProvider = DEXManager;
    type Time = Timestamp;
    type ParameterUpdateOrigin = EitherOfDiverse<
        EnsureSigned<AccountId>,
        EitherOf<
            pallet_collective::EnsureProportionMoreThan<AccountId, TechnicalCollective, 1, 2>,
            EnsureRoot<AccountId>,
        >,
    >;
    type StatusUpdateOrigin = EitherOf<
        pallet_collective::EnsureProportionMoreThan<AccountId, TechnicalCollective, 1, 2>,
        EnsureRoot<AccountId>,
    >;
    type RemovalOrigin = EitherOf<
        pallet_collective::EnsureProportionMoreThan<AccountId, TechnicalCollective, 1, 2>,
        EnsureRoot<AccountId>,
    >;
    type WeightInfo = order_book::weights::SubstrateWeight<Runtime>;
}

/// Payload data to be signed when making signed transaction from off-chain workers,
///   inside `create_transaction` function.
pub type SignedPayload = generic::SignedPayload<RuntimeCall, SignedExtra>;

parameter_types! {
    pub const ReferrerWeight: u32 = 10;
    pub const XorBurnedWeight: u32 = 40;
    pub const XorIntoValBurnedWeight: u32 = 50;
    pub const BuyBackXSTPercent: Percent = Percent::from_percent(10);
}

// Ethereum bridge pallets

#[cfg(feature = "wip")] // EVM bridge
impl dispatch::Config<dispatch::Instance1> for Runtime {
    type RuntimeEvent = RuntimeEvent;
    type OriginOutput =
        bridge_types::types::CallOriginOutput<EVMChainId, H256, AdditionalEVMInboundData>;
    type Origin = RuntimeOrigin;
    type MessageId = bridge_types::types::MessageId;
    type Hashing = Keccak256;
    type Call = RuntimeCall;
    type CallFilter = EVMBridgeCallFilter;
    type WeightInfo = dispatch::weights::SubstrateWeight<Runtime>;
}

#[cfg(feature = "wip")]
use bridge_types::EVMChainId;

parameter_types! {
    pub const BridgeMaxMessagePayloadSize: u32 = 256;
    pub const BridgeMaxMessagesPerCommit: u32 = 20;
    pub const BridgeMaxTotalGasLimit: u64 = 5_000_000;
    pub const Decimals: u32 = 12;
}

#[cfg(feature = "wip")] // EVM bridge
pub struct FeeConverter;

#[cfg(feature = "wip")] // EVM bridge
impl Convert<U256, Balance> for FeeConverter {
    fn convert(amount: U256) -> Balance {
        common::eth::unwrap_balance(amount, Decimals::get())
            .expect("Should not panic unless runtime is misconfigured")
    }
}

parameter_types! {
    pub const FeeCurrency: AssetId = XOR;
    pub const ThisNetworkId: bridge_types::GenericNetworkId = bridge_types::GenericNetworkId::Sub(bridge_types::SubNetworkId::Mainnet);
}

#[cfg(feature = "wip")] // EVM bridge
impl bridge_inbound_channel::Config for Runtime {
    type RuntimeEvent = RuntimeEvent;
    type Verifier = ethereum_light_client::Pallet<Runtime>;
    type MessageDispatch = Dispatch;
    type Hashing = Keccak256;
    type GasTracker = BridgeProxy;
    type MessageStatusNotifier = BridgeProxy;
    type FeeConverter = FeeConverter;
    type WeightInfo = ();
    type FeeAssetId = FeeCurrency;
    type OutboundChannel = BridgeOutboundChannel;
    type FeeTechAccountId = GetTrustlessBridgeFeesTechAccountId;
    type TreasuryTechAccountId = GetTreasuryTechAccountId;
    type ThisNetworkId = ThisNetworkId;
}

#[cfg(feature = "wip")] // EVM bridge
impl bridge_outbound_channel::Config for Runtime {
    type RuntimeEvent = RuntimeEvent;
    type MaxMessagePayloadSize = BridgeMaxMessagePayloadSize;
    type MaxMessagesPerCommit = BridgeMaxMessagesPerCommit;
    type MaxTotalGasLimit = BridgeMaxTotalGasLimit;
    type FeeCurrency = FeeCurrency;
    type FeeTechAccountId = GetTrustlessBridgeFeesTechAccountId;
    type MessageStatusNotifier = BridgeProxy;
    type AuxiliaryDigestHandler = LeafProvider;
    type ThisNetworkId = ThisNetworkId;
    type WeightInfo = ();
}

#[cfg(feature = "wip")] // EVM bridge
parameter_types! {
    pub const DescendantsUntilFinalized: u8 = 30;
    pub const VerifyPoW: bool = true;
    // Not as important as some essential transactions (e.g. im_online or similar ones)
    pub EthereumLightClientPriority: TransactionPriority = Perbill::from_percent(10) * TransactionPriority::max_value();
    // We don't want to have not relevant imports be stuck in transaction pool
    // for too long
    pub EthereumLightClientLongevity: TransactionLongevity = EPOCH_DURATION_IN_BLOCKS as u64;
}

#[cfg(feature = "wip")] // EVM bridge
impl ethereum_light_client::Config for Runtime {
    type RuntimeEvent = RuntimeEvent;
    type DescendantsUntilFinalized = DescendantsUntilFinalized;
    type VerifyPoW = VerifyPoW;
    type WeightInfo = ();
    type UnsignedPriority = EthereumLightClientPriority;
    type UnsignedLongevity = EthereumLightClientLongevity;
    type ImportSignature = Signature;
    type Submitter = <Signature as Verify>::Signer;
}

#[cfg(feature = "wip")] // EVM bridge
impl eth_app::Config for Runtime {
    type RuntimeEvent = RuntimeEvent;
    type OutboundChannel = BridgeOutboundChannel;
    type CallOrigin = dispatch::EnsureAccount<
        bridge_types::types::CallOriginOutput<EVMChainId, H256, AdditionalEVMInboundData>,
    >;
    type MessageStatusNotifier = BridgeProxy;
    type AssetRegistry = BridgeProxy;
    type BalancePrecisionConverter = impls::BalancePrecisionConverter;
    type AssetIdConverter = sp_runtime::traits::ConvertInto;
    type BridgeAssetLocker = BridgeProxy;
    type WeightInfo = ();
}

#[cfg(feature = "wip")] // EVM bridge
impl erc20_app::Config for Runtime {
    type RuntimeEvent = RuntimeEvent;
    type OutboundChannel = BridgeOutboundChannel;
    type CallOrigin = dispatch::EnsureAccount<
        bridge_types::types::CallOriginOutput<EVMChainId, H256, AdditionalEVMInboundData>,
    >;
    type AppRegistry = BridgeInboundChannel;
    type MessageStatusNotifier = BridgeProxy;
    type AssetRegistry = BridgeProxy;
    type BalancePrecisionConverter = impls::BalancePrecisionConverter;
    type AssetIdConverter = sp_runtime::traits::ConvertInto;
    type BridgeAssetLocker = BridgeProxy;
    type WeightInfo = ();
}

#[cfg(feature = "wip")] // EVM bridge
impl migration_app::Config for Runtime {
    type RuntimeEvent = RuntimeEvent;
    type OutboundChannel = BridgeOutboundChannel;
    type WeightInfo = ();
}

parameter_types! {
    pub const GetReferenceAssetId: AssetId = GetDaiAssetId::get();
    pub const GetReferenceDexId: DEXId = 0;
}

impl bridge_proxy::Config for Runtime {
    type RuntimeEvent = RuntimeEvent;

    #[cfg(feature = "wip")] // EVM bridge
    type ERC20App = ERC20App;
    #[cfg(not(feature = "wip"))] // EVM bridge
    type ERC20App = ();

    #[cfg(feature = "wip")] // EVM bridge
    type EthApp = EthApp;
    #[cfg(not(feature = "wip"))] // EVM bridge
    type EthApp = ();

    type HashiBridge = EthBridge;
    type ParachainApp = ParachainBridgeApp;
    type TimepointProvider = GenericTimepointProvider;
    type ReferencePriceProvider =
        liquidity_proxy::ReferencePriceProvider<Runtime, GetReferenceDexId, GetReferenceAssetId>;
    type ManagerOrigin = EitherOfDiverse<
        pallet_collective::EnsureProportionMoreThan<AccountId, TechnicalCollective, 2, 3>,
        EnsureRoot<AccountId>,
    >;
    type WeightInfo = ();
}

#[cfg(feature = "wip")] // Trustless substrate bridge
impl beefy_light_client::Config for Runtime {
    type RuntimeEvent = RuntimeEvent;
    type Randomness = pallet_babe::RandomnessFromTwoEpochsAgo<Self>;
}

impl dispatch::Config<dispatch::Instance2> for Runtime {
    type RuntimeEvent = RuntimeEvent;
    type OriginOutput = bridge_types::types::CallOriginOutput<SubNetworkId, H256, ()>;
    type Origin = RuntimeOrigin;
    type MessageId = bridge_types::types::MessageId;
    type Hashing = Keccak256;
    type Call = DispatchableSubstrateBridgeCall;
    type CallFilter = SubstrateBridgeCallFilter;
    type WeightInfo = crate::weights::dispatch::WeightInfo<Runtime>;
}

impl substrate_bridge_channel::inbound::Config for Runtime {
    type RuntimeEvent = RuntimeEvent;
    type Verifier = MultiVerifier;
    type MessageDispatch = SubstrateDispatch;
    type UnsignedPriority = DataSignerPriority;
    type UnsignedLongevity = DataSignerLongevity;
    type MaxMessagePayloadSize = BridgeMaxMessagePayloadSize;
    type MaxMessagesPerCommit = BridgeMaxMessagesPerCommit;
    type ThisNetworkId = ThisNetworkId;
    type WeightInfo = crate::weights::substrate_inbound_channel::WeightInfo<Runtime>;
}

pub struct MultiVerifier;

#[derive(Clone, Debug, PartialEq, codec::Encode, codec::Decode, scale_info::TypeInfo)]
pub enum MultiProof {
    #[cfg(feature = "wip")] // Trustless substrate bridge
    #[codec(index = 0)]
    Beefy(<BeefyLightClient as Verifier>::Proof),
    #[codec(index = 1)]
    Multisig(<MultisigVerifier as Verifier>::Proof),
    /// This proof is only used for benchmarking purposes
    #[cfg(feature = "runtime-benchmarks")]
    #[codec(skip)]
    Empty,
}

impl Verifier for MultiVerifier {
    type Proof = MultiProof;

    fn verify(
        network_id: bridge_types::GenericNetworkId,
        message: H256,
        proof: &Self::Proof,
    ) -> frame_support::pallet_prelude::DispatchResult {
        match proof {
            #[cfg(feature = "wip")] // Trustless substrate bridge
            MultiProof::Beefy(proof) => BeefyLightClient::verify(network_id, message, proof),
            MultiProof::Multisig(proof) => MultisigVerifier::verify(network_id, message, proof),
            #[cfg(feature = "runtime-benchmarks")]
            MultiProof::Empty => Ok(()),
        }
    }

    fn verify_weight(proof: &Self::Proof) -> Weight {
        match proof {
            #[cfg(feature = "wip")] // Trustless substrate bridge
            MultiProof::Beefy(proof) => BeefyLightClient::verify_weight(proof),
            MultiProof::Multisig(proof) => MultisigVerifier::verify_weight(proof),
            #[cfg(feature = "runtime-benchmarks")]
            MultiProof::Empty => Default::default(),
        }
    }

    #[cfg(feature = "runtime-benchmarks")]
    fn valid_proof() -> Option<Self::Proof> {
        Some(MultiProof::Empty)
    }
}

pub struct GenericTimepointProvider;

impl bridge_types::traits::TimepointProvider for GenericTimepointProvider {
    fn get_timepoint() -> bridge_types::GenericTimepoint {
        bridge_types::GenericTimepoint::Sora(System::block_number())
    }
}

impl substrate_bridge_channel::outbound::Config for Runtime {
    type RuntimeEvent = RuntimeEvent;
    type MessageStatusNotifier = BridgeProxy;
    type MaxMessagePayloadSize = BridgeMaxMessagePayloadSize;
    type MaxMessagesPerCommit = BridgeMaxMessagesPerCommit;
    type AuxiliaryDigestHandler = LeafProvider;
    type AssetId = AssetId;
    type Balance = Balance;
    type TimepointProvider = GenericTimepointProvider;
    type ThisNetworkId = ThisNetworkId;
    type WeightInfo = crate::weights::substrate_outbound_channel::WeightInfo<Runtime>;
}

impl parachain_bridge_app::Config for Runtime {
    type RuntimeEvent = RuntimeEvent;
    type OutboundChannel = SubstrateBridgeOutboundChannel;
    type CallOrigin =
        dispatch::EnsureAccount<bridge_types::types::CallOriginOutput<SubNetworkId, H256, ()>>;
    type MessageStatusNotifier = BridgeProxy;
    type AssetRegistry = BridgeProxy;
    type AccountIdConverter = sp_runtime::traits::Identity;
    type AssetIdConverter = sp_runtime::traits::ConvertInto;
    type BalancePrecisionConverter = impls::BalancePrecisionConverter;
    type BridgeAssetLocker = BridgeProxy;
    type WeightInfo = crate::weights::parachain_bridge_app::WeightInfo<Runtime>;
}

parameter_types! {
    pub const BridgeMaxPeers: u32 = 50;
    // Not as important as some essential transactions (e.g. im_online or similar ones)
    pub DataSignerPriority: TransactionPriority = Perbill::from_percent(10) * TransactionPriority::max_value();
    // We don't want to have not relevant imports be stuck in transaction pool
    // for too long
    pub DataSignerLongevity: TransactionLongevity = EPOCH_DURATION_IN_BLOCKS as u64;
}

impl bridge_data_signer::Config for Runtime {
    type RuntimeEvent = RuntimeEvent;
    type OutboundChannel = SubstrateBridgeOutboundChannel;
    type CallOrigin =
        dispatch::EnsureAccount<bridge_types::types::CallOriginOutput<SubNetworkId, H256, ()>>;
    type MaxPeers = BridgeMaxPeers;
    type UnsignedPriority = DataSignerPriority;
    type UnsignedLongevity = DataSignerLongevity;
    type WeightInfo = crate::weights::bridge_data_signer::WeightInfo<Runtime>;
}

impl multisig_verifier::Config for Runtime {
    type RuntimeEvent = RuntimeEvent;
    type CallOrigin =
        dispatch::EnsureAccount<bridge_types::types::CallOriginOutput<SubNetworkId, H256, ()>>;
    type OutboundChannel = SubstrateBridgeOutboundChannel;
    type MaxPeers = BridgeMaxPeers;
    type WeightInfo = crate::weights::multisig_verifier::WeightInfo<Runtime>;
    type ThisNetworkId = ThisNetworkId;
}

construct_runtime! {
    pub enum Runtime where
        Block = Block,
        NodeBlock = opaque::Block,
        UncheckedExtrinsic = UncheckedExtrinsic
    {
        System: frame_system::{Pallet, Call, Storage, Config, Event<T>} = 0,

        Babe: pallet_babe::{Pallet, Call, Storage, Config, ValidateUnsigned} = 14,

        Timestamp: pallet_timestamp::{Pallet, Call, Storage, Inherent} = 1,
        // Balances in native currency - XOR.
        Balances: pallet_balances::{Pallet, Storage, Config<T>, Event<T>} = 2,
        RandomnessCollectiveFlip: pallet_randomness_collective_flip::{Pallet, Storage} = 4,
        TransactionPayment: pallet_transaction_payment::{Pallet, Storage, Event<T>} = 5,
        Permissions: permissions::{Pallet, Call, Storage, Config<T>, Event<T>} = 6,
        Referrals: referrals::{Pallet, Call, Storage} = 7,
        Rewards: rewards::{Pallet, Call, Config<T>, Storage, Event<T>} = 8,
        XorFee: xor_fee::{Pallet, Call, Storage, Event<T>} = 9,
        BridgeMultisig: bridge_multisig::{Pallet, Call, Storage, Config<T>, Event<T>} = 10,
        Utility: pallet_utility::{Pallet, Call, Event} = 11,

        // Consensus and staking.
        Authorship: pallet_authorship::{Pallet, Storage} = 16,
        Staking: pallet_staking::{Pallet, Call, Config<T>, Storage, Event<T>} = 17,
        Offences: pallet_offences::{Pallet, Storage, Event} = 37,
        Historical: pallet_session_historical::{Pallet} = 13,
        Session: pallet_session::{Pallet, Call, Storage, Event, Config<T>} = 12,
        Grandpa: pallet_grandpa::{Pallet, Call, Storage, Config, Event} = 15,
        ImOnline: pallet_im_online::{Pallet, Call, Storage, Event<T>, ValidateUnsigned, Config<T>} = 36,

        // Non-native tokens - everything apart of XOR.
        Tokens: tokens::{Pallet, Storage, Config<T>, Event<T>} = 18,
        // Unified interface for XOR and non-native tokens.
        Currencies: currencies::{Pallet} = 19,
        TradingPair: trading_pair::{Pallet, Call, Storage, Config<T>, Event<T>} = 20,
        Assets: assets::{Pallet, Call, Storage, Config<T>, Event<T>} = 21,
        DEXManager: dex_manager::{Pallet, Storage, Config<T>} = 22,
        MulticollateralBondingCurvePool: multicollateral_bonding_curve_pool::{Pallet, Call, Storage, Config<T>, Event<T>} = 23,
        Technical: technical::{Pallet, Call, Config<T>, Event<T>, Storage} = 24,
        PoolXYK: pool_xyk::{Pallet, Call, Storage, Event<T>} = 25,
        LiquidityProxy: liquidity_proxy::{Pallet, Call, Event<T>} = 26,
        Council: pallet_collective::<Instance1>::{Pallet, Call, Storage, Origin<T>, Event<T>, Config<T>} = 27,
        TechnicalCommittee: pallet_collective::<Instance2>::{Pallet, Call, Storage, Origin<T>, Event<T>, Config<T>} = 28,
        Democracy: pallet_democracy::{Pallet, Call, Storage, Config<T>, Event<T>} = 29,
        DEXAPI: dex_api::{Pallet, Call, Storage, Config} = 30,
        EthBridge: eth_bridge::{Pallet, Call, Storage, Config<T>, Event<T>} = 31,
        PswapDistribution: pswap_distribution::{Pallet, Call, Storage, Config<T>, Event<T>} = 32,
        Multisig: pallet_multisig::{Pallet, Call, Storage, Event<T>} = 33,
        Scheduler: pallet_scheduler::{Pallet, Call, Storage, Event<T>} = 34,
        IrohaMigration: iroha_migration::{Pallet, Call, Storage, Config<T>, Event<T>} = 35,
        TechnicalMembership: pallet_membership::<Instance1>::{Pallet, Call, Storage, Event<T>, Config<T>} = 38,
        ElectionsPhragmen: pallet_elections_phragmen::{Pallet, Call, Storage, Event<T>, Config<T>} = 39,
        VestedRewards: vested_rewards::{Pallet, Call, Storage, Event<T>} = 40,
        Identity: pallet_identity::{Pallet, Call, Storage, Event<T>} = 41,
        Farming: farming::{Pallet, Storage} = 42,
        XSTPool: xst::{Pallet, Call, Storage, Config<T>, Event<T>} = 43,
        PriceTools: price_tools::{Pallet, Storage, Event<T>} = 44,
        CeresStaking: ceres_staking::{Pallet, Call, Storage, Event<T>} = 45,
        CeresLiquidityLocker: ceres_liquidity_locker::{Pallet, Call, Storage, Event<T>} = 46,
        CeresTokenLocker: ceres_token_locker::{Pallet, Call, Storage, Event<T>} = 47,
        CeresGovernancePlatform: ceres_governance_platform::{Pallet, Call, Storage, Event<T>} = 48,
        CeresLaunchpad: ceres_launchpad::{Pallet, Call, Storage, Event<T>} = 49,
        DemeterFarmingPlatform: demeter_farming_platform::{Pallet, Call, Storage, Event<T>} = 50,
        // Provides a semi-sorted list of nominators for staking.
        BagsList: pallet_bags_list::{Pallet, Call, Storage, Event<T>} = 51,
        ElectionProviderMultiPhase: pallet_election_provider_multi_phase::{Pallet, Call, Storage, Event<T>, ValidateUnsigned} = 52,
        Band: band::{Pallet, Call, Storage, Event<T>} = 53,
        OracleProxy: oracle_proxy::{Pallet, Call, Storage, Event<T>} = 54,
        HermesGovernancePlatform: hermes_governance_platform::{Pallet, Call, Storage, Event<T>} = 55,
        Preimage: pallet_preimage::{Pallet, Call, Storage, Event<T>} = 56,

        #[cfg(feature = "wip")] // order-book
        OrderBook: order_book::{Pallet, Call, Storage, Event<T>} = 57,

        // Leaf provider should be placed before any pallet which is uses it
        LeafProvider: leaf_provider::{Pallet, Storage, Event<T>} = 99,

        // Generic bridges pallets
        BridgeProxy: bridge_proxy::{Pallet, Call, Storage, Event} = 103,

        // Trustless EVM bridge
        #[cfg(feature = "wip")] // EVM bridge
        EthereumLightClient: ethereum_light_client::{Pallet, Call, Storage, Event<T>, Config, ValidateUnsigned} = 93,
        #[cfg(feature = "wip")] // EVM bridge
        BridgeInboundChannel: bridge_inbound_channel::{Pallet, Call, Config, Storage, Event<T>} = 96,
        #[cfg(feature = "wip")] // EVM bridge
        BridgeOutboundChannel: bridge_outbound_channel::{Pallet, Config<T>, Storage, Event<T>} = 97,
        #[cfg(feature = "wip")] // EVM bridge
        Dispatch: dispatch::<Instance1>::{Pallet, Storage, Event<T>, Origin<T>} = 98,
        #[cfg(feature = "wip")] // EVM bridge
        EthApp: eth_app::{Pallet, Call, Storage, Event<T>, Config<T>} = 100,
        #[cfg(feature = "wip")] // EVM bridge
        ERC20App: erc20_app::{Pallet, Call, Storage, Event<T>, Config<T>} = 101,
        #[cfg(feature = "wip")] // EVM bridge
        MigrationApp: migration_app::{Pallet, Call, Storage, Event<T>, Config} = 102,

        // Trustless substrate bridge
        #[cfg(feature = "wip")] // Trustless substrate bridge
        BeefyLightClient: beefy_light_client::{Pallet, Call, Storage, Event<T>, Config} = 104,

        // Federated substrate bridge
        SubstrateBridgeInboundChannel: substrate_bridge_channel::inbound::{Pallet, Call, Storage, Event<T>, ValidateUnsigned} = 106,
        SubstrateBridgeOutboundChannel: substrate_bridge_channel::outbound::{Pallet, Config<T>, Storage, Event<T>} = 107,
        SubstrateDispatch: dispatch::<Instance2>::{Pallet, Storage, Event<T>, Origin<T>} = 108,
        ParachainBridgeApp: parachain_bridge_app::{Pallet, Config<T>, Storage, Event<T>, Call} = 109,
        BridgeDataSigner: bridge_data_signer::{Pallet, Storage, Event<T>, Call, ValidateUnsigned} = 110,
        MultisigVerifier: multisig_verifier::{Pallet, Storage, Event<T>, Call} = 111,

        // Trustless bridges
        // Beefy pallets should be placed after channels
        #[cfg(feature = "wip")] // Trustless bridges
        Mmr: pallet_mmr::{Pallet, Storage} = 90,
        // In production needed for session keys
        Beefy: pallet_beefy::{Pallet, Config<T>, Storage} = 91,
        #[cfg(feature = "wip")] // Trustless bridges
        MmrLeaf: pallet_beefy_mmr::{Pallet, Storage} = 92,

        // Dev
        #[cfg(feature = "private-net")]
        Sudo: pallet_sudo::{Pallet, Call, Storage, Config<T>, Event<T>} = 3,

        // Available only for test net
        #[cfg(feature = "private-net")]
        Faucet: faucet::{Pallet, Call, Config<T>, Event<T>} = 80,
        #[cfg(all(feature = "private-net", feature = "wip"))] // order-book
        QATools: qa_tools::{Pallet, Call} = 112,
    }
}

// This is needed, because the compiler automatically places `Serialize` bound
// when `derive` is used, but the method is never actually used
#[cfg(feature = "std")]
impl Serialize for Runtime {
    fn serialize<S>(
        &self,
        _serializer: S,
    ) -> Result<<S as Serializer>::Ok, <S as Serializer>::Error>
    where
        S: Serializer,
    {
        unreachable!("we never serialize runtime; qed")
    }
}

/// The address format for describing accounts.
pub type Address = AccountId;
/// Block header type as expected by this runtime.
pub type Header = generic::Header<BlockNumber, BlakeTwo256>;
/// Block type as expected by this runtime.
pub type Block = generic::Block<Header, UncheckedExtrinsic>;
/// A Block signed with a Justification
pub type SignedBlock = generic::SignedBlock<Block>;
/// BlockId type as expected by this runtime.
pub type BlockId = generic::BlockId<Block>;
/// The SignedExtension to the basic transaction logic.
pub type SignedExtra = (
    frame_system::CheckSpecVersion<Runtime>,
    frame_system::CheckTxVersion<Runtime>,
    frame_system::CheckGenesis<Runtime>,
    frame_system::CheckEra<Runtime>,
    frame_system::CheckNonce<Runtime>,
    frame_system::CheckWeight<Runtime>,
    ChargeTransactionPayment<Runtime>,
);
/// Unchecked extrinsic type as expected by this runtime.
pub type UncheckedExtrinsic =
    generic::UncheckedExtrinsic<Address, RuntimeCall, Signature, SignedExtra>;
/// Extrinsic type that has already been checked.
pub type CheckedExtrinsic = generic::CheckedExtrinsic<AccountId, RuntimeCall, SignedExtra>;
/// Executive: handles dispatch to the various modules.
pub type Executive = frame_executive::Executive<
    Runtime,
    Block,
    frame_system::ChainContext<Runtime>,
    Runtime,
    AllPalletsWithSystem,
    migrations::Migrations,
>;

#[cfg(feature = "wip")] // Trustless bridges
pub type MmrHashing = <Runtime as pallet_mmr::Config>::Hashing;

impl_runtime_apis! {
    impl sp_api::Core<Block> for Runtime {
        fn version() -> RuntimeVersion {
            VERSION
        }

        fn execute_block(block: Block) {
            Executive::execute_block(block)
        }

        fn initialize_block(header: &<Block as BlockT>::Header) {
            Executive::initialize_block(header)
        }
    }

    impl sp_api::Metadata<Block> for Runtime {
        fn metadata() -> OpaqueMetadata {
            OpaqueMetadata::new(Runtime::metadata().into())
        }
    }

    impl sp_block_builder::BlockBuilder<Block> for Runtime {
        fn apply_extrinsic(
            extrinsic: <Block as BlockT>::Extrinsic,
        ) -> ApplyExtrinsicResult {
            Executive::apply_extrinsic(extrinsic)
        }

        fn finalize_block() -> <Block as BlockT>::Header {
            Executive::finalize_block()
        }

        fn inherent_extrinsics(data: sp_inherents::InherentData) -> Vec<<Block as BlockT>::Extrinsic> {
            data.create_extrinsics()
        }

        fn check_inherents(block: Block, data: sp_inherents::InherentData) -> sp_inherents::CheckInherentsResult {
            data.check_extrinsics(&block)
        }

        // fn random_seed() -> <Block as BlockT>::Hash {
        //     RandomnessCollectiveFlip::random_seed()
        // }
    }

    impl sp_transaction_pool::runtime_api::TaggedTransactionQueue<Block> for Runtime {
        fn validate_transaction(
            source: TransactionSource,
            tx: <Block as BlockT>::Extrinsic,
            block_hash: <Block as BlockT>::Hash,
        ) -> TransactionValidity {
            Executive::validate_transaction(source, tx, block_hash)
        }
    }

    impl sp_offchain::OffchainWorkerApi<Block> for Runtime {
        fn offchain_worker(header: &<Block as BlockT>::Header) {
            Executive::offchain_worker(header)
        }
    }

    impl sp_session::SessionKeys<Block> for Runtime {
        fn decode_session_keys(
            encoded: Vec<u8>,
        ) -> Option<Vec<(Vec<u8>, sp_core::crypto::KeyTypeId)>> {
            opaque::SessionKeys::decode_into_raw_public_keys(&encoded)
        }

        fn generate_session_keys(seed: Option<Vec<u8>>) -> Vec<u8> {
            opaque::SessionKeys::generate(seed)
        }
    }

    impl pallet_transaction_payment_rpc_runtime_api::TransactionPaymentApi<
        Block,
        Balance,
    > for Runtime {
        fn query_info(uxt: <Block as BlockT>::Extrinsic, len: u32) -> pallet_transaction_payment_rpc_runtime_api::RuntimeDispatchInfo<Balance> {
            let call = &uxt.function;
            XorFee::query_info(&uxt, call, len)
        }

        fn query_fee_details(uxt: <Block as BlockT>::Extrinsic, len: u32) -> pallet_transaction_payment_rpc_runtime_api::FeeDetails<Balance> {
            let call = &uxt.function;
            XorFee::query_fee_details(&uxt, call, len)
        }

        fn query_weight_to_fee(weight: Weight) -> Balance {
            TransactionPayment::weight_to_fee(weight)
        }

        fn query_length_to_fee(length: u32) -> Balance {
            TransactionPayment::length_to_fee(length)
        }
    }

    impl dex_manager_runtime_api::DEXManagerAPI<Block, DEXId> for Runtime {
        fn list_dex_ids() -> Vec<DEXId> {
            DEXManager::list_dex_ids()
        }
    }

    impl dex_runtime_api::DEXAPI<
        Block,
        AssetId,
        DEXId,
        Balance,
        LiquiditySourceType,
        SwapVariant,
    > for Runtime {
        #[cfg_attr(not(feature = "private-net"), allow(unused))]
        fn quote(
            dex_id: DEXId,
            liquidity_source_type: LiquiditySourceType,
            input_asset_id: AssetId,
            output_asset_id: AssetId,
            desired_input_amount: BalanceWrapper,
            swap_variant: SwapVariant,
        ) -> Option<dex_runtime_api::SwapOutcomeInfo<Balance>> {
            #[cfg(feature = "private-net")]
            {
                DEXAPI::quote(
                    &LiquiditySourceId::new(dex_id, liquidity_source_type),
                    &input_asset_id,
                    &output_asset_id,
                    QuoteAmount::with_variant(swap_variant, desired_input_amount.into()),
                    true,
                ).ok().map(|(sa, _)| dex_runtime_api::SwapOutcomeInfo::<Balance> { amount: sa.amount, fee: sa.fee})
            }
            #[cfg(not(feature = "private-net"))]
            {
                // Mainnet should not be able to access liquidity source quote directly, to avoid arbitrage exploits.
                None
            }
        }

        fn can_exchange(
            dex_id: DEXId,
            liquidity_source_type: LiquiditySourceType,
            input_asset_id: AssetId,
            output_asset_id: AssetId,
        ) -> bool {
            DEXAPI::can_exchange(
                &LiquiditySourceId::new(dex_id, liquidity_source_type),
                &input_asset_id,
                &output_asset_id,
            )
        }

        fn list_supported_sources() -> Vec<LiquiditySourceType> {
            DEXAPI::get_supported_types()
        }
    }

    impl trading_pair_runtime_api::TradingPairAPI<Block, DEXId, common::TradingPair<AssetId>, AssetId, LiquiditySourceType> for Runtime {
        fn list_enabled_pairs(dex_id: DEXId) -> Vec<common::TradingPair<AssetId>> {
            // TODO: error passing PR fixes this crunch return
            TradingPair::list_trading_pairs(&dex_id).unwrap_or(Vec::new())
        }

        fn is_pair_enabled(dex_id: DEXId, asset_id_a: AssetId, asset_id_b: AssetId) -> bool {
            // TODO: error passing PR fixes this crunch return
            TradingPair::is_trading_pair_enabled(&dex_id, &asset_id_a, &asset_id_b).unwrap_or(false)
                || TradingPair::is_trading_pair_enabled(&dex_id, &asset_id_b, &asset_id_a).unwrap_or(false)
        }

        fn list_enabled_sources_for_pair(
            dex_id: DEXId,
            base_asset_id: AssetId,
            target_asset_id: AssetId,
        ) -> Vec<LiquiditySourceType> {
            // TODO: error passing PR fixes this crunch return
            TradingPair::list_enabled_sources_for_trading_pair(&dex_id, &base_asset_id, &target_asset_id).map(|bts| bts.into_iter().collect::<Vec<_>>()).unwrap_or(Vec::new())
        }

        fn is_source_enabled_for_pair(
            dex_id: DEXId,
            base_asset_id: AssetId,
            target_asset_id: AssetId,
            source_type: LiquiditySourceType,
        ) -> bool {
            // TODO: error passing PR fixes this crunch return
            TradingPair::is_source_enabled_for_trading_pair(&dex_id, &base_asset_id, &target_asset_id, source_type).unwrap_or(false)
        }
    }

    impl assets_runtime_api::AssetsAPI<Block, AccountId, AssetId, Balance, AssetSymbol, AssetName, BalancePrecision, ContentSource, Description> for Runtime {
        fn free_balance(account_id: AccountId, asset_id: AssetId) -> Option<assets_runtime_api::BalanceInfo<Balance>> {
            Assets::free_balance(&asset_id, &account_id).ok().map(|balance|
                assets_runtime_api::BalanceInfo::<Balance> {
                    balance: balance.clone(),
                }
            )
        }

        fn usable_balance(account_id: AccountId, asset_id: AssetId) -> Option<assets_runtime_api::BalanceInfo<Balance>> {
            let usable_balance = if asset_id == <Runtime as currencies::Config>::GetNativeCurrencyId::get() {
                Balances::usable_balance(account_id)
            } else {
                let account_data = Tokens::accounts(account_id, asset_id);
                account_data.free.saturating_sub(account_data.frozen)
            };
            Some(assets_runtime_api::BalanceInfo { balance: usable_balance })
        }

        fn total_balance(account_id: AccountId, asset_id: AssetId) -> Option<assets_runtime_api::BalanceInfo<Balance>> {
            Assets::total_balance(&asset_id, &account_id).ok().map(|balance|
                assets_runtime_api::BalanceInfo::<Balance> {
                    balance: balance.clone(),
                }
            )
        }

        fn total_supply(asset_id: AssetId) -> Option<assets_runtime_api::BalanceInfo<Balance>> {
            Assets::total_issuance(&asset_id).ok().map(|balance|
                assets_runtime_api::BalanceInfo::<Balance> {
                    balance: balance.clone(),
                }
            )
        }

        fn list_asset_ids() -> Vec<AssetId> {
            Assets::list_registered_asset_ids()
        }

        fn list_asset_infos() -> Vec<assets_runtime_api::AssetInfo<AssetId, AssetSymbol, AssetName, u8, ContentSource, Description>> {
            Assets::list_registered_asset_infos().into_iter().map(|(asset_id, symbol, name, precision, is_mintable, content_source, description)|
                assets_runtime_api::AssetInfo::<AssetId, AssetSymbol, AssetName, BalancePrecision, ContentSource, Description> {
                    asset_id,
                    symbol,
                    name,
                    precision,
                    is_mintable,
                    content_source,
                    description
                }
            ).collect()
        }

        fn get_asset_info(asset_id: AssetId) -> Option<assets_runtime_api::AssetInfo<AssetId, AssetSymbol, AssetName, BalancePrecision, ContentSource, Description>> {
            let (symbol, name, precision, is_mintable, content_source, description) = Assets::get_asset_info(&asset_id);
            Some(assets_runtime_api::AssetInfo::<AssetId, AssetSymbol, AssetName, BalancePrecision, ContentSource, Description> {
                asset_id,
                symbol,
                name,
                precision,
                is_mintable,
                content_source,
                description
            })
        }

        fn get_asset_content_src(asset_id: AssetId) -> Option<ContentSource> {
            Assets::get_asset_content_src(&asset_id)
        }
    }

    impl
        eth_bridge_runtime_api::EthBridgeRuntimeApi<
            Block,
            sp_core::H256,
            SignatureParams,
            AccountId,
            AssetKind,
            AssetId,
            sp_core::H160,
            OffchainRequest<Runtime>,
            RequestStatus,
            OutgoingRequestEncoded,
            NetworkId,
            BalancePrecision,
        > for Runtime
    {
        fn get_requests(
            hashes: Vec<sp_core::H256>,
            network_id: Option<NetworkId>,
            redirect_finished_load_requests: bool,
        ) -> Result<
            Vec<(
                OffchainRequest<Runtime>,
                RequestStatus,
            )>,
            DispatchError,
        > {
            EthBridge::get_requests(&hashes, network_id, redirect_finished_load_requests)
        }

        fn get_approved_requests(
            hashes: Vec<sp_core::H256>,
            network_id: Option<NetworkId>
        ) -> Result<
            Vec<(
                OutgoingRequestEncoded,
                Vec<SignatureParams>,
            )>,
            DispatchError,
        > {
            EthBridge::get_approved_requests(&hashes, network_id)
        }

        fn get_approvals(
            hashes: Vec<sp_core::H256>,
            network_id: Option<NetworkId>
        ) -> Result<Vec<Vec<SignatureParams>>, DispatchError> {
            EthBridge::get_approvals(&hashes, network_id)
        }

        fn get_account_requests(account_id: AccountId, status_filter: Option<RequestStatus>) -> Result<Vec<(NetworkId, sp_core::H256)>, DispatchError> {
            EthBridge::get_account_requests(&account_id, status_filter)
        }

        fn get_registered_assets(
            network_id: Option<NetworkId>
        ) -> Result<Vec<(
                AssetKind,
                (AssetId, BalancePrecision),
                Option<(sp_core::H160, BalancePrecision)
        >)>, DispatchError> {
            EthBridge::get_registered_assets(network_id)
        }
    }

    impl iroha_migration_runtime_api::IrohaMigrationAPI<Block> for Runtime {
        fn needs_migration(iroha_address: String) -> bool {
            IrohaMigration::needs_migration(&iroha_address)
        }
    }

    #[cfg(feature = "wip")] // Trustless substrate bridge
    impl beefy_light_client_runtime_api::BeefyLightClientAPI<Block, beefy_light_client::BitField> for Runtime {
        fn get_random_bitfield(network_id: SubNetworkId, prior: beefy_light_client::BitField, num_of_validators: u32) -> beefy_light_client::BitField {
            let len = prior.len() as usize;
            BeefyLightClient::create_random_bit_field(network_id, prior, num_of_validators).unwrap_or(beefy_light_client::BitField::with_capacity(len))
        }
    }

    impl liquidity_proxy_runtime_api::LiquidityProxyAPI<
        Block,
        DEXId,
        AssetId,
        Balance,
        SwapVariant,
        LiquiditySourceType,
        FilterMode,
    > for Runtime {
        fn quote(
            dex_id: DEXId,
            input_asset_id: AssetId,
            output_asset_id: AssetId,
            amount: BalanceWrapper,
            swap_variant: SwapVariant,
            selected_source_types: Vec<LiquiditySourceType>,
            filter_mode: FilterMode,
        ) -> Option<liquidity_proxy_runtime_api::SwapOutcomeInfo<Balance, AssetId>> {
            if LiquidityProxy::is_forbidden_filter(&input_asset_id, &output_asset_id, &selected_source_types, &filter_mode) {
                return None;
            }

            LiquidityProxy::inner_quote(
                dex_id,
                &input_asset_id,
                &output_asset_id,
                QuoteAmount::with_variant(swap_variant, amount.into()),
                LiquiditySourceFilter::with_mode(dex_id, filter_mode, selected_source_types),
                false,
                true,
            ).ok().map(|(quote_info, _)| liquidity_proxy_runtime_api::SwapOutcomeInfo::<Balance, AssetId> {
                amount: quote_info.outcome.amount,
                amount_without_impact: quote_info.amount_without_impact.unwrap_or(0),
                fee: quote_info.outcome.fee,
                rewards: quote_info.rewards.into_iter()
                                .map(|(amount, currency, reason)| liquidity_proxy_runtime_api::RewardsInfo::<Balance, AssetId> {
                                    amount,
                                    currency,
                                    reason
                                }).collect(),
                route: quote_info.path
                })
        }

        fn is_path_available(
            dex_id: DEXId,
            input_asset_id: AssetId,
            output_asset_id: AssetId
        ) -> bool {
            LiquidityProxy::is_path_available(
                dex_id, input_asset_id, output_asset_id
            ).unwrap_or(false)
        }

        fn list_enabled_sources_for_path(
            dex_id: DEXId,
            input_asset_id: AssetId,
            output_asset_id: AssetId,
        ) -> Vec<LiquiditySourceType> {
            LiquidityProxy::list_enabled_sources_for_path_with_xyk_forbidden(
                dex_id, input_asset_id, output_asset_id
            ).unwrap_or(Vec::new())
        }
    }

    impl oracle_proxy_runtime_api::OracleProxyAPI<
        Block,
        Symbol,
        ResolveTime
    > for Runtime {
        fn quote(symbol: Symbol) -> Result<Option<oracle_proxy_runtime_api::RateInfo>, DispatchError>  {
            let rate_wrapped = <
                OracleProxy as common::DataFeed<Symbol, common::Rate, ResolveTime>
            >::quote(&symbol);
            match rate_wrapped {
                Ok(rate) => Ok(rate.map(|rate| oracle_proxy_runtime_api::RateInfo{
                    value: rate.value,
                    last_updated: rate.last_updated
                })),
                Err(e) => Err(e)
            }
        }

        fn list_enabled_symbols() -> Result<Vec<(Symbol, ResolveTime)>, DispatchError> {
            <
                OracleProxy as common::DataFeed<Symbol, common::Rate, ResolveTime>
            >::list_enabled_symbols()
        }
    }

    impl pswap_distribution_runtime_api::PswapDistributionAPI<
        Block,
        AccountId,
        Balance,
    > for Runtime {
        fn claimable_amount(
            account_id: AccountId,
        ) -> pswap_distribution_runtime_api::BalanceInfo<Balance> {
            let claimable = PswapDistribution::claimable_amount(&account_id).unwrap_or(0);
            pswap_distribution_runtime_api::BalanceInfo::<Balance> {
                balance: claimable
            }
        }
    }

    impl rewards_runtime_api::RewardsAPI<Block, sp_core::H160, Balance> for Runtime {
        fn claimables(eth_address: sp_core::H160) -> Vec<rewards_runtime_api::BalanceInfo<Balance>> {
            Rewards::claimables(&eth_address).into_iter().map(|balance| rewards_runtime_api::BalanceInfo::<Balance> { balance }).collect()
        }
    }

    impl sp_consensus_babe::BabeApi<Block> for Runtime {
            fn configuration() -> sp_consensus_babe::BabeConfiguration {
                    // The choice of `c` parameter (where `1 - c` represents the
                    // probability of a slot being empty), is done in accordance to the
                    // slot duration and expected target block time, for safely
                    // resisting network delays of maximum two seconds.
                    // <https://research.web3.foundation/en/latest/polkadot/BABE/Babe/#6-practical-results>
                    sp_consensus_babe::BabeConfiguration {
                            slot_duration: Babe::slot_duration(),
                            epoch_length: EpochDuration::get(),
                            c: PRIMARY_PROBABILITY,
                            authorities: Babe::authorities().to_vec(),
                            randomness: Babe::randomness(),
                            allowed_slots: sp_consensus_babe::AllowedSlots::PrimaryAndSecondaryVRFSlots,
                    }
            }

            fn current_epoch() -> sp_consensus_babe::Epoch {
                Babe::current_epoch()
            }

            fn current_epoch_start() -> sp_consensus_babe::Slot {
                Babe::current_epoch_start()
            }

            fn next_epoch() -> sp_consensus_babe::Epoch {
                Babe::next_epoch()
            }

            fn generate_key_ownership_proof(
                    _slot_number: sp_consensus_babe::Slot,
                    authority_id: sp_consensus_babe::AuthorityId,
            ) -> Option<sp_consensus_babe::OpaqueKeyOwnershipProof> {
                    use codec::Encode;
                    Historical::prove((sp_consensus_babe::KEY_TYPE, authority_id))
                            .map(|p| p.encode())
                            .map(sp_consensus_babe::OpaqueKeyOwnershipProof::new)
            }

            fn submit_report_equivocation_unsigned_extrinsic(
                    equivocation_proof: sp_consensus_babe::EquivocationProof<<Block as BlockT>::Header>,
                    key_owner_proof: sp_consensus_babe::OpaqueKeyOwnershipProof,
            ) -> Option<()> {
                    let key_owner_proof = key_owner_proof.decode()?;
                    Babe::submit_unsigned_equivocation_report(
                            equivocation_proof,
                            key_owner_proof,
                    )
            }
    }

    impl frame_system_rpc_runtime_api::AccountNonceApi<Block, AccountId, Index> for Runtime {
        fn account_nonce(account: AccountId) -> Index {
            System::account_nonce(account)
        }
    }

    // For BEEFY gadget
    impl sp_beefy::BeefyApi<Block> for Runtime {
        fn validator_set() -> Option<sp_beefy::ValidatorSet<BeefyId>> {
            #[cfg(not(feature = "wip"))] // Trustless bridges
            return None;

            #[cfg(feature = "wip")] // Trustless bridges
            Beefy::validator_set()
        }
    }

    impl mmr::MmrApi<Block, Hash, BlockNumber> for Runtime {
        fn mmr_root() -> Result<Hash, mmr::Error> {
            #[cfg(not(feature = "wip"))] // Trustless bridges
            return Err(mmr::Error::PalletNotIncluded);

            #[cfg(feature = "wip")] // Trustless bridges
            Ok(Mmr::mmr_root())
        }

        fn mmr_leaf_count() -> Result<mmr::LeafIndex, mmr::Error> {
            #[cfg(not(feature = "wip"))] // Trustless bridges
            return Err(mmr::Error::PalletNotIncluded);

            #[cfg(feature = "wip")] // Trustless bridges
            Ok(Mmr::mmr_leaves())
        }

        fn generate_proof(
            _block_numbers: Vec<BlockNumber>,
            _best_known_block_number: Option<BlockNumber>,
        ) -> Result<(Vec<mmr::EncodableOpaqueLeaf>, mmr::Proof<Hash>), mmr::Error> {
            #[cfg(not(feature = "wip"))] // Trustless bridges
            return Err(mmr::Error::PalletNotIncluded);

            #[cfg(feature = "wip")] // Trustless bridges
            Mmr::generate_proof(_block_numbers, _best_known_block_number).map(
                |(leaves, proof)| {
                    (
                        leaves
                            .into_iter()
                            .map(|leaf| mmr::EncodableOpaqueLeaf::from_leaf(&leaf))
                            .collect(),
                        proof,
                    )
                },
            )
        }

        fn verify_proof(_leaves: Vec<mmr::EncodableOpaqueLeaf>, _proof: mmr::Proof<Hash>)
            -> Result<(), mmr::Error>
        {
            #[cfg(not(feature = "wip"))] // Trustless bridges
            return Err(mmr::Error::PalletNotIncluded);

            #[cfg(feature = "wip")] // Trustless bridges
            {
                pub type MmrLeaf = <<Runtime as pallet_mmr::Config>::LeafData as mmr::LeafDataProvider>::LeafData;
                let leaves = _leaves.into_iter().map(|leaf|
                    leaf.into_opaque_leaf()
                    .try_decode()
                    .ok_or(mmr::Error::Verify)).collect::<Result<Vec<MmrLeaf>, mmr::Error>>()?;
                Mmr::verify_leaves(leaves, _proof)
            }
        }

        fn verify_proof_stateless(
            _root: Hash,
            _leaves: Vec<mmr::EncodableOpaqueLeaf>,
            _proof: mmr::Proof<Hash>
        ) -> Result<(), mmr::Error> {
            #[cfg(not(feature = "wip"))] // Trustless bridges
            return Err(mmr::Error::PalletNotIncluded);

            #[cfg(feature = "wip")] // Trustless bridges
            {
                let nodes = _leaves.into_iter().map(|leaf|mmr::DataOrHash::Data(leaf.into_opaque_leaf())).collect();
                pallet_mmr::verify_leaves_proof::<MmrHashing, _>(_root, nodes, _proof)
            }
        }
    }

    impl fg_primitives::GrandpaApi<Block> for Runtime {
        fn grandpa_authorities() -> GrandpaAuthorityList {
            Grandpa::grandpa_authorities()
        }

        fn current_set_id() -> fg_primitives::SetId {
            Grandpa::current_set_id()
        }

        fn submit_report_equivocation_unsigned_extrinsic(
            equivocation_proof: fg_primitives::EquivocationProof<
                <Block as BlockT>::Hash,
                NumberFor<Block>,
            >,
            key_owner_proof: fg_primitives::OpaqueKeyOwnershipProof,
        ) -> Option<()> {
            let key_owner_proof = key_owner_proof.decode()?;
            Grandpa::submit_unsigned_equivocation_report(
                equivocation_proof,
                key_owner_proof,
            )
        }

        fn generate_key_ownership_proof(
            _set_id: fg_primitives::SetId,
            authority_id: GrandpaId,
        ) -> Option<fg_primitives::OpaqueKeyOwnershipProof> {
            use codec::Encode;
            Historical::prove((fg_primitives::KEY_TYPE, authority_id))
                .map(|p| p.encode())
                .map(fg_primitives::OpaqueKeyOwnershipProof::new)
        }
    }

    impl leaf_provider_runtime_api::LeafProviderAPI<Block> for Runtime {
        fn latest_digest() -> Option<bridge_types::types::AuxiliaryDigest> {
                LeafProvider::latest_digest().map(|logs| bridge_types::types::AuxiliaryDigest{ logs })
        }

    }

    impl bridge_proxy_runtime_api::BridgeProxyAPI<Block, AssetId> for Runtime {
        fn list_apps() -> Vec<bridge_types::types::BridgeAppInfo> {
            BridgeProxy::list_apps()
        }

        fn list_supported_assets(network_id: bridge_types::GenericNetworkId) -> Vec<bridge_types::types::BridgeAssetInfo> {
            BridgeProxy::list_supported_assets(network_id)
        }
    }

    #[cfg(feature = "runtime-benchmarks")]
    impl frame_benchmarking::Benchmark<Block> for Runtime {
        fn benchmark_metadata(extra: bool) -> (
            Vec<frame_benchmarking::BenchmarkList>,
            Vec<frame_support::traits::StorageInfo>,
        ) {
            use frame_benchmarking::{list_benchmark, Benchmarking, BenchmarkList};
            use frame_support::traits::StorageInfoTrait;

            use liquidity_proxy_benchmarking::Pallet as LiquidityProxyBench;
            use pool_xyk_benchmarking::Pallet as XYKPoolBench;
            use pswap_distribution_benchmarking::Pallet as PswapDistributionBench;
            use ceres_liquidity_locker_benchmarking::Pallet as CeresLiquidityLockerBench;
            use demeter_farming_platform_benchmarking::Pallet as DemeterFarmingPlatformBench;
            use xst_benchmarking::Pallet as XSTPoolBench;

            let mut list = Vec::<BenchmarkList>::new();

            list_benchmark!(list, extra, assets, Assets);
            #[cfg(feature = "private-net")]
            list_benchmark!(list, extra, faucet, Faucet);
            list_benchmark!(list, extra, farming, Farming);
            list_benchmark!(list, extra, iroha_migration, IrohaMigration);
            list_benchmark!(list, extra, liquidity_proxy, LiquidityProxyBench::<Runtime>);
            list_benchmark!(list, extra, multicollateral_bonding_curve_pool, MulticollateralBondingCurvePool);
            list_benchmark!(list, extra, pswap_distribution, PswapDistributionBench::<Runtime>);
            list_benchmark!(list, extra, rewards, Rewards);
            list_benchmark!(list, extra, trading_pair, TradingPair);
            list_benchmark!(list, extra, pool_xyk, XYKPoolBench::<Runtime>);
            list_benchmark!(list, extra, eth_bridge, EthBridge);
            list_benchmark!(list, extra, vested_rewards, VestedRewards);
            list_benchmark!(list, extra, price_tools, PriceTools);
            list_benchmark!(list, extra, xor_fee, XorFee);
            list_benchmark!(list, extra, referrals, Referrals);
            list_benchmark!(list, extra, ceres_staking, CeresStaking);
            list_benchmark!(list, extra, hermes_governance_platform, HermesGovernancePlatform);
            list_benchmark!(list, extra, ceres_liquidity_locker, CeresLiquidityLockerBench::<Runtime>);
            list_benchmark!(list, extra, ceres_token_locker, CeresTokenLocker);
            list_benchmark!(list, extra, ceres_governance_platform, CeresGovernancePlatform);
            list_benchmark!(list, extra, ceres_launchpad, CeresLaunchpad);
            list_benchmark!(list, extra, demeter_farming_platform, DemeterFarmingPlatformBench::<Runtime>);
            list_benchmark!(list, extra, band, Band);
            list_benchmark!(list, extra, xst, XSTPoolBench::<Runtime>);
            list_benchmark!(list, extra, oracle_proxy, OracleProxy);

            #[cfg(feature = "wip")] // order-book
            list_benchmark!(list, extra, order_book, OrderBook);

            // Trustless bridge
            #[cfg(feature = "wip")] // EVM bridge
            list_benchmark!(list, extra, ethereum_light_client, EthereumLightClient);
            #[cfg(feature = "wip")] // EVM bridge
            list_benchmark!(list, extra, bridge_inbound_channel, BridgeInboundChannel);
            #[cfg(feature = "wip")] // EVM bridge
            list_benchmark!(list, extra, bridge_outbound_channel, BridgeOutboundChannel);
            #[cfg(feature = "wip")] // EVM bridge
            list_benchmark!(list, extra, eth_app, EthApp);
            #[cfg(feature = "wip")] // EVM bridge
            list_benchmark!(list, extra, erc20_app, ERC20App);
            #[cfg(feature = "wip")] // EVM bridge
            list_benchmark!(list, extra, migration_app, MigrationApp);

            list_benchmark!(list, extra, evm_bridge_proxy, BridgeProxy);
            // Dispatch pallet benchmarks is strictly linked to EVM bridge params
            // TODO: fix
            #[cfg(feature = "wip")] // EVM bridge
            list_benchmark!(list, extra, dispatch, Dispatch);
            list_benchmark!(list, extra, substrate_bridge_channel::inbound, SubstrateBridgeInboundChannel);
            list_benchmark!(list, extra, substrate_bridge_channel::outbound, SubstrateBridgeOutboundChannel);
            list_benchmark!(list, extra, parachain_bridge_app, ParachainBridgeApp);
            list_benchmark!(list, extra, bridge_data_signer, BridgeDataSigner);
            list_benchmark!(list, extra, multisig_verifier, MultisigVerifier);

            let storage_info = AllPalletsWithSystem::storage_info();

            return (list, storage_info)
        }

        fn dispatch_benchmark(
            config: frame_benchmarking::BenchmarkConfig
        ) -> Result<Vec<frame_benchmarking::BenchmarkBatch>, sp_runtime::RuntimeString> {
            use frame_benchmarking::{Benchmarking, BenchmarkBatch, add_benchmark, TrackedStorageKey};

            use liquidity_proxy_benchmarking::Pallet as LiquidityProxyBench;
            use pool_xyk_benchmarking::Pallet as XYKPoolBench;
            use pswap_distribution_benchmarking::Pallet as PswapDistributionBench;
            use ceres_liquidity_locker_benchmarking::Pallet as CeresLiquidityLockerBench;
            use demeter_farming_platform_benchmarking::Pallet as DemeterFarmingPlatformBench;
            use xst_benchmarking::Pallet as XSTPoolBench;

            impl liquidity_proxy_benchmarking::Config for Runtime {}
            impl pool_xyk_benchmarking::Config for Runtime {}
            impl pswap_distribution_benchmarking::Config for Runtime {}
            impl ceres_liquidity_locker_benchmarking::Config for Runtime {}
            impl xst_benchmarking::Config for Runtime {}

            let whitelist: Vec<TrackedStorageKey> = vec![
                // Block Number
                hex_literal::hex!("26aa394eea5630e07c48ae0c9558cef702a5c1b19ab7a04f536c519aca4983ac").to_vec().into(),
                // Total Issuance
                hex_literal::hex!("c2261276cc9d1f8598ea4b6a74b15c2f57c875e4cff74148e4628f264b974c80").to_vec().into(),
                // Execution Phase
                hex_literal::hex!("26aa394eea5630e07c48ae0c9558cef7ff553b5a9862a516939d82b3d3d8661a").to_vec().into(),
                // Event Count
                hex_literal::hex!("26aa394eea5630e07c48ae0c9558cef70a98fdbe9ce6c55837576c60c7af3850").to_vec().into(),
                // System Events
                hex_literal::hex!("26aa394eea5630e07c48ae0c9558cef780d41e5e16056765bc8461851072c9d7").to_vec().into(),
                // Treasury Account
                hex_literal::hex!("26aa394eea5630e07c48ae0c9558cef7b99d880ec681799c0cf30e8886371da95ecffd7b6c0f78751baa9d281e0bfa3a6d6f646c70792f74727372790000000000000000000000000000000000000000").to_vec().into(),
            ];

            let mut batches = Vec::<BenchmarkBatch>::new();
            let params = (&config, &whitelist);

            add_benchmark!(params, batches, assets, Assets);
            #[cfg(feature = "private-net")]
            add_benchmark!(params, batches, faucet, Faucet);
            add_benchmark!(params, batches, farming, Farming);
            add_benchmark!(params, batches, iroha_migration, IrohaMigration);
            add_benchmark!(params, batches, liquidity_proxy, LiquidityProxyBench::<Runtime>);
            add_benchmark!(params, batches, multicollateral_bonding_curve_pool, MulticollateralBondingCurvePool);
            add_benchmark!(params, batches, pswap_distribution, PswapDistributionBench::<Runtime>);
            add_benchmark!(params, batches, rewards, Rewards);
            add_benchmark!(params, batches, trading_pair, TradingPair);
            add_benchmark!(params, batches, pool_xyk, XYKPoolBench::<Runtime>);
            add_benchmark!(params, batches, eth_bridge, EthBridge);
            add_benchmark!(params, batches, vested_rewards, VestedRewards);
            add_benchmark!(params, batches, price_tools, PriceTools);
            add_benchmark!(params, batches, xor_fee, XorFee);
            add_benchmark!(params, batches, referrals, Referrals);
            add_benchmark!(params, batches, ceres_staking, CeresStaking);
            add_benchmark!(params, batches, ceres_liquidity_locker, CeresLiquidityLockerBench::<Runtime>);
            add_benchmark!(params, batches, ceres_token_locker, CeresTokenLocker);
            add_benchmark!(params, batches, ceres_governance_platform, CeresGovernancePlatform);
            add_benchmark!(params, batches, ceres_launchpad, CeresLaunchpad);
            add_benchmark!(params, batches, demeter_farming_platform, DemeterFarmingPlatformBench::<Runtime>);
            add_benchmark!(params, batches, band, Band);
            add_benchmark!(params, batches, xst, XSTPoolBench::<Runtime>);
            add_benchmark!(params, batches, hermes_governance_platform, HermesGovernancePlatform);
            add_benchmark!(params, batches, oracle_proxy, OracleProxy);

            #[cfg(feature = "wip")] // order-book
            add_benchmark!(params, batches, order_book, OrderBook);

            // Trustless bridge
            #[cfg(feature = "wip")] // EVM bridge
            add_benchmark!(params, batches, ethereum_light_client, EthereumLightClient);
            #[cfg(feature = "wip")] // EVM bridge
            add_benchmark!(params, batches, bridge_inbound_channel, BridgeInboundChannel);
            #[cfg(feature = "wip")] // EVM bridge
            add_benchmark!(params, batches, bridge_outbound_channel, BridgeOutboundChannel);
            #[cfg(feature = "wip")] // EVM bridge
            add_benchmark!(params, batches, eth_app, EthApp);
            #[cfg(feature = "wip")] // EVM bridge
            add_benchmark!(params, batches, erc20_app, ERC20App);
            #[cfg(feature = "wip")] // EVM bridge
            add_benchmark!(params, batches, migration_app, MigrationApp);

            add_benchmark!(params, batches, evm_bridge_proxy, BridgeProxy);
            // Dispatch pallet benchmarks is strictly linked to EVM bridge params
            // TODO: fix
            #[cfg(feature = "wip")] // EVM bridge
            add_benchmark!(params, batches, dispatch, Dispatch);
            add_benchmark!(params, batches, substrate_bridge_channel::inbound, SubstrateBridgeInboundChannel);
            add_benchmark!(params, batches, substrate_bridge_channel::outbound, SubstrateBridgeOutboundChannel);
            add_benchmark!(params, batches, parachain_bridge_app, ParachainBridgeApp);
            add_benchmark!(params, batches, bridge_data_signer, BridgeDataSigner);
            add_benchmark!(params, batches, multisig_verifier, MultisigVerifier);

            if batches.is_empty() { return Err("Benchmark not found for this pallet.".into()) }
            Ok(batches)
        }
    }

    impl vested_rewards_runtime_api::VestedRewardsApi<Block, AccountId, AssetId, Balance, CrowdloanTag> for Runtime {
        fn crowdloan_claimable(tag: CrowdloanTag, account_id: AccountId, asset_id: AssetId) -> Option<vested_rewards_runtime_api::BalanceInfo<Balance>> {
            let balance = VestedRewards::get_claimable_crowdloan_reward(&tag, &account_id, &asset_id)?;
            Some(vested_rewards_runtime_api::BalanceInfo::<Balance> {
                balance
            })
        }

        fn crowdloan_lease(tag: CrowdloanTag) -> Option<vested_rewards_runtime_api::CrowdloanLease> {
            let crowdloan_info = vested_rewards::CrowdloanInfos::<Runtime>::get(&tag)?;

            Some(vested_rewards_runtime_api::CrowdloanLease {
                start_block: crowdloan_info.start_block as u128,
                total_days: crowdloan_info.length as u128 / DAYS as u128,
                blocks_per_day: DAYS as u128,
            })
        }
    }

    impl farming_runtime_api::FarmingApi<Block, AssetId> for Runtime {
        fn reward_doubling_assets() -> Vec<AssetId> {
            Farming::reward_doubling_assets()
        }
    }

    #[cfg(feature = "try-runtime")]
    impl frame_try_runtime::TryRuntime<Block> for Runtime {
        fn on_runtime_upgrade(checks: frame_try_runtime::UpgradeCheckSelect) -> (Weight, Weight) {
            log::info!("try-runtime::on_runtime_upgrade");
            let weight = Executive::try_runtime_upgrade(checks).unwrap();
            (weight, BlockWeights::get().max_block)
        }

        fn execute_block(
            block: Block,
            state_root_check: bool,
            signature_check: bool,
            select: frame_try_runtime::TryStateSelect,
        ) -> Weight {
            // NOTE: intentional unwrap: we don't want to propagate the error backwards, and want to
            // have a backtrace here.
            Executive::try_execute_block(block, state_root_check, signature_check, select).unwrap()
        }
    }
}<|MERGE_RESOLUTION|>--- conflicted
+++ resolved
@@ -1906,13 +1906,9 @@
     const MAX_ORDER_LIFESPAN: Moment = 30 * (DAYS as Moment) * MILLISECS_PER_BLOCK; // 30 days
     const MIN_ORDER_LIFESPAN: Moment = (MINUTES as Moment) * MILLISECS_PER_BLOCK; // 1 minute
     const MILLISECS_PER_BLOCK: Moment = MILLISECS_PER_BLOCK;
-<<<<<<< HEAD
     const MAX_PRICE_SHIFT: Perbill = Perbill::from_percent(50);
-=======
-    const MAX_PRICE_SHIFT: Perbill = Perbill::from_percent(50); // TODO: order-book clarify
     const SOFT_MIN_MAX_RATIO: usize = 1000;
     const HARD_MIN_MAX_RATIO: usize = 4000;
->>>>>>> b105c97e
     type RuntimeEvent = RuntimeEvent;
     type OrderId = u128;
     type Locker = OrderBook;
