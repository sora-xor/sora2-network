--- conflicted
+++ resolved
@@ -151,22 +151,15 @@
 
 #[cfg(test)]
 mod tests {
-<<<<<<< HEAD
     use frame_support::weights::{DispatchInfo, Pays};
+    use pallet_utility::Call as UtilityCall;
     use sp_core::H256;
-
-    use common::XOR;
+    use sp_runtime::traits::SignedExtension;
+
+    use common::{VAL, XOR, balance};
 
     use crate::extensions::ChargeTransactionPayment;
     use crate::{Call, Runtime};
-=======
-    use super::*;
-    use crate::extensions::ChargeTransactionPayment;
-    use crate::{Call, Runtime};
-    use common::{balance, VAL, XOR};
-    use frame_support::weights::{DispatchInfo, Pays};
-    use sp_runtime::traits::SignedExtension;
->>>>>>> 58893edf
 
     #[test]
     fn check_calls_from_bridge_peers_pays_yes() {
