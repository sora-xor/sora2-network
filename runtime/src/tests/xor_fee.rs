// This file is part of the SORA network and Polkaswap app.

// Copyright (c) 2020, 2021, Polka Biome Ltd. All rights reserved.
// SPDX-License-Identifier: BSD-4-Clause

// Redistribution and use in source and binary forms, with or without modification,
// are permitted provided that the following conditions are met:

// Redistributions of source code must retain the above copyright notice, this list
// of conditions and the following disclaimer.
// Redistributions in binary form must reproduce the above copyright notice, this
// list of conditions and the following disclaimer in the documentation and/or other
// materials provided with the distribution.
//
// All advertising materials mentioning features or use of this software must display
// the following acknowledgement: This product includes software developed by Polka Biome
// Ltd., SORA, and Polkaswap.
//
// Neither the name of the Polka Biome Ltd. nor the names of its contributors may be used
// to endorse or promote products derived from this software without specific prior written permission.

// THIS SOFTWARE IS PROVIDED BY Polka Biome Ltd. AS IS AND ANY EXPRESS OR IMPLIED WARRANTIES,
// INCLUDING, BUT NOT LIMITED TO, THE IMPLIED WARRANTIES OF MERCHANTABILITY AND FITNESS FOR
// A PARTICULAR PURPOSE ARE DISCLAIMED. IN NO EVENT SHALL Polka Biome Ltd. BE LIABLE FOR ANY
// DIRECT, INDIRECT, INCIDENTAL, SPECIAL, EXEMPLARY, OR CONSEQUENTIAL DAMAGES (INCLUDING,
// BUT NOT LIMITED TO, PROCUREMENT OF SUBSTITUTE GOODS OR SERVICES; LOSS OF USE, DATA, OR PROFITS;
// OR BUSINESS INTERRUPTION) HOWEVER CAUSED AND ON ANY THEORY OF LIABILITY, WHETHER IN CONTRACT,
// STRICT LIABILITY, OR TORT (INCLUDING NEGLIGENCE OR OTHERWISE) ARISING IN ANY WAY OUT OF THE
// USE OF THIS SOFTWARE, EVEN IF ADVISED OF THE POSSIBILITY OF SUCH DAMAGE.

use crate::mock::{ensure_pool_initialized, fill_spot_price};

#[cfg(feature = "wip")] // order-book
use {
    crate::order_book::OrderBookId,
    common::{DEXId, PriceVariant},
};

use crate::xor_fee_impls::{CustomFeeDetails, CustomFees};
use crate::{
    AccountId, AssetId, Assets, Balance, Balances, Currencies, GetXorFeeAccountId, PoolXYK,
    Referrals, ReferrerWeight, Runtime, RuntimeCall, RuntimeOrigin, Staking, System, Tokens,
    Weight, XorBurnedWeight, XorFee, XorIntoValBurnedWeight,
};
use common::mock::{alice, bob, charlie};
use common::prelude::constants::{BIG_FEE, SMALL_FEE};
use common::prelude::{AssetName, AssetSymbol, FixedWrapper, SwapAmount};
use common::{balance, fixed_wrapper, AssetInfoProvider, FilterMode, VAL, XOR};
use frame_support::dispatch::{DispatchInfo, PostDispatchInfo};
use frame_support::pallet_prelude::{InvalidTransaction, Pays};
use frame_support::traits::{OnFinalize, OnInitialize};
use frame_support::unsigned::TransactionValidityError;
use frame_support::weights::WeightToFee as WeightToFeeTrait;
use frame_support::{assert_err, assert_ok};
use frame_system::EventRecord;
use framenode_chain_spec::ext;
use log::LevelFilter;
use pallet_balances::NegativeImbalance;
use pallet_transaction_payment::OnChargeTransaction;
use referrals::ReferrerBalances;
use sp_runtime::traits::{Dispatchable, SignedExtension};
use sp_runtime::{AccountId32, FixedPointNumber, FixedU128};
use traits::MultiCurrency;
use xor_fee::extension::ChargeTransactionPayment;
use xor_fee::{ApplyCustomFees, LiquidityInfo, XorToVal};

type BlockWeights = <Runtime as frame_system::Config>::BlockWeights;
type LengthToFee = <Runtime as pallet_transaction_payment::Config>::LengthToFee;
type WeightToFee = <Runtime as pallet_transaction_payment::Config>::WeightToFee;

const MOCK_WEIGHT: Weight = Weight::from_parts(600_000_000, 0);

const INITIAL_BALANCE: Balance = balance!(1000);
const INITIAL_RESERVES: Balance = balance!(10000);
const TRANSFER_AMOUNT: Balance = balance!(69);

fn sora_parliament_account() -> AccountId {
    AccountId32::from([7; 32])
}

/// create a transaction info struct from weight. Handy to avoid building the whole struct.
fn info_from_weight(w: Weight) -> DispatchInfo {
    // pays_fee: Pays::Yes -- class: DispatchClass::Normal
    DispatchInfo {
        weight: w,
        ..Default::default()
    }
}

fn default_post_info() -> PostDispatchInfo {
    PostDispatchInfo {
        actual_weight: None,
        pays_fee: Default::default(),
    }
}

fn post_info_from_weight(w: Weight) -> PostDispatchInfo {
    PostDispatchInfo {
        actual_weight: Some(w),
        pays_fee: Default::default(),
    }
}

fn post_info_pays_no() -> PostDispatchInfo {
    PostDispatchInfo {
        actual_weight: None,
        pays_fee: Pays::No,
    }
}

fn give_xor_initial_balance(target: AccountId) {
    increase_balance(target, XOR.into(), INITIAL_BALANCE);
}

fn increase_balance(target: AccountId, asset: AssetId, balance: Balance) {
    assert_ok!(Currencies::update_balance(
        RuntimeOrigin::root(),
        target,
        asset,
        balance as i128
    ));
}

fn set_weight_to_fee_multiplier(mul: u64) {
    // Set WeightToFee multiplier to one to not affect the test
    assert_ok!(XorFee::update_multiplier(
        RuntimeOrigin::root(),
        FixedU128::saturating_from_integer(mul)
    ));
}

#[test]
fn referrer_gets_bonus_from_tx_fee() {
    ext().execute_with(|| {
        set_weight_to_fee_multiplier(1);
        System::on_finalize(System::block_number());
        System::set_block_number(System::block_number() + 1);
        System::on_initialize(System::block_number());
        give_xor_initial_balance(alice());
        give_xor_initial_balance(charlie());
        Referrals::set_referrer_to(&alice(), charlie()).unwrap();
        let call: &<Runtime as frame_system::Config>::RuntimeCall =
            &RuntimeCall::Assets(assets::Call::transfer {
                asset_id: VAL.into(),
                to: bob(),
                amount: TRANSFER_AMOUNT,
            });

        let len = 10;
        let dispatch_info = info_from_weight(MOCK_WEIGHT);
        let pre = ChargeTransactionPayment::<Runtime>::new()
            .pre_dispatch(&alice(), call, &dispatch_info, len)
            .unwrap();
        let balance_after_reserving_fee = FixedWrapper::from(INITIAL_BALANCE) - SMALL_FEE;
        let balance_after_reserving_fee = balance_after_reserving_fee.into_balance();
        assert_eq!(Balances::free_balance(alice()), balance_after_reserving_fee);
        assert!(ChargeTransactionPayment::<Runtime>::post_dispatch(
            Some(pre),
            &dispatch_info,
            &default_post_info(),
            len,
            &Ok(())
        )
        .is_ok());
        assert_eq!(Balances::free_balance(alice()), balance_after_reserving_fee);
        let weights_sum: FixedWrapper = FixedWrapper::from(balance!(ReferrerWeight::get()))
            + FixedWrapper::from(balance!(XorBurnedWeight::get()))
            + FixedWrapper::from(balance!(XorIntoValBurnedWeight::get()));
        let referrer_weight = FixedWrapper::from(balance!(ReferrerWeight::get()));
        let initial_balance = FixedWrapper::from(INITIAL_BALANCE);
        let referrer_fee = SMALL_FEE * referrer_weight / weights_sum;
        let expected_referrer_balance = referrer_fee.clone() + initial_balance;
        assert_eq!(
            frame_system::Pallet::<Runtime>::events()
                .into_iter()
                .find_map(|EventRecord { event, .. }| match event {
                    crate::RuntimeEvent::XorFee(event) => {
                        if let xor_fee::Event::ReferrerRewarded(_, _, _) = event {
                            Some(event)
                        } else {
                            None
                        }
                    }
                    _ => None,
                }),
            Some(xor_fee::Event::ReferrerRewarded(
                alice(),
                charlie(),
                referrer_fee.into_balance()
            ))
        );
        assert!(
            Balances::free_balance(charlie())
                >= (expected_referrer_balance.clone() - fixed_wrapper!(1)).into_balance()
                && Balances::free_balance(charlie())
                    <= (expected_referrer_balance + fixed_wrapper!(1)).into_balance()
        );
    });
}

#[test]
fn notify_val_burned_works() {
    let _ = env_logger::Builder::new()
        .filter_level(LevelFilter::Debug)
        .try_init();

    ext().execute_with(|| {
        set_weight_to_fee_multiplier(1);
        increase_balance(alice(), XOR.into(), INITIAL_RESERVES);

        Staking::on_finalize(0);

        increase_balance(bob(), XOR.into(), 2 * INITIAL_RESERVES);
        increase_balance(bob(), VAL.into(), 2 * INITIAL_RESERVES);

        ensure_pool_initialized(XOR.into(), VAL.into());
        PoolXYK::deposit_liquidity(
            RuntimeOrigin::signed(bob()),
            0,
            XOR.into(),
            VAL.into(),
            INITIAL_RESERVES,
            INITIAL_RESERVES,
            INITIAL_RESERVES,
            INITIAL_RESERVES,
        )
        .unwrap();

        fill_spot_price();

        assert_eq!(
            pallet_staking::Pallet::<Runtime>::era_val_burned(),
            0_u128.into()
        );

        let mut total_xor_val = 0;
        for _ in 0..3 {
            let call: &<Runtime as frame_system::Config>::RuntimeCall =
                &RuntimeCall::Assets(assets::Call::transfer {
                    asset_id: VAL.into(),
                    to: bob(),
                    amount: TRANSFER_AMOUNT,
                });

            let len = 10;
            let dispatch_info = info_from_weight(MOCK_WEIGHT);
            let pre = ChargeTransactionPayment::<Runtime>::new()
                .pre_dispatch(&alice(), call, &dispatch_info, len)
                .unwrap();
            assert!(ChargeTransactionPayment::<Runtime>::post_dispatch(
                Some(pre),
                &dispatch_info,
                &default_post_info(),
                len,
                &Ok(())
            )
            .is_ok());
            let xor_into_val_burned_weight = XorIntoValBurnedWeight::get() as u128;
            let weights_sum = ReferrerWeight::get() as u128
                + XorBurnedWeight::get() as u128
                + xor_into_val_burned_weight;
            let x =
                FixedWrapper::from(SMALL_FEE * xor_into_val_burned_weight as u128 / weights_sum);
            let y = INITIAL_RESERVES;
            let expected_val_burned = x.clone() * y / (x.clone() + y);
            total_xor_val += expected_val_burned.into_balance();
        }

        // The correct answer is 3E-13 away
        assert_eq!(XorToVal::<Runtime>::get(), total_xor_val + 36750000);
        assert_eq!(
            pallet_staking::Pallet::<Runtime>::era_val_burned(),
            0_u128.into()
        );

        <xor_fee::Pallet<Runtime> as pallet_session::historical::SessionManager<_, _>>::end_session(
            0,
        );

        // The correct answer is 2E-13 away
        assert_eq!(
            pallet_staking::Pallet::<Runtime>::era_val_burned(),
            total_xor_val - 3150072839481
        );
    });
}

#[test]
fn custom_fees_work() {
    ext().execute_with(|| {
        set_weight_to_fee_multiplier(1);
        give_xor_initial_balance(alice());
        give_xor_initial_balance(bob());

        let len: usize = 10;
        let dispatch_info = info_from_weight(MOCK_WEIGHT);
        let base_fee = WeightToFee::weight_to_fee(
            &BlockWeights::get().get(dispatch_info.class).base_extrinsic,
        );
        let len_fee = LengthToFee::weight_to_fee(&Weight::from_parts(len as u64, 0));
        let weight_fee = WeightToFee::weight_to_fee(&MOCK_WEIGHT);

        // A ten-fold extrinsic; fee is 0.007 XOR
        let calls: Vec<<Runtime as frame_system::Config>::RuntimeCall> = vec![
            RuntimeCall::Assets(assets::Call::register {
                symbol: AssetSymbol(b"ALIC".to_vec()),
                name: AssetName(b"ALICE".to_vec()),
                initial_supply: balance!(0),
                is_mintable: true,
                is_indivisible: false,
                opt_content_src: None,
                opt_desc: None,
            }),
            RuntimeCall::VestedRewards(vested_rewards::Call::claim_rewards {}),
        ];

        let mut balance_after_fee_withdrawal = FixedWrapper::from(INITIAL_BALANCE);
        for call in calls {
            let pre = ChargeTransactionPayment::<Runtime>::new()
                .pre_dispatch(&alice(), &call, &dispatch_info, len)
                .unwrap();
            balance_after_fee_withdrawal = balance_after_fee_withdrawal - BIG_FEE;
            let result = balance_after_fee_withdrawal.clone().into_balance();
            assert_eq!(Balances::free_balance(alice()), result);
            assert!(ChargeTransactionPayment::<Runtime>::post_dispatch(
                Some(pre),
                &dispatch_info,
                &default_post_info(),
                len,
                &Ok(())
            )
            .is_ok());
            assert_eq!(Balances::free_balance(alice()), result);
        }

        // A normal extrinsic; fee is 0.0007 XOR
        let call: &<Runtime as frame_system::Config>::RuntimeCall =
            &RuntimeCall::Assets(assets::Call::mint {
                asset_id: XOR,
                to: bob(),
                amount: balance!(1),
            });

        let pre = ChargeTransactionPayment::<Runtime>::new()
            .pre_dispatch(&alice(), call, &dispatch_info, len)
            .unwrap();
        let balance_after_fee_withdrawal = balance_after_fee_withdrawal - SMALL_FEE;
        let balance_after_fee_withdrawal = balance_after_fee_withdrawal.into_balance();
        assert_eq!(
            Balances::free_balance(alice()),
            balance_after_fee_withdrawal
        );
        assert!(ChargeTransactionPayment::<Runtime>::post_dispatch(
            Some(pre),
            &dispatch_info,
            &default_post_info(),
            len,
            &Ok(())
        )
        .is_ok());
        assert_eq!(
            Balances::free_balance(alice()),
            balance_after_fee_withdrawal
        );

        // An extrinsic without manual fee adjustment
        let call: &<Runtime as frame_system::Config>::RuntimeCall =
            &RuntimeCall::OracleProxy(oracle_proxy::Call::enable_oracle {
                oracle: common::Oracle::BandChainFeed,
            });

        let pre = ChargeTransactionPayment::<Runtime>::new()
            .pre_dispatch(&alice(), call, &dispatch_info, len)
            .unwrap();
        let balance_after_fee_withdrawal =
            FixedWrapper::from(balance_after_fee_withdrawal) - base_fee - len_fee - weight_fee;
        let balance_after_fee_withdrawal = balance_after_fee_withdrawal.into_balance();
        assert_eq!(
            Balances::free_balance(alice()),
            balance_after_fee_withdrawal
        );
        assert!(ChargeTransactionPayment::<Runtime>::post_dispatch(
            Some(pre),
            &dispatch_info,
            &default_post_info(),
            len,
            &Ok(())
        )
        .is_ok());
        assert_eq!(
            Balances::free_balance(alice()),
            balance_after_fee_withdrawal
        );
    });
}

#[test]
fn custom_fees_multiplied() {
    ext().execute_with(|| {
        let multiplier = 3;
        set_weight_to_fee_multiplier(multiplier);
        let multiplier: u128 = multiplier.into();

        give_xor_initial_balance(alice());
        give_xor_initial_balance(bob());

        let len = 10;
        let dispatch_info = info_from_weight(MOCK_WEIGHT);

        // A ten-fold extrinsic; fee is (0.007 * multiplier) XOR
        let calls: Vec<<Runtime as frame_system::Config>::RuntimeCall> = vec![
            RuntimeCall::Assets(assets::Call::register {
                symbol: AssetSymbol(b"ALIC".to_vec()),
                name: AssetName(b"ALICE".to_vec()),
                initial_supply: balance!(0),
                is_mintable: true,
                is_indivisible: false,
                opt_content_src: None,
                opt_desc: None,
            }),
            RuntimeCall::VestedRewards(vested_rewards::Call::claim_rewards {}),
        ];

        let mut balance_after_fee_withdrawal = FixedWrapper::from(INITIAL_BALANCE);
        for call in calls {
            let pre = ChargeTransactionPayment::<Runtime>::new()
                .pre_dispatch(&alice(), &call, &dispatch_info, len)
                .unwrap();
            balance_after_fee_withdrawal = balance_after_fee_withdrawal - multiplier * BIG_FEE;
            let result = balance_after_fee_withdrawal.clone().into_balance();
            assert_eq!(Balances::free_balance(alice()), result);
            assert!(ChargeTransactionPayment::<Runtime>::post_dispatch(
                Some(pre),
                &dispatch_info,
                &default_post_info(),
                len,
                &Ok(())
            )
            .is_ok());
            assert_eq!(Balances::free_balance(alice()), result);
        }

        // A normal extrinsic; fee is (0.0007 * multiplier) XOR
        let call: &<Runtime as frame_system::Config>::RuntimeCall =
            &RuntimeCall::Assets(assets::Call::mint {
                asset_id: XOR,
                to: bob(),
                amount: balance!(1),
            });

        let pre = ChargeTransactionPayment::<Runtime>::new()
            .pre_dispatch(&alice(), call, &dispatch_info, len)
            .unwrap();
        let balance_after_fee_withdrawal = balance_after_fee_withdrawal - multiplier * SMALL_FEE;
        let balance_after_fee_withdrawal = balance_after_fee_withdrawal.into_balance();
        assert_eq!(
            Balances::free_balance(alice()),
            balance_after_fee_withdrawal
        );
        assert!(ChargeTransactionPayment::<Runtime>::post_dispatch(
            Some(pre),
            &dispatch_info,
            &default_post_info(),
            len,
            &Ok(())
        )
        .is_ok());
        assert_eq!(
            Balances::free_balance(alice()),
            balance_after_fee_withdrawal
        );
    });
}

#[test]
fn normal_fees_multiplied() {
    ext().execute_with(|| {
        set_weight_to_fee_multiplier(3);
        give_xor_initial_balance(alice());
        give_xor_initial_balance(bob());

        let len: usize = 10;
        let dispatch_info = info_from_weight(MOCK_WEIGHT);
        let base_fee = WeightToFee::weight_to_fee(
            &BlockWeights::get().get(dispatch_info.class).base_extrinsic,
        );
        let len_fee = LengthToFee::weight_to_fee(&Weight::from_parts(len as u64, 0));
        let weight_fee = WeightToFee::weight_to_fee(&MOCK_WEIGHT);
        let final_fee = (base_fee + len_fee + weight_fee) * 3;

        let balance_after_fee_withdrawal = FixedWrapper::from(INITIAL_BALANCE);
        // An extrinsic without custom fee adjustment
        let call: &<Runtime as frame_system::Config>::RuntimeCall =
            &RuntimeCall::OracleProxy(oracle_proxy::Call::enable_oracle {
                oracle: common::Oracle::BandChainFeed,
            });

        let pre = ChargeTransactionPayment::<Runtime>::new()
            .pre_dispatch(&alice(), call, &dispatch_info, len)
            .unwrap();
        let balance_after_fee_withdrawal =
            FixedWrapper::from(balance_after_fee_withdrawal) - final_fee;
        let balance_after_fee_withdrawal = balance_after_fee_withdrawal.into_balance();
        assert_eq!(
            Balances::free_balance(alice()),
            balance_after_fee_withdrawal
        );
        assert!(ChargeTransactionPayment::<Runtime>::post_dispatch(
            Some(pre),
            &dispatch_info,
            &default_post_info(),
            len,
            &Ok(())
        )
        .is_ok());
        assert_eq!(
            Balances::free_balance(alice()),
            balance_after_fee_withdrawal
        );
    });
}

#[test]
fn refund_if_pays_no_works() {
    ext().execute_with(|| {
        set_weight_to_fee_multiplier(1);
        give_xor_initial_balance(alice());

        let tech_account_id = GetXorFeeAccountId::get();
        assert_eq!(Balances::free_balance(&tech_account_id), 0_u128.into());

        let len = 10;
        let dispatch_info = info_from_weight(MOCK_WEIGHT);

        let call: &<Runtime as frame_system::Config>::RuntimeCall =
            &RuntimeCall::Assets(assets::Call::register {
                symbol: AssetSymbol(b"ALIC".to_vec()),
                name: AssetName(b"ALICE".to_vec()),
                initial_supply: balance!(0),
                is_mintable: true,
                is_indivisible: false,
                opt_content_src: None,
                opt_desc: None,
            });

        let pre = ChargeTransactionPayment::<Runtime>::new()
            .pre_dispatch(&alice(), call, &dispatch_info, len)
            .unwrap();
        let balance_after_fee_withdrawal =
            FixedWrapper::from(INITIAL_BALANCE) - fixed_wrapper!(0.007);
        let balance_after_fee_withdrawal = balance_after_fee_withdrawal.into_balance();
        assert_eq!(
            Balances::free_balance(alice()),
            balance_after_fee_withdrawal
        );
        assert!(ChargeTransactionPayment::<Runtime>::post_dispatch(
            Some(pre),
            &dispatch_info,
            &post_info_pays_no(),
            len,
            &Ok(())
        )
        .is_ok());
        assert_eq!(Balances::free_balance(alice()), INITIAL_BALANCE,);
        assert_eq!(Balances::free_balance(tech_account_id), 0_u128.into());
    });
}

#[test]
fn actual_weight_is_ignored_works() {
    ext().execute_with(|| {
        set_weight_to_fee_multiplier(1);
        give_xor_initial_balance(alice());

        let len = 10;
        let dispatch_info = info_from_weight(MOCK_WEIGHT);

        let call: &<Runtime as frame_system::Config>::RuntimeCall =
            &RuntimeCall::Assets(assets::Call::transfer {
                asset_id: XOR.into(),
                to: bob(),
                amount: TRANSFER_AMOUNT,
            });

        let pre = ChargeTransactionPayment::<Runtime>::new()
            .pre_dispatch(&alice(), call, &dispatch_info, len)
            .unwrap();
        let balance_after_fee_withdrawal = FixedWrapper::from(INITIAL_BALANCE) - SMALL_FEE;
        let balance_after_fee_withdrawal = balance_after_fee_withdrawal.into_balance();
        assert_eq!(
            Balances::free_balance(alice()),
            balance_after_fee_withdrawal
        );
        assert!(ChargeTransactionPayment::<Runtime>::post_dispatch(
            Some(pre),
            &dispatch_info,
            &post_info_from_weight(MOCK_WEIGHT / 2),
            len,
            &Ok(())
        )
        .is_ok());
        assert_eq!(
            Balances::free_balance(alice()),
            balance_after_fee_withdrawal,
        );
    });
}

#[ignore]
#[test]
fn reminting_for_sora_parliament_works() {
    ext().execute_with(|| {
        assert_eq!(
            Balances::free_balance(sora_parliament_account()),
            0_u128.into()
        );
        let call: &<Runtime as frame_system::Config>::RuntimeCall =
            &RuntimeCall::Assets(assets::Call::register {
                symbol: AssetSymbol(b"ALIC".to_vec()),
                name: AssetName(b"ALICE".to_vec()),
                initial_supply: balance!(0),
                is_mintable: true,
                is_indivisible: false,
                opt_content_src: None,
                opt_desc: None,
            });

        let len = 10;
        let dispatch_info = info_from_weight(MOCK_WEIGHT);
        let pre = ChargeTransactionPayment::<Runtime>::new()
            .pre_dispatch(&alice(), call, &dispatch_info, len)
            .unwrap();
        assert!(ChargeTransactionPayment::<Runtime>::post_dispatch(
            Some(pre),
            &dispatch_info,
            &default_post_info(),
            len,
            &Ok(())
        )
        .is_ok());
        let fee = balance!(0.007);
        let xor_into_val_burned_weight = XorIntoValBurnedWeight::get() as u128;
        let weights_sum = ReferrerWeight::get() as u128
            + XorBurnedWeight::get() as u128
            + xor_into_val_burned_weight;
        let x = FixedWrapper::from(fee / (weights_sum / xor_into_val_burned_weight));
        let y = INITIAL_RESERVES;
        let val_burned = (x.clone() * y / (x + y)).into_balance();

        let buy_back_percent = crate::BuyBackXSTPercent::get();
        let expected_balance = FixedWrapper::from(buy_back_percent * val_burned);

        <xor_fee::Pallet<Runtime> as pallet_session::historical::SessionManager<_, _>>::end_session(
            0,
        );

        // Mock uses MockLiquiditySource that doesn't exchange.
        assert!(
            Tokens::free_balance(VAL.into(), &sora_parliament_account())
                >= (expected_balance.clone() - FixedWrapper::from(1i32)).into_balance()
                && Balances::free_balance(sora_parliament_account())
                    <= (expected_balance + FixedWrapper::from(1i32)).into_balance()
        );
    });
}

/// No special fee handling should be performed
#[test]
fn fee_payment_regular_swap() {
    ext().execute_with(|| {
        give_xor_initial_balance(alice());

        let dispatch_info = info_from_weight(Weight::from_parts(100_000_000, 0));

        let call = RuntimeCall::LiquidityProxy(liquidity_proxy::Call::swap {
            dex_id: 0,
            input_asset_id: VAL,
            output_asset_id: XOR,
            swap_amount: SwapAmount::WithDesiredInput {
                desired_amount_in: balance!(100),
                min_amount_out: balance!(100),
            },
            selected_source_types: vec![],
            filter_mode: FilterMode::Disabled,
        });

        let regular_fee =
            xor_fee::Pallet::<Runtime>::withdraw_fee(&alice(), &call, &dispatch_info, 1337, 0);

        assert!(matches!(regular_fee, Ok(LiquidityInfo::Paid(..))));
    });
}

/// Fee should be postponed until after the transaction
#[test]
fn fee_payment_postponed_swap() {
    ext().execute_with(|| {
        set_weight_to_fee_multiplier(1);
        increase_balance(alice(), VAL.into(), balance!(1000));

        increase_balance(bob(), XOR.into(), balance!(1000));
        increase_balance(bob(), VAL.into(), balance!(1000));

        ensure_pool_initialized(XOR.into(), VAL.into());
        PoolXYK::deposit_liquidity(
            RuntimeOrigin::signed(bob()),
            0,
            XOR.into(),
            VAL.into(),
            balance!(500),
            balance!(500),
            balance!(450),
            balance!(450),
        )
        .unwrap();

        fill_spot_price();

        let dispatch_info = info_from_weight(Weight::from_parts(100_000_000, 0));

        let call = RuntimeCall::LiquidityProxy(liquidity_proxy::Call::swap {
            dex_id: 0,
            input_asset_id: VAL,
            output_asset_id: XOR,
            swap_amount: SwapAmount::WithDesiredInput {
                desired_amount_in: balance!(100),
                min_amount_out: balance!(50),
            },
            selected_source_types: vec![],
            filter_mode: FilterMode::Disabled,
        });

        let quoted_fee =
            xor_fee::Pallet::<Runtime>::withdraw_fee(&alice(), &call, &dispatch_info, SMALL_FEE, 0)
                .unwrap();

        assert_eq!(quoted_fee, LiquidityInfo::Postponed(alice()));
    });
}

/// Fee should be postponed until after the transaction
#[test]
fn fee_payment_postponed_swap_transfer() {
    ext().execute_with(|| {
        set_weight_to_fee_multiplier(1);
        increase_balance(alice(), VAL.into(), balance!(1000));

        increase_balance(bob(), XOR.into(), balance!(1000));
        increase_balance(bob(), VAL.into(), balance!(1000));

        ensure_pool_initialized(XOR.into(), VAL.into());
        PoolXYK::deposit_liquidity(
            RuntimeOrigin::signed(bob()),
            0,
            XOR.into(),
            VAL.into(),
            balance!(500),
            balance!(500),
            balance!(450),
            balance!(450),
        )
        .unwrap();

        fill_spot_price();

        let dispatch_info = info_from_weight(Weight::from_parts(100_000_000, 0));

        let call = RuntimeCall::LiquidityProxy(liquidity_proxy::Call::swap_transfer {
            receiver: bob(),
            dex_id: 0,
            input_asset_id: VAL,
            output_asset_id: XOR,
            swap_amount: SwapAmount::WithDesiredInput {
                desired_amount_in: balance!(100),
                min_amount_out: balance!(50),
            },
            selected_source_types: vec![],
            filter_mode: FilterMode::Disabled,
        });

        let quoted_fee =
            xor_fee::Pallet::<Runtime>::withdraw_fee(&alice(), &call, &dispatch_info, SMALL_FEE, 0);

        assert!(matches!(quoted_fee, Err(_)));
    });
}

/// Payment should not be postponed if we are not producing XOR
#[test]
fn fee_payment_should_not_postpone() {
    ext().execute_with(|| {
        let dispatch_info = info_from_weight(Weight::from_parts(100_000_000, 0));

        let call = RuntimeCall::LiquidityProxy(liquidity_proxy::Call::swap {
            dex_id: 0,
            input_asset_id: XOR,
            output_asset_id: VAL,
            swap_amount: SwapAmount::WithDesiredInput {
                desired_amount_in: balance!(100),
                min_amount_out: balance!(100),
            },
            selected_source_types: vec![],
            filter_mode: FilterMode::Disabled,
        });

        let quoted_fee =
            xor_fee::Pallet::<Runtime>::withdraw_fee(&alice(), &call, &dispatch_info, 1337, 0);

        assert!(matches!(quoted_fee, Err(_)));
    });
}

#[test]
fn withdraw_fee_set_referrer() {
    ext().execute_with(|| {
        set_weight_to_fee_multiplier(1);
        increase_balance(bob(), XOR.into(), balance!(1000));

        Referrals::reserve(RuntimeOrigin::signed(bob()), SMALL_FEE).unwrap();

        let dispatch_info = info_from_weight(Weight::from_parts(100_000_000, 0));
        let call = RuntimeCall::Referrals(referrals::Call::set_referrer { referrer: bob() });
        let initial_balance = Assets::free_balance(&XOR.into(), &alice()).unwrap();

        let result = XorFee::withdraw_fee(&alice(), &call, &dispatch_info, SMALL_FEE, 0);
        assert_eq!(
            result,
            Ok(LiquidityInfo::Paid(
                crate::ReferralsReservesAcc::get(),
                Some(NegativeImbalance::new(SMALL_FEE))
            ))
        );
        assert_eq!(
            Assets::free_balance(&XOR.into(), &alice()),
            Ok(initial_balance)
        );
    });
}

#[test]
fn withdraw_fee_set_referrer_already() {
    ext().execute_with(|| {
        Referrals::set_referrer_to(&alice(), bob()).unwrap();

        increase_balance(bob(), XOR.into(), balance!(1000));

        Referrals::reserve(RuntimeOrigin::signed(bob()), SMALL_FEE).unwrap();

        let dispatch_info = info_from_weight(Weight::from_parts(100_000_000, 0));
        let call = RuntimeCall::Referrals(referrals::Call::set_referrer { referrer: bob() });
        let result = XorFee::withdraw_fee(&alice(), &call, &dispatch_info, 1337, 0);
        assert_eq!(
            result,
            Err(TransactionValidityError::Invalid(
                InvalidTransaction::Payment
            ))
        );
        assert_eq!(ReferrerBalances::<Runtime>::get(&bob()), Some(SMALL_FEE));
    });
}

#[test]
fn withdraw_fee_set_referrer_already2() {
    ext().execute_with(|| {
        set_weight_to_fee_multiplier(1);
        Referrals::set_referrer_to(&alice(), bob()).unwrap();

        increase_balance(alice(), XOR.into(), balance!(1));
        increase_balance(bob(), XOR.into(), balance!(1000));

        Referrals::reserve(RuntimeOrigin::signed(bob()), SMALL_FEE).unwrap();

        let dispatch_info = info_from_weight(Weight::from_parts(100_000_000, 0));
        let call = RuntimeCall::Referrals(referrals::Call::set_referrer { referrer: bob() });
        let result = XorFee::withdraw_fee(&alice(), &call, &dispatch_info, SMALL_FEE, 0);
        assert_eq!(
            result,
            Ok(LiquidityInfo::Paid(
                alice(),
                Some(NegativeImbalance::new(SMALL_FEE))
            ))
        );
        assert_eq!(
            Assets::free_balance(&XOR.into(), &alice()),
            Ok(balance!(1) - SMALL_FEE)
        );
        assert_eq!(ReferrerBalances::<Runtime>::get(&bob()), Some(SMALL_FEE));
    });
}

#[test]
fn it_works_eth_bridge_pays_no() {
    ext().execute_with(|| {
        set_weight_to_fee_multiplier(1);
        let who = crate::EthBridge::bridge_account(0).unwrap();
        let call = RuntimeCall::EthBridge(eth_bridge::Call::finalize_incoming_request {
            hash: Default::default(),
            network_id: 0,
        });
        let info = info_from_weight(Weight::from_parts(100, 100));
        let len = 100;
        let (fee, custom_fee_details) = XorFee::compute_fee(len, &call, &info, 0);
        assert_eq!(fee, SMALL_FEE);
        assert_eq!(
            custom_fee_details,
            Some(CustomFeeDetails::Regular(SMALL_FEE))
        );
        assert_eq!(CustomFees::get_fee_source(&who, &call, fee), who);
        assert!(!CustomFees::should_be_paid(&who, &call));
        let res = xor_fee::extension::ChargeTransactionPayment::<Runtime>::new().pre_dispatch(
            &who,
            &call,
            &info,
            len as usize,
        );
        assert_eq!(
            res,
            Ok((
                0,
                who.clone(),
                LiquidityInfo::Paid(who, None),
                Some(CustomFeeDetails::Regular(SMALL_FEE))
            ))
        );
    });
}

<<<<<<< HEAD
/// Fee should be postponed until after the transaction
#[test]
fn fee_payment_postponed_xorless_transfer() {
    ext().execute_with(|| {
        set_weight_to_fee_multiplier(1);
        increase_balance(alice(), VAL.into(), balance!(1000));

        increase_balance(bob(), XOR.into(), balance!(1000));
        increase_balance(bob(), VAL.into(), balance!(1000));

        ensure_pool_initialized(XOR.into(), VAL.into());
        PoolXYK::deposit_liquidity(
            RuntimeOrigin::signed(bob()),
            0,
            XOR.into(),
            VAL.into(),
            balance!(500),
            balance!(500),
            balance!(450),
            balance!(450),
        )
        .unwrap();

        fill_spot_price();

        let dispatch_info = info_from_weight(Weight::from_parts(100_000_000, 0));

        let call = RuntimeCall::LiquidityProxy(liquidity_proxy::Call::xorless_transfer {
            dex_id: 0,
            asset_id: VAL,
            // Swap with desired output may return less tokens than requested
            desired_xor_amount: 0,
            max_amount_in: 0,
            amount: balance!(500),
            selected_source_types: vec![],
            filter_mode: FilterMode::Disabled,
            receiver: alice(),
        });

        let quoted_fee =
            xor_fee::Pallet::<Runtime>::withdraw_fee(&bob(), &call, &dispatch_info, SMALL_FEE, 0)
=======
#[cfg(feature = "wip")] // order-book
#[test]
fn fee_not_postponed_place_limit_order() {
    ext().execute_with(|| {
        set_weight_to_fee_multiplier(1);
        give_xor_initial_balance(alice());

        let order_book_id = OrderBookId {
            dex_id: DEXId::Polkaswap.into(),
            base: VAL.into(),
            quote: XOR.into(),
        };

        let dispatch_info = info_from_weight(Weight::from_parts(100_000_000, 0));

        let call = RuntimeCall::OrderBook(order_book::Call::place_limit_order {
            order_book_id,
            price: balance!(11),
            amount: balance!(100),
            side: PriceVariant::Sell,
            lifespan: None,
        });

        let quoted_fee =
            xor_fee::Pallet::<Runtime>::withdraw_fee(&alice(), &call, &dispatch_info, SMALL_FEE, 0)
>>>>>>> 2b7a9614
                .unwrap();

        assert_eq!(
            quoted_fee,
<<<<<<< HEAD
            LiquidityInfo::Paid(bob(), Some(NegativeImbalance::new(SMALL_FEE)))
        );

        let call = RuntimeCall::LiquidityProxy(liquidity_proxy::Call::xorless_transfer {
            dex_id: 0,
            asset_id: VAL,
            // Swap with desired output may return less tokens than requested
            desired_xor_amount: SMALL_FEE + 1,
            max_amount_in: balance!(1),
            amount: balance!(10),
            selected_source_types: vec![],
            filter_mode: FilterMode::Disabled,
            receiver: bob(),
        });

        let quoted_fee =
            xor_fee::Pallet::<Runtime>::withdraw_fee(&alice(), &call, &dispatch_info, SMALL_FEE, 0)
                .unwrap();

        assert_eq!(quoted_fee, LiquidityInfo::Postponed(alice()));

        assert_eq!(
            Assets::total_balance(&XOR.into(), &alice()).unwrap(),
            balance!(0)
        );
        assert_eq!(
            Assets::total_balance(&VAL.into(), &alice()).unwrap(),
            balance!(1000)
        );

        let post_info = call.dispatch(RuntimeOrigin::signed(alice())).unwrap();

        assert_eq!(
            Assets::total_balance(&XOR.into(), &alice()).unwrap(),
            SMALL_FEE
        );
        assert_eq!(
            Assets::total_balance(&VAL.into(), &alice()).unwrap(),
            balance!(989.999297892695135178)
        );
        assert_eq!(
            Assets::total_balance(&VAL.into(), &bob()).unwrap(),
            balance!(510)
        );

        assert_ok!(xor_fee::Pallet::<Runtime>::correct_and_deposit_fee(
            &alice(),
            &dispatch_info,
            &post_info,
            SMALL_FEE,
            0,
            quoted_fee
        ));

        assert_eq!(Assets::total_balance(&XOR.into(), &alice()).unwrap(), 0);
    });
}

/// Fee should be postponed until after the transaction
#[test]
fn fee_payment_postpone_failed_xorless_transfer() {
    ext().execute_with(|| {
        set_weight_to_fee_multiplier(1);
        increase_balance(alice(), VAL.into(), balance!(1000));

        increase_balance(bob(), XOR.into(), balance!(1000));
        increase_balance(bob(), VAL.into(), balance!(1000));

        ensure_pool_initialized(XOR.into(), VAL.into());
        PoolXYK::deposit_liquidity(
            RuntimeOrigin::signed(bob()),
            0,
            XOR.into(),
            VAL.into(),
            balance!(500),
            balance!(500),
            balance!(450),
            balance!(450),
        )
        .unwrap();

        fill_spot_price();

        let dispatch_info = info_from_weight(Weight::from_parts(100_000_000, 0));

        let call = RuntimeCall::LiquidityProxy(liquidity_proxy::Call::xorless_transfer {
            dex_id: 0,
            asset_id: VAL,
            // Swap with desired output may return less tokens than requested
            desired_xor_amount: SMALL_FEE + 1,
            max_amount_in: 1,
            amount: balance!(10),
            selected_source_types: vec![],
            filter_mode: FilterMode::Disabled,
            receiver: bob(),
        });

        assert_err!(
            xor_fee::Pallet::<Runtime>::withdraw_fee(&alice(), &call, &dispatch_info, SMALL_FEE, 0),
            TransactionValidityError::Invalid(InvalidTransaction::Payment)
        );

        let call = RuntimeCall::LiquidityProxy(liquidity_proxy::Call::xorless_transfer {
            dex_id: 0,
            asset_id: VAL,
            // Swap with desired output may return less tokens than requested
            desired_xor_amount: 0,
            max_amount_in: 0,
            amount: balance!(500),
            selected_source_types: vec![],
            filter_mode: FilterMode::Disabled,
            receiver: bob(),
        });

        assert_err!(
            xor_fee::Pallet::<Runtime>::withdraw_fee(&alice(), &call, &dispatch_info, SMALL_FEE, 0),
            TransactionValidityError::Invalid(InvalidTransaction::Payment)
=======
            LiquidityInfo::Paid(alice(), Some(NegativeImbalance::new(SMALL_FEE)))
        );
    });
}

#[cfg(feature = "wip")] // order-book
#[test]
fn withdraw_fee_place_limit_order_with_default_lifetime() {
    ext().execute_with(|| {
        set_weight_to_fee_multiplier(1);
        give_xor_initial_balance(alice());

        let order_book_id = OrderBookId {
            dex_id: DEXId::Polkaswap.into(),
            base: VAL.into(),
            quote: XOR.into(),
        };

        let initial_balance = Assets::free_balance(&XOR.into(), &alice()).unwrap();

        let len: usize = 10;
        let dispatch_info = info_from_weight(Weight::from_parts(100_000_000, 0));
        let call = RuntimeCall::OrderBook(order_book::Call::place_limit_order {
            order_book_id,
            price: balance!(11),
            amount: balance!(100),
            side: PriceVariant::Sell,
            lifespan: None,
        });

        let pre = ChargeTransactionPayment::<Runtime>::new()
            .pre_dispatch(&alice(), &call, &dispatch_info, len)
            .unwrap();
        assert!(ChargeTransactionPayment::<Runtime>::post_dispatch(
            Some(pre),
            &dispatch_info,
            &post_info_from_weight(MOCK_WEIGHT),
            len,
            &Ok(())
        )
        .is_ok());

        let fee = SMALL_FEE / 2;

        assert_eq!(
            Assets::free_balance(&XOR.into(), &alice()).unwrap(),
            initial_balance - fee
        );
    });
}

#[cfg(feature = "wip")] // order-book
#[test]
fn withdraw_fee_place_limit_order_with_some_lifetime() {
    ext().execute_with(|| {
        set_weight_to_fee_multiplier(1);
        give_xor_initial_balance(alice());

        let order_book_id = OrderBookId {
            dex_id: DEXId::Polkaswap.into(),
            base: VAL.into(),
            quote: XOR.into(),
        };

        let initial_balance = Assets::free_balance(&XOR.into(), &alice()).unwrap();

        let len: usize = 10;
        let dispatch_info = info_from_weight(Weight::from_parts(100_000_000, 0));
        let call = RuntimeCall::OrderBook(order_book::Call::place_limit_order {
            order_book_id,
            price: balance!(11),
            amount: balance!(100),
            side: PriceVariant::Sell,
            lifespan: Some(259200000),
        });

        let pre = ChargeTransactionPayment::<Runtime>::new()
            .pre_dispatch(&alice(), &call, &dispatch_info, len)
            .unwrap();
        assert!(ChargeTransactionPayment::<Runtime>::post_dispatch(
            Some(pre),
            &dispatch_info,
            &post_info_from_weight(MOCK_WEIGHT),
            len,
            &Ok(())
        )
        .is_ok());

        let fee = balance!(0.000215);

        assert_eq!(
            Assets::free_balance(&XOR.into(), &alice()).unwrap(),
            initial_balance - fee
        );
    });
}

#[cfg(feature = "wip")] // order-book
#[test]
fn withdraw_fee_place_limit_order_with_error() {
    ext().execute_with(|| {
        set_weight_to_fee_multiplier(1);
        give_xor_initial_balance(alice());

        let order_book_id = OrderBookId {
            dex_id: DEXId::Polkaswap.into(),
            base: VAL.into(),
            quote: XOR.into(),
        };

        let initial_balance = Assets::free_balance(&XOR.into(), &alice()).unwrap();

        let len: usize = 10;
        let dispatch_info = info_from_weight(Weight::from_parts(100_000_000, 0));
        let call = RuntimeCall::OrderBook(order_book::Call::place_limit_order {
            order_book_id,
            price: balance!(11),
            amount: balance!(100),
            side: PriceVariant::Sell,
            lifespan: None,
        });

        let pre = ChargeTransactionPayment::<Runtime>::new()
            .pre_dispatch(&alice(), &call, &dispatch_info, len)
            .unwrap();
        assert!(ChargeTransactionPayment::<Runtime>::post_dispatch(
            Some(pre),
            &dispatch_info,
            &post_info_from_weight(MOCK_WEIGHT),
            len,
            &Err(order_book::Error::<Runtime>::InvalidLimitOrderPrice.into())
        )
        .is_ok());

        let fee = SMALL_FEE;

        assert_eq!(
            Assets::free_balance(&XOR.into(), &alice()).unwrap(),
            initial_balance - fee
        );
    });
}

#[cfg(feature = "wip")] // order-book
#[test]
fn withdraw_fee_place_limit_order_with_crossing_spread() {
    ext().execute_with(|| {
        set_weight_to_fee_multiplier(1);
        give_xor_initial_balance(alice());

        let order_book_id = OrderBookId {
            dex_id: DEXId::Polkaswap.into(),
            base: VAL.into(),
            quote: XOR.into(),
        };

        let initial_balance = Assets::free_balance(&XOR.into(), &alice()).unwrap();

        let len: usize = 10;
        let dispatch_info = info_from_weight(Weight::from_parts(100_000_000, 0));
        let call = RuntimeCall::OrderBook(order_book::Call::place_limit_order {
            order_book_id,
            price: balance!(11),
            amount: balance!(100),
            side: PriceVariant::Sell,
            lifespan: None,
        });

        let pre = ChargeTransactionPayment::<Runtime>::new()
            .pre_dispatch(&alice(), &call, &dispatch_info, len)
            .unwrap();
        assert!(ChargeTransactionPayment::<Runtime>::post_dispatch(
            Some(pre),
            &dispatch_info,
            &default_post_info(), // none weight means that the limit was converted into market order
            len,
            &Ok(())
        )
        .is_ok());

        let fee = SMALL_FEE;

        assert_eq!(
            Assets::free_balance(&XOR.into(), &alice()).unwrap(),
            initial_balance - fee
>>>>>>> 2b7a9614
        );
    });
}<|MERGE_RESOLUTION|>--- conflicted
+++ resolved
@@ -925,7 +925,224 @@
     });
 }
 
-<<<<<<< HEAD
+#[cfg(feature = "wip")] // order-book
+#[test]
+fn fee_not_postponed_place_limit_order() {
+    ext().execute_with(|| {
+        set_weight_to_fee_multiplier(1);
+        give_xor_initial_balance(alice());
+
+        let order_book_id = OrderBookId {
+            dex_id: DEXId::Polkaswap.into(),
+            base: VAL.into(),
+            quote: XOR.into(),
+        };
+
+        let dispatch_info = info_from_weight(Weight::from_parts(100_000_000, 0));
+
+        let call = RuntimeCall::OrderBook(order_book::Call::place_limit_order {
+            order_book_id,
+            price: balance!(11),
+            amount: balance!(100),
+            side: PriceVariant::Sell,
+            lifespan: None,
+        });
+
+        let quoted_fee =
+            xor_fee::Pallet::<Runtime>::withdraw_fee(&alice(), &call, &dispatch_info, SMALL_FEE, 0)
+                .unwrap();
+
+        assert_eq!(
+            quoted_fee,
+            LiquidityInfo::Paid(alice(), Some(NegativeImbalance::new(SMALL_FEE)))
+        );
+    });
+}
+
+#[cfg(feature = "wip")] // order-book
+#[test]
+fn withdraw_fee_place_limit_order_with_default_lifetime() {
+    ext().execute_with(|| {
+        set_weight_to_fee_multiplier(1);
+        give_xor_initial_balance(alice());
+
+        let order_book_id = OrderBookId {
+            dex_id: DEXId::Polkaswap.into(),
+            base: VAL.into(),
+            quote: XOR.into(),
+        };
+
+        let initial_balance = Assets::free_balance(&XOR.into(), &alice()).unwrap();
+
+        let len: usize = 10;
+        let dispatch_info = info_from_weight(Weight::from_parts(100_000_000, 0));
+        let call = RuntimeCall::OrderBook(order_book::Call::place_limit_order {
+            order_book_id,
+            price: balance!(11),
+            amount: balance!(100),
+            side: PriceVariant::Sell,
+            lifespan: None,
+        });
+
+        let pre = ChargeTransactionPayment::<Runtime>::new()
+            .pre_dispatch(&alice(), &call, &dispatch_info, len)
+            .unwrap();
+        assert!(ChargeTransactionPayment::<Runtime>::post_dispatch(
+            Some(pre),
+            &dispatch_info,
+            &post_info_from_weight(MOCK_WEIGHT),
+            len,
+            &Ok(())
+        )
+        .is_ok());
+
+        let fee = SMALL_FEE / 2;
+
+        assert_eq!(
+            Assets::free_balance(&XOR.into(), &alice()).unwrap(),
+            initial_balance - fee
+        );
+    });
+}
+
+#[cfg(feature = "wip")] // order-book
+#[test]
+fn withdraw_fee_place_limit_order_with_some_lifetime() {
+    ext().execute_with(|| {
+        set_weight_to_fee_multiplier(1);
+        give_xor_initial_balance(alice());
+
+        let order_book_id = OrderBookId {
+            dex_id: DEXId::Polkaswap.into(),
+            base: VAL.into(),
+            quote: XOR.into(),
+        };
+
+        let initial_balance = Assets::free_balance(&XOR.into(), &alice()).unwrap();
+
+        let len: usize = 10;
+        let dispatch_info = info_from_weight(Weight::from_parts(100_000_000, 0));
+        let call = RuntimeCall::OrderBook(order_book::Call::place_limit_order {
+            order_book_id,
+            price: balance!(11),
+            amount: balance!(100),
+            side: PriceVariant::Sell,
+            lifespan: Some(259200000),
+        });
+
+        let pre = ChargeTransactionPayment::<Runtime>::new()
+            .pre_dispatch(&alice(), &call, &dispatch_info, len)
+            .unwrap();
+        assert!(ChargeTransactionPayment::<Runtime>::post_dispatch(
+            Some(pre),
+            &dispatch_info,
+            &post_info_from_weight(MOCK_WEIGHT),
+            len,
+            &Ok(())
+        )
+        .is_ok());
+
+        let fee = balance!(0.000215);
+
+        assert_eq!(
+            Assets::free_balance(&XOR.into(), &alice()).unwrap(),
+            initial_balance - fee
+        );
+    });
+}
+
+#[cfg(feature = "wip")] // order-book
+#[test]
+fn withdraw_fee_place_limit_order_with_error() {
+    ext().execute_with(|| {
+        set_weight_to_fee_multiplier(1);
+        give_xor_initial_balance(alice());
+
+        let order_book_id = OrderBookId {
+            dex_id: DEXId::Polkaswap.into(),
+            base: VAL.into(),
+            quote: XOR.into(),
+        };
+
+        let initial_balance = Assets::free_balance(&XOR.into(), &alice()).unwrap();
+
+        let len: usize = 10;
+        let dispatch_info = info_from_weight(Weight::from_parts(100_000_000, 0));
+        let call = RuntimeCall::OrderBook(order_book::Call::place_limit_order {
+            order_book_id,
+            price: balance!(11),
+            amount: balance!(100),
+            side: PriceVariant::Sell,
+            lifespan: None,
+        });
+
+        let pre = ChargeTransactionPayment::<Runtime>::new()
+            .pre_dispatch(&alice(), &call, &dispatch_info, len)
+            .unwrap();
+        assert!(ChargeTransactionPayment::<Runtime>::post_dispatch(
+            Some(pre),
+            &dispatch_info,
+            &post_info_from_weight(MOCK_WEIGHT),
+            len,
+            &Err(order_book::Error::<Runtime>::InvalidLimitOrderPrice.into())
+        )
+        .is_ok());
+
+        let fee = SMALL_FEE;
+
+        assert_eq!(
+            Assets::free_balance(&XOR.into(), &alice()).unwrap(),
+            initial_balance - fee
+        );
+    });
+}
+
+#[cfg(feature = "wip")] // order-book
+#[test]
+fn withdraw_fee_place_limit_order_with_crossing_spread() {
+    ext().execute_with(|| {
+        set_weight_to_fee_multiplier(1);
+        give_xor_initial_balance(alice());
+
+        let order_book_id = OrderBookId {
+            dex_id: DEXId::Polkaswap.into(),
+            base: VAL.into(),
+            quote: XOR.into(),
+        };
+
+        let initial_balance = Assets::free_balance(&XOR.into(), &alice()).unwrap();
+
+        let len: usize = 10;
+        let dispatch_info = info_from_weight(Weight::from_parts(100_000_000, 0));
+        let call = RuntimeCall::OrderBook(order_book::Call::place_limit_order {
+            order_book_id,
+            price: balance!(11),
+            amount: balance!(100),
+            side: PriceVariant::Sell,
+            lifespan: None,
+        });
+
+        let pre = ChargeTransactionPayment::<Runtime>::new()
+            .pre_dispatch(&alice(), &call, &dispatch_info, len)
+            .unwrap();
+        assert!(ChargeTransactionPayment::<Runtime>::post_dispatch(
+            Some(pre),
+            &dispatch_info,
+            &default_post_info(), // none weight means that the limit was converted into market order
+            len,
+            &Ok(())
+        )
+        .is_ok());
+
+        let fee = SMALL_FEE;
+
+        assert_eq!(
+            Assets::free_balance(&XOR.into(), &alice()).unwrap(),
+            initial_balance - fee
+        );
+    });
+}
+
 /// Fee should be postponed until after the transaction
 #[test]
 fn fee_payment_postponed_xorless_transfer() {
@@ -967,38 +1184,10 @@
 
         let quoted_fee =
             xor_fee::Pallet::<Runtime>::withdraw_fee(&bob(), &call, &dispatch_info, SMALL_FEE, 0)
-=======
-#[cfg(feature = "wip")] // order-book
-#[test]
-fn fee_not_postponed_place_limit_order() {
-    ext().execute_with(|| {
-        set_weight_to_fee_multiplier(1);
-        give_xor_initial_balance(alice());
-
-        let order_book_id = OrderBookId {
-            dex_id: DEXId::Polkaswap.into(),
-            base: VAL.into(),
-            quote: XOR.into(),
-        };
-
-        let dispatch_info = info_from_weight(Weight::from_parts(100_000_000, 0));
-
-        let call = RuntimeCall::OrderBook(order_book::Call::place_limit_order {
-            order_book_id,
-            price: balance!(11),
-            amount: balance!(100),
-            side: PriceVariant::Sell,
-            lifespan: None,
-        });
-
-        let quoted_fee =
-            xor_fee::Pallet::<Runtime>::withdraw_fee(&alice(), &call, &dispatch_info, SMALL_FEE, 0)
->>>>>>> 2b7a9614
                 .unwrap();
 
         assert_eq!(
             quoted_fee,
-<<<<<<< HEAD
             LiquidityInfo::Paid(bob(), Some(NegativeImbalance::new(SMALL_FEE)))
         );
 
@@ -1116,193 +1305,6 @@
         assert_err!(
             xor_fee::Pallet::<Runtime>::withdraw_fee(&alice(), &call, &dispatch_info, SMALL_FEE, 0),
             TransactionValidityError::Invalid(InvalidTransaction::Payment)
-=======
-            LiquidityInfo::Paid(alice(), Some(NegativeImbalance::new(SMALL_FEE)))
-        );
-    });
-}
-
-#[cfg(feature = "wip")] // order-book
-#[test]
-fn withdraw_fee_place_limit_order_with_default_lifetime() {
-    ext().execute_with(|| {
-        set_weight_to_fee_multiplier(1);
-        give_xor_initial_balance(alice());
-
-        let order_book_id = OrderBookId {
-            dex_id: DEXId::Polkaswap.into(),
-            base: VAL.into(),
-            quote: XOR.into(),
-        };
-
-        let initial_balance = Assets::free_balance(&XOR.into(), &alice()).unwrap();
-
-        let len: usize = 10;
-        let dispatch_info = info_from_weight(Weight::from_parts(100_000_000, 0));
-        let call = RuntimeCall::OrderBook(order_book::Call::place_limit_order {
-            order_book_id,
-            price: balance!(11),
-            amount: balance!(100),
-            side: PriceVariant::Sell,
-            lifespan: None,
-        });
-
-        let pre = ChargeTransactionPayment::<Runtime>::new()
-            .pre_dispatch(&alice(), &call, &dispatch_info, len)
-            .unwrap();
-        assert!(ChargeTransactionPayment::<Runtime>::post_dispatch(
-            Some(pre),
-            &dispatch_info,
-            &post_info_from_weight(MOCK_WEIGHT),
-            len,
-            &Ok(())
-        )
-        .is_ok());
-
-        let fee = SMALL_FEE / 2;
-
-        assert_eq!(
-            Assets::free_balance(&XOR.into(), &alice()).unwrap(),
-            initial_balance - fee
-        );
-    });
-}
-
-#[cfg(feature = "wip")] // order-book
-#[test]
-fn withdraw_fee_place_limit_order_with_some_lifetime() {
-    ext().execute_with(|| {
-        set_weight_to_fee_multiplier(1);
-        give_xor_initial_balance(alice());
-
-        let order_book_id = OrderBookId {
-            dex_id: DEXId::Polkaswap.into(),
-            base: VAL.into(),
-            quote: XOR.into(),
-        };
-
-        let initial_balance = Assets::free_balance(&XOR.into(), &alice()).unwrap();
-
-        let len: usize = 10;
-        let dispatch_info = info_from_weight(Weight::from_parts(100_000_000, 0));
-        let call = RuntimeCall::OrderBook(order_book::Call::place_limit_order {
-            order_book_id,
-            price: balance!(11),
-            amount: balance!(100),
-            side: PriceVariant::Sell,
-            lifespan: Some(259200000),
-        });
-
-        let pre = ChargeTransactionPayment::<Runtime>::new()
-            .pre_dispatch(&alice(), &call, &dispatch_info, len)
-            .unwrap();
-        assert!(ChargeTransactionPayment::<Runtime>::post_dispatch(
-            Some(pre),
-            &dispatch_info,
-            &post_info_from_weight(MOCK_WEIGHT),
-            len,
-            &Ok(())
-        )
-        .is_ok());
-
-        let fee = balance!(0.000215);
-
-        assert_eq!(
-            Assets::free_balance(&XOR.into(), &alice()).unwrap(),
-            initial_balance - fee
-        );
-    });
-}
-
-#[cfg(feature = "wip")] // order-book
-#[test]
-fn withdraw_fee_place_limit_order_with_error() {
-    ext().execute_with(|| {
-        set_weight_to_fee_multiplier(1);
-        give_xor_initial_balance(alice());
-
-        let order_book_id = OrderBookId {
-            dex_id: DEXId::Polkaswap.into(),
-            base: VAL.into(),
-            quote: XOR.into(),
-        };
-
-        let initial_balance = Assets::free_balance(&XOR.into(), &alice()).unwrap();
-
-        let len: usize = 10;
-        let dispatch_info = info_from_weight(Weight::from_parts(100_000_000, 0));
-        let call = RuntimeCall::OrderBook(order_book::Call::place_limit_order {
-            order_book_id,
-            price: balance!(11),
-            amount: balance!(100),
-            side: PriceVariant::Sell,
-            lifespan: None,
-        });
-
-        let pre = ChargeTransactionPayment::<Runtime>::new()
-            .pre_dispatch(&alice(), &call, &dispatch_info, len)
-            .unwrap();
-        assert!(ChargeTransactionPayment::<Runtime>::post_dispatch(
-            Some(pre),
-            &dispatch_info,
-            &post_info_from_weight(MOCK_WEIGHT),
-            len,
-            &Err(order_book::Error::<Runtime>::InvalidLimitOrderPrice.into())
-        )
-        .is_ok());
-
-        let fee = SMALL_FEE;
-
-        assert_eq!(
-            Assets::free_balance(&XOR.into(), &alice()).unwrap(),
-            initial_balance - fee
-        );
-    });
-}
-
-#[cfg(feature = "wip")] // order-book
-#[test]
-fn withdraw_fee_place_limit_order_with_crossing_spread() {
-    ext().execute_with(|| {
-        set_weight_to_fee_multiplier(1);
-        give_xor_initial_balance(alice());
-
-        let order_book_id = OrderBookId {
-            dex_id: DEXId::Polkaswap.into(),
-            base: VAL.into(),
-            quote: XOR.into(),
-        };
-
-        let initial_balance = Assets::free_balance(&XOR.into(), &alice()).unwrap();
-
-        let len: usize = 10;
-        let dispatch_info = info_from_weight(Weight::from_parts(100_000_000, 0));
-        let call = RuntimeCall::OrderBook(order_book::Call::place_limit_order {
-            order_book_id,
-            price: balance!(11),
-            amount: balance!(100),
-            side: PriceVariant::Sell,
-            lifespan: None,
-        });
-
-        let pre = ChargeTransactionPayment::<Runtime>::new()
-            .pre_dispatch(&alice(), &call, &dispatch_info, len)
-            .unwrap();
-        assert!(ChargeTransactionPayment::<Runtime>::post_dispatch(
-            Some(pre),
-            &dispatch_info,
-            &default_post_info(), // none weight means that the limit was converted into market order
-            len,
-            &Ok(())
-        )
-        .is_ok());
-
-        let fee = SMALL_FEE;
-
-        assert_eq!(
-            Assets::free_balance(&XOR.into(), &alice()).unwrap(),
-            initial_balance - fee
->>>>>>> 2b7a9614
         );
     });
 }