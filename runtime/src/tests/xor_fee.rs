// This file is part of the SORA network and Polkaswap app.

// Copyright (c) 2020, 2021, Polka Biome Ltd. All rights reserved.
// SPDX-License-Identifier: BSD-4-Clause

// Redistribution and use in source and binary forms, with or without modification,
// are permitted provided that the following conditions are met:

// Redistributions of source code must retain the above copyright notice, this list
// of conditions and the following disclaimer.
// Redistributions in binary form must reproduce the above copyright notice, this
// list of conditions and the following disclaimer in the documentation and/or other
// materials provided with the distribution.
//
// All advertising materials mentioning features or use of this software must display
// the following acknowledgement: This product includes software developed by Polka Biome
// Ltd., SORA, and Polkaswap.
//
// Neither the name of the Polka Biome Ltd. nor the names of its contributors may be used
// to endorse or promote products derived from this software without specific prior written permission.

// THIS SOFTWARE IS PROVIDED BY Polka Biome Ltd. AS IS AND ANY EXPRESS OR IMPLIED WARRANTIES,
// INCLUDING, BUT NOT LIMITED TO, THE IMPLIED WARRANTIES OF MERCHANTABILITY AND FITNESS FOR
// A PARTICULAR PURPOSE ARE DISCLAIMED. IN NO EVENT SHALL Polka Biome Ltd. BE LIABLE FOR ANY
// DIRECT, INDIRECT, INCIDENTAL, SPECIAL, EXEMPLARY, OR CONSEQUENTIAL DAMAGES (INCLUDING,
// BUT NOT LIMITED TO, PROCUREMENT OF SUBSTITUTE GOODS OR SERVICES; LOSS OF USE, DATA, OR PROFITS;
// OR BUSINESS INTERRUPTION) HOWEVER CAUSED AND ON ANY THEORY OF LIABILITY, WHETHER IN CONTRACT,
// STRICT LIABILITY, OR TORT (INCLUDING NEGLIGENCE OR OTHERWISE) ARISING IN ANY WAY OUT OF THE
// USE OF THIS SOFTWARE, EVEN IF ADVISED OF THE POSSIBILITY OF SUCH DAMAGE.

use crate::mock::{ensure_pool_initialized, fill_spot_price};
use crate::{
    AccountId, AssetId, Assets, Balance, Balances, Currencies, GetXorFeeAccountId, PoolXYK,
    Referrals, ReferrerWeight, Runtime, RuntimeCall, RuntimeOrigin, SoraParliamentShare, Staking,
    System, Tokens, Weight, XorBurnedWeight, XorFee, XorIntoValBurnedWeight,
};
use common::mock::{alice, bob, charlie};
use common::prelude::constants::{BIG_FEE, SMALL_FEE};
use common::prelude::{AssetName, AssetSymbol, FixedWrapper, SwapAmount};
use common::{balance, fixed_wrapper, FilterMode, VAL, XOR};
use frame_support::assert_ok;
use frame_support::dispatch::{DispatchInfo, PostDispatchInfo};
use frame_support::pallet_prelude::{InvalidTransaction, Pays};
use frame_support::traits::{OnFinalize, OnInitialize};
use frame_support::unsigned::TransactionValidityError;
use frame_support::weights::WeightToFee as WeightToFeeTrait;
use frame_system::EventRecord;
use framenode_chain_spec::ext;
use log::LevelFilter;
use pallet_balances::NegativeImbalance;
use pallet_transaction_payment::{ChargeTransactionPayment, OnChargeTransaction};
use referrals::ReferrerBalances;
use sp_runtime::traits::SignedExtension;
use sp_runtime::{AccountId32, FixedPointNumber, FixedU128};
use traits::MultiCurrency;
use xor_fee::{LiquidityInfo, XorToVal};

type BlockWeights = <Runtime as frame_system::Config>::BlockWeights;
type LengthToFee = <Runtime as pallet_transaction_payment::Config>::LengthToFee;
type WeightToFee = <Runtime as pallet_transaction_payment::Config>::WeightToFee;

const MOCK_WEIGHT: Weight = Weight::from_ref_time(600_000_000);

const INITIAL_BALANCE: Balance = balance!(1000);
const INITIAL_RESERVES: Balance = balance!(10000);
const TRANSFER_AMOUNT: Balance = balance!(69);

fn sora_parliament_account() -> AccountId {
    AccountId32::from([7; 32])
}

/// create a transaction info struct from weight. Handy to avoid building the whole struct.
fn info_from_weight(w: Weight) -> DispatchInfo {
    // pays_fee: Pays::Yes -- class: DispatchClass::Normal
    DispatchInfo {
        weight: w,
        ..Default::default()
    }
}

fn default_post_info() -> PostDispatchInfo {
    PostDispatchInfo {
        actual_weight: None,
        pays_fee: Default::default(),
    }
}

fn post_info_from_weight(w: Weight) -> PostDispatchInfo {
    PostDispatchInfo {
        actual_weight: Some(w),
        pays_fee: Default::default(),
    }
}

fn post_info_pays_no() -> PostDispatchInfo {
    PostDispatchInfo {
        actual_weight: None,
        pays_fee: Pays::No,
    }
}

fn give_xor_initial_balance(target: AccountId) {
    increase_balance(target, XOR.into(), INITIAL_BALANCE);
}

fn increase_balance(target: AccountId, asset: AssetId, balance: Balance) {
    assert_ok!(Currencies::update_balance(
        RuntimeOrigin::root(),
        target,
        asset,
        balance as i128
    ));
}

fn set_weight_to_fee_multiplier(mul: u64) {
    // Set WeightToFee multiplier to one to not affect the test
    assert_ok!(XorFee::update_multiplier(
        RuntimeOrigin::root(),
        FixedU128::saturating_from_integer(mul)
    ));
}

#[test]
fn referrer_gets_bonus_from_tx_fee() {
    ext().execute_with(|| {
        set_weight_to_fee_multiplier(1);
        System::on_finalize(System::block_number());
        System::set_block_number(System::block_number() + 1);
        System::on_initialize(System::block_number());
        give_xor_initial_balance(alice());
        give_xor_initial_balance(charlie());
        Referrals::set_referrer_to(&alice(), charlie()).unwrap();
        let call: &<Runtime as frame_system::Config>::RuntimeCall =
            &RuntimeCall::Assets(assets::Call::transfer {
                asset_id: VAL.into(),
                to: bob(),
                amount: TRANSFER_AMOUNT,
            });

        let len = 10;
        let dispatch_info = info_from_weight(MOCK_WEIGHT);
        let pre = ChargeTransactionPayment::<Runtime>::from(0u128.into())
            .pre_dispatch(&alice(), call, &dispatch_info, len)
            .unwrap();
        let balance_after_reserving_fee = FixedWrapper::from(INITIAL_BALANCE) - SMALL_FEE;
        let balance_after_reserving_fee = balance_after_reserving_fee.into_balance();
        assert_eq!(Balances::free_balance(alice()), balance_after_reserving_fee);
        assert!(ChargeTransactionPayment::<Runtime>::post_dispatch(
            Some(pre),
            &dispatch_info,
            &default_post_info(),
            len,
            &Ok(())
        )
        .is_ok());
        assert_eq!(Balances::free_balance(alice()), balance_after_reserving_fee);
        let weights_sum: FixedWrapper = FixedWrapper::from(balance!(ReferrerWeight::get()))
            + FixedWrapper::from(balance!(XorBurnedWeight::get()))
            + FixedWrapper::from(balance!(XorIntoValBurnedWeight::get()));
        let referrer_weight = FixedWrapper::from(balance!(ReferrerWeight::get()));
        let initial_balance = FixedWrapper::from(INITIAL_BALANCE);
        let referrer_fee = SMALL_FEE * referrer_weight / weights_sum;
        let expected_referrer_balance = referrer_fee.clone() + initial_balance;
        assert_eq!(
            frame_system::Pallet::<Runtime>::events()
                .into_iter()
                .find_map(|EventRecord { event, .. }| match event {
                    crate::RuntimeEvent::XorFee(event) => {
                        if let xor_fee::Event::ReferrerRewarded(_, _, _) = event {
                            Some(event)
                        } else {
                            None
                        }
                    }
                    _ => None,
                }),
            Some(xor_fee::Event::ReferrerRewarded(
                alice(),
                charlie(),
                referrer_fee.into_balance()
            ))
        );
        assert!(
            Balances::free_balance(charlie())
                >= (expected_referrer_balance.clone() - fixed_wrapper!(1)).into_balance()
                && Balances::free_balance(charlie())
                    <= (expected_referrer_balance + fixed_wrapper!(1)).into_balance()
        );
    });
}

#[test]
fn notify_val_burned_works() {
    env_logger::Builder::new()
        .filter_level(LevelFilter::Debug)
        .init();

    ext().execute_with(|| {
        set_weight_to_fee_multiplier(1);
        increase_balance(alice(), XOR.into(), INITIAL_RESERVES);

        Staking::on_finalize(0);

        increase_balance(bob(), XOR.into(), 2 * INITIAL_RESERVES);
        increase_balance(bob(), VAL.into(), 2 * INITIAL_RESERVES);

        ensure_pool_initialized(XOR.into(), VAL.into());
        PoolXYK::deposit_liquidity(
            RuntimeOrigin::signed(bob()),
            0,
            XOR.into(),
            VAL.into(),
            INITIAL_RESERVES,
            INITIAL_RESERVES,
            INITIAL_RESERVES,
            INITIAL_RESERVES,
        )
        .unwrap();

        fill_spot_price();

        assert_eq!(
            pallet_staking::Pallet::<Runtime>::era_val_burned(),
            0_u128.into()
        );

        let mut total_xor_val = 0;
        for _ in 0..3 {
            let call: &<Runtime as frame_system::Config>::RuntimeCall =
                &RuntimeCall::Assets(assets::Call::transfer {
                    asset_id: VAL.into(),
                    to: bob(),
                    amount: TRANSFER_AMOUNT,
                });

            let len = 10;
            let dispatch_info = info_from_weight(MOCK_WEIGHT);
            let pre = ChargeTransactionPayment::<Runtime>::from(0_u128.into())
                .pre_dispatch(&alice(), call, &dispatch_info, len)
                .unwrap();
            assert!(ChargeTransactionPayment::<Runtime>::post_dispatch(
                Some(pre),
                &dispatch_info,
                &default_post_info(),
                len,
                &Ok(())
            )
            .is_ok());
            let xor_into_val_burned_weight = XorIntoValBurnedWeight::get() as u128;
            let weights_sum = ReferrerWeight::get() as u128
                + XorBurnedWeight::get() as u128
                + xor_into_val_burned_weight;
            let x =
                FixedWrapper::from(SMALL_FEE * xor_into_val_burned_weight as u128 / weights_sum);
            let y = INITIAL_RESERVES;
            let expected_val_burned = x.clone() * y / (x.clone() + y);
            total_xor_val += expected_val_burned.into_balance();
        }

        // The correct answer is 3E-13 away
        assert_eq!(XorToVal::<Runtime>::get(), total_xor_val + 36750000);
        assert_eq!(
            pallet_staking::Pallet::<Runtime>::era_val_burned(),
            0_u128.into()
        );

        <xor_fee::Pallet<Runtime> as pallet_session::historical::SessionManager<_, _>>::end_session(
            0,
        );

        // The correct answer is 2E-13 away
        assert_eq!(
            pallet_staking::Pallet::<Runtime>::era_val_burned(),
            total_xor_val - 3150072839481
        );
    });
}

#[test]
fn custom_fees_work() {
    ext().execute_with(|| {
        set_weight_to_fee_multiplier(1);
        give_xor_initial_balance(alice());
        give_xor_initial_balance(bob());

        let len: usize = 10;
        let dispatch_info = info_from_weight(MOCK_WEIGHT);
        let base_fee = WeightToFee::weight_to_fee(
            &BlockWeights::get().get(dispatch_info.class).base_extrinsic,
        );
        let len_fee = LengthToFee::weight_to_fee(&Weight::from_ref_time(len as u64));
        let weight_fee = WeightToFee::weight_to_fee(&MOCK_WEIGHT);

        // A ten-fold extrinsic; fee is 0.007 XOR
        let calls: Vec<<Runtime as frame_system::Config>::RuntimeCall> = vec![
            RuntimeCall::Assets(assets::Call::register {
                symbol: AssetSymbol(b"ALIC".to_vec()),
                name: AssetName(b"ALICE".to_vec()),
                initial_supply: balance!(0),
                is_mintable: true,
                is_indivisible: false,
                opt_content_src: None,
                opt_desc: None,
            }),
            RuntimeCall::VestedRewards(vested_rewards::Call::claim_rewards {}),
        ];

        let mut balance_after_fee_withdrawal = FixedWrapper::from(INITIAL_BALANCE);
        for call in calls {
            let pre = ChargeTransactionPayment::<Runtime>::from(0u128.into())
                .pre_dispatch(&alice(), &call, &dispatch_info, len)
                .unwrap();
            balance_after_fee_withdrawal = balance_after_fee_withdrawal - BIG_FEE;
            let result = balance_after_fee_withdrawal.clone().into_balance();
            assert_eq!(Balances::free_balance(alice()), result);
            assert!(ChargeTransactionPayment::<Runtime>::post_dispatch(
                Some(pre),
                &dispatch_info,
                &default_post_info(),
                len,
                &Ok(())
            )
            .is_ok());
            assert_eq!(Balances::free_balance(alice()), result);
        }

        // A normal extrinsic; fee is 0.0007 XOR
        let call: &<Runtime as frame_system::Config>::RuntimeCall =
            &RuntimeCall::Assets(assets::Call::mint {
                asset_id: XOR,
                to: bob(),
                amount: balance!(1),
            });

        let pre = ChargeTransactionPayment::<Runtime>::from(0u128.into())
            .pre_dispatch(&alice(), call, &dispatch_info, len)
            .unwrap();
        let balance_after_fee_withdrawal = balance_after_fee_withdrawal - SMALL_FEE;
        let balance_after_fee_withdrawal = balance_after_fee_withdrawal.into_balance();
        assert_eq!(
            Balances::free_balance(alice()),
            balance_after_fee_withdrawal
        );
        assert!(ChargeTransactionPayment::<Runtime>::post_dispatch(
            Some(pre),
            &dispatch_info,
            &default_post_info(),
            len,
            &Ok(())
        )
        .is_ok());
        assert_eq!(
            Balances::free_balance(alice()),
            balance_after_fee_withdrawal
        );

        // An extrinsic without manual fee adjustment
<<<<<<< HEAD
        let call: &<Runtime as frame_system::Config>::RuntimeCall =
            &RuntimeCall::Balances(pallet_balances::Call::transfer {
                dest: bob(),
                value: TRANSFER_AMOUNT,
=======
        let call: &<Runtime as frame_system::Config>::Call =
            &Call::OracleProxy(oracle_proxy::Call::enable_oracle {
                oracle: common::Oracle::BandChainFeed,
>>>>>>> f21c9c14
            });

        let pre = ChargeTransactionPayment::<Runtime>::from(0u128.into())
            .pre_dispatch(&alice(), call, &dispatch_info, len)
            .unwrap();
        let balance_after_fee_withdrawal =
            FixedWrapper::from(balance_after_fee_withdrawal) - base_fee - len_fee - weight_fee;
        let balance_after_fee_withdrawal = balance_after_fee_withdrawal.into_balance();
        assert_eq!(
            Balances::free_balance(alice()),
            balance_after_fee_withdrawal
        );
        assert!(ChargeTransactionPayment::<Runtime>::post_dispatch(
            Some(pre),
            &dispatch_info,
            &default_post_info(),
            len,
            &Ok(())
        )
        .is_ok());
        assert_eq!(
            Balances::free_balance(alice()),
            balance_after_fee_withdrawal
        );
    });
}

#[test]
fn custom_fees_multiplied() {
    ext().execute_with(|| {
        let multiplier = 3;
        set_weight_to_fee_multiplier(multiplier);
        let multiplier: u128 = multiplier.into();

        give_xor_initial_balance(alice());
        give_xor_initial_balance(bob());

        let len = 10;
        let dispatch_info = info_from_weight(MOCK_WEIGHT);

        // A ten-fold extrinsic; fee is (0.007 * multiplier) XOR
        let calls: Vec<<Runtime as frame_system::Config>::RuntimeCall> = vec![
            RuntimeCall::Assets(assets::Call::register {
                symbol: AssetSymbol(b"ALIC".to_vec()),
                name: AssetName(b"ALICE".to_vec()),
                initial_supply: balance!(0),
                is_mintable: true,
                is_indivisible: false,
                opt_content_src: None,
                opt_desc: None,
            }),
            RuntimeCall::VestedRewards(vested_rewards::Call::claim_rewards {}),
        ];

        let mut balance_after_fee_withdrawal = FixedWrapper::from(INITIAL_BALANCE);
        for call in calls {
            let pre = ChargeTransactionPayment::<Runtime>::from(0u128.into())
                .pre_dispatch(&alice(), &call, &dispatch_info, len)
                .unwrap();
            balance_after_fee_withdrawal = balance_after_fee_withdrawal - multiplier * BIG_FEE;
            let result = balance_after_fee_withdrawal.clone().into_balance();
            assert_eq!(Balances::free_balance(alice()), result);
            assert!(ChargeTransactionPayment::<Runtime>::post_dispatch(
                Some(pre),
                &dispatch_info,
                &default_post_info(),
                len,
                &Ok(())
            )
            .is_ok());
            assert_eq!(Balances::free_balance(alice()), result);
        }

        // A normal extrinsic; fee is (0.0007 * multiplier) XOR
        let call: &<Runtime as frame_system::Config>::RuntimeCall =
            &RuntimeCall::Assets(assets::Call::mint {
                asset_id: XOR,
                to: bob(),
                amount: balance!(1),
            });

        let pre = ChargeTransactionPayment::<Runtime>::from(0u128.into())
            .pre_dispatch(&alice(), call, &dispatch_info, len)
            .unwrap();
        let balance_after_fee_withdrawal = balance_after_fee_withdrawal - multiplier * SMALL_FEE;
        let balance_after_fee_withdrawal = balance_after_fee_withdrawal.into_balance();
        assert_eq!(
            Balances::free_balance(alice()),
            balance_after_fee_withdrawal
        );
        assert!(ChargeTransactionPayment::<Runtime>::post_dispatch(
            Some(pre),
            &dispatch_info,
            &default_post_info(),
            len,
            &Ok(())
        )
        .is_ok());
        assert_eq!(
            Balances::free_balance(alice()),
            balance_after_fee_withdrawal
        );
    });
}

#[test]
fn normal_fees_multiplied() {
    ext().execute_with(|| {
        set_weight_to_fee_multiplier(3);
        give_xor_initial_balance(alice());
        give_xor_initial_balance(bob());

        let len: usize = 10;
        let dispatch_info = info_from_weight(MOCK_WEIGHT);
        let base_fee = WeightToFee::weight_to_fee(
            &BlockWeights::get().get(dispatch_info.class).base_extrinsic,
        );
        let len_fee = len as u128 * LengthToFee::weight_to_fee(&Weight::from_ref_time(len as u64));
        let weight_fee = WeightToFee::weight_to_fee(&MOCK_WEIGHT);

        let balance_after_fee_withdrawal = FixedWrapper::from(INITIAL_BALANCE);
        // An extrinsic without custom fee adjustment
<<<<<<< HEAD
        let call: &<Runtime as frame_system::Config>::RuntimeCall =
            &RuntimeCall::Balances(pallet_balances::Call::transfer {
                dest: bob(),
                value: TRANSFER_AMOUNT,
=======
        let call: &<Runtime as frame_system::Config>::Call =
            &Call::OracleProxy(oracle_proxy::Call::enable_oracle {
                oracle: common::Oracle::BandChainFeed,
>>>>>>> f21c9c14
            });

        let pre = ChargeTransactionPayment::<Runtime>::from(0u128.into())
            .pre_dispatch(&alice(), call, &dispatch_info, len)
            .unwrap();
        let balance_after_fee_withdrawal =
            FixedWrapper::from(balance_after_fee_withdrawal) - base_fee - len_fee - weight_fee;
        let balance_after_fee_withdrawal = balance_after_fee_withdrawal.into_balance();
        assert_eq!(
            Balances::free_balance(alice()),
            balance_after_fee_withdrawal
        );
        assert!(ChargeTransactionPayment::<Runtime>::post_dispatch(
            Some(pre),
            &dispatch_info,
            &default_post_info(),
            len,
            &Ok(())
        )
        .is_ok());
        assert_eq!(
            Balances::free_balance(alice()),
            balance_after_fee_withdrawal
        );
    });
}

#[test]
fn refund_if_pays_no_works() {
    ext().execute_with(|| {
        set_weight_to_fee_multiplier(1);
        give_xor_initial_balance(alice());

        let tech_account_id = GetXorFeeAccountId::get();
        assert_eq!(Balances::free_balance(&tech_account_id), 0_u128.into());

        let len = 10;
        let dispatch_info = info_from_weight(MOCK_WEIGHT);

        let call: &<Runtime as frame_system::Config>::RuntimeCall =
            &RuntimeCall::Assets(assets::Call::register {
                symbol: AssetSymbol(b"ALIC".to_vec()),
                name: AssetName(b"ALICE".to_vec()),
                initial_supply: balance!(0),
                is_mintable: true,
                is_indivisible: false,
                opt_content_src: None,
                opt_desc: None,
            });

        let pre = ChargeTransactionPayment::<Runtime>::from(0u128.into())
            .pre_dispatch(&alice(), call, &dispatch_info, len)
            .unwrap();
        let balance_after_fee_withdrawal =
            FixedWrapper::from(INITIAL_BALANCE) - fixed_wrapper!(0.007);
        let balance_after_fee_withdrawal = balance_after_fee_withdrawal.into_balance();
        assert_eq!(
            Balances::free_balance(alice()),
            balance_after_fee_withdrawal
        );
        assert!(ChargeTransactionPayment::<Runtime>::post_dispatch(
            Some(pre),
            &dispatch_info,
            &post_info_pays_no(),
            len,
            &Ok(())
        )
        .is_ok());
        assert_eq!(Balances::free_balance(alice()), INITIAL_BALANCE,);
        assert_eq!(Balances::free_balance(tech_account_id), 0_u128.into());
    });
}

#[test]
fn actual_weight_is_ignored_works() {
    ext().execute_with(|| {
        set_weight_to_fee_multiplier(1);
        give_xor_initial_balance(alice());

        let len = 10;
        let dispatch_info = info_from_weight(MOCK_WEIGHT);

        let call: &<Runtime as frame_system::Config>::RuntimeCall =
            &RuntimeCall::Assets(assets::Call::transfer {
                asset_id: XOR.into(),
                to: bob(),
                amount: TRANSFER_AMOUNT,
            });

        let pre = ChargeTransactionPayment::<Runtime>::from(0u128.into())
            .pre_dispatch(&alice(), call, &dispatch_info, len)
            .unwrap();
        let balance_after_fee_withdrawal = FixedWrapper::from(INITIAL_BALANCE) - SMALL_FEE;
        let balance_after_fee_withdrawal = balance_after_fee_withdrawal.into_balance();
        assert_eq!(
            Balances::free_balance(alice()),
            balance_after_fee_withdrawal
        );
        assert!(ChargeTransactionPayment::<Runtime>::post_dispatch(
            Some(pre),
            &dispatch_info,
            &post_info_from_weight(MOCK_WEIGHT / 2),
            len,
            &Ok(())
        )
        .is_ok());
        assert_eq!(
            Balances::free_balance(alice()),
            balance_after_fee_withdrawal,
        );
    });
}

#[ignore]
#[test]
fn reminting_for_sora_parliament_works() {
    ext().execute_with(|| {
        assert_eq!(
            Balances::free_balance(sora_parliament_account()),
            0_u128.into()
        );
        let call: &<Runtime as frame_system::Config>::RuntimeCall =
            &RuntimeCall::Assets(assets::Call::register {
                symbol: AssetSymbol(b"ALIC".to_vec()),
                name: AssetName(b"ALICE".to_vec()),
                initial_supply: balance!(0),
                is_mintable: true,
                is_indivisible: false,
                opt_content_src: None,
                opt_desc: None,
            });

        let len = 10;
        let dispatch_info = info_from_weight(MOCK_WEIGHT);
        let pre = ChargeTransactionPayment::<Runtime>::from(0_u128.into())
            .pre_dispatch(&alice(), call, &dispatch_info, len)
            .unwrap();
        assert!(ChargeTransactionPayment::<Runtime>::post_dispatch(
            Some(pre),
            &dispatch_info,
            &default_post_info(),
            len,
            &Ok(())
        )
        .is_ok());
        let fee = balance!(0.007);
        let xor_into_val_burned_weight = XorIntoValBurnedWeight::get() as u128;
        let weights_sum = ReferrerWeight::get() as u128
            + XorBurnedWeight::get() as u128
            + xor_into_val_burned_weight;
        let x = FixedWrapper::from(fee / (weights_sum / xor_into_val_burned_weight));
        let y = INITIAL_RESERVES;
        let val_burned = (x.clone() * y / (x + y)).into_balance();

        let sora_parliament_share = SoraParliamentShare::get();
        let expected_balance = FixedWrapper::from(sora_parliament_share * val_burned);

        <xor_fee::Pallet<Runtime> as pallet_session::historical::SessionManager<_, _>>::end_session(
            0,
        );

        // Mock uses MockLiquiditySource that doesn't exchange.
        assert!(
            Tokens::free_balance(VAL.into(), &sora_parliament_account())
                >= (expected_balance.clone() - FixedWrapper::from(1i32)).into_balance()
                && Balances::free_balance(sora_parliament_account())
                    <= (expected_balance + FixedWrapper::from(1i32)).into_balance()
        );
    });
}

/// No special fee handling should be performed
#[test]
fn fee_payment_regular_swap() {
    ext().execute_with(|| {
        give_xor_initial_balance(alice());

        let dispatch_info = info_from_weight(Weight::from_ref_time(100_000_000));

        let call = RuntimeCall::LiquidityProxy(liquidity_proxy::Call::swap {
            dex_id: 0,
            input_asset_id: VAL,
            output_asset_id: XOR,
            swap_amount: SwapAmount::WithDesiredInput {
                desired_amount_in: balance!(100),
                min_amount_out: balance!(100),
            },
            selected_source_types: vec![],
            filter_mode: FilterMode::Disabled,
        });

        let regular_fee =
            xor_fee::Pallet::<Runtime>::withdraw_fee(&alice(), &call, &dispatch_info, 1337, 0);

        assert!(matches!(regular_fee, Ok(LiquidityInfo::Paid(_))));
    });
}

/// Fee should be postponed until after the transaction
#[test]
fn fee_payment_postponed_swap() {
    ext().execute_with(|| {
        set_weight_to_fee_multiplier(1);
        increase_balance(alice(), VAL.into(), balance!(1000));

        increase_balance(bob(), XOR.into(), balance!(1000));
        increase_balance(bob(), VAL.into(), balance!(1000));

        ensure_pool_initialized(XOR.into(), VAL.into());
        PoolXYK::deposit_liquidity(
            RuntimeOrigin::signed(bob()),
            0,
            XOR.into(),
            VAL.into(),
            balance!(500),
            balance!(500),
            balance!(450),
            balance!(450),
        )
        .unwrap();

        fill_spot_price();

        let dispatch_info = info_from_weight(Weight::from_ref_time(100_000_000));

        let call = RuntimeCall::LiquidityProxy(liquidity_proxy::Call::swap {
            dex_id: 0,
            input_asset_id: VAL,
            output_asset_id: XOR,
            swap_amount: SwapAmount::WithDesiredInput {
                desired_amount_in: balance!(100),
                min_amount_out: balance!(50),
            },
            selected_source_types: vec![],
            filter_mode: FilterMode::Disabled,
        });

        let quoted_fee =
            xor_fee::Pallet::<Runtime>::withdraw_fee(&alice(), &call, &dispatch_info, 1337, 0)
                .unwrap();

        assert_eq!(quoted_fee, LiquidityInfo::Postponed(alice(), SMALL_FEE));
    });
}

/// Fee should be postponed until after the transaction
#[test]
fn fee_payment_postponed_swap_transfer() {
    ext().execute_with(|| {
        set_weight_to_fee_multiplier(1);
        increase_balance(alice(), VAL.into(), balance!(1000));

        increase_balance(bob(), XOR.into(), balance!(1000));
        increase_balance(bob(), VAL.into(), balance!(1000));

        ensure_pool_initialized(XOR.into(), VAL.into());
        PoolXYK::deposit_liquidity(
            RuntimeOrigin::signed(bob()),
            0,
            XOR.into(),
            VAL.into(),
            balance!(500),
            balance!(500),
            balance!(450),
            balance!(450),
        )
        .unwrap();

        fill_spot_price();

        let dispatch_info = info_from_weight(Weight::from_ref_time(100_000_000));

        let call = RuntimeCall::LiquidityProxy(liquidity_proxy::Call::swap_transfer {
            receiver: bob(),
            dex_id: 0,
            input_asset_id: VAL,
            output_asset_id: XOR,
            swap_amount: SwapAmount::WithDesiredInput {
                desired_amount_in: balance!(100),
                min_amount_out: balance!(50),
            },
            selected_source_types: vec![],
            filter_mode: FilterMode::Disabled,
        });

        let quoted_fee =
            xor_fee::Pallet::<Runtime>::withdraw_fee(&alice(), &call, &dispatch_info, 1337, 0)
                .unwrap();

        assert_eq!(quoted_fee, LiquidityInfo::Postponed(bob(), SMALL_FEE));
    });
}

/// Payment should not be postponed if we are not producing XOR
#[test]
fn fee_payment_should_not_postpone() {
    ext().execute_with(|| {
        let dispatch_info = info_from_weight(Weight::from_ref_time(100_000_000));

        let call = RuntimeCall::LiquidityProxy(liquidity_proxy::Call::swap {
            dex_id: 0,
            input_asset_id: XOR,
            output_asset_id: VAL,
            swap_amount: SwapAmount::WithDesiredInput {
                desired_amount_in: balance!(100),
                min_amount_out: balance!(100),
            },
            selected_source_types: vec![],
            filter_mode: FilterMode::Disabled,
        });

        let quoted_fee =
            xor_fee::Pallet::<Runtime>::withdraw_fee(&alice(), &call, &dispatch_info, 1337, 0);

        assert!(matches!(quoted_fee, Err(_)));
    });
}

#[test]
fn withdraw_fee_set_referrer() {
    ext().execute_with(|| {
        set_weight_to_fee_multiplier(1);
        increase_balance(bob(), XOR.into(), balance!(1000));

        Referrals::reserve(RuntimeOrigin::signed(bob()), SMALL_FEE).unwrap();

        let dispatch_info = info_from_weight(Weight::from_ref_time(100_000_000));
        let call = RuntimeCall::Referrals(referrals::Call::set_referrer { referrer: bob() });
        let initial_balance = Assets::free_balance(&XOR.into(), &alice()).unwrap();

        let result = XorFee::withdraw_fee(&alice(), &call, &dispatch_info, 1337, 0);
        assert_eq!(
            result,
            Ok(LiquidityInfo::Paid((
                bob(),
                Some(NegativeImbalance::new(SMALL_FEE))
            )))
        );
        assert_eq!(
            Assets::free_balance(&XOR.into(), &alice()),
            Ok(initial_balance)
        );
    });
}

#[test]
fn withdraw_fee_set_referrer_already() {
    ext().execute_with(|| {
        Referrals::set_referrer_to(&alice(), bob()).unwrap();

        increase_balance(bob(), XOR.into(), balance!(1000));

        Referrals::reserve(RuntimeOrigin::signed(bob()), SMALL_FEE).unwrap();

        let dispatch_info = info_from_weight(Weight::from_ref_time(100_000_000));
        let call = RuntimeCall::Referrals(referrals::Call::set_referrer { referrer: bob() });
        let result = XorFee::withdraw_fee(&alice(), &call, &dispatch_info, 1337, 0);
        assert_eq!(
            result,
            Err(TransactionValidityError::Invalid(
                InvalidTransaction::Payment
            ))
        );
        assert_eq!(ReferrerBalances::<Runtime>::get(&bob()), Some(SMALL_FEE));
    });
}

#[test]
fn withdraw_fee_set_referrer_already2() {
    ext().execute_with(|| {
        set_weight_to_fee_multiplier(1);
        Referrals::set_referrer_to(&alice(), bob()).unwrap();

        increase_balance(alice(), XOR.into(), balance!(1));
        increase_balance(bob(), XOR.into(), balance!(1000));

        Referrals::reserve(RuntimeOrigin::signed(bob()), SMALL_FEE).unwrap();

        let dispatch_info = info_from_weight(Weight::from_ref_time(100_000_000));
        let call = RuntimeCall::Referrals(referrals::Call::set_referrer { referrer: bob() });
        let result = XorFee::withdraw_fee(&alice(), &call, &dispatch_info, 1337, 0);
        assert_eq!(
            result,
            Ok(LiquidityInfo::Paid((
                alice(),
                Some(NegativeImbalance::new(SMALL_FEE))
            )))
        );
        assert_eq!(
            Assets::free_balance(&XOR.into(), &alice()),
            Ok(balance!(1) - SMALL_FEE)
        );
        assert_eq!(ReferrerBalances::<Runtime>::get(&bob()), Some(SMALL_FEE));
    });
}<|MERGE_RESOLUTION|>--- conflicted
+++ resolved
@@ -355,16 +355,9 @@
         );
 
         // An extrinsic without manual fee adjustment
-<<<<<<< HEAD
         let call: &<Runtime as frame_system::Config>::RuntimeCall =
-            &RuntimeCall::Balances(pallet_balances::Call::transfer {
-                dest: bob(),
-                value: TRANSFER_AMOUNT,
-=======
-        let call: &<Runtime as frame_system::Config>::Call =
-            &Call::OracleProxy(oracle_proxy::Call::enable_oracle {
+            &RuntimeCall::OracleProxy(oracle_proxy::Call::enable_oracle {
                 oracle: common::Oracle::BandChainFeed,
->>>>>>> f21c9c14
             });
 
         let pre = ChargeTransactionPayment::<Runtime>::from(0u128.into())
@@ -487,16 +480,9 @@
 
         let balance_after_fee_withdrawal = FixedWrapper::from(INITIAL_BALANCE);
         // An extrinsic without custom fee adjustment
-<<<<<<< HEAD
         let call: &<Runtime as frame_system::Config>::RuntimeCall =
-            &RuntimeCall::Balances(pallet_balances::Call::transfer {
-                dest: bob(),
-                value: TRANSFER_AMOUNT,
-=======
-        let call: &<Runtime as frame_system::Config>::Call =
-            &Call::OracleProxy(oracle_proxy::Call::enable_oracle {
+            &RuntimeCall::OracleProxy(oracle_proxy::Call::enable_oracle {
                 oracle: common::Oracle::BandChainFeed,
->>>>>>> f21c9c14
             });
 
         let pre = ChargeTransactionPayment::<Runtime>::from(0u128.into())
