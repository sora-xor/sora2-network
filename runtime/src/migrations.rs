<<<<<<< HEAD
pub type Migrations = ();
=======
// This file is part of the SORA network and Polkaswap app.

// Copyright (c) 2020, 2021, Polka Biome Ltd. All rights reserved.
// SPDX-License-Identifier: BSD-4-Clause

// Redistribution and use in source and binary forms, with or without modification,
// are permitted provided that the following conditions are met:

// Redistributions of source code must retain the above copyright notice, this list
// of conditions and the following disclaimer.
// Redistributions in binary form must reproduce the above copyright notice, this
// list of conditions and the following disclaimer in the documentation and/or other
// materials provided with the distribution.
//
// All advertising materials mentioning features or use of this software must display
// the following acknowledgement: This product includes software developed by Polka Biome
// Ltd., SORA, and Polkaswap.
//
// Neither the name of the Polka Biome Ltd. nor the names of its contributors may be used
// to endorse or promote products derived from this software without specific prior written permission.

// THIS SOFTWARE IS PROVIDED BY Polka Biome Ltd. AS IS AND ANY EXPRESS OR IMPLIED WARRANTIES,
// INCLUDING, BUT NOT LIMITED TO, THE IMPLIED WARRANTIES OF MERCHANTABILITY AND FITNESS FOR
// A PARTICULAR PURPOSE ARE DISCLAIMED. IN NO EVENT SHALL Polka Biome Ltd. BE LIABLE FOR ANY
// DIRECT, INDIRECT, INCIDENTAL, SPECIAL, EXEMPLARY, OR CONSEQUENTIAL DAMAGES (INCLUDING,
// BUT NOT LIMITED TO, PROCUREMENT OF SUBSTITUTE GOODS OR SERVICES; LOSS OF USE, DATA, OR PROFITS;
// OR BUSINESS INTERRUPTION) HOWEVER CAUSED AND ON ANY THEORY OF LIABILITY, WHETHER IN CONTRACT,
// STRICT LIABILITY, OR TORT (INCLUDING NEGLIGENCE OR OTHERWISE) ARISING IN ANY WAY OUT OF THE
// USE OF THIS SOFTWARE, EVEN IF ADVISED OF THE POSSIBILITY OF SUCH DAMAGE.

use crate::*;
use bridge_types::GenericNetworkId;
use sp_runtime::traits::Zero;

pub struct HashiBridgeLockedAssets;

impl Get<Vec<(AssetId, Balance)>> for HashiBridgeLockedAssets {
    fn get() -> Vec<(AssetId, Balance)> {
        let Ok(assets) = EthBridge::get_registered_assets(Some(GetEthNetworkId::get())) else {
            frame_support::log::warn!("Failed to get registered assets, skipping migration");
            return vec![];
        };
        let Some(bridge_account) = eth_bridge::BridgeAccount::<Runtime>::get(GetEthNetworkId::get()) else {
            frame_support::log::warn!("Failed to get Hashi bridge account, skipping migration");
            return vec![];
        };
        let mut result = vec![];
        for (kind, (asset_id, _precision), _) in assets {
            let reserved = if kind.is_owned() {
                Assets::total_balance(&asset_id, &bridge_account)
            } else {
                Assets::total_issuance(&asset_id)
            };
            let reserved = reserved.unwrap_or_default();
            if !reserved.is_zero() {
                result.push((asset_id, reserved));
            }
        }
        result
    }
}

parameter_types! {
    pub const HashiBridgeNetworkId: GenericNetworkId = GenericNetworkId::EVMLegacy(GetEthNetworkId::get());
}

pub type Migrations = (
    bridge_proxy::migrations::init::InitLockedAssets<
        Runtime,
        HashiBridgeLockedAssets,
        HashiBridgeNetworkId,
    >,
);
>>>>>>> 74086a83
<|MERGE_RESOLUTION|>--- conflicted
+++ resolved
@@ -1,6 +1,3 @@
-<<<<<<< HEAD
-pub type Migrations = ();
-=======
 // This file is part of the SORA network and Polkaswap app.
 
 // Copyright (c) 2020, 2021, Polka Biome Ltd. All rights reserved.
@@ -31,47 +28,4 @@
 // STRICT LIABILITY, OR TORT (INCLUDING NEGLIGENCE OR OTHERWISE) ARISING IN ANY WAY OUT OF THE
 // USE OF THIS SOFTWARE, EVEN IF ADVISED OF THE POSSIBILITY OF SUCH DAMAGE.
 
-use crate::*;
-use bridge_types::GenericNetworkId;
-use sp_runtime::traits::Zero;
-
-pub struct HashiBridgeLockedAssets;
-
-impl Get<Vec<(AssetId, Balance)>> for HashiBridgeLockedAssets {
-    fn get() -> Vec<(AssetId, Balance)> {
-        let Ok(assets) = EthBridge::get_registered_assets(Some(GetEthNetworkId::get())) else {
-            frame_support::log::warn!("Failed to get registered assets, skipping migration");
-            return vec![];
-        };
-        let Some(bridge_account) = eth_bridge::BridgeAccount::<Runtime>::get(GetEthNetworkId::get()) else {
-            frame_support::log::warn!("Failed to get Hashi bridge account, skipping migration");
-            return vec![];
-        };
-        let mut result = vec![];
-        for (kind, (asset_id, _precision), _) in assets {
-            let reserved = if kind.is_owned() {
-                Assets::total_balance(&asset_id, &bridge_account)
-            } else {
-                Assets::total_issuance(&asset_id)
-            };
-            let reserved = reserved.unwrap_or_default();
-            if !reserved.is_zero() {
-                result.push((asset_id, reserved));
-            }
-        }
-        result
-    }
-}
-
-parameter_types! {
-    pub const HashiBridgeNetworkId: GenericNetworkId = GenericNetworkId::EVMLegacy(GetEthNetworkId::get());
-}
-
-pub type Migrations = (
-    bridge_proxy::migrations::init::InitLockedAssets<
-        Runtime,
-        HashiBridgeLockedAssets,
-        HashiBridgeNetworkId,
-    >,
-);
->>>>>>> 74086a83
+pub type Migrations = ();