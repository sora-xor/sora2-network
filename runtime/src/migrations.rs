use crate::*;
use frame_support::traits::OnRuntimeUpgrade;
<<<<<<< HEAD

pub type Migrations = ();
=======
use vested_rewards::migrations::MoveMarketMakerRewardPoolToLiquidityProviderPool;

pub type Migrations = (
    MoveMarketMakerRewardPoolToLiquidityProviderPool<Runtime>,
    PriceToolsMigration,
    pallet_staking::migrations::lock_fix::LockFix<Runtime>,
    DexManagerMigration,
    multicollateral_bonding_curve_pool::migrations::v2::InitializeTBCD<Runtime>,
);
>>>>>>> f21c9c14

pub struct PriceToolsMigration;

impl OnRuntimeUpgrade for PriceToolsMigration {
    fn on_runtime_upgrade() -> Weight {
        frame_support::log::warn!("Run migration PriceToolsMigration");
        price_tools::migration::migrate::<Runtime>();
        <Runtime as frame_system::Config>::BlockWeights::get().max_block
    }
}

pub struct DexManagerMigration;

impl OnRuntimeUpgrade for DexManagerMigration {
    fn on_runtime_upgrade() -> Weight {
        frame_support::log::warn!("Run migration DexManagerMigration");
        dex_manager::migrations::migrate::<Runtime>()
    }
}<|MERGE_RESOLUTION|>--- conflicted
+++ resolved
@@ -1,9 +1,5 @@
 use crate::*;
 use frame_support::traits::OnRuntimeUpgrade;
-<<<<<<< HEAD
-
-pub type Migrations = ();
-=======
 use vested_rewards::migrations::MoveMarketMakerRewardPoolToLiquidityProviderPool;
 
 pub type Migrations = (
@@ -13,7 +9,6 @@
     DexManagerMigration,
     multicollateral_bonding_curve_pool::migrations::v2::InitializeTBCD<Runtime>,
 );
->>>>>>> f21c9c14
 
 pub struct PriceToolsMigration;
 
