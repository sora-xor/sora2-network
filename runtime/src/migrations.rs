--- conflicted
+++ resolved
@@ -28,14 +28,8 @@
 // STRICT LIABILITY, OR TORT (INCLUDING NEGLIGENCE OR OTHERWISE) ARISING IN ANY WAY OUT OF THE
 // USE OF THIS SOFTWARE, EVEN IF ADVISED OF THE POSSIBILITY OF SUCH DAMAGE.
 
-<<<<<<< HEAD
-#[cfg(feature = "ready-to-test")] // tokenomics-upgrade
 use crate::*;
 
-#[cfg(not(feature = "ready-to-test"))]
-pub type Migrations = ();
-
-#[cfg(feature = "ready-to-test")] // tokenomics-upgrade
 pub type Migrations = (
     assets::migration::register_asset::RegisterAsset<
         Runtime,
@@ -66,10 +60,8 @@
         PredefinedAssetOwnerAccountId,
     >,
     kensetsu::migrations::v1_to_v2::UpgradeToV2<Runtime>,
-    multicollateral_bonding_curve_pool::migrations::v4::MigrateToV4<Runtime>,
 );
 
-#[cfg(feature = "ready-to-test")] // tokenomics-upgrade
 parameter_types! {
     pub const MaxMigrations: u32 = 100;
     pub KGOLDAssetId: AssetId = common::KGOLD;
@@ -94,7 +86,4 @@
                 .expect("Failed to get ordinary account id for technical account id.");
         account_id
     };
-}
-=======
-pub type Migrations = ();
->>>>>>> 2432a40c
+}