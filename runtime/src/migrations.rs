--- conflicted
+++ resolved
@@ -1,45 +1 @@
-<<<<<<< HEAD
-use crate::*;
-use frame_support::traits::OnRuntimeUpgrade;
-use vested_rewards::migrations::MoveMarketMakerRewardPoolToLiquidityProviderPool;
-
-pub type Migrations = (
-    MoveMarketMakerRewardPoolToLiquidityProviderPool<Runtime>,
-    PriceToolsMigration,
-    pallet_staking::migrations::lock_fix::LockFix<Runtime>,
-    DexManagerMigration,
-    XSTPoolMigration,
-    multicollateral_bonding_curve_pool::migrations::v2::InitializeTBCD<Runtime>,
-);
-
-pub struct PriceToolsMigration;
-
-impl OnRuntimeUpgrade for PriceToolsMigration {
-    fn on_runtime_upgrade() -> Weight {
-        frame_support::log::warn!("Run migration PriceToolsMigration");
-        price_tools::migration::migrate::<Runtime>();
-        <Runtime as frame_system::Config>::BlockWeights::get().max_block
-    }
-}
-
-pub struct DexManagerMigration;
-
-impl OnRuntimeUpgrade for DexManagerMigration {
-    fn on_runtime_upgrade() -> Weight {
-        frame_support::log::warn!("Run migration DexManagerMigration");
-        dex_manager::migrations::migrate::<Runtime>()
-    }
-}
-
-pub struct XSTPoolMigration;
-
-impl OnRuntimeUpgrade for XSTPoolMigration {
-    fn on_runtime_upgrade() -> Weight {
-        frame_support::log::warn!("Run migration XSTPoolMigration");
-        xst::migrations::migrate::<Runtime>();
-        <Runtime as frame_system::Config>::BlockWeights::get().max_block
-    }
-}
-=======
 pub type Migrations = ();
->>>>>>> af23701e
