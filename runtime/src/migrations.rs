--- conflicted
+++ resolved
@@ -28,18 +28,12 @@
 // STRICT LIABILITY, OR TORT (INCLUDING NEGLIGENCE OR OTHERWISE) ARISING IN ANY WAY OUT OF THE
 // USE OF THIS SOFTWARE, EVEN IF ADVISED OF THE POSSIBILITY OF SUCH DAMAGE.
 
-#[cfg(feature = "wip")]
 use crate::*;
 
-<<<<<<< HEAD
 pub type Migrations = (
-    assets::migration::asset_infos_v2::AssetInfosUpdate<Runtime>,
     WipMigrations,
     kensetsu::migrations::v2_to_v3::UpgradeToV3<Runtime>,
 );
-=======
-pub type Migrations = (WipMigrations,);
->>>>>>> 799156ec
 
 #[cfg(feature = "wip")] // dex-kusd
 pub type WipMigrations = (dex_manager::migrations::kusd_dex::AddKusdBasedDex<Runtime>,);
