[package]
edition = "2021"
authors = ["Polka Biome Ltd. <jihoon@tutanota.de>"]
license = "BSD-4-Clause"
homepage = "https://sora.org"
repository = "https://github.com/sora-xor/sora2-network"
name = "framenode-runtime"
version = "3.6.1"

[package.metadata.docs.rs]
targets = ["x86_64-unknown-linux-gnu"]

[build-dependencies]
substrate-wasm-builder = { git = "https://github.com/sora-xor/polkadot-sdk.git", branch = "polkadot-v1.1.0", default-features = false }

[dependencies]
codec = { package = "parity-scale-codec", version = "3", default-features = false, features = [
    "derive",
    "chain-error",
] }
<<<<<<< HEAD
=======
# Does not compile with newer version
>>>>>>> 033697f2
parity-scale-codec-derive = "3"
scale-info = { version = "2", default-features = false, features = ["derive"] }
hex-literal = "0.4.1"
log = { version = "0.4.14" }
serde = { features = [
    'derive',
], default-features = false, optional = true, version = '1.0.101' }

# bridge-multisig = { git = "https://github.com/soramitsu/sora2-frame-pallets.git", branch = "polkadot-v1.1.0", package = "pallet-multisig", default-features = false }
bridge-multisig = { git = "https://github.com/sora-xor/sora2-common.git", branch = "polkadotsdk_1.1.0", package = "pallet-multisig", default-features = false }
sp-beefy = { git = "https://github.com/sora-xor/polkadot-sdk.git", branch = "polkadot-v1.1.0", default-features = false, package = "sp-consensus-beefy" }
sp-mmr-primitives = { git = "https://github.com/sora-xor/polkadot-sdk.git", branch = "polkadot-v1.1.0", default-features = false }
pallet-mmr = { git = "https://github.com/sora-xor/polkadot-sdk.git", branch = "polkadot-v1.1.0", default-features = false, optional = true }
beefy-light-client = { git = "https://github.com/sora-xor/sora2-common.git", branch = "polkadotsdk_1.1.0", default-features = false, optional = true }
bridge-data-signer = { git = "https://github.com/sora-xor/sora2-common.git", branch = "polkadotsdk_1.1.0", default-features = false }
multisig-verifier = { git = "https://github.com/sora-xor/sora2-common.git", branch = "polkadotsdk_1.1.0", default-features = false }
beefy-light-client-runtime-api = { git = "https://github.com/sora-xor/sora2-common.git", branch = "polkadotsdk_1.1.0", default-features = false, optional = true }

dispatch = { git = "https://github.com/sora-xor/sora2-common.git", branch = "polkadotsdk_1.1.0", default-features = false }
leaf-provider = { git = "https://github.com/sora-xor/sora2-common.git", branch = "polkadotsdk_1.1.0", default-features = false }
leaf-provider-runtime-api = { git = "https://github.com/sora-xor/sora2-common.git", branch = "polkadotsdk_1.1.0", default-features = false }
bridge-proxy = { path = "../pallets/bridge-proxy", default-features = false }
bridge-proxy-runtime-api = { path = "../pallets/bridge-proxy/runtime-api", default-features = false }
parachain-bridge-app = { git = "https://github.com/sora-xor/sora2-common.git", branch = "polkadotsdk_1.1.0", default-features = false }
substrate-bridge-app = { git = "https://github.com/sora-xor/sora2-common.git", branch = "polkadotsdk_1.1.0", default-features = false }
substrate-bridge-channel = { git = "https://github.com/sora-xor/sora2-common.git", branch = "polkadotsdk_1.1.0", default-features = false }
evm-fungible-app = { git = "https://github.com/sora-xor/sora2-common.git", branch = "polkadotsdk_1.1.0", default-features = false, optional = true }
bridge-channel = { git = "https://github.com/sora-xor/sora2-common.git", branch = "polkadotsdk_1.1.0", default-features = false, optional = true }
jetton-app = { git = "https://github.com/sora-xor/sora2-common.git", branch = "polkadotsdk_1.1.0", default-features = false, optional = true }

apollo-platform = { path = "../pallets/apollo-platform", default-features = false }
assets = { path = "../pallets/assets", default-features = false }
assets-runtime-api = { path = "../pallets/assets/runtime-api", default-features = false }
band = { path = "../pallets/band", default-features = false }
common = { path = "../common", default-features = false }
ceres-governance-platform = { path = "../pallets/ceres-governance-platform", default-features = false }
ceres-launchpad = { path = "../pallets/ceres-launchpad", default-features = false }
ceres-liquidity-locker = { path = "../pallets/ceres-liquidity-locker", default-features = false }
ceres-liquidity-locker-benchmarking = { path = "../pallets/ceres-liquidity-locker/benchmarking", default-features = false, optional = true }
ceres-token-locker = { path = "../pallets/ceres-token-locker", default-features = false }
ceres-staking = { path = "../pallets/ceres-staking", default-features = false }
demeter-farming-platform = { path = "../pallets/demeter-farming-platform", default-features = false }
demeter-farming-platform-benchmarking = { path = "../pallets/demeter-farming-platform/benchmarking", default-features = false, optional = true }
dex-api = { path = "../pallets/dex-api", default-features = false }
dex-manager = { path = "../pallets/dex-manager", default-features = false }
dex-manager-runtime-api = { path = "../pallets/dex-manager/runtime-api", default-features = false }
dex-runtime-api = { path = "../pallets/dex-api/runtime-api", default-features = false }
eth-bridge = { path = "../pallets/eth-bridge", default-features = false }
eth-bridge-runtime-api = { path = "../pallets/eth-bridge/runtime-api", default-features = false }
farming = { path = "../pallets/farming", default-features = false }
farming-runtime-api = { path = "../pallets/farming/runtime-api", default-features = false }
faucet = { path = "../pallets/faucet", default-features = false, optional = true }
hermes-governance-platform = { path = "../pallets/hermes-governance-platform", default-features = false }
iroha-migration = { path = "../pallets/iroha-migration", default-features = false }
iroha-migration-runtime-api = { path = "../pallets/iroha-migration/runtime-api", default-features = false }
kensetsu = { path = "../pallets/kensetsu", default-features = false }
kensetsu-benchmarking = { path = "../pallets/kensetsu/benchmarking", default-features = false, optional = true }
liquidity-proxy = { path = "../pallets/liquidity-proxy", default-features = false }
liquidity-proxy-benchmarking = { path = "../pallets/liquidity-proxy/benchmarking", default-features = false, optional = true }
liquidity-proxy-runtime-api = { path = "../pallets/liquidity-proxy/runtime-api", default-features = false }
mock-liquidity-source = { path = "../pallets/mock-liquidity-source", default-features = false }
multicollateral-bonding-curve-pool = { path = "../pallets/multicollateral-bonding-curve-pool", default-features = false }
oracle-proxy = { path = "../pallets/oracle-proxy", default-features = false }
oracle-proxy-runtime-api = { path = "../pallets/oracle-proxy/runtime-api", default-features = false }
order-book = { path = "../pallets/order-book", default-features = false }
order-book-benchmarking = { path = "../pallets/order-book/benchmarking", default-features = false, optional = true }
permissions = { path = "../pallets/permissions", default-features = false }
pool-xyk = { path = "../pallets/pool-xyk", default-features = false }
pool-xyk-benchmarking = { path = "../pallets/pool-xyk/benchmarking", default-features = false, optional = true }
price-tools = { path = "../pallets/price-tools", default-features = false }
pswap-distribution = { path = "../pallets/pswap-distribution", default-features = false }
pswap-distribution-benchmarking = { path = "../pallets/pswap-distribution/benchmarking", default-features = false, optional = true }
pswap-distribution-runtime-api = { path = "../pallets/pswap-distribution/runtime-api", default-features = false }
qa-tools = { path = "../pallets/qa-tools", default-features = false, optional = true }
referrals = { path = "../pallets/referrals", default-features = false }
extended-assets = { path = "../pallets/extended-assets", default-features = false }
rewards = { path = "../pallets/rewards", default-features = false }
rewards-runtime-api = { path = "../pallets/rewards/runtime-api", default-features = false }
soratopia = { path = "../pallets/soratopia", default-features = false, optional = true }
technical = { path = "../pallets/technical", default-features = false }
trading-pair = { path = "../pallets/trading-pair", default-features = false }
trading-pair-runtime-api = { path = "../pallets/trading-pair/runtime-api", default-features = false }
vested-rewards = { path = "../pallets/vested-rewards", default-features = false }
vested-rewards-runtime-api = { path = "../pallets/vested-rewards/runtime-api", default-features = false }
xor-fee = { path = "../pallets/xor-fee", default-features = false }
xst = { path = "../pallets/xst", default-features = false }
xst-benchmarking = { path = "../pallets/xst/benchmarking", default-features = false, optional = true }

# Substrate dependencies
frame-benchmarking = { git = "https://github.com/sora-xor/polkadot-sdk.git", branch = "polkadot-v1.1.0", default-features = false, optional = true }
frame-executive = { git = "https://github.com/sora-xor/polkadot-sdk.git", branch = "polkadot-v1.1.0", default-features = false }
frame-support = { git = "https://github.com/sora-xor/polkadot-sdk.git", branch = "polkadot-v1.1.0", default-features = false, features = [
    "tuples-96",
] }
frame-system = { git = "https://github.com/sora-xor/polkadot-sdk.git", branch = "polkadot-v1.1.0", default-features = false }
frame-system-benchmarking = { git = "https://github.com/sora-xor/polkadot-sdk.git", branch = "polkadot-v1.1.0", default-features = false, optional = true }
frame-system-rpc-runtime-api = { git = "https://github.com/sora-xor/polkadot-sdk.git", branch = "polkadot-v1.1.0", default-features = false }
frame-try-runtime = { git = "https://github.com/sora-xor/polkadot-sdk.git", branch = "polkadot-v1.1.0", default-features = false, optional = true }
pallet-aura = { git = "https://github.com/sora-xor/polkadot-sdk.git", branch = "polkadot-v1.1.0", default-features = false }
pallet-balances = { git = "https://github.com/sora-xor/polkadot-sdk.git", branch = "polkadot-v1.1.0", default-features = false }
pallet-collective = { git = "https://github.com/sora-xor/polkadot-sdk.git", branch = "polkadot-v1.1.0", default-features = false }
pallet-democracy = { git = "https://github.com/sora-xor/polkadot-sdk.git", branch = "polkadot-v1.1.0", default-features = false }
pallet-elections-phragmen = { git = "https://github.com/sora-xor/polkadot-sdk.git", branch = "polkadot-v1.1.0", default-features = false }
pallet-grandpa = { git = "https://github.com/sora-xor/polkadot-sdk.git", branch = "polkadot-v1.1.0", default-features = false }
pallet-beefy = { git = "https://github.com/sora-xor/polkadot-sdk.git", branch = "polkadot-v1.1.0", default-features = false, optional = true }
pallet-beefy-mmr = { git = "https://github.com/sora-xor/polkadot-sdk.git", branch = "polkadot-v1.1.0", default-features = false, optional = true }
pallet-babe = { git = "https://github.com/sora-xor/polkadot-sdk.git", branch = "polkadot-v1.1.0", default-features = false }
pallet-im-online = { git = "https://github.com/sora-xor/polkadot-sdk.git", branch = "polkadot-v1.1.0", default-features = false }
pallet-identity = { git = "https://github.com/sora-xor/polkadot-sdk.git", branch = "polkadot-v1.1.0", default-features = false }
pallet-membership = { git = "https://github.com/sora-xor/polkadot-sdk.git", branch = "polkadot-v1.1.0", default-features = false }
pallet-multisig = { git = "https://github.com/sora-xor/polkadot-sdk.git", branch = "polkadot-v1.1.0", default-features = false }
pallet-offences = { git = "https://github.com/sora-xor/polkadot-sdk.git", branch = "polkadot-v1.1.0", default-features = false }
pallet-preimage = { git = "https://github.com/sora-xor/polkadot-sdk.git", branch = "polkadot-v1.1.0", default-features = false }
pallet-randomness-collective-flip = { git = "https://github.com/sora-xor/polkadot-sdk.git", branch = "polkadot-v1.1.0", default-features = false, package = "pallet-insecure-randomness-collective-flip" }
pallet-sudo = { git = "https://github.com/sora-xor/polkadot-sdk.git", branch = "polkadot-v1.1.0", default-features = false }
pallet-timestamp = { git = "https://github.com/sora-xor/polkadot-sdk.git", branch = "polkadot-v1.1.0", default-features = false }
pallet-scheduler = { git = "https://github.com/sora-xor/polkadot-sdk.git", branch = "polkadot-v1.1.0", default-features = false }
pallet-session = { git = "https://github.com/sora-xor/polkadot-sdk.git", branch = "polkadot-v1.1.0", default-features = false, features = ["historical"] }

pallet-staking = { git = "https://github.com/sora-xor/polkadot-sdk.git", branch = "polkadot-v1.1.0", default-features = false }
pallet-transaction-payment = { git = "https://github.com/sora-xor/polkadot-sdk.git", branch = "polkadot-v1.1.0", default-features = false }
pallet-transaction-payment-rpc-runtime-api = { git = "https://github.com/sora-xor/polkadot-sdk.git", branch = "polkadot-v1.1.0", default-features = false }
pallet-utility = { git = "https://github.com/sora-xor/polkadot-sdk.git", branch = "polkadot-v1.1.0", default-features = false }
pallet-bags-list = { git = "https://github.com/sora-xor/polkadot-sdk.git", branch = "polkadot-v1.1.0", default-features = false }

sp-api = { git = "https://github.com/sora-xor/polkadot-sdk.git", branch = "polkadot-v1.1.0", default-features = false }
sp-block-builder = { git = "https://github.com/sora-xor/polkadot-sdk.git", branch = "polkadot-v1.1.0", default-features = false }
sp-consensus-aura = { git = "https://github.com/sora-xor/polkadot-sdk.git", branch = "polkadot-v1.1.0", default-features = false }
sp-consensus-babe = { git = "https://github.com/sora-xor/polkadot-sdk.git", branch = "polkadot-v1.1.0", default-features = false }
sp-core = { git = "https://github.com/sora-xor/polkadot-sdk.git", branch = "polkadot-v1.1.0", default-features = false }
sp-inherents = { git = "https://github.com/sora-xor/polkadot-sdk.git", branch = "polkadot-v1.1.0", default-features = false }
sp-offchain = { git = "https://github.com/sora-xor/polkadot-sdk.git", branch = "polkadot-v1.1.0", default-features = false }
sp-runtime = { git = "https://github.com/sora-xor/polkadot-sdk.git", branch = "polkadot-v1.1.0", default-features = false }
sp-session = { git = "https://github.com/sora-xor/polkadot-sdk.git", branch = "polkadot-v1.1.0", default-features = false }
sp-std = { git = "https://github.com/sora-xor/polkadot-sdk.git", branch = "polkadot-v1.1.0", default-features = false }
sp-transaction-pool = { git = "https://github.com/sora-xor/polkadot-sdk.git", branch = "polkadot-v1.1.0", default-features = false }
sp-version = { git = "https://github.com/sora-xor/polkadot-sdk.git", branch = "polkadot-v1.1.0", default-features = false }
sp-staking = { git = "https://github.com/sora-xor/polkadot-sdk.git", branch = "polkadot-v1.1.0", default-features = false }
sp-npos-elections = { git = "https://github.com/sora-xor/polkadot-sdk.git", branch = "polkadot-v1.1.0", default-features = false }
pallet-authorship = { git = "https://github.com/sora-xor/polkadot-sdk.git", branch = "polkadot-v1.1.0", default-features = false }
pallet-election-provider-multi-phase = { git = "https://github.com/sora-xor/polkadot-sdk.git", branch = "polkadot-v1.1.0", default-features = false }
frame-election-provider-support = { git = "https://github.com/sora-xor/polkadot-sdk.git", branch = "polkadot-v1.1.0", default-features = false }
pallet-contracts = { git = "https://github.com/sora-xor/polkadot-sdk.git", branch = "polkadot-v1.1.0", default-features = false }
pallet-contracts-primitives = { git = "https://github.com/sora-xor/polkadot-sdk.git", branch = "polkadot-v1.1.0", default-features = false}

# Other
currencies = { git = "https://github.com/open-web3-stack/open-runtime-module-library.git", package = "orml-currencies", default-features = false }
static_assertions = "1.1.0"
tokens = { git = "https://github.com/open-web3-stack/open-runtime-module-library.git", package = "orml-tokens", default-features = false }
traits = { git = "https://github.com/open-web3-stack/open-runtime-module-library.git", package = "orml-traits", default-features = false }
bridge-types = { git = "https://github.com/sora-xor/sora2-common.git", branch = "polkadotsdk_1.1.0", default-features = false, optional = true }

[dev-dependencies]
env_logger = "0.11.4"
framenode-chain-spec = { path = "../node/chain_spec", features = ["test"] }
tokio = { version = "1.19.2", features = ["macros"] }
wat = { version = "1.214", default-features = false }
sp-tracing = { git = "https://github.com/sora-xor/polkadot-sdk.git", branch = "polkadot-v1.1.0" }
frame-remote-externalities = { git = "https://github.com/sora-xor/polkadot-sdk.git", branch = "polkadot-v1.1.0" }
sp-io = { git = "https://github.com/sora-xor/polkadot-sdk.git", branch = "polkadot-v1.1.0", default-features = false }

[features]
default = ["std", "build-wasm-binary"]

std = [
    "apollo-platform/std",
    "assets-runtime-api/std",
    "assets/std",
    "band/std",
    "bridge-multisig/std",
    "pallet-beefy/std",
    "pallet-mmr/std",
    "pallet-beefy-mmr/std",
    "sp-mmr-primitives/std",
    "sp-beefy/std",
    "beefy-light-client/std",
    "beefy-light-client-runtime-api/std",
    "codec/std",
    "scale-info/std",
    "common/std",
    "ceres-governance-platform/std",
    "ceres-launchpad/std",
    "ceres-liquidity-locker/std",
    "ceres-staking/std",
    "ceres-token-locker/std",
    "demeter-farming-platform/std",
    "dex-api/std",
    "dex-manager-runtime-api/std",
    "dex-manager/std",
    "dex-runtime-api/std",
    "eth-bridge-runtime-api/std",
    "eth-bridge/std",
    "dispatch/std",
    "leaf-provider/std",
    "leaf-provider-runtime-api/std",
    "bridge-proxy/std",
    "bridge-proxy-runtime-api/std",
    "evm-fungible-app/std",
    "jetton-app/std",
    "parachain-bridge-app/std",
    "substrate-bridge-channel/std",
    "bridge-channel/std",
    "bridge-data-signer/std",
    "multisig-verifier/std",
    "bridge-types/std",
    "farming/std",
    "farming-runtime-api/std",
    "faucet/std",
    "frame-executive/std",
    "frame-support/std",
    "frame-system-rpc-runtime-api/std",
    "frame-system/std",
    "frame-try-runtime/std",
    "hermes-governance-platform/std",
    "iroha-migration-runtime-api/std",
    "iroha-migration/std",
    "kensetsu/std",
    "liquidity-proxy-runtime-api/std",
    "liquidity-proxy/std",
    "liquidity-proxy-benchmarking/std",
    "pool-xyk-benchmarking/std",
    "mock-liquidity-source/std",
    "multicollateral-bonding-curve-pool/std",
    "oracle-proxy/std",
    "oracle-proxy-runtime-api/std",
    "order-book/std",
    "order-book-benchmarking/std",
    "pallet-authorship/std",
    "pallet-babe/std",
    "pallet-balances/std",
    "pallet-collective/std",
    "pallet-democracy/std",
    "pallet-elections-phragmen/std",
    "pallet-grandpa/std",
    "pallet-identity/std",
    "pallet-im-online/std",
    "pallet-membership/std",
    "pallet-multisig/std",
    "pallet-offences/std",
    "pallet-preimage/std",
    "pallet-randomness-collective-flip/std",
    "pallet-scheduler/std",
    "pallet-session/std",
    "pallet-staking/std",
    "pallet-sudo/std",
    "pallet-aura/std",
    "pallet-timestamp/std",
    "pallet-transaction-payment-rpc-runtime-api/std",
    "pallet-transaction-payment/std",
    "pallet-utility/std",
    "permissions/std",
    "pool-xyk/std",
    "price-tools/std",
    "pswap-distribution-runtime-api/std",
    "pswap-distribution/std",
    "qa-tools/std",
    "referrals/std",
    "extended-assets/std",
    "rewards-runtime-api/std",
    "rewards/std",
    "serde/std",
    "sp-api/std",
    "sp-block-builder/std",
    "sp-consensus-babe/std",
    "sp-core/std",
    "sp-inherents/std",
    "sp-offchain/std",
    "sp-runtime/std",
    "sp-session/std",
    "sp-staking/std",
    "sp-std/std",
    "sp-transaction-pool/std",
    "sp-version/std",
    "sp-npos-elections/std",
    "sp-consensus-aura/std",
    "substrate-bridge-app/std",
    "soratopia/std",
    "technical/std",
    "trading-pair-runtime-api/std",
    "trading-pair/std",
    "vested-rewards/std",
    "vested-rewards-runtime-api/std",
    "xor-fee/std",
    "xst/std",
    "xst-benchmarking/std",
    "pallet-contracts/std",
    "pallet-contracts-primitives/std",
#    "sp-io/std",
]

private-net = [
    "faucet",
    "farming/private-net",
    "vested-rewards/private-net",
    "framenode-chain-spec/private-net",
    "qa-tools",
]

wip = [
    "framenode-chain-spec/wip",
    "dex-manager/wip",
    "order-book/wip",
    "liquidity-proxy/wip",
    "liquidity-proxy-runtime-api/wip",
    "liquidity-proxy-benchmarking/wip",
    "pallet-mmr",
    "beefy-light-client",
    "beefy-light-client-runtime-api",
    "evm-fungible-app",
    "jetton-app",
    "bridge-channel",
    "pallet-beefy",
    "pallet-beefy-mmr",
    "xor-fee/wip",
    "soratopia",
]

stage = ["framenode-chain-spec/stage"]

runtime-benchmarks = [
    "apollo-platform/runtime-benchmarks",
    "assets/runtime-benchmarks",
    "band/runtime-benchmarks",
    "ceres-governance-platform/runtime-benchmarks",
    "ceres-launchpad/runtime-benchmarks",
    "ceres-liquidity-locker-benchmarking",
    "ceres-liquidity-locker-benchmarking/runtime-benchmarks",
    "common/runtime-benchmarks",
    "demeter-farming-platform-benchmarking",
    "demeter-farming-platform-benchmarking/runtime-benchmarks",
    "dex-api/runtime-benchmarks",
    "ceres-staking/runtime-benchmarks",
    "ceres-token-locker/runtime-benchmarks",
    "eth-bridge/runtime-benchmarks",
    "dispatch/runtime-benchmarks",
    "bridge-types/runtime-benchmarks",
    "bridge-proxy/runtime-benchmarks",
    "evm-fungible-app/runtime-benchmarks",
    "jetton-app/runtime-benchmarks",
    "parachain-bridge-app/runtime-benchmarks",
    "substrate-bridge-app/runtime-benchmarks",
    "substrate-bridge-channel/runtime-benchmarks",
    "bridge-channel/runtime-benchmarks",
    "farming/runtime-benchmarks",
    "faucet/runtime-benchmarks",
    "frame-benchmarking",
    "frame-support/runtime-benchmarks",
    "frame-system/runtime-benchmarks",
    "hermes-governance-platform/runtime-benchmarks",
    "iroha-migration/runtime-benchmarks",
    "kensetsu-benchmarking",
    "kensetsu-benchmarking/runtime-benchmarks",
    "liquidity-proxy-benchmarking",
    "liquidity-proxy-benchmarking/runtime-benchmarks",
    "oracle-proxy/runtime-benchmarks",
    "order-book-benchmarking",
    "order-book-benchmarking/runtime-benchmarks",
    "order-book/runtime-benchmarks",
    "pallet-collective/runtime-benchmarks",
    "pool-xyk-benchmarking",
    "pool-xyk-benchmarking/runtime-benchmarks",
    "referrals/runtime-benchmarks",
    "rewards/runtime-benchmarks",
    "soratopia/runtime-benchmarks",
    "technical/runtime-benchmarks",
    "trading-pair/runtime-benchmarks",
    "multicollateral-bonding-curve-pool/runtime-benchmarks",
    "pswap-distribution-benchmarking/runtime-benchmarks",
    "pswap-distribution/runtime-benchmarks",
    "price-tools/runtime-benchmarks",
    "vested-rewards/runtime-benchmarks",
    "xor-fee/runtime-benchmarks",
    "xst-benchmarking",
    "xst-benchmarking/runtime-benchmarks",
    "beefy-light-client/runtime-benchmarks",
    "multisig-verifier/runtime-benchmarks",
    "bridge-data-signer/runtime-benchmarks",
    "extended-assets/runtime-benchmarks",
    "pallet-contracts/runtime-benchmarks",
]

reduced-pswap-reward-periods = []

build-wasm-binary = []

try-runtime = [
    "frame-try-runtime",
    "frame-try-runtime/try-runtime",
    "apollo-platform/try-runtime",
    "assets/try-runtime",
    "band/try-runtime",
    "bridge-multisig/try-runtime",
    "pallet-beefy/try-runtime",
    "beefy-light-client/try-runtime",
    "ceres-governance-platform/try-runtime",
    "ceres-launchpad/try-runtime",
    "ceres-liquidity-locker/try-runtime",
    "ceres-staking/try-runtime",
    "ceres-token-locker/try-runtime",
    "demeter-farming-platform/try-runtime",
    "hermes-governance-platform/try-runtime",
    "dex-api/try-runtime",
    "dex-manager/try-runtime",
    "eth-bridge/try-runtime",
    "dispatch/try-runtime",
    "leaf-provider/try-runtime",
    "bridge-proxy/try-runtime",
    "evm-fungible-app/try-runtime",
    "jetton-app/try-runtime",
    "parachain-bridge-app/try-runtime",
    "bridge-channel/try-runtime",
    "substrate-bridge-app/try-runtime",
    "substrate-bridge-channel/try-runtime",
    "bridge-types/try-runtime",
    "farming/try-runtime",
    "faucet/try-runtime",
    "frame-executive/try-runtime",
    "frame-support/try-runtime",
    "frame-system/try-runtime",
    "iroha-migration/try-runtime",
    "kensetsu/try-runtime",
    "liquidity-proxy/try-runtime",
    "mock-liquidity-source/try-runtime",
    "multicollateral-bonding-curve-pool/try-runtime",
    "oracle-proxy/try-runtime",
    "order-book/try-runtime",
    "pallet-authorship/try-runtime",
    "pallet-babe/try-runtime",
    "pallet-balances/try-runtime",
    "pallet-collective/try-runtime",
    "pallet-democracy/try-runtime",
    "pallet-elections-phragmen/try-runtime",
    "pallet-grandpa/try-runtime",
    "pallet-identity/try-runtime",
    "pallet-im-online/try-runtime",
    "pallet-membership/try-runtime",
    "pallet-multisig/try-runtime",
    "pallet-offences/try-runtime",
    "pallet-preimage/try-runtime",
    "pallet-randomness-collective-flip/try-runtime",
    "pallet-scheduler/try-runtime",
    "pallet-session/try-runtime",
    "pallet-staking/try-runtime",
    "pallet-sudo/try-runtime",
    "pallet-timestamp/try-runtime",
    "pallet-transaction-payment/try-runtime",
    "pallet-utility/try-runtime",
    "permissions/try-runtime",
    "pool-xyk/try-runtime",
    "price-tools/try-runtime",
    "pswap-distribution/try-runtime",
    "referrals/try-runtime",
    "rewards/try-runtime",
    "soratopia/try-runtime",
    "technical/try-runtime",
    "trading-pair/try-runtime",
    "vested-rewards/try-runtime",
    "xor-fee/try-runtime",
    "xst/try-runtime",
    "tokens/try-runtime",
    "currencies/try-runtime",
    "pallet-election-provider-multi-phase/try-runtime",
    "pallet-bags-list/try-runtime",
    "pallet-mmr/try-runtime",
    "pallet-beefy-mmr/try-runtime",
    "bridge-data-signer/try-runtime",
    "multisig-verifier/try-runtime",
    "qa-tools/try-runtime",
    "extended-assets/try-runtime",
    "pallet-contracts/try-runtime",
]

test = ["framenode-chain-spec/test", "liquidity-proxy/test", "order-book/test"]<|MERGE_RESOLUTION|>--- conflicted
+++ resolved
@@ -18,10 +18,6 @@
     "derive",
     "chain-error",
 ] }
-<<<<<<< HEAD
-=======
-# Does not compile with newer version
->>>>>>> 033697f2
 parity-scale-codec-derive = "3"
 scale-info = { version = "2", default-features = false, features = ["derive"] }
 hex-literal = "0.4.1"
@@ -309,7 +305,6 @@
     "xst-benchmarking/std",
     "pallet-contracts/std",
     "pallet-contracts-primitives/std",
-#    "sp-io/std",
 ]
 
 private-net = [
