[package]
edition = "2021"
authors = ["Polka Biome Ltd. <jihoon@tutanota.de>"]
license = "BSD-4-Clause"
homepage = "https://sora.org"
repository = "https://github.com/sora-xor/sora2-network"
name = "framenode-runtime"
version = "1.10.0"

[package.metadata.docs.rs]
targets = ["x86_64-unknown-linux-gnu"]

[build-dependencies]
substrate-wasm-builder = { git = "https://github.com/sora-xor/substrate.git", branch = "polkadot-v0.9.38", default-features = false }

[dependencies]
codec = { package = "parity-scale-codec", version = "3", default-features = false, features = [
    "derive",
    "chain-error",
] }
scale-info = { version = "2", default-features = false, features = ["derive"] }
hex-literal = "0.3.1"
log = { version = "0.4.14" }
serde = { features = [
    'derive',
], default-features = false, optional = true, version = '1.0.101' }

bridge-multisig = { git = "https://github.com/soramitsu/sora2-frame-pallets.git", branch = "polkadot-v0.9.38", package = "pallet-multisig", default-features = false }
sp-beefy = { git = "https://github.com/sora-xor/substrate.git", branch = "polkadot-v0.9.38", default-features = false }
sp-mmr-primitives = { git = "https://github.com/sora-xor/substrate.git", branch = "polkadot-v0.9.38", default-features = false }
<<<<<<< HEAD
pallet-mmr = { git = "https://github.com/sora-xor/substrate.git", branch = "polkadot-v0.9.38", default-features = false }
beefy-light-client = { git = "https://github.com/sora-xor/sora2-common.git", branch = "develop", default-features = false }
beefy-light-client-runtime-api = { git = "https://github.com/sora-xor/sora2-common.git", branch = "develop", default-features = false }

ethereum-light-client = { path = "../pallets/trustless-bridge/ethereum-light-client", default-features = false }
dispatch = { git = "https://github.com/sora-xor/sora2-common.git", branch = "develop", default-features = false }
bridge-inbound-channel = { path = "../pallets/trustless-bridge/bridge-inbound-channel", default-features = false }
bridge-outbound-channel = { path = "../pallets/trustless-bridge/bridge-outbound-channel", default-features = false }
eth-app = { path = "../pallets/trustless-bridge/eth-app", default-features = false }
migration-app = { path = "../pallets/trustless-bridge/migration-app", default-features = false }
erc20-app = { path = "../pallets/trustless-bridge/erc20-app", default-features = false }
leaf-provider = { git = "https://github.com/sora-xor/sora2-common.git", branch = "develop", default-features = false }
leaf-provider-runtime-api = { git = "https://github.com/sora-xor/sora2-common.git", branch = "develop", default-features = false }
evm-bridge-proxy = { path = "../pallets/trustless-bridge/evm-bridge-proxy", default-features = false }
evm-bridge-proxy-runtime-api = { path = "../pallets/trustless-bridge/evm-bridge-proxy/runtime-api", default-features = false }
substrate-bridge-app = { git = "https://github.com/sora-xor/sora2-common.git", branch = "develop", default-features = false }
substrate-bridge-channel = { git = "https://github.com/sora-xor/sora2-common.git", branch = "develop", default-features = false }
=======
pallet-mmr = { git = "https://github.com/sora-xor/substrate.git", branch = "polkadot-v0.9.38", default-features = false, optional = true }
beefy-light-client = { git = "https://github.com/sora-xor/sora2-common.git", rev = "3b1ae58977b1a163380ec021d4088525987a539b", default-features = false, optional = true }
bridge-data-signer = { git = "https://github.com/sora-xor/sora2-common.git", branch = "develop", default-features = false, optional = true }
multisig-verifier = { git = "https://github.com/sora-xor/sora2-common.git", branch = "develop", default-features = false, optional = true }
beefy-light-client-runtime-api = { git = "https://github.com/sora-xor/sora2-common.git", rev = "3b1ae58977b1a163380ec021d4088525987a539b", default-features = false, optional = true }

ethereum-light-client = { path = "../pallets/trustless-bridge/ethereum-light-client", default-features = false, optional = true }
dispatch = { git = "https://github.com/sora-xor/sora2-common.git", rev = "3b1ae58977b1a163380ec021d4088525987a539b", default-features = false, optional = true }
bridge-inbound-channel = { path = "../pallets/trustless-bridge/bridge-inbound-channel", default-features = false, optional = true }
bridge-outbound-channel = { path = "../pallets/trustless-bridge/bridge-outbound-channel", default-features = false, optional = true }
eth-app = { path = "../pallets/trustless-bridge/eth-app", default-features = false, optional = true }
migration-app = { path = "../pallets/trustless-bridge/migration-app", default-features = false, optional = true }
erc20-app = { path = "../pallets/trustless-bridge/erc20-app", default-features = false, optional = true }
leaf-provider = { git = "https://github.com/sora-xor/sora2-common.git", rev = "3b1ae58977b1a163380ec021d4088525987a539b", default-features = false, optional = true }
leaf-provider-runtime-api = { git = "https://github.com/sora-xor/sora2-common.git", rev = "3b1ae58977b1a163380ec021d4088525987a539b", default-features = false, optional = true }
evm-bridge-proxy = { path = "../pallets/trustless-bridge/evm-bridge-proxy", default-features = false, optional = true }
evm-bridge-proxy-runtime-api = { path = "../pallets/trustless-bridge/evm-bridge-proxy/runtime-api", default-features = false, optional = true }
substrate-bridge-app = { git = "https://github.com/sora-xor/sora2-common.git", rev = "3b1ae58977b1a163380ec021d4088525987a539b", default-features = false, optional = true }
substrate-bridge-channel = { git = "https://github.com/sora-xor/sora2-common.git", rev = "3b1ae58977b1a163380ec021d4088525987a539b", default-features = false, optional = true }
>>>>>>> 40653598

assets = { path = "../pallets/assets", default-features = false }
assets-runtime-api = { path = "../pallets/assets/runtime-api", default-features = false }
band = { path = "../pallets/band", default-features = false }
common = { path = "../common", default-features = false }
ceres-governance-platform = { path = "../pallets/ceres-governance-platform", default-features = false }
ceres-launchpad = { path = "../pallets/ceres-launchpad", default-features = false }
ceres-liquidity-locker = { path = "../pallets/ceres-liquidity-locker", default-features = false }
ceres-liquidity-locker-benchmarking = { path = "../pallets/ceres-liquidity-locker/benchmarking", default-features = false, optional = true }
ceres-token-locker = { path = "../pallets/ceres-token-locker", default-features = false }
ceres-staking = { path = "../pallets/ceres-staking", default-features = false }
demeter-farming-platform = { path = "../pallets/demeter-farming-platform", default-features = false }
demeter-farming-platform-benchmarking = { path = "../pallets/demeter-farming-platform/benchmarking", default-features = false, optional = true }
dex-api = { path = "../pallets/dex-api", default-features = false }
dex-manager = { path = "../pallets/dex-manager", default-features = false }
dex-manager-runtime-api = { path = "../pallets/dex-manager/runtime-api", default-features = false }
dex-runtime-api = { path = "../pallets/dex-api/runtime-api", default-features = false }
eth-bridge = { path = "../pallets/eth-bridge", default-features = false }
eth-bridge-runtime-api = { path = "../pallets/eth-bridge/runtime-api", default-features = false }
farming = { path = "../pallets/farming", default-features = false }
farming-runtime-api = { path = "../pallets/farming/runtime-api", default-features = false }
faucet = { path = "../pallets/faucet", default-features = false, optional = true }
hermes-governance-platform = { path = "../pallets/hermes-governance-platform", default-features = false }
iroha-migration = { path = "../pallets/iroha-migration", default-features = false }
iroha-migration-runtime-api = { path = "../pallets/iroha-migration/runtime-api", default-features = false }
liquidity-proxy = { path = "../pallets/liquidity-proxy", default-features = false }
liquidity-proxy-benchmarking = { path = "../pallets/liquidity-proxy/benchmarking", default-features = false, optional = true }
liquidity-proxy-runtime-api = { path = "../pallets/liquidity-proxy/runtime-api", default-features = false }
mock-liquidity-source = { path = "../pallets/mock-liquidity-source", default-features = false }
multicollateral-bonding-curve-pool = { path = "../pallets/multicollateral-bonding-curve-pool", default-features = false }
oracle-proxy = { path = "../pallets/oracle-proxy", default-features = false }
oracle-proxy-runtime-api = { path = "../pallets/oracle-proxy/runtime-api", default-features = false }
order-book = { path = "../pallets/order-book", default-features = false, optional = true }
permissions = { path = "../pallets/permissions", default-features = false }
pool-xyk = { path = "../pallets/pool-xyk", default-features = false }
pool-xyk-benchmarking = { path = "../pallets/pool-xyk/benchmarking", default-features = false, optional = true }
price-tools = { path = "../pallets/price-tools", default-features = false }
pswap-distribution = { path = "../pallets/pswap-distribution", default-features = false }
pswap-distribution-benchmarking = { path = "../pallets/pswap-distribution/benchmarking", default-features = false, optional = true }
pswap-distribution-runtime-api = { path = "../pallets/pswap-distribution/runtime-api", default-features = false }
referrals = { path = "../pallets/referrals", default-features = false }
rewards = { path = "../pallets/rewards", default-features = false }
rewards-runtime-api = { path = "../pallets/rewards/runtime-api", default-features = false }
technical = { path = "../pallets/technical", default-features = false }
trading-pair = { path = "../pallets/trading-pair", default-features = false }
trading-pair-runtime-api = { path = "../pallets/trading-pair/runtime-api", default-features = false }
vested-rewards = { path = "../pallets/vested-rewards", default-features = false }
vested-rewards-runtime-api = { path = "../pallets/vested-rewards/runtime-api", default-features = false }
xor-fee = { path = "../pallets/xor-fee", default-features = false }
xst = { path = "../pallets/xst", default-features = false }
xst-benchmarking = { path = "../pallets/xst/benchmarking", default-features = false, optional = true }

# Substrate dependencies
frame-benchmarking = { git = "https://github.com/sora-xor/substrate.git", branch = "polkadot-v0.9.38", default-features = false, optional = true }
frame-executive = { git = "https://github.com/sora-xor/substrate.git", branch = "polkadot-v0.9.38", default-features = false }
frame-support = { git = "https://github.com/sora-xor/substrate.git", branch = "polkadot-v0.9.38", default-features = false, features = [
    "tuples-96",
] }
frame-system = { git = "https://github.com/sora-xor/substrate.git", branch = "polkadot-v0.9.38", default-features = false }
frame-system-benchmarking = { git = "https://github.com/sora-xor/substrate.git", branch = "polkadot-v0.9.38", default-features = false, optional = true }
frame-system-rpc-runtime-api = { git = "https://github.com/sora-xor/substrate.git", branch = "polkadot-v0.9.38", default-features = false }
frame-try-runtime = { git = "https://github.com/sora-xor/substrate.git", branch = "polkadot-v0.9.38", default-features = false, optional = true }
pallet-aura = { git = "https://github.com/sora-xor/substrate.git", branch = "polkadot-v0.9.38", default-features = false }
pallet-balances = { git = "https://github.com/sora-xor/substrate.git", branch = "polkadot-v0.9.38", default-features = false }
pallet-collective = { git = "https://github.com/sora-xor/substrate.git", branch = "polkadot-v0.9.38", default-features = false }
pallet-democracy = { git = "https://github.com/sora-xor/substrate.git", branch = "polkadot-v0.9.38", default-features = false }
pallet-elections-phragmen = { git = "https://github.com/sora-xor/substrate.git", branch = "polkadot-v0.9.38", default-features = false }
pallet-grandpa = { git = "https://github.com/sora-xor/substrate.git", branch = "polkadot-v0.9.38", default-features = false }
pallet-beefy = { git = "https://github.com/sora-xor/substrate.git", branch = "polkadot-v0.9.38", default-features = false, optional = true }
pallet-beefy-mmr = { git = "https://github.com/sora-xor/substrate.git", branch = "polkadot-v0.9.38", default-features = false, optional = true }
pallet-babe = { git = "https://github.com/sora-xor/substrate.git", branch = "polkadot-v0.9.38", default-features = false }
pallet-im-online = { git = "https://github.com/sora-xor/substrate.git", branch = "polkadot-v0.9.38", default-features = false }
pallet-identity = { git = "https://github.com/sora-xor/substrate.git", branch = "polkadot-v0.9.38", default-features = false }
pallet-membership = { git = "https://github.com/sora-xor/substrate.git", branch = "polkadot-v0.9.38", default-features = false }
pallet-multisig = { git = "https://github.com/sora-xor/substrate.git", branch = "polkadot-v0.9.38", default-features = false }
pallet-offences = { git = "https://github.com/sora-xor/substrate.git", branch = "polkadot-v0.9.38", default-features = false }
pallet-preimage = { git = "https://github.com/sora-xor/substrate.git", branch = "polkadot-v0.9.38", default-features = false }
pallet-randomness-collective-flip = { git = "https://github.com/sora-xor/substrate.git", branch = "polkadot-v0.9.38", default-features = false }
pallet-sudo = { git = "https://github.com/sora-xor/substrate.git", branch = "polkadot-v0.9.38", default-features = false }
pallet-timestamp = { git = "https://github.com/sora-xor/substrate.git", branch = "polkadot-v0.9.38", default-features = false }
pallet-scheduler = { git = "https://github.com/sora-xor/substrate.git", branch = "polkadot-v0.9.38", default-features = false }
pallet-session = { git = "https://github.com/sora-xor/substrate.git", branch = "polkadot-v0.9.38", default-features = false, features = [
    "historical",
] }
pallet-staking = { git = "https://github.com/sora-xor/substrate.git", branch = "polkadot-v0.9.38", default-features = false }
pallet-transaction-payment = { git = "https://github.com/sora-xor/substrate.git", branch = "polkadot-v0.9.38", default-features = false }
pallet-transaction-payment-rpc-runtime-api = { git = "https://github.com/sora-xor/substrate.git", branch = "polkadot-v0.9.38", default-features = false }
pallet-utility = { git = "https://github.com/sora-xor/substrate.git", branch = "polkadot-v0.9.38", default-features = false }
pallet-bags-list = { git = "https://github.com/sora-xor/substrate.git", branch = "polkadot-v0.9.38", default-features = false }

sp-api = { git = "https://github.com/sora-xor/substrate.git", branch = "polkadot-v0.9.38", default-features = false }
sp-block-builder = { git = "https://github.com/sora-xor/substrate.git", branch = "polkadot-v0.9.38", default-features = false }
sp-consensus-aura = { git = "https://github.com/sora-xor/substrate.git", branch = "polkadot-v0.9.38", default-features = false }
sp-consensus-babe = { git = "https://github.com/sora-xor/substrate.git", branch = "polkadot-v0.9.38", default-features = false }
sp-core = { git = "https://github.com/sora-xor/substrate.git", branch = "polkadot-v0.9.38", default-features = false }
sp-inherents = { git = "https://github.com/sora-xor/substrate.git", branch = "polkadot-v0.9.38", default-features = false }
sp-offchain = { git = "https://github.com/sora-xor/substrate.git", branch = "polkadot-v0.9.38", default-features = false }
sp-runtime = { git = "https://github.com/sora-xor/substrate.git", branch = "polkadot-v0.9.38", default-features = false }
sp-session = { git = "https://github.com/sora-xor/substrate.git", branch = "polkadot-v0.9.38", default-features = false }
sp-std = { git = "https://github.com/sora-xor/substrate.git", branch = "polkadot-v0.9.38", default-features = false }
sp-transaction-pool = { git = "https://github.com/sora-xor/substrate.git", branch = "polkadot-v0.9.38", default-features = false }
sp-version = { git = "https://github.com/sora-xor/substrate.git", branch = "polkadot-v0.9.38", default-features = false }
sp-staking = { git = "https://github.com/sora-xor/substrate.git", branch = "polkadot-v0.9.38", default-features = false }
sp-npos-elections = { git = "https://github.com/sora-xor/substrate.git", branch = "polkadot-v0.9.38", default-features = false }
pallet-authorship = { git = "https://github.com/sora-xor/substrate.git", branch = "polkadot-v0.9.38", default-features = false }
pallet-election-provider-multi-phase = { git = "https://github.com/sora-xor/substrate.git", branch = "polkadot-v0.9.38", default-features = false }
frame-election-provider-support = { git = "https://github.com/sora-xor/substrate.git", branch = "polkadot-v0.9.38", default-features = false }

# Other
currencies = { git = "https://github.com/open-web3-stack/open-runtime-module-library.git", package = "orml-currencies", default-features = false }
static_assertions = "1.1.0"
tokens = { git = "https://github.com/open-web3-stack/open-runtime-module-library.git", package = "orml-tokens", default-features = false }
traits = { git = "https://github.com/open-web3-stack/open-runtime-module-library.git", package = "orml-traits", default-features = false }
<<<<<<< HEAD
bridge-types = { git = "https://github.com/sora-xor/sora2-common.git", branch = "develop", default-features = false }
=======
bridge-types = { git = "https://github.com/sora-xor/sora2-common.git", rev = "3b1ae58977b1a163380ec021d4088525987a539b", default-features = false, optional = true }
>>>>>>> 40653598

[dev-dependencies]
env_logger = "0.9.0"
framenode-chain-spec = { path = "../node/chain_spec", features = ["test"] }
tokio = { version = "1.19.2", features = ["macros"] }
sp-tracing = { git = "https://github.com/sora-xor/substrate.git", branch = "polkadot-v0.9.38" }
frame-remote-externalities = { git = "https://github.com/sora-xor/substrate.git", branch = "polkadot-v0.9.38" }

[features]
default = ["std", "build-wasm-binary"]

std = [
    "assets-runtime-api/std",
    "assets/std",
    "band/std",
    "bridge-multisig/std",
    "pallet-beefy/std",
    "pallet-mmr/std",
    "pallet-beefy-mmr/std",
    "sp-mmr-primitives/std",
    "sp-beefy/std",
    "beefy-light-client/std",
    "beefy-light-client-runtime-api/std",
    "codec/std",
    "scale-info/std",
    "common/std",
    "ceres-governance-platform/std",
    "ceres-launchpad/std",
    "ceres-liquidity-locker/std",
    "ceres-staking/std",
    "ceres-token-locker/std",
    "demeter-farming-platform/std",
    "dex-api/std",
    "dex-manager-runtime-api/std",
    "dex-manager/std",
    "dex-runtime-api/std",
    "eth-bridge-runtime-api/std",
    "eth-bridge/std",
    "ethereum-light-client/std",
    "bridge-inbound-channel/std",
    "bridge-outbound-channel/std",
    "dispatch/std",
    "eth-app/std",
    "migration-app/std",
    "erc20-app/std",
    "leaf-provider/std",
    "leaf-provider-runtime-api/std",
    "evm-bridge-proxy/std",
    "evm-bridge-proxy-runtime-api/std",
    "substrate-bridge-app/std",
    "substrate-bridge-channel/std",
    "bridge-data-signer/std",
    "multisig-verifier/std",
    "bridge-types/std",
    "farming/std",
    "farming-runtime-api/std",
    "faucet/std",
    "frame-executive/std",
    "frame-support/std",
    "frame-system-rpc-runtime-api/std",
    "frame-system/std",
    "frame-try-runtime/std",
    "hermes-governance-platform/std",
    "iroha-migration-runtime-api/std",
    "iroha-migration/std",
    "liquidity-proxy-runtime-api/std",
    "liquidity-proxy/std",
    "liquidity-proxy-benchmarking/std",
    "mock-liquidity-source/std",
    "multicollateral-bonding-curve-pool/std",
    "oracle-proxy/std",
    "oracle-proxy-runtime-api/std",
    "order-book/std",
    "pallet-aura/std",
    "pallet-authorship/std",
    "pallet-babe/std",
    "pallet-balances/std",
    "pallet-collective/std",
    "pallet-democracy/std",
    "pallet-elections-phragmen/std",
    "pallet-grandpa/std",
    "pallet-identity/std",
    "pallet-im-online/std",
    "pallet-membership/std",
    "pallet-multisig/std",
    "pallet-offences/std",
    "pallet-preimage/std",
    "pallet-randomness-collective-flip/std",
    "pallet-scheduler/std",
    "pallet-session/std",
    "pallet-staking/std",
    "pallet-sudo/std",
    "pallet-timestamp/std",
    "pallet-transaction-payment-rpc-runtime-api/std",
    "pallet-transaction-payment/std",
    "pallet-utility/std",
    "permissions/std",
    "pool-xyk/std",
    "price-tools/std",
    "pswap-distribution-runtime-api/std",
    "pswap-distribution/std",
    "referrals/std",
    "rewards-runtime-api/std",
    "rewards/std",
    "serde/std",
    "sp-api/std",
    "sp-block-builder/std",
    "sp-consensus-aura/std",
    "sp-consensus-babe/std",
    "sp-core/std",
    "sp-inherents/std",
    "sp-offchain/std",
    "sp-runtime/std",
    "sp-session/std",
    "sp-staking/std",
    "sp-std/std",
    "sp-transaction-pool/std",
    "sp-version/std",
    "sp-npos-elections/std",
    "technical/std",
    "trading-pair-runtime-api/std",
    "trading-pair/std",
    "vested-rewards/std",
    "vested-rewards-runtime-api/std",
    "xor-fee/std",
    "xst/std",
    "xst-benchmarking/std",
]

private-net = [
    "faucet",
    "farming/private-net",
    "vested-rewards/private-net",
    "framenode-chain-spec/private-net",
]

wip = [
    "order-book/wip",
    "framenode-chain-spec/wip",
    "pallet-mmr",
    "beefy-light-client",
    "beefy-light-client-runtime-api",
    "ethereum-light-client",
    "dispatch",
    "bridge-inbound-channel",
    "bridge-outbound-channel",
    "eth-app",
    "migration-app",
    "erc20-app",
    "leaf-provider",
    "leaf-provider-runtime-api",
    "evm-bridge-proxy",
    "evm-bridge-proxy-runtime-api",
    "substrate-bridge-app",
    "substrate-bridge-channel",
    "pallet-beefy",
    "pallet-beefy-mmr",
    "bridge-types",
    "bridge-data-signer",
    "multisig-verifier",
]

ready-to-test = [
    "framenode-chain-spec/ready-to-test",
]

runtime-benchmarks = [
    "assets/runtime-benchmarks",
    "band/runtime-benchmarks",
    "ceres-governance-platform/runtime-benchmarks",
    "ceres-launchpad/runtime-benchmarks",
    "ceres-liquidity-locker-benchmarking",
    "ceres-liquidity-locker-benchmarking/runtime-benchmarks",
    "demeter-farming-platform-benchmarking",
    "demeter-farming-platform-benchmarking/runtime-benchmarks",
    "ceres-staking/runtime-benchmarks",
    "ceres-token-locker/runtime-benchmarks",
    "eth-bridge/runtime-benchmarks",
    "ethereum-light-client/runtime-benchmarks",
    "bridge-inbound-channel/runtime-benchmarks",
    "bridge-outbound-channel/runtime-benchmarks",
    "dispatch/runtime-benchmarks",
    "eth-app/runtime-benchmarks",
    "migration-app/runtime-benchmarks",
    "erc20-app/runtime-benchmarks",
    "bridge-types/runtime-benchmarks",
    "evm-bridge-proxy/runtime-benchmarks",
    "substrate-bridge-app/runtime-benchmarks",
    "substrate-bridge-channel/runtime-benchmarks",
    "farming/runtime-benchmarks",
    "faucet/runtime-benchmarks",
    "frame-benchmarking",
    "frame-support/runtime-benchmarks",
    "frame-system-benchmarking",
    "frame-system/runtime-benchmarks",
    "hermes-governance-platform/runtime-benchmarks",
    "iroha-migration/runtime-benchmarks",
    "liquidity-proxy-benchmarking",
    "liquidity-proxy-benchmarking/runtime-benchmarks",
    "multicollateral-bonding-curve-pool/runtime-benchmarks",
    "multicollateral-bonding-curve-pool/runtime-benchmarks",
    "oracle-proxy/runtime-benchmarks",
    "order-book/runtime-benchmarks",
    "pallet-collective/runtime-benchmarks",
    "pool-xyk-benchmarking",
    "pool-xyk-benchmarking/runtime-benchmarks",
    "price-tools/runtime-benchmarks",
    "pswap-distribution-benchmarking/runtime-benchmarks",
    "pswap-distribution/runtime-benchmarks",
    "pswap-distribution/runtime-benchmarks",
    "referrals/runtime-benchmarks",
    "rewards/runtime-benchmarks",
    "technical/runtime-benchmarks",
    "trading-pair/runtime-benchmarks",
    "multicollateral-bonding-curve-pool/runtime-benchmarks",
    "pswap-distribution/runtime-benchmarks",
    "price-tools/runtime-benchmarks",
    "vested-rewards/runtime-benchmarks",
    "xor-fee/runtime-benchmarks",
    "xst-benchmarking",
    "xst-benchmarking/runtime-benchmarks",
]

reduced-pswap-reward-periods = []

build-wasm-binary = []

try-runtime = [
    "frame-try-runtime",
    "assets/try-runtime",
    "band/try-runtime",
    "bridge-multisig/try-runtime",
    "pallet-beefy/try-runtime",
    "beefy-light-client/try-runtime",
    "ceres-governance-platform/try-runtime",
    "ceres-launchpad/try-runtime",
    "ceres-liquidity-locker/try-runtime",
    "ceres-staking/try-runtime",
    "ceres-token-locker/try-runtime",
    "demeter-farming-platform/try-runtime",
    "hermes-governance-platform/try-runtime",
    "dex-api/try-runtime",
    "dex-manager/try-runtime",
    "eth-bridge/try-runtime",
    "ethereum-light-client/try-runtime",
    "bridge-inbound-channel/try-runtime",
    "bridge-outbound-channel/try-runtime",
    "dispatch/try-runtime",
    "eth-app/try-runtime",
    "migration-app/try-runtime",
    "erc20-app/try-runtime",
    "leaf-provider/try-runtime",
    "evm-bridge-proxy/try-runtime",
    "substrate-bridge-app/try-runtime",
    "substrate-bridge-channel/try-runtime",
    "bridge-types/try-runtime",
    "farming/try-runtime",
    "faucet/try-runtime",
    "frame-executive/try-runtime",
    "frame-support/try-runtime",
    "frame-system/try-runtime",
    "iroha-migration/try-runtime",
    "liquidity-proxy/try-runtime",
    "mock-liquidity-source/try-runtime",
    "multicollateral-bonding-curve-pool/try-runtime",
    "oracle-proxy/try-runtime",
    "order-book/try-runtime",
    "pallet-aura/try-runtime",
    "pallet-authorship/try-runtime",
    "pallet-babe/try-runtime",
    "pallet-balances/try-runtime",
    "pallet-collective/try-runtime",
    "pallet-democracy/try-runtime",
    "pallet-elections-phragmen/try-runtime",
    "pallet-grandpa/try-runtime",
    "pallet-identity/try-runtime",
    "pallet-im-online/try-runtime",
    "pallet-membership/try-runtime",
    "pallet-multisig/try-runtime",
    "pallet-offences/try-runtime",
    "pallet-preimage/try-runtime",
    "pallet-randomness-collective-flip/try-runtime",
    "pallet-scheduler/try-runtime",
    "pallet-session/try-runtime",
    "pallet-staking/try-runtime",
    "pallet-sudo/try-runtime",
    "pallet-timestamp/try-runtime",
    "pallet-transaction-payment/try-runtime",
    "pallet-utility/try-runtime",
    "permissions/try-runtime",
    "pool-xyk/try-runtime",
    "price-tools/try-runtime",
    "pswap-distribution/try-runtime",
    "referrals/try-runtime",
    "rewards/try-runtime",
    "technical/try-runtime",
    "trading-pair/try-runtime",
    "vested-rewards/try-runtime",
    "xor-fee/try-runtime",
    "xst/try-runtime",
    "tokens/try-runtime",
    "currencies/try-runtime",
    "pallet-election-provider-multi-phase/try-runtime",
    "pallet-bags-list/try-runtime",
    "pallet-mmr/try-runtime",
    "pallet-beefy-mmr/try-runtime",
    "bridge-data-signer/try-runtime",
    "multisig-verifier/try-runtime"
]<|MERGE_RESOLUTION|>--- conflicted
+++ resolved
@@ -28,25 +28,6 @@
 bridge-multisig = { git = "https://github.com/soramitsu/sora2-frame-pallets.git", branch = "polkadot-v0.9.38", package = "pallet-multisig", default-features = false }
 sp-beefy = { git = "https://github.com/sora-xor/substrate.git", branch = "polkadot-v0.9.38", default-features = false }
 sp-mmr-primitives = { git = "https://github.com/sora-xor/substrate.git", branch = "polkadot-v0.9.38", default-features = false }
-<<<<<<< HEAD
-pallet-mmr = { git = "https://github.com/sora-xor/substrate.git", branch = "polkadot-v0.9.38", default-features = false }
-beefy-light-client = { git = "https://github.com/sora-xor/sora2-common.git", branch = "develop", default-features = false }
-beefy-light-client-runtime-api = { git = "https://github.com/sora-xor/sora2-common.git", branch = "develop", default-features = false }
-
-ethereum-light-client = { path = "../pallets/trustless-bridge/ethereum-light-client", default-features = false }
-dispatch = { git = "https://github.com/sora-xor/sora2-common.git", branch = "develop", default-features = false }
-bridge-inbound-channel = { path = "../pallets/trustless-bridge/bridge-inbound-channel", default-features = false }
-bridge-outbound-channel = { path = "../pallets/trustless-bridge/bridge-outbound-channel", default-features = false }
-eth-app = { path = "../pallets/trustless-bridge/eth-app", default-features = false }
-migration-app = { path = "../pallets/trustless-bridge/migration-app", default-features = false }
-erc20-app = { path = "../pallets/trustless-bridge/erc20-app", default-features = false }
-leaf-provider = { git = "https://github.com/sora-xor/sora2-common.git", branch = "develop", default-features = false }
-leaf-provider-runtime-api = { git = "https://github.com/sora-xor/sora2-common.git", branch = "develop", default-features = false }
-evm-bridge-proxy = { path = "../pallets/trustless-bridge/evm-bridge-proxy", default-features = false }
-evm-bridge-proxy-runtime-api = { path = "../pallets/trustless-bridge/evm-bridge-proxy/runtime-api", default-features = false }
-substrate-bridge-app = { git = "https://github.com/sora-xor/sora2-common.git", branch = "develop", default-features = false }
-substrate-bridge-channel = { git = "https://github.com/sora-xor/sora2-common.git", branch = "develop", default-features = false }
-=======
 pallet-mmr = { git = "https://github.com/sora-xor/substrate.git", branch = "polkadot-v0.9.38", default-features = false, optional = true }
 beefy-light-client = { git = "https://github.com/sora-xor/sora2-common.git", rev = "3b1ae58977b1a163380ec021d4088525987a539b", default-features = false, optional = true }
 bridge-data-signer = { git = "https://github.com/sora-xor/sora2-common.git", branch = "develop", default-features = false, optional = true }
@@ -66,7 +47,6 @@
 evm-bridge-proxy-runtime-api = { path = "../pallets/trustless-bridge/evm-bridge-proxy/runtime-api", default-features = false, optional = true }
 substrate-bridge-app = { git = "https://github.com/sora-xor/sora2-common.git", rev = "3b1ae58977b1a163380ec021d4088525987a539b", default-features = false, optional = true }
 substrate-bridge-channel = { git = "https://github.com/sora-xor/sora2-common.git", rev = "3b1ae58977b1a163380ec021d4088525987a539b", default-features = false, optional = true }
->>>>>>> 40653598
 
 assets = { path = "../pallets/assets", default-features = false }
 assets-runtime-api = { path = "../pallets/assets/runtime-api", default-features = false }
@@ -180,11 +160,7 @@
 static_assertions = "1.1.0"
 tokens = { git = "https://github.com/open-web3-stack/open-runtime-module-library.git", package = "orml-tokens", default-features = false }
 traits = { git = "https://github.com/open-web3-stack/open-runtime-module-library.git", package = "orml-traits", default-features = false }
-<<<<<<< HEAD
-bridge-types = { git = "https://github.com/sora-xor/sora2-common.git", branch = "develop", default-features = false }
-=======
 bridge-types = { git = "https://github.com/sora-xor/sora2-common.git", rev = "3b1ae58977b1a163380ec021d4088525987a539b", default-features = false, optional = true }
->>>>>>> 40653598
 
 [dev-dependencies]
 env_logger = "0.9.0"
