--- conflicted
+++ resolved
@@ -31,10 +31,7 @@
 
 assets = { path = "../pallets/assets", default-features = false }
 assets-runtime-api = { path = "../pallets/assets/runtime-api", default-features = false }
-<<<<<<< HEAD
 band = { path = "../pallets/band", default-features = false }
-=======
->>>>>>> 568d7eee
 common = { path = "../common", default-features = false }
 ceres-governance-platform = { path = "../pallets/ceres-governance-platform", default-features = false }
 ceres-launchpad = { path = "../pallets/ceres-launchpad", default-features = false }
