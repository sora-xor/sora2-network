--- conflicted
+++ resolved
@@ -173,14 +173,6 @@
 test-net = ["faucet"]
 
 runtime-benchmarks = [
-<<<<<<< HEAD
-    "frame-benchmarking",
-    "frame-system/runtime-benchmarks",
-    "frame-support/runtime-benchmarks",
-    "frame-system-benchmarking",
-    "pallet-collective/runtime-benchmarks",
-=======
->>>>>>> 753b0883
     "assets/runtime-benchmarks",
     "eth-bridge/runtime-benchmarks",
     "dex-api-benchmarking",
