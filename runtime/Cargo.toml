--- conflicted
+++ resolved
@@ -299,14 +299,6 @@
 
 wip = [
     "framenode-chain-spec/wip",
-<<<<<<< HEAD
-=======
-    "common/wip",
-    "dex-api/wip",
-    'liquidity-proxy/wip',
-    "liquidity-proxy-runtime-api/wip",
-    "liquidity-proxy-benchmarking/wip",
->>>>>>> a754a3b3
     "pallet-mmr",
     "beefy-light-client",
     "beefy-light-client-runtime-api",
@@ -331,10 +323,13 @@
 ]
 
 ready-to-test = [
-    "order-book/ready-to-test",
     "framenode-chain-spec/ready-to-test",
     "common/ready-to-test",
     "dex-api/ready-to-test",
+    'liquidity-proxy/ready-to-test',
+    "liquidity-proxy-runtime-api/ready-to-test",
+    "liquidity-proxy-benchmarking/ready-to-test",
+    "order-book/ready-to-test",
 ]
 
 runtime-benchmarks = [
