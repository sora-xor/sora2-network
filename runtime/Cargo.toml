--- conflicted
+++ resolved
@@ -316,13 +316,9 @@
     "bridge-channel",
     "pallet-beefy",
     "pallet-beefy-mmr",
-<<<<<<< HEAD
-    "regulated-assets/wip",
-    "market",
-=======
     "extended-assets/wip",
     "xor-fee/wip",
->>>>>>> 176e2afd
+    "market",
 ]
 
 ready-to-test = ["framenode-chain-spec/ready-to-test", "apollo-platform"]
@@ -382,12 +378,8 @@
     "beefy-light-client/runtime-benchmarks",
     "multisig-verifier/runtime-benchmarks",
     "bridge-data-signer/runtime-benchmarks",
-<<<<<<< HEAD
-    "regulated-assets/runtime-benchmarks",
+    "extended-assets/runtime-benchmarks",
     "market/runtime-benchmarks",
-=======
-    "extended-assets/runtime-benchmarks"
->>>>>>> 176e2afd
 ]
 
 reduced-pswap-reward-periods = []
@@ -474,12 +466,8 @@
     "bridge-data-signer/try-runtime",
     "multisig-verifier/try-runtime",
     "qa-tools/try-runtime",
-<<<<<<< HEAD
-    "regulated-assets/try-runtime",
+    "extended-assets/try-runtime",
     "market/try-runtime",
-=======
-    "extended-assets/try-runtime",
->>>>>>> 176e2afd
 ]
 
 test = ["framenode-chain-spec/test", "liquidity-proxy/test", "order-book/test"]