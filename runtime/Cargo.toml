[package]
edition = "2021"
authors = ["Polka Biome Ltd. <jihoon@tutanota.de>"]
license = "BSD-4-Clause"
homepage = "https://sora.org"
repository = "https://github.com/sora-xor/sora2-network"
name = "framenode-runtime"
version = "3.5.1"

[package.metadata.docs.rs]
targets = ["x86_64-unknown-linux-gnu"]

[build-dependencies]
substrate-wasm-builder = { git = "https://github.com/sora-xor/substrate.git", branch = "polkadot-v0.9.38", default-features = false }

[dependencies]
codec = { package = "parity-scale-codec", version = "=3.6.5", default-features = false, features = [
    "derive",
    "chain-error",
] }
# Does not compile with newer version
parity-scale-codec-derive = "=3.6.5"
scale-info = { version = "2", default-features = false, features = ["derive"] }
hex-literal = "0.4.1"
log = { version = "0.4.14" }
serde = { features = [
    'derive',
], default-features = false, optional = true, version = '1.0.101' }

bridge-multisig = { git = "https://github.com/soramitsu/sora2-frame-pallets.git", branch = "polkadot-v0.9.38", package = "pallet-multisig", default-features = false }
sp-beefy = { git = "https://github.com/sora-xor/substrate.git", branch = "polkadot-v0.9.38", default-features = false }
sp-mmr-primitives = { git = "https://github.com/sora-xor/substrate.git", branch = "polkadot-v0.9.38", default-features = false }
pallet-mmr = { git = "https://github.com/sora-xor/substrate.git", branch = "polkadot-v0.9.38", default-features = false, optional = true }
beefy-light-client = { git = "https://github.com/sora-xor/sora2-common.git", default-features = false, optional = true }
bridge-data-signer = { git = "https://github.com/sora-xor/sora2-common.git", default-features = false }
multisig-verifier = { git = "https://github.com/sora-xor/sora2-common.git", default-features = false }
beefy-light-client-runtime-api = { git = "https://github.com/sora-xor/sora2-common.git", default-features = false, optional = true }

dispatch = { git = "https://github.com/sora-xor/sora2-common.git", default-features = false }
leaf-provider = { git = "https://github.com/sora-xor/sora2-common.git", default-features = false }
leaf-provider-runtime-api = { git = "https://github.com/sora-xor/sora2-common.git", default-features = false }
bridge-proxy = { path = "../pallets/bridge-proxy", default-features = false }
bridge-proxy-runtime-api = { path = "../pallets/bridge-proxy/runtime-api", default-features = false }
parachain-bridge-app = { git = "https://github.com/sora-xor/sora2-common.git", default-features = false }
substrate-bridge-app = { git = "https://github.com/sora-xor/sora2-common.git", default-features = false }
substrate-bridge-channel = { git = "https://github.com/sora-xor/sora2-common.git", default-features = false }
evm-fungible-app = { git = "https://github.com/sora-xor/sora2-common.git", default-features = false, optional = true }
bridge-channel = { git = "https://github.com/sora-xor/sora2-common.git", default-features = false, optional = true }

apollo-platform = { path = "../pallets/apollo-platform", default-features = false }
assets = { path = "../pallets/assets", default-features = false }
assets-runtime-api = { path = "../pallets/assets/runtime-api", default-features = false }
band = { path = "../pallets/band", default-features = false }
common = { path = "../common", default-features = false }
ceres-governance-platform = { path = "../pallets/ceres-governance-platform", default-features = false }
ceres-launchpad = { path = "../pallets/ceres-launchpad", default-features = false }
ceres-liquidity-locker = { path = "../pallets/ceres-liquidity-locker", default-features = false }
ceres-liquidity-locker-benchmarking = { path = "../pallets/ceres-liquidity-locker/benchmarking", default-features = false, optional = true }
ceres-token-locker = { path = "../pallets/ceres-token-locker", default-features = false }
ceres-staking = { path = "../pallets/ceres-staking", default-features = false }
demeter-farming-platform = { path = "../pallets/demeter-farming-platform", default-features = false }
demeter-farming-platform-benchmarking = { path = "../pallets/demeter-farming-platform/benchmarking", default-features = false, optional = true }
dex-api = { path = "../pallets/dex-api", default-features = false }
dex-manager = { path = "../pallets/dex-manager", default-features = false }
dex-manager-runtime-api = { path = "../pallets/dex-manager/runtime-api", default-features = false }
dex-runtime-api = { path = "../pallets/dex-api/runtime-api", default-features = false }
eth-bridge = { path = "../pallets/eth-bridge", default-features = false }
eth-bridge-runtime-api = { path = "../pallets/eth-bridge/runtime-api", default-features = false }
farming = { path = "../pallets/farming", default-features = false }
farming-runtime-api = { path = "../pallets/farming/runtime-api", default-features = false }
faucet = { path = "../pallets/faucet", default-features = false, optional = true }
hermes-governance-platform = { path = "../pallets/hermes-governance-platform", default-features = false }
iroha-migration = { path = "../pallets/iroha-migration", default-features = false }
iroha-migration-runtime-api = { path = "../pallets/iroha-migration/runtime-api", default-features = false }
kensetsu = { path = "../pallets/kensetsu", default-features = false }
kensetsu-benchmarking = { path = "../pallets/kensetsu/benchmarking", default-features = false, optional = true }
liquidity-proxy = { path = "../pallets/liquidity-proxy", default-features = false }
liquidity-proxy-benchmarking = { path = "../pallets/liquidity-proxy/benchmarking", default-features = false, optional = true }
liquidity-proxy-runtime-api = { path = "../pallets/liquidity-proxy/runtime-api", default-features = false }
mock-liquidity-source = { path = "../pallets/mock-liquidity-source", default-features = false }
multicollateral-bonding-curve-pool = { path = "../pallets/multicollateral-bonding-curve-pool", default-features = false }
oracle-proxy = { path = "../pallets/oracle-proxy", default-features = false }
oracle-proxy-runtime-api = { path = "../pallets/oracle-proxy/runtime-api", default-features = false }
order-book = { path = "../pallets/order-book", default-features = false }
order-book-benchmarking = { path = "../pallets/order-book/benchmarking", default-features = false, optional = true }
permissions = { path = "../pallets/permissions", default-features = false }
pool-xyk = { path = "../pallets/pool-xyk", default-features = false }
pool-xyk-benchmarking = { path = "../pallets/pool-xyk/benchmarking", default-features = false, optional = true }
price-tools = { path = "../pallets/price-tools", default-features = false }
pswap-distribution = { path = "../pallets/pswap-distribution", default-features = false }
pswap-distribution-benchmarking = { path = "../pallets/pswap-distribution/benchmarking", default-features = false, optional = true }
pswap-distribution-runtime-api = { path = "../pallets/pswap-distribution/runtime-api", default-features = false }
qa-tools = { path = "../pallets/qa-tools", default-features = false, optional = true }
referrals = { path = "../pallets/referrals", default-features = false }
extended-assets = { path = "../pallets/extended-assets", default-features = false, optional = true }
rewards = { path = "../pallets/rewards", default-features = false }
rewards-runtime-api = { path = "../pallets/rewards/runtime-api", default-features = false }
technical = { path = "../pallets/technical", default-features = false }
trading-pair = { path = "../pallets/trading-pair", default-features = false }
trading-pair-runtime-api = { path = "../pallets/trading-pair/runtime-api", default-features = false }
vested-rewards = { path = "../pallets/vested-rewards", default-features = false }
vested-rewards-runtime-api = { path = "../pallets/vested-rewards/runtime-api", default-features = false }
xor-fee = { path = "../pallets/xor-fee", default-features = false }
xst = { path = "../pallets/xst", default-features = false }
xst-benchmarking = { path = "../pallets/xst/benchmarking", default-features = false, optional = true }

# Substrate dependencies
frame-benchmarking = { git = "https://github.com/sora-xor/substrate.git", branch = "polkadot-v0.9.38", default-features = false, optional = true }
frame-executive = { git = "https://github.com/sora-xor/substrate.git", branch = "polkadot-v0.9.38", default-features = false }
frame-support = { git = "https://github.com/sora-xor/substrate.git", branch = "polkadot-v0.9.38", default-features = false, features = [
    "tuples-96",
] }
frame-system = { git = "https://github.com/sora-xor/substrate.git", branch = "polkadot-v0.9.38", default-features = false }
frame-system-rpc-runtime-api = { git = "https://github.com/sora-xor/substrate.git", branch = "polkadot-v0.9.38", default-features = false }
frame-try-runtime = { git = "https://github.com/sora-xor/substrate.git", branch = "polkadot-v0.9.38", default-features = false, optional = true }
pallet-balances = { git = "https://github.com/sora-xor/substrate.git", branch = "polkadot-v0.9.38", default-features = false }
pallet-collective = { git = "https://github.com/sora-xor/substrate.git", branch = "polkadot-v0.9.38", default-features = false }
pallet-democracy = { git = "https://github.com/sora-xor/substrate.git", branch = "polkadot-v0.9.38", default-features = false }
pallet-elections-phragmen = { git = "https://github.com/sora-xor/substrate.git", branch = "polkadot-v0.9.38", default-features = false }
pallet-grandpa = { git = "https://github.com/sora-xor/substrate.git", branch = "polkadot-v0.9.38", default-features = false }
pallet-beefy = { git = "https://github.com/sora-xor/substrate.git", branch = "polkadot-v0.9.38", default-features = false, optional = true }
pallet-beefy-mmr = { git = "https://github.com/sora-xor/substrate.git", branch = "polkadot-v0.9.38", default-features = false, optional = true }
pallet-babe = { git = "https://github.com/sora-xor/substrate.git", branch = "polkadot-v0.9.38", default-features = false }
pallet-im-online = { git = "https://github.com/sora-xor/substrate.git", branch = "polkadot-v0.9.38", default-features = false }
pallet-identity = { git = "https://github.com/sora-xor/substrate.git", branch = "polkadot-v0.9.38", default-features = false }
pallet-membership = { git = "https://github.com/sora-xor/substrate.git", branch = "polkadot-v0.9.38", default-features = false }
pallet-multisig = { git = "https://github.com/sora-xor/substrate.git", branch = "polkadot-v0.9.38", default-features = false }
pallet-offences = { git = "https://github.com/sora-xor/substrate.git", branch = "polkadot-v0.9.38", default-features = false }
pallet-preimage = { git = "https://github.com/sora-xor/substrate.git", branch = "polkadot-v0.9.38", default-features = false }
pallet-randomness-collective-flip = { git = "https://github.com/sora-xor/substrate.git", branch = "polkadot-v0.9.38", default-features = false }
pallet-sudo = { git = "https://github.com/sora-xor/substrate.git", branch = "polkadot-v0.9.38", default-features = false }
pallet-timestamp = { git = "https://github.com/sora-xor/substrate.git", branch = "polkadot-v0.9.38", default-features = false }
pallet-scheduler = { git = "https://github.com/sora-xor/substrate.git", branch = "polkadot-v0.9.38", default-features = false }
pallet-session = { git = "https://github.com/sora-xor/substrate.git", branch = "polkadot-v0.9.38", default-features = false, features = [
    "historical",
] }
pallet-staking = { git = "https://github.com/sora-xor/substrate.git", branch = "polkadot-v0.9.38", default-features = false }
pallet-transaction-payment = { git = "https://github.com/sora-xor/substrate.git", branch = "polkadot-v0.9.38", default-features = false }
pallet-transaction-payment-rpc-runtime-api = { git = "https://github.com/sora-xor/substrate.git", branch = "polkadot-v0.9.38", default-features = false }
pallet-utility = { git = "https://github.com/sora-xor/substrate.git", branch = "polkadot-v0.9.38", default-features = false }
pallet-bags-list = { git = "https://github.com/sora-xor/substrate.git", branch = "polkadot-v0.9.38", default-features = false }

sp-api = { git = "https://github.com/sora-xor/substrate.git", branch = "polkadot-v0.9.38", default-features = false }
sp-block-builder = { git = "https://github.com/sora-xor/substrate.git", branch = "polkadot-v0.9.38", default-features = false }
sp-consensus-babe = { git = "https://github.com/sora-xor/substrate.git", branch = "polkadot-v0.9.38", default-features = false }
sp-core = { git = "https://github.com/sora-xor/substrate.git", branch = "polkadot-v0.9.38", default-features = false }
sp-inherents = { git = "https://github.com/sora-xor/substrate.git", branch = "polkadot-v0.9.38", default-features = false }
sp-offchain = { git = "https://github.com/sora-xor/substrate.git", branch = "polkadot-v0.9.38", default-features = false }
sp-runtime = { git = "https://github.com/sora-xor/substrate.git", branch = "polkadot-v0.9.38", default-features = false }
sp-session = { git = "https://github.com/sora-xor/substrate.git", branch = "polkadot-v0.9.38", default-features = false }
sp-std = { git = "https://github.com/sora-xor/substrate.git", branch = "polkadot-v0.9.38", default-features = false }
sp-transaction-pool = { git = "https://github.com/sora-xor/substrate.git", branch = "polkadot-v0.9.38", default-features = false }
sp-version = { git = "https://github.com/sora-xor/substrate.git", branch = "polkadot-v0.9.38", default-features = false }
sp-staking = { git = "https://github.com/sora-xor/substrate.git", branch = "polkadot-v0.9.38", default-features = false }
sp-npos-elections = { git = "https://github.com/sora-xor/substrate.git", branch = "polkadot-v0.9.38", default-features = false }
pallet-authorship = { git = "https://github.com/sora-xor/substrate.git", branch = "polkadot-v0.9.38", default-features = false }
pallet-election-provider-multi-phase = { git = "https://github.com/sora-xor/substrate.git", branch = "polkadot-v0.9.38", default-features = false }
frame-election-provider-support = { git = "https://github.com/sora-xor/substrate.git", branch = "polkadot-v0.9.38", default-features = false }

# Other
currencies = { git = "https://github.com/open-web3-stack/open-runtime-module-library.git", package = "orml-currencies", default-features = false }
static_assertions = "1.1.0"
tokens = { git = "https://github.com/open-web3-stack/open-runtime-module-library.git", package = "orml-tokens", default-features = false }
traits = { git = "https://github.com/open-web3-stack/open-runtime-module-library.git", package = "orml-traits", default-features = false }
bridge-types = { git = "https://github.com/sora-xor/sora2-common.git", default-features = false, optional = true }

[dev-dependencies]
env_logger = "0.10.0"
framenode-chain-spec = { path = "../node/chain_spec", features = ["test"] }
tokio = { version = "1.19.2", features = ["macros"] }
sp-tracing = { git = "https://github.com/sora-xor/substrate.git", branch = "polkadot-v0.9.38" }
frame-remote-externalities = { git = "https://github.com/sora-xor/substrate.git", branch = "polkadot-v0.9.38" }

[features]
default = ["std", "build-wasm-binary"]

std = [
    "apollo-platform/std",
    "assets-runtime-api/std",
    "assets/std",
    "band/std",
    "bridge-multisig/std",
    "pallet-beefy/std",
    "pallet-mmr/std",
    "pallet-beefy-mmr/std",
    "sp-mmr-primitives/std",
    "sp-beefy/std",
    "beefy-light-client/std",
    "beefy-light-client-runtime-api/std",
    "codec/std",
    "scale-info/std",
    "common/std",
    "ceres-governance-platform/std",
    "ceres-launchpad/std",
    "ceres-liquidity-locker/std",
    "ceres-staking/std",
    "ceres-token-locker/std",
    "demeter-farming-platform/std",
    "dex-api/std",
    "dex-manager-runtime-api/std",
    "dex-manager/std",
    "dex-runtime-api/std",
    "eth-bridge-runtime-api/std",
    "eth-bridge/std",
    "dispatch/std",
    "leaf-provider/std",
    "leaf-provider-runtime-api/std",
    "bridge-proxy/std",
    "bridge-proxy-runtime-api/std",
    "evm-fungible-app/std",
    "parachain-bridge-app/std",
    "substrate-bridge-channel/std",
    "bridge-channel/std",
    "bridge-data-signer/std",
    "multisig-verifier/std",
    "bridge-types/std",
    "farming/std",
    "farming-runtime-api/std",
    "faucet/std",
    "frame-executive/std",
    "frame-support/std",
    "frame-system-rpc-runtime-api/std",
    "frame-system/std",
    "frame-try-runtime/std",
    "hermes-governance-platform/std",
    "iroha-migration-runtime-api/std",
    "iroha-migration/std",
    "kensetsu/std",
    "liquidity-proxy-runtime-api/std",
    "liquidity-proxy/std",
    "liquidity-proxy-benchmarking/std",
    "mock-liquidity-source/std",
    "multicollateral-bonding-curve-pool/std",
    "oracle-proxy/std",
    "oracle-proxy-runtime-api/std",
    "order-book/std",
    "order-book-benchmarking/std",
    "pallet-authorship/std",
    "pallet-babe/std",
    "pallet-balances/std",
    "pallet-collective/std",
    "pallet-democracy/std",
    "pallet-elections-phragmen/std",
    "pallet-grandpa/std",
    "pallet-identity/std",
    "pallet-im-online/std",
    "pallet-membership/std",
    "pallet-multisig/std",
    "pallet-offences/std",
    "pallet-preimage/std",
    "pallet-randomness-collective-flip/std",
    "pallet-scheduler/std",
    "pallet-session/std",
    "pallet-staking/std",
    "pallet-sudo/std",
    "pallet-timestamp/std",
    "pallet-transaction-payment-rpc-runtime-api/std",
    "pallet-transaction-payment/std",
    "pallet-utility/std",
    "permissions/std",
    "pool-xyk/std",
    "price-tools/std",
    "pswap-distribution-runtime-api/std",
    "pswap-distribution/std",
    "qa-tools/std",
    "referrals/std",
    "extended-assets/std",
    "rewards-runtime-api/std",
    "rewards/std",
    "serde/std",
    "sp-api/std",
    "sp-block-builder/std",
    "sp-consensus-babe/std",
    "sp-core/std",
    "sp-inherents/std",
    "sp-offchain/std",
    "sp-runtime/std",
    "sp-session/std",
    "sp-staking/std",
    "sp-std/std",
    "sp-transaction-pool/std",
    "sp-version/std",
    "sp-npos-elections/std",
    "substrate-bridge-app/std",
    "technical/std",
    "trading-pair-runtime-api/std",
    "trading-pair/std",
    "vested-rewards/std",
    "vested-rewards-runtime-api/std",
    "xor-fee/std",
    "xst/std",
    "xst-benchmarking/std",
]

private-net = [
    "faucet",
    "farming/private-net",
    "vested-rewards/private-net",
    "framenode-chain-spec/private-net",
    "qa-tools",
]

wip = [
    "framenode-chain-spec/wip",
    "dex-manager/wip",
    "order-book/wip",
    "liquidity-proxy/wip",
    "liquidity-proxy-runtime-api/wip",
    "liquidity-proxy-benchmarking/wip",
    "pallet-mmr",
    "beefy-light-client",
    "beefy-light-client-runtime-api",
    "evm-fungible-app",
    "bridge-channel",
    "pallet-beefy",
    "pallet-beefy-mmr",
    "xor-fee/wip",
]

<<<<<<< HEAD
stage = ["framenode-chain-spec/stage"]
=======
ready-to-test = ["framenode-chain-spec/ready-to-test"]
>>>>>>> 75bbbfd0

runtime-benchmarks = [
    "apollo-platform/runtime-benchmarks",
    "assets/runtime-benchmarks",
    "band/runtime-benchmarks",
    "ceres-governance-platform/runtime-benchmarks",
    "ceres-launchpad/runtime-benchmarks",
    "ceres-liquidity-locker-benchmarking",
    "ceres-liquidity-locker-benchmarking/runtime-benchmarks",
    "common/runtime-benchmarks",
    "demeter-farming-platform-benchmarking",
    "demeter-farming-platform-benchmarking/runtime-benchmarks",
    "dex-api/runtime-benchmarks",
    "ceres-staking/runtime-benchmarks",
    "ceres-token-locker/runtime-benchmarks",
    "eth-bridge/runtime-benchmarks",
    "dispatch/runtime-benchmarks",
    "bridge-types/runtime-benchmarks",
    "bridge-proxy/runtime-benchmarks",
    "evm-fungible-app/runtime-benchmarks",
    "parachain-bridge-app/runtime-benchmarks",
    "substrate-bridge-app/runtime-benchmarks",
    "substrate-bridge-channel/runtime-benchmarks",
    "bridge-channel/runtime-benchmarks",
    "farming/runtime-benchmarks",
    "faucet/runtime-benchmarks",
    "frame-benchmarking",
    "frame-support/runtime-benchmarks",
    "frame-system/runtime-benchmarks",
    "hermes-governance-platform/runtime-benchmarks",
    "iroha-migration/runtime-benchmarks",
    "kensetsu-benchmarking",
    "kensetsu-benchmarking/runtime-benchmarks",
    "liquidity-proxy-benchmarking",
    "liquidity-proxy-benchmarking/runtime-benchmarks",
    "oracle-proxy/runtime-benchmarks",
    "order-book-benchmarking",
    "order-book-benchmarking/runtime-benchmarks",
    "pallet-collective/runtime-benchmarks",
    "pool-xyk-benchmarking",
    "pool-xyk-benchmarking/runtime-benchmarks",
    "referrals/runtime-benchmarks",
    "rewards/runtime-benchmarks",
    "technical/runtime-benchmarks",
    "trading-pair/runtime-benchmarks",
    "multicollateral-bonding-curve-pool/runtime-benchmarks",
    "pswap-distribution-benchmarking/runtime-benchmarks",
    "pswap-distribution/runtime-benchmarks",
    "price-tools/runtime-benchmarks",
    "vested-rewards/runtime-benchmarks",
    "xor-fee/runtime-benchmarks",
    "xst-benchmarking",
    "xst-benchmarking/runtime-benchmarks",
    "beefy-light-client/runtime-benchmarks",
    "multisig-verifier/runtime-benchmarks",
    "bridge-data-signer/runtime-benchmarks",
    "extended-assets/runtime-benchmarks",
]

reduced-pswap-reward-periods = []

build-wasm-binary = []

try-runtime = [
    "frame-try-runtime",
    "apollo-platform/try-runtime",
    "assets/try-runtime",
    "band/try-runtime",
    "bridge-multisig/try-runtime",
    "pallet-beefy/try-runtime",
    "beefy-light-client/try-runtime",
    "ceres-governance-platform/try-runtime",
    "ceres-launchpad/try-runtime",
    "ceres-liquidity-locker/try-runtime",
    "ceres-staking/try-runtime",
    "ceres-token-locker/try-runtime",
    "demeter-farming-platform/try-runtime",
    "hermes-governance-platform/try-runtime",
    "dex-api/try-runtime",
    "dex-manager/try-runtime",
    "eth-bridge/try-runtime",
    "dispatch/try-runtime",
    "leaf-provider/try-runtime",
    "bridge-proxy/try-runtime",
    "evm-fungible-app/try-runtime",
    "parachain-bridge-app/try-runtime",
    "bridge-channel/try-runtime",
    "substrate-bridge-app/try-runtime",
    "substrate-bridge-channel/try-runtime",
    "bridge-types/try-runtime",
    "farming/try-runtime",
    "faucet/try-runtime",
    "frame-executive/try-runtime",
    "frame-support/try-runtime",
    "frame-system/try-runtime",
    "iroha-migration/try-runtime",
    "kensetsu/try-runtime",
    "liquidity-proxy/try-runtime",
    "mock-liquidity-source/try-runtime",
    "multicollateral-bonding-curve-pool/try-runtime",
    "oracle-proxy/try-runtime",
    "order-book/try-runtime",
    "pallet-authorship/try-runtime",
    "pallet-babe/try-runtime",
    "pallet-balances/try-runtime",
    "pallet-collective/try-runtime",
    "pallet-democracy/try-runtime",
    "pallet-elections-phragmen/try-runtime",
    "pallet-grandpa/try-runtime",
    "pallet-identity/try-runtime",
    "pallet-im-online/try-runtime",
    "pallet-membership/try-runtime",
    "pallet-multisig/try-runtime",
    "pallet-offences/try-runtime",
    "pallet-preimage/try-runtime",
    "pallet-randomness-collective-flip/try-runtime",
    "pallet-scheduler/try-runtime",
    "pallet-session/try-runtime",
    "pallet-staking/try-runtime",
    "pallet-sudo/try-runtime",
    "pallet-timestamp/try-runtime",
    "pallet-transaction-payment/try-runtime",
    "pallet-utility/try-runtime",
    "permissions/try-runtime",
    "pool-xyk/try-runtime",
    "price-tools/try-runtime",
    "pswap-distribution/try-runtime",
    "referrals/try-runtime",
    "rewards/try-runtime",
    "technical/try-runtime",
    "trading-pair/try-runtime",
    "vested-rewards/try-runtime",
    "xor-fee/try-runtime",
    "xst/try-runtime",
    "tokens/try-runtime",
    "currencies/try-runtime",
    "pallet-election-provider-multi-phase/try-runtime",
    "pallet-bags-list/try-runtime",
    "pallet-mmr/try-runtime",
    "pallet-beefy-mmr/try-runtime",
    "bridge-data-signer/try-runtime",
    "multisig-verifier/try-runtime",
    "qa-tools/try-runtime",
    "extended-assets/try-runtime",
]

test = ["framenode-chain-spec/test", "liquidity-proxy/test", "order-book/test"]<|MERGE_RESOLUTION|>--- conflicted
+++ resolved
@@ -317,11 +317,8 @@
     "xor-fee/wip",
 ]
 
-<<<<<<< HEAD
+
 stage = ["framenode-chain-spec/stage"]
-=======
-ready-to-test = ["framenode-chain-spec/ready-to-test"]
->>>>>>> 75bbbfd0
 
 runtime-benchmarks = [
     "apollo-platform/runtime-benchmarks",
