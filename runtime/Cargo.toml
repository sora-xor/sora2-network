[package]
edition = "2021"
authors = ["Polka Biome Ltd. <jihoon@tutanota.de>"]
license = "BSD-4-Clause"
homepage = "https://sora.org"
repository = "https://github.com/sora-xor/sora2-network"
name = "framenode-runtime"
version = "3.6.1"

[package.metadata.docs.rs]
targets = ["x86_64-unknown-linux-gnu"]

[build-dependencies]
substrate-wasm-builder = { workspace = true, default-features = false }

[dependencies]
codec = { package = "parity-scale-codec", version = "3", default-features = false, features = [
    "derive",
    "chain-error",
] }
parity-scale-codec-derive = "3"
scale-info = { workspace = true, default-features = false, features = ["derive"] }
hex-literal = { workspace = true }
log = { workspace = true }
serde = { features = [
    'derive',
], default-features = false, optional = true, version = '1.0.101' }

# bridge-multisig = { git = "https://github.com/soramitsu/sora2-frame-pallets.git", branch = "polkadot-v1.1.0", package = "pallet-multisig", default-features = false }
bridge-multisig = { workspace = true, default-features = false }
sp-beefy = { workspace = true, default-features = false }
sp-mmr-primitives = { workspace = true, default-features = false }
pallet-mmr = { workspace = true, default-features = false, optional = true }
beefy-light-client = { workspace = true, default-features = false, optional = true }
bridge-data-signer = { workspace = true, default-features = false }
multisig-verifier = { workspace = true, default-features = false }
beefy-light-client-runtime-api = { workspace = true, default-features = false, optional = true }

dispatch = { workspace = true, default-features = false }
leaf-provider = { workspace = true, default-features = false }
leaf-provider-runtime-api = { workspace = true, default-features = false }
bridge-proxy = { path = "../pallets/bridge-proxy", default-features = false }
bridge-proxy-runtime-api = { path = "../pallets/bridge-proxy/runtime-api", default-features = false }
parachain-bridge-app = { workspace = true, default-features = false }
substrate-bridge-app = { workspace = true, default-features = false }
substrate-bridge-channel = { workspace = true, default-features = false }
evm-fungible-app = { workspace = true, default-features = false, optional = true }
bridge-channel = { workspace = true, default-features = false, optional = true }
jetton-app = { workspace = true, default-features = false, optional = true }

apollo-platform = { path = "../pallets/apollo-platform", default-features = false }
assets = { path = "../pallets/assets", default-features = false }
assets-runtime-api = { path = "../pallets/assets/runtime-api", default-features = false }
band = { path = "../pallets/band", default-features = false }
common = { path = "../common", default-features = false }
ceres-governance-platform = { path = "../pallets/ceres-governance-platform", default-features = false }
ceres-launchpad = { path = "../pallets/ceres-launchpad", default-features = false }
ceres-liquidity-locker = { path = "../pallets/ceres-liquidity-locker", default-features = false }
ceres-liquidity-locker-benchmarking = { path = "../pallets/ceres-liquidity-locker/benchmarking", default-features = false, optional = true }
ceres-token-locker = { path = "../pallets/ceres-token-locker", default-features = false }
ceres-staking = { path = "../pallets/ceres-staking", default-features = false }
demeter-farming-platform = { path = "../pallets/demeter-farming-platform", default-features = false }
demeter-farming-platform-benchmarking = { path = "../pallets/demeter-farming-platform/benchmarking", default-features = false, optional = true }
dex-api = { path = "../pallets/dex-api", default-features = false }
dex-manager = { path = "../pallets/dex-manager", default-features = false }
dex-manager-runtime-api = { path = "../pallets/dex-manager/runtime-api", default-features = false }
dex-runtime-api = { path = "../pallets/dex-api/runtime-api", default-features = false }
eth-bridge = { path = "../pallets/eth-bridge", default-features = false }
eth-bridge-runtime-api = { path = "../pallets/eth-bridge/runtime-api", default-features = false }
farming = { path = "../pallets/farming", default-features = false }
farming-runtime-api = { path = "../pallets/farming/runtime-api", default-features = false }
faucet = { path = "../pallets/faucet", default-features = false, optional = true }
hermes-governance-platform = { path = "../pallets/hermes-governance-platform", default-features = false }
iroha-migration = { path = "../pallets/iroha-migration", default-features = false }
iroha-migration-runtime-api = { path = "../pallets/iroha-migration/runtime-api", default-features = false }
kensetsu = { path = "../pallets/kensetsu", default-features = false }
kensetsu-benchmarking = { path = "../pallets/kensetsu/benchmarking", default-features = false, optional = true }
liquidity-proxy = { path = "../pallets/liquidity-proxy", default-features = false }
liquidity-proxy-benchmarking = { path = "../pallets/liquidity-proxy/benchmarking", default-features = false, optional = true }
liquidity-proxy-runtime-api = { path = "../pallets/liquidity-proxy/runtime-api", default-features = false }
mock-liquidity-source = { path = "../pallets/mock-liquidity-source", default-features = false }
multicollateral-bonding-curve-pool = { path = "../pallets/multicollateral-bonding-curve-pool", default-features = false }
oracle-proxy = { path = "../pallets/oracle-proxy", default-features = false }
oracle-proxy-runtime-api = { path = "../pallets/oracle-proxy/runtime-api", default-features = false }
order-book = { path = "../pallets/order-book", default-features = false }
order-book-benchmarking = { path = "../pallets/order-book/benchmarking", default-features = false, optional = true }
permissions = { path = "../pallets/permissions", default-features = false }
pool-xyk = { path = "../pallets/pool-xyk", default-features = false }
pool-xyk-benchmarking = { path = "../pallets/pool-xyk/benchmarking", default-features = false, optional = true }
price-tools = { path = "../pallets/price-tools", default-features = false }
pswap-distribution = { path = "../pallets/pswap-distribution", default-features = false }
pswap-distribution-benchmarking = { path = "../pallets/pswap-distribution/benchmarking", default-features = false, optional = true }
pswap-distribution-runtime-api = { path = "../pallets/pswap-distribution/runtime-api", default-features = false }
qa-tools = { path = "../pallets/qa-tools", default-features = false, optional = true }
referrals = { path = "../pallets/referrals", default-features = false }
extended-assets = { path = "../pallets/extended-assets", default-features = false }
rewards = { path = "../pallets/rewards", default-features = false }
rewards-runtime-api = { path = "../pallets/rewards/runtime-api", default-features = false }
soratopia = { path = "../pallets/soratopia", default-features = false, optional = true }
technical = { path = "../pallets/technical", default-features = false }
trading-pair = { path = "../pallets/trading-pair", default-features = false }
trading-pair-runtime-api = { path = "../pallets/trading-pair/runtime-api", default-features = false }
vested-rewards = { path = "../pallets/vested-rewards", default-features = false }
vested-rewards-runtime-api = { path = "../pallets/vested-rewards/runtime-api", default-features = false }
xor-fee = { path = "../pallets/xor-fee", default-features = false }
xst = { path = "../pallets/xst", default-features = false }
xst-benchmarking = { path = "../pallets/xst/benchmarking", default-features = false, optional = true }

# Substrate dependencies
frame-benchmarking = { workspace = true, default-features = false, optional = true }
frame-executive = { workspace = true, default-features = false }
frame-support = { workspace = true, default-features = false, features = [
    "tuples-96",
] }
frame-system = { workspace = true, default-features = false }
frame-system-benchmarking = { workspace = true, default-features = false, optional = true }
frame-system-rpc-runtime-api = { workspace = true, default-features = false }
frame-try-runtime = { workspace = true, default-features = false, optional = true }
pallet-aura = { workspace = true, default-features = false }
pallet-balances = { workspace = true, default-features = false }
pallet-collective = { workspace = true, default-features = false }
pallet-democracy = { workspace = true, default-features = false }
pallet-elections-phragmen = { workspace = true, default-features = false }
pallet-grandpa = { workspace = true, default-features = false }
pallet-beefy = { workspace = true, default-features = false, optional = true }
pallet-beefy-mmr = { workspace = true, default-features = false, optional = true }
pallet-babe = { workspace = true, default-features = false }
pallet-im-online = { workspace = true, default-features = false }
pallet-identity = { workspace = true, default-features = false }
pallet-membership = { workspace = true, default-features = false }
pallet-multisig = { workspace = true, default-features = false }
pallet-offences = { workspace = true, default-features = false }
pallet-preimage = { workspace = true, default-features = false }
pallet-randomness-collective-flip = { workspace = true, default-features = false }
pallet-sudo = { workspace = true, default-features = false }
pallet-timestamp = { workspace = true, default-features = false }
pallet-scheduler = { workspace = true, default-features = false }
pallet-session = { workspace = true, default-features = false, features = ["historical"] }

pallet-staking = { workspace = true, default-features = false }
pallet-transaction-payment = { workspace = true, default-features = false }
pallet-transaction-payment-rpc-runtime-api = { workspace = true, default-features = false }
pallet-utility = { workspace = true, default-features = false }
pallet-bags-list = { workspace = true, default-features = false }

<<<<<<< HEAD
sp-api = { git = "https://github.com/sora-xor/polkadot-sdk.git", branch = "polkadot-v1.1.0", default-features = false }
sp-block-builder = { git = "https://github.com/sora-xor/polkadot-sdk.git", branch = "polkadot-v1.1.0", default-features = false }
sp-consensus-aura = { git = "https://github.com/sora-xor/polkadot-sdk.git", branch = "polkadot-v1.1.0", default-features = false }
sp-consensus-babe = { git = "https://github.com/sora-xor/polkadot-sdk.git", branch = "polkadot-v1.1.0", default-features = false }
sp-core = { git = "https://github.com/sora-xor/polkadot-sdk.git", branch = "polkadot-v1.1.0", default-features = false }
sp-inherents = { git = "https://github.com/sora-xor/polkadot-sdk.git", branch = "polkadot-v1.1.0", default-features = false }
sp-offchain = { git = "https://github.com/sora-xor/polkadot-sdk.git", branch = "polkadot-v1.1.0", default-features = false }
sp-runtime = { git = "https://github.com/sora-xor/polkadot-sdk.git", branch = "polkadot-v1.1.0", default-features = false }
sp-session = { git = "https://github.com/sora-xor/polkadot-sdk.git", branch = "polkadot-v1.1.0", default-features = false }
sp-std = { git = "https://github.com/sora-xor/polkadot-sdk.git", branch = "polkadot-v1.1.0", default-features = false }
sp-transaction-pool = { git = "https://github.com/sora-xor/polkadot-sdk.git", branch = "polkadot-v1.1.0", default-features = false }
sp-version = { git = "https://github.com/sora-xor/polkadot-sdk.git", branch = "polkadot-v1.1.0", default-features = false }
sp-staking = { git = "https://github.com/sora-xor/polkadot-sdk.git", branch = "polkadot-v1.1.0", default-features = false }
sp-npos-elections = { git = "https://github.com/sora-xor/polkadot-sdk.git", branch = "polkadot-v1.1.0", default-features = false }
pallet-authorship = { git = "https://github.com/sora-xor/polkadot-sdk.git", branch = "polkadot-v1.1.0", default-features = false }
pallet-election-provider-multi-phase = { git = "https://github.com/sora-xor/polkadot-sdk.git", branch = "polkadot-v1.1.0", default-features = false }
frame-election-provider-support = { git = "https://github.com/sora-xor/polkadot-sdk.git", branch = "polkadot-v1.1.0", default-features = false }
pallet-contracts = { git = "https://github.com/sora-xor/polkadot-sdk.git", branch = "polkadot-v1.1.0", default-features = false }
pallet-contracts-primitives = { git = "https://github.com/sora-xor/polkadot-sdk.git", branch = "polkadot-v1.1.0", default-features = false}
=======
sp-api = { workspace = true, default-features = false }
sp-block-builder = { workspace = true, default-features = false }
sp-consensus-aura = { workspace = true, default-features = false }
sp-consensus-babe = { workspace = true, default-features = false }
sp-core = { workspace = true, default-features = false }
sp-inherents = { workspace = true, default-features = false }
sp-offchain = { workspace = true, default-features = false }
sp-runtime = { workspace = true, default-features = false }
sp-session = { workspace = true, default-features = false }
sp-std = { workspace = true, default-features = false }
sp-transaction-pool = { workspace = true, default-features = false }
sp-version = { workspace = true, default-features = false }
sp-staking = { workspace = true, default-features = false }
sp-npos-elections = { workspace = true, default-features = false }
pallet-authorship = { workspace = true, default-features = false }
pallet-election-provider-multi-phase = { workspace = true, default-features = false }
frame-election-provider-support = { workspace = true, default-features = false }
>>>>>>> 545c3df8

# Other
currencies = { workspace = true, default-features = false }
static_assertions = { workspace = true }
tokens = { workspace = true, default-features = false }
traits = { workspace = true, default-features = false }
bridge-types = { workspace = true, default-features = false, optional = true }

[dev-dependencies]
<<<<<<< HEAD
env_logger = "0.11"
framenode-chain-spec = { path = "../node/chain_spec", features = ["test"] }
tokio = { version = "1.19.2", features = ["macros"] }
wat = { version = "1.214", default-features = false }
sp-tracing = { git = "https://github.com/sora-xor/polkadot-sdk.git", branch = "polkadot-v1.1.0" }
frame-remote-externalities = { git = "https://github.com/sora-xor/polkadot-sdk.git", branch = "polkadot-v1.1.0" }
sp-io = { git = "https://github.com/sora-xor/polkadot-sdk.git", branch = "polkadot-v1.1.0", default-features = false }
=======
env_logger = { workspace = true }
framenode-chain-spec = { path = "../node/chain_spec", features = ["test"] }
tokio = { workspace = true, features = ["macros"] }
sp-tracing = { workspace = true }
frame-remote-externalities = { workspace = true }
>>>>>>> 545c3df8

[features]
default = ["std", "build-wasm-binary"]

std = [
    "apollo-platform/std",
    "assets-runtime-api/std",
    "assets/std",
    "band/std",
    "bridge-multisig/std",
    "pallet-beefy/std",
    "pallet-mmr/std",
    "pallet-beefy-mmr/std",
    "sp-mmr-primitives/std",
    "sp-beefy/std",
    "beefy-light-client/std",
    "beefy-light-client-runtime-api/std",
    "codec/std",
    "scale-info/std",
    "common/std",
    "ceres-governance-platform/std",
    "ceres-launchpad/std",
    "ceres-liquidity-locker/std",
    "ceres-staking/std",
    "ceres-token-locker/std",
    "demeter-farming-platform/std",
    "dex-api/std",
    "dex-manager-runtime-api/std",
    "dex-manager/std",
    "dex-runtime-api/std",
    "eth-bridge-runtime-api/std",
    "eth-bridge/std",
    "dispatch/std",
    "leaf-provider/std",
    "leaf-provider-runtime-api/std",
    "bridge-proxy/std",
    "bridge-proxy-runtime-api/std",
    "evm-fungible-app/std",
    "jetton-app/std",
    "parachain-bridge-app/std",
    "substrate-bridge-channel/std",
    "bridge-channel/std",
    "bridge-data-signer/std",
    "multisig-verifier/std",
    "bridge-types/std",
    "farming/std",
    "farming-runtime-api/std",
    "faucet/std",
    "frame-executive/std",
    "frame-support/std",
    "frame-system-rpc-runtime-api/std",
    "frame-system/std",
    "frame-try-runtime/std",
    "hermes-governance-platform/std",
    "iroha-migration-runtime-api/std",
    "iroha-migration/std",
    "kensetsu/std",
    "liquidity-proxy-runtime-api/std",
    "liquidity-proxy/std",
    "liquidity-proxy-benchmarking/std",
    "pool-xyk-benchmarking/std",
    "mock-liquidity-source/std",
    "multicollateral-bonding-curve-pool/std",
    "oracle-proxy/std",
    "oracle-proxy-runtime-api/std",
    "order-book/std",
    "order-book-benchmarking/std",
    "pallet-authorship/std",
    "pallet-babe/std",
    "pallet-balances/std",
    "pallet-collective/std",
    "pallet-democracy/std",
    "pallet-elections-phragmen/std",
    "pallet-grandpa/std",
    "pallet-identity/std",
    "pallet-im-online/std",
    "pallet-membership/std",
    "pallet-multisig/std",
    "pallet-offences/std",
    "pallet-preimage/std",
    "pallet-randomness-collective-flip/std",
    "pallet-scheduler/std",
    "pallet-session/std",
    "pallet-staking/std",
    "pallet-sudo/std",
    "pallet-aura/std",
    "pallet-timestamp/std",
    "pallet-transaction-payment-rpc-runtime-api/std",
    "pallet-transaction-payment/std",
    "pallet-utility/std",
    "permissions/std",
    "pool-xyk/std",
    "price-tools/std",
    "pswap-distribution-runtime-api/std",
    "pswap-distribution/std",
    "qa-tools/std",
    "referrals/std",
    "extended-assets/std",
    "rewards-runtime-api/std",
    "rewards/std",
    "serde/std",
    "sp-api/std",
    "sp-block-builder/std",
    "sp-consensus-babe/std",
    "sp-core/std",
    "sp-inherents/std",
    "sp-offchain/std",
    "sp-runtime/std",
    "sp-session/std",
    "sp-staking/std",
    "sp-std/std",
    "sp-transaction-pool/std",
    "sp-version/std",
    "sp-npos-elections/std",
    "sp-consensus-aura/std",
    "substrate-bridge-app/std",
    "soratopia/std",
    "technical/std",
    "trading-pair-runtime-api/std",
    "trading-pair/std",
    "vested-rewards/std",
    "vested-rewards-runtime-api/std",
    "xor-fee/std",
    "xst/std",
    "xst-benchmarking/std",
    "pallet-contracts/std",
    "pallet-contracts-primitives/std",
]

private-net = [
    "faucet",
    "farming/private-net",
    "vested-rewards/private-net",
    "framenode-chain-spec/private-net",
    "qa-tools",
]

wip = [
    "framenode-chain-spec/wip",
    "dex-manager/wip",
    "order-book/wip",
    "liquidity-proxy/wip",
    "liquidity-proxy-runtime-api/wip",
    "liquidity-proxy-benchmarking/wip",
    "pallet-mmr",
    "beefy-light-client",
    "beefy-light-client-runtime-api",
    "evm-fungible-app",
    "jetton-app",
    "bridge-channel",
    "pallet-beefy",
    "pallet-beefy-mmr",
    "xor-fee/wip",
    "soratopia",
]

stage = ["framenode-chain-spec/stage"]

runtime-benchmarks = [
    "apollo-platform/runtime-benchmarks",
    "assets/runtime-benchmarks",
    "band/runtime-benchmarks",
    "ceres-governance-platform/runtime-benchmarks",
    "ceres-launchpad/runtime-benchmarks",
    "ceres-liquidity-locker-benchmarking",
    "ceres-liquidity-locker-benchmarking/runtime-benchmarks",
    "common/runtime-benchmarks",
    "demeter-farming-platform-benchmarking",
    "demeter-farming-platform-benchmarking/runtime-benchmarks",
    "dex-api/runtime-benchmarks",
    "ceres-staking/runtime-benchmarks",
    "ceres-token-locker/runtime-benchmarks",
    "eth-bridge/runtime-benchmarks",
    "dispatch/runtime-benchmarks",
    "bridge-types/runtime-benchmarks",
    "bridge-proxy/runtime-benchmarks",
    "evm-fungible-app/runtime-benchmarks",
    "jetton-app/runtime-benchmarks",
    "parachain-bridge-app/runtime-benchmarks",
    "substrate-bridge-app/runtime-benchmarks",
    "substrate-bridge-channel/runtime-benchmarks",
    "bridge-channel/runtime-benchmarks",
    "farming/runtime-benchmarks",
    "faucet/runtime-benchmarks",
    "frame-benchmarking",
    "frame-support/runtime-benchmarks",
    "frame-system/runtime-benchmarks",
    "hermes-governance-platform/runtime-benchmarks",
    "iroha-migration/runtime-benchmarks",
    "kensetsu-benchmarking",
    "kensetsu-benchmarking/runtime-benchmarks",
    "liquidity-proxy-benchmarking",
    "liquidity-proxy-benchmarking/runtime-benchmarks",
    "oracle-proxy/runtime-benchmarks",
    "order-book-benchmarking",
    "order-book-benchmarking/runtime-benchmarks",
    "order-book/runtime-benchmarks",
    "pallet-collective/runtime-benchmarks",
    "pool-xyk-benchmarking",
    "pool-xyk-benchmarking/runtime-benchmarks",
    "referrals/runtime-benchmarks",
    "rewards/runtime-benchmarks",
    "soratopia/runtime-benchmarks",
    "technical/runtime-benchmarks",
    "trading-pair/runtime-benchmarks",
    "multicollateral-bonding-curve-pool/runtime-benchmarks",
    "pswap-distribution-benchmarking/runtime-benchmarks",
    "pswap-distribution/runtime-benchmarks",
    "price-tools/runtime-benchmarks",
    "vested-rewards/runtime-benchmarks",
    "xor-fee/runtime-benchmarks",
    "xst-benchmarking",
    "xst-benchmarking/runtime-benchmarks",
    "beefy-light-client/runtime-benchmarks",
    "multisig-verifier/runtime-benchmarks",
    "bridge-data-signer/runtime-benchmarks",
    "extended-assets/runtime-benchmarks",
    "pallet-contracts/runtime-benchmarks",
]

reduced-pswap-reward-periods = []

build-wasm-binary = []

try-runtime = [
    "frame-try-runtime",
    "frame-try-runtime/try-runtime",
    "apollo-platform/try-runtime",
    "assets/try-runtime",
    "band/try-runtime",
    "bridge-multisig/try-runtime",
    "pallet-beefy/try-runtime",
    "beefy-light-client/try-runtime",
    "ceres-governance-platform/try-runtime",
    "ceres-launchpad/try-runtime",
    "ceres-liquidity-locker/try-runtime",
    "ceres-staking/try-runtime",
    "ceres-token-locker/try-runtime",
    "demeter-farming-platform/try-runtime",
    "hermes-governance-platform/try-runtime",
    "dex-api/try-runtime",
    "dex-manager/try-runtime",
    "eth-bridge/try-runtime",
    "dispatch/try-runtime",
    "leaf-provider/try-runtime",
    "bridge-proxy/try-runtime",
    "evm-fungible-app/try-runtime",
    "jetton-app/try-runtime",
    "parachain-bridge-app/try-runtime",
    "bridge-channel/try-runtime",
    "substrate-bridge-app/try-runtime",
    "substrate-bridge-channel/try-runtime",
    "bridge-types/try-runtime",
    "farming/try-runtime",
    "faucet/try-runtime",
    "frame-executive/try-runtime",
    "frame-support/try-runtime",
    "frame-system/try-runtime",
    "iroha-migration/try-runtime",
    "kensetsu/try-runtime",
    "liquidity-proxy/try-runtime",
    "mock-liquidity-source/try-runtime",
    "multicollateral-bonding-curve-pool/try-runtime",
    "oracle-proxy/try-runtime",
    "order-book/try-runtime",
    "pallet-authorship/try-runtime",
    "pallet-babe/try-runtime",
    "pallet-balances/try-runtime",
    "pallet-collective/try-runtime",
    "pallet-democracy/try-runtime",
    "pallet-elections-phragmen/try-runtime",
    "pallet-grandpa/try-runtime",
    "pallet-identity/try-runtime",
    "pallet-im-online/try-runtime",
    "pallet-membership/try-runtime",
    "pallet-multisig/try-runtime",
    "pallet-offences/try-runtime",
    "pallet-preimage/try-runtime",
    "pallet-randomness-collective-flip/try-runtime",
    "pallet-scheduler/try-runtime",
    "pallet-session/try-runtime",
    "pallet-staking/try-runtime",
    "pallet-sudo/try-runtime",
    "pallet-timestamp/try-runtime",
    "pallet-transaction-payment/try-runtime",
    "pallet-utility/try-runtime",
    "permissions/try-runtime",
    "pool-xyk/try-runtime",
    "price-tools/try-runtime",
    "pswap-distribution/try-runtime",
    "referrals/try-runtime",
    "rewards/try-runtime",
    "soratopia/try-runtime",
    "technical/try-runtime",
    "trading-pair/try-runtime",
    "vested-rewards/try-runtime",
    "xor-fee/try-runtime",
    "xst/try-runtime",
    "tokens/try-runtime",
    "currencies/try-runtime",
    "pallet-election-provider-multi-phase/try-runtime",
    "pallet-bags-list/try-runtime",
    "pallet-mmr/try-runtime",
    "pallet-beefy-mmr/try-runtime",
    "bridge-data-signer/try-runtime",
    "multisig-verifier/try-runtime",
    "qa-tools/try-runtime",
    "extended-assets/try-runtime",
    "pallet-contracts/try-runtime",
]

test = ["framenode-chain-spec/test", "liquidity-proxy/test", "order-book/test"]<|MERGE_RESOLUTION|>--- conflicted
+++ resolved
@@ -143,27 +143,6 @@
 pallet-utility = { workspace = true, default-features = false }
 pallet-bags-list = { workspace = true, default-features = false }
 
-<<<<<<< HEAD
-sp-api = { git = "https://github.com/sora-xor/polkadot-sdk.git", branch = "polkadot-v1.1.0", default-features = false }
-sp-block-builder = { git = "https://github.com/sora-xor/polkadot-sdk.git", branch = "polkadot-v1.1.0", default-features = false }
-sp-consensus-aura = { git = "https://github.com/sora-xor/polkadot-sdk.git", branch = "polkadot-v1.1.0", default-features = false }
-sp-consensus-babe = { git = "https://github.com/sora-xor/polkadot-sdk.git", branch = "polkadot-v1.1.0", default-features = false }
-sp-core = { git = "https://github.com/sora-xor/polkadot-sdk.git", branch = "polkadot-v1.1.0", default-features = false }
-sp-inherents = { git = "https://github.com/sora-xor/polkadot-sdk.git", branch = "polkadot-v1.1.0", default-features = false }
-sp-offchain = { git = "https://github.com/sora-xor/polkadot-sdk.git", branch = "polkadot-v1.1.0", default-features = false }
-sp-runtime = { git = "https://github.com/sora-xor/polkadot-sdk.git", branch = "polkadot-v1.1.0", default-features = false }
-sp-session = { git = "https://github.com/sora-xor/polkadot-sdk.git", branch = "polkadot-v1.1.0", default-features = false }
-sp-std = { git = "https://github.com/sora-xor/polkadot-sdk.git", branch = "polkadot-v1.1.0", default-features = false }
-sp-transaction-pool = { git = "https://github.com/sora-xor/polkadot-sdk.git", branch = "polkadot-v1.1.0", default-features = false }
-sp-version = { git = "https://github.com/sora-xor/polkadot-sdk.git", branch = "polkadot-v1.1.0", default-features = false }
-sp-staking = { git = "https://github.com/sora-xor/polkadot-sdk.git", branch = "polkadot-v1.1.0", default-features = false }
-sp-npos-elections = { git = "https://github.com/sora-xor/polkadot-sdk.git", branch = "polkadot-v1.1.0", default-features = false }
-pallet-authorship = { git = "https://github.com/sora-xor/polkadot-sdk.git", branch = "polkadot-v1.1.0", default-features = false }
-pallet-election-provider-multi-phase = { git = "https://github.com/sora-xor/polkadot-sdk.git", branch = "polkadot-v1.1.0", default-features = false }
-frame-election-provider-support = { git = "https://github.com/sora-xor/polkadot-sdk.git", branch = "polkadot-v1.1.0", default-features = false }
-pallet-contracts = { git = "https://github.com/sora-xor/polkadot-sdk.git", branch = "polkadot-v1.1.0", default-features = false }
-pallet-contracts-primitives = { git = "https://github.com/sora-xor/polkadot-sdk.git", branch = "polkadot-v1.1.0", default-features = false}
-=======
 sp-api = { workspace = true, default-features = false }
 sp-block-builder = { workspace = true, default-features = false }
 sp-consensus-aura = { workspace = true, default-features = false }
@@ -181,7 +160,7 @@
 pallet-authorship = { workspace = true, default-features = false }
 pallet-election-provider-multi-phase = { workspace = true, default-features = false }
 frame-election-provider-support = { workspace = true, default-features = false }
->>>>>>> 545c3df8
+pallet-contracts = { workspace = true, default-features = false }
 
 # Other
 currencies = { workspace = true, default-features = false }
@@ -191,21 +170,14 @@
 bridge-types = { workspace = true, default-features = false, optional = true }
 
 [dev-dependencies]
-<<<<<<< HEAD
-env_logger = "0.11"
-framenode-chain-spec = { path = "../node/chain_spec", features = ["test"] }
-tokio = { version = "1.19.2", features = ["macros"] }
-wat = { version = "1.214", default-features = false }
-sp-tracing = { git = "https://github.com/sora-xor/polkadot-sdk.git", branch = "polkadot-v1.1.0" }
-frame-remote-externalities = { git = "https://github.com/sora-xor/polkadot-sdk.git", branch = "polkadot-v1.1.0" }
-sp-io = { git = "https://github.com/sora-xor/polkadot-sdk.git", branch = "polkadot-v1.1.0", default-features = false }
-=======
 env_logger = { workspace = true }
 framenode-chain-spec = { path = "../node/chain_spec", features = ["test"] }
 tokio = { workspace = true, features = ["macros"] }
 sp-tracing = { workspace = true }
 frame-remote-externalities = { workspace = true }
->>>>>>> 545c3df8
+sp-io = { workspace = true, default-features = false }
+wat = { version = "1.214", default-features = false }
+
 
 [features]
 default = ["std", "build-wasm-binary"]
@@ -332,7 +304,6 @@
     "xst/std",
     "xst-benchmarking/std",
     "pallet-contracts/std",
-    "pallet-contracts-primitives/std",
 ]
 
 private-net = [
