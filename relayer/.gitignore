--- conflicted
+++ resolved
@@ -1,8 +1,4 @@
 /bridgerelayer
 /.envrc
 build/
-<<<<<<< HEAD
-relayer
-=======
-./relayer
->>>>>>> db5dbe93
+./relayer