// This file is part of the SORA network and Polkaswap app.

// Copyright (c) 2020, 2021, Polka Biome Ltd. All rights reserved.
// SPDX-License-Identifier: BSD-4-Clause

// Redistribution and use in source and binary forms, with or without modification,
// are permitted provided that the following conditions are met:

// Redistributions of source code must retain the above copyright notice, this list
// of conditions and the following disclaimer.
// Redistributions in binary form must reproduce the above copyright notice, this
// list of conditions and the following disclaimer in the documentation and/or other
// materials provided with the distribution.
//
// All advertising materials mentioning features or use of this software must display
// the following acknowledgement: This product includes software developed by Polka Biome
// Ltd., SORA, and Polkaswap.
//
// Neither the name of the Polka Biome Ltd. nor the names of its contributors may be used
// to endorse or promote products derived from this software without specific prior written permission.

// THIS SOFTWARE IS PROVIDED BY Polka Biome Ltd. AS IS AND ANY EXPRESS OR IMPLIED WARRANTIES,
// INCLUDING, BUT NOT LIMITED TO, THE IMPLIED WARRANTIES OF MERCHANTABILITY AND FITNESS FOR
// A PARTICULAR PURPOSE ARE DISCLAIMED. IN NO EVENT SHALL Polka Biome Ltd. BE LIABLE FOR ANY
// DIRECT, INDIRECT, INCIDENTAL, SPECIAL, EXEMPLARY, OR CONSEQUENTIAL DAMAGES (INCLUDING,
// BUT NOT LIMITED TO, PROCUREMENT OF SUBSTITUTE GOODS OR SERVICES; LOSS OF USE, DATA, OR PROFITS;
// OR BUSINESS INTERRUPTION) HOWEVER CAUSED AND ON ANY THEORY OF LIABILITY, WHETHER IN CONTRACT,
// STRICT LIABILITY, OR TORT (INCLUDING NEGLIGENCE OR OTHERWISE) ARISING IN ANY WAY OUT OF THE
// USE OF THIS SOFTWARE, EVEN IF ADVISED OF THE POSSIBILITY OF SUCH DAMAGE.

use crate::cli::prelude::*;
use crate::ethereum::proof_loader::ProofLoader;
use crate::relay::ethereum::Relay;
use crate::relay::ethereum_messages::SubstrateMessagesRelay;
use std::path::PathBuf;
use std::time::Duration;

#[derive(Args, Clone, Debug)]
pub(crate) struct Command {
    #[clap(flatten)]
    sub: SubstrateClient,
    #[clap(flatten)]
    eth: EthereumClient,
    /// Ethereum DAG cache dir
    #[clap(long)]
    base_path: PathBuf,
    /// Not send messages from Ethereum to Substrate
    #[clap(long)]
    disable_message_relay: bool,
}

impl Command {
    pub async fn run(&self) -> AnyResult<()> {
        let eth = self.eth.get_unsigned_ethereum().await?;
        let sub = self.sub.get_signed_substrate().await?;
        let chain_id = eth.get_chainid().await?;
<<<<<<< HEAD
        let mut outbound_channel_address;
=======
        debug!("Eth chain id = {}", chain_id);
>>>>>>> a5cd9dee
        loop {
            let has_light_client = sub
                .storage_fetch(
                    &runtime::storage()
                        .ethereum_light_client()
                        .network_config(&chain_id),
                    (),
                )
                .await?
                .is_some();
            outbound_channel_address = sub
                .storage_fetch(
                    &runtime::storage()
                        .bridge_inbound_channel()
                        .channel_addresses(&chain_id),
                    (),
                )
                .await?;
            if outbound_channel_address.is_some() && has_light_client {
                break;
            }
            debug!(
                "Waiting for bridge to be available. Channel status = {}, light client status = {}",
                has_channel, has_light_client
            );
            tokio::time::sleep(Duration::from_secs(10)).await;
        }
        let proof_loader = ProofLoader::new(eth.clone(), self.base_path.clone());

        EthMetricsCollectorBuilder::default()
            .with_outbound_channel(outbound_channel_address.expect("Checked above"))
            .build()
            .await?
            .spawn();
        SoraMetricsCollectorBuilder::default()
            .with_client(sub.clone().unsigned())
            .with_network_id(chain_id.into())
            .build()
            .await?
            .spawn();
        let relay = Relay::new(sub.clone(), eth.clone(), proof_loader.clone()).await?;
        if self.disable_message_relay {
            relay.run().await?;
        } else {
            let messages_relay = SubstrateMessagesRelay::new(sub, eth, proof_loader).await?;
            tokio::try_join!(relay.run(), messages_relay.run())?;
        }
        Ok(())
    }
}<|MERGE_RESOLUTION|>--- conflicted
+++ resolved
@@ -54,11 +54,8 @@
         let eth = self.eth.get_unsigned_ethereum().await?;
         let sub = self.sub.get_signed_substrate().await?;
         let chain_id = eth.get_chainid().await?;
-<<<<<<< HEAD
+        debug!("Eth chain id = {}", chain_id);
         let mut outbound_channel_address;
-=======
-        debug!("Eth chain id = {}", chain_id);
->>>>>>> a5cd9dee
         loop {
             let has_light_client = sub
                 .storage_fetch(
@@ -82,7 +79,8 @@
             }
             debug!(
                 "Waiting for bridge to be available. Channel status = {}, light client status = {}",
-                has_channel, has_light_client
+                outbound_channel_address.is_some(),
+                has_light_client
             );
             tokio::time::sleep(Duration::from_secs(10)).await;
         }
