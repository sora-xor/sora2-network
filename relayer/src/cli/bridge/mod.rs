// This file is part of the SORA network and Polkaswap app.

// Copyright (c) 2020, 2021, Polka Biome Ltd. All rights reserved.
// SPDX-License-Identifier: BSD-4-Clause

// Redistribution and use in source and binary forms, with or without modification,
// are permitted provided that the following conditions are met:

// Redistributions of source code must retain the above copyright notice, this list
// of conditions and the following disclaimer.
// Redistributions in binary form must reproduce the above copyright notice, this
// list of conditions and the following disclaimer in the documentation and/or other
// materials provided with the distribution.
//
// All advertising materials mentioning features or use of this software must display
// the following acknowledgement: This product includes software developed by Polka Biome
// Ltd., SORA, and Polkaswap.
//
// Neither the name of the Polka Biome Ltd. nor the names of its contributors may be used
// to endorse or promote products derived from this software without specific prior written permission.

// THIS SOFTWARE IS PROVIDED BY Polka Biome Ltd. AS IS AND ANY EXPRESS OR IMPLIED WARRANTIES,
// INCLUDING, BUT NOT LIMITED TO, THE IMPLIED WARRANTIES OF MERCHANTABILITY AND FITNESS FOR
// A PARTICULAR PURPOSE ARE DISCLAIMED. IN NO EVENT SHALL Polka Biome Ltd. BE LIABLE FOR ANY
// DIRECT, INDIRECT, INCIDENTAL, SPECIAL, EXEMPLARY, OR CONSEQUENTIAL DAMAGES (INCLUDING,
// BUT NOT LIMITED TO, PROCUREMENT OF SUBSTITUTE GOODS OR SERVICES; LOSS OF USE, DATA, OR PROFITS;
// OR BUSINESS INTERRUPTION) HOWEVER CAUSED AND ON ANY THEORY OF LIABILITY, WHETHER IN CONTRACT,
// STRICT LIABILITY, OR TORT (INCLUDING NEGLIGENCE OR OTHERWISE) ARISING IN ANY WAY OUT OF THE
// USE OF THIS SOFTWARE, EVEN IF ADVISED OF THE POSSIBILITY OF SUCH DAMAGE.

<<<<<<< HEAD
mod register_app;
mod register_asset;
mod register_bridge;
mod register_substrate_bridge;
=======
mod register;
>>>>>>> 40653598
mod relay;
mod test_transfers;
mod transfer_to_ethereum;
mod transfer_to_sora;

use crate::cli::prelude::*;

#[derive(Debug, Subcommand)]
pub(crate) enum Commands {
    /// Relay operations for bridge
    #[clap(subcommand)]
    Relay(relay::Commands),
    /// Register operations for bridge
    #[clap(subcommand)]
    Register(register::Commands),
    /// Make test transfers through bridge
    TestTransfers(test_transfers::Command),
    /// Transfer tokens from Ethereum to Sora
    TransferToSora(transfer_to_sora::Command),
    /// Transfer tokens from Sora to Ethereum
    TransferToEthereum(transfer_to_ethereum::Command),
<<<<<<< HEAD
    /// Reset bridge contracts
    Reset(reset::Command),

    RegisterSubstrateBridge(register_substrate_bridge::Command),
=======
>>>>>>> 40653598
}

impl Commands {
    pub async fn run(&self) -> AnyResult<()> {
        match self {
            Commands::Relay(cmd) => cmd.run().await,
            Commands::Register(cmd) => cmd.run().await,
            Commands::TestTransfers(cmd) => cmd.run().await,
            Commands::TransferToSora(cmd) => cmd.run().await,
            Commands::TransferToEthereum(cmd) => cmd.run().await,
<<<<<<< HEAD
            Commands::Reset(cmd) => cmd.run().await,
            Commands::RegisterSubstrateBridge(cmd) => cmd.run().await,
=======
>>>>>>> 40653598
        }
    }
}<|MERGE_RESOLUTION|>--- conflicted
+++ resolved
@@ -28,14 +28,7 @@
 // STRICT LIABILITY, OR TORT (INCLUDING NEGLIGENCE OR OTHERWISE) ARISING IN ANY WAY OUT OF THE
 // USE OF THIS SOFTWARE, EVEN IF ADVISED OF THE POSSIBILITY OF SUCH DAMAGE.
 
-<<<<<<< HEAD
-mod register_app;
-mod register_asset;
-mod register_bridge;
-mod register_substrate_bridge;
-=======
 mod register;
->>>>>>> 40653598
 mod relay;
 mod test_transfers;
 mod transfer_to_ethereum;
@@ -57,13 +50,6 @@
     TransferToSora(transfer_to_sora::Command),
     /// Transfer tokens from Sora to Ethereum
     TransferToEthereum(transfer_to_ethereum::Command),
-<<<<<<< HEAD
-    /// Reset bridge contracts
-    Reset(reset::Command),
-
-    RegisterSubstrateBridge(register_substrate_bridge::Command),
-=======
->>>>>>> 40653598
 }
 
 impl Commands {
@@ -74,11 +60,6 @@
             Commands::TestTransfers(cmd) => cmd.run().await,
             Commands::TransferToSora(cmd) => cmd.run().await,
             Commands::TransferToEthereum(cmd) => cmd.run().await,
-<<<<<<< HEAD
-            Commands::Reset(cmd) => cmd.run().await,
-            Commands::RegisterSubstrateBridge(cmd) => cmd.run().await,
-=======
->>>>>>> 40653598
         }
     }
 }