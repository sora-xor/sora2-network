--- conflicted
+++ resolved
@@ -7,12 +7,9 @@
 use bridge_common::{
     beefy_types::{BeefyMMRLeaf, Commitment, ValidatorProof, ValidatorSet},
     simplified_proof::Proof,
-<<<<<<< HEAD
-=======
 };
 use bridge_types::{
     substrate::BridgeMessage, types::AuxiliaryDigest, GenericNetworkId, SubNetworkId, H256,
->>>>>>> 40653598
 };
 use sp_core::ecdsa;
 use sp_runtime::{
