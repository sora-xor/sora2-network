use std::sync::atomic::{AtomicU64, Ordering};
use std::sync::Arc;

use super::justification::*;
use crate::ethereum::SignedClientInner;
use crate::prelude::*;
use crate::relay::simplified_proof::convert_to_simplified_mmr_proof;
use crate::substrate::LeafProof;
use beefy_gadget_rpc::BeefyApiClient;
use beefy_merkle_tree::Keccak256;
use beefy_primitives::VersionedFinalityProof;
use bridge_types::types::{AuxiliaryDigest, AuxiliaryDigestItem};
use bridge_types::EthNetworkId;
use ethereum_gen::{beefy_light_client, inbound_channel, BeefyLightClient, InboundChannel};
use ethers::abi::RawLog;
use ethers::prelude::builders::ContractCall;
use ethers::prelude::*;

#[derive(Default)]
pub struct RelayBuilder {
    sub: Option<SubUnsignedClient>,
    eth: Option<EthSignedClient>,
    beefy: Option<Address>,
    inbound_channel: Option<Address>,
}

impl RelayBuilder {
    pub fn new() -> Self {
        Default::default()
    }

    pub fn with_substrate_client(mut self, sub: SubUnsignedClient) -> Self {
        self.sub = Some(sub);
        self
    }

    pub fn with_ethereum_client(mut self, eth: EthSignedClient) -> Self {
        self.eth = Some(eth);
        self
    }

    pub fn with_beefy_contract(mut self, address: Address) -> Self {
        self.beefy = Some(address);
        self
    }

    pub fn with_inbound_channel_contract(mut self, address: Address) -> Self {
        self.inbound_channel = Some(address);
        self
    }

    pub async fn build(self) -> AnyResult<Relay> {
        let sub = self.sub.expect("substrate client is needed");
        let eth = self.eth.expect("ethereum client is needed");
        let beefy = BeefyLightClient::new(
            self.beefy.expect("beefy contract address is needed"),
            eth.inner(),
        );
        let inbound_channel = InboundChannel::new(
            self.inbound_channel
                .expect("inbound channel address is needed"),
            eth.inner(),
        );
        let beefy_start_block = sub
            .beefy_start_block()
            .await
            .context("fetch beefy_start_block")?;
        Ok(Relay {
            chain_id: eth.inner().get_chainid().await?,
            sub,
            eth,
            beefy,
            beefy_start_block,
            inbound_channel,
            lost_gas: Default::default(),
            successful_sent: Default::default(),
            failed_to_sent: Default::default(),
        })
    }
}

#[derive(Clone)]
pub struct Relay {
    sub: SubUnsignedClient,
    eth: EthSignedClient,
    beefy: BeefyLightClient<SignedClientInner>,
    inbound_channel: InboundChannel<SignedClientInner>,
    beefy_start_block: u64,
    chain_id: EthNetworkId,
    lost_gas: Arc<AtomicU64>,
    successful_sent: Arc<AtomicU64>,
    failed_to_sent: Arc<AtomicU64>,
}

impl Relay {
    async fn create_random_bitfield(&self, initial_bitfield: Vec<U256>) -> AnyResult<Vec<U256>> {
        let call = self.beefy.create_random_bitfield(initial_bitfield).legacy();
        let random_bitfield = call.call().await?;
        debug!("Random bitfield: {:?}", random_bitfield);
        Ok(random_bitfield)
    }

    async fn submit_signature_commitment(
        &self,
        justification: &BeefyJustification,
    ) -> AnyResult<ContractCall<SignedClientInner, ()>> {
        let initial_bitfield = self
            .beefy
            .create_initial_bitfield(
                justification.signed_validators.clone(),
                justification.num_validators,
            )
            .legacy()
            .call()
            .await?;

<<<<<<< HEAD
    async fn create_random_bitfield(&self, id: U256) -> AnyResult<Vec<U256>> {
        let call = self.beefy.create_random_bitfield(id).legacy();
        let random_bitfield = call.call().await?;
        debug!("Random bitfield {}: {:?}", id, random_bitfield);
        Ok(random_bitfield)
    }

    async fn complete_signature_commitment(
        &self,
        id: U256,
        justification: &BeefyJustification,
    ) -> AnyResult<ContractCall<SignedClientInner, ()>> {
=======
        let (prefix, payload, suffix) = justification.get_payload().expect("should be checked");
>>>>>>> 16acfd47
        let eth_commitment = beefy_light_client::Commitment {
            payload_prefix: justification.payload.prefix.clone().into(),
            payload: justification.payload.mmr_root.into(),
            payload_suffix: justification.payload.suffix.clone().into(),
            block_number: justification.commitment.block_number as u32,
            validator_set_id: justification.commitment.validator_set_id as u64,
        };

        let random_bitfield = self
            .create_random_bitfield(initial_bitfield.clone())
            .await?;
        let validator_proof = justification.validators_proof(initial_bitfield, random_bitfield);
        let (latest_mmr_leaf, proof) = justification.simplified_mmr_proof()?;

        let mut call = self.beefy.submit_signature_commitment(
            eth_commitment,
            validator_proof,
            latest_mmr_leaf,
            proof,
        );
        call.tx.set_from(self.eth.address());
        Ok(call)
    }

    pub async fn call_with_event<E: EthEvent>(
        &self,
        name: &str,
        call: ContractCall<SignedClientInner, ()>,
        confirmations: usize,
    ) -> AnyResult<E> {
        debug!("Call '{}' check", name);
        call.call().await?;
        self.eth.save_gas_price(&call, "relay").await?;
        debug!("Call '{}' send", name);
        let tx = call
            .send()
            .await?
            .confirmations(confirmations)
            .await?
            .expect("failed");
        debug!("Call '{}' finalized: {:?}", name, tx);
        if tx.status.unwrap().as_u32() == 0 {
            self.lost_gas
                .fetch_add(tx.gas_used.unwrap_or_default().as_u64(), Ordering::Relaxed);
            self.failed_to_sent.fetch_add(1, Ordering::Relaxed);
            return Err(anyhow::anyhow!("Tx failed"));
        }
        let success_event = tx
            .logs
            .iter()
            .find_map(|log| {
                let raw_log = RawLog {
                    topics: log.topics.clone(),
                    data: log.data.to_vec(),
                };
                E::decode_log(&raw_log).ok()
            })
            .expect("should have");
        Ok(success_event)
    }

    pub async fn send_commitment(self, justification: BeefyJustification) -> AnyResult<()> {
        if false && self.tx_pool_contains_tx().await? {
            return Ok(());
        }
        debug!("New justification: {:?}", justification);
        let call = self.submit_signature_commitment(&justification).await?;
        let _event = self
            .call_with_event::<beefy_light_client::VerificationSuccessfulFilter>(
                "Complete signature commitment",
                call,
                1,
            )
            .await?;
        self.handle_complete_commitment_success().await?;
        Ok(())
    }

    async fn send_messages_from_block(
        &self,
        block_number: u32,
        latest_hash: H256,
    ) -> AnyResult<()> {
        let block_hash = self
            .sub
            .api()
            .client
            .rpc()
            .block_hash(Some(block_number.into()))
            .await?
            .expect("should exist");
        let header = self
            .sub
            .api()
            .client
            .rpc()
            .header(Some(block_hash))
            .await?
            .expect("should exist");
        let digest = AuxiliaryDigest::from(header.digest.clone());
        if digest.logs.is_empty() {
            return Ok(());
        }
        let digest_encoded = digest.encode();
        let digest_hash = hex::encode(&Keccak256::hash(&digest_encoded));
        debug!("Digest hash: {}", digest_hash);
        let LeafProof { leaf, proof, .. } = self
            .sub
            .mmr_generate_proof(
                block_number as u64 - self.beefy_start_block,
                Some(latest_hash),
            )
            .await?;
        let leaf_encoded = hex::encode(&leaf.encode());
        debug!("Leaf: {}", leaf_encoded);
        let leaf_prefix: Bytes =
            hex::decode(leaf_encoded.strip_suffix(&digest_hash).unwrap())?.into();
        let digest_hex = hex::encode(&digest_encoded);
        debug!("Digest: {}", digest_hex);

        let proof =
            convert_to_simplified_mmr_proof(proof.leaf_index, proof.leaf_count, &proof.items);
        let proof = beefy_light_client::SimplifiedMMRProof {
            merkle_proof_items: proof.items.iter().map(|x| x.0).collect(),
            merkle_proof_order_bit_field: proof.order,
        };
        let inbound_channel_nonce = self.inbound_channel.nonce().call().await?;

        for log in digest.logs {
            let AuxiliaryDigestItem::Commitment(chain_id, commitment_hash) = log;
            if chain_id != self.chain_id {
                continue;
            }
            let delimiter = (chain_id, commitment_hash).encode();
            let (digest_prefix, digest_suffix) =
                digest_hex.split_once(&hex::encode(delimiter)).unwrap();
            let digest_prefix = hex::decode(digest_prefix)?.into();
            let digest_suffix = hex::decode(digest_suffix)?.into();
            let commitment_sub = self.sub.bridge_commitments(commitment_hash).await?;
            if commitment_sub
                .messages
                .iter()
                .all(|message| message.nonce <= inbound_channel_nonce)
            {
                continue;
            }
            let mut messages = vec![];
            for message in commitment_sub.messages {
                messages.push(inbound_channel::Message {
                    target: message.target,
                    nonce: message.nonce,
                    payload: message.payload.into(),
                    fee: message.fee,
                    max_gas: message.max_gas,
                });
            }
            let batch = inbound_channel::Batch {
                total_max_gas: commitment_sub.total_max_gas,
                messages,
            };
            let leaf_bytes = inbound_channel::LeafBytes {
                digest_prefix,
                digest_suffix,
                leaf_prefix: leaf_prefix.clone(),
            };
            let messages_total_gas = batch.total_max_gas;
            let mut call = self
                .inbound_channel
                .submit(batch, leaf_bytes, proof.clone());

            debug!("Fill submit messages");
            self.eth.fill_transaction(&mut call.tx, call.block).await?;
            debug!("Messages total gas: {}", messages_total_gas);
            call.tx.set_gas(self.submit_message_gas(messages_total_gas));
            debug!("Check submit messages");
            call.call().await?;
            self.eth.save_gas_price(&call, "submit-messages").await?;
            debug!("Send submit messages");
            let tx = call.send().await?;
            debug!("Wait for confirmations submit messages: {:?}", tx);
            let tx = tx.confirmations(3).await?;
            debug!("Submit messages: {:?}", tx);
            if let Some(tx) = tx {
                for log in tx.logs {
                    let raw_log = RawLog {
                        topics: log.topics.clone(),
                        data: log.data.to_vec(),
                    };
                    if let Ok(log) =
                        <inbound_channel::MessageDispatchedFilter as EthLogDecode>::decode_log(
                            &raw_log,
                        )
                    {
                        info!("Message dispatched: {:?}", log);
                    }
                }
            }
        }
        Ok(())
    }

    pub async fn handle_complete_commitment_success(self) -> AnyResult<()> {
        self.successful_sent.fetch_add(1, Ordering::Relaxed);
        let latest_block = self.beefy.latest_beefy_block().call().await? as u32;
        let latest_hash = self
            .sub
            .api()
            .client
            .rpc()
            .block_hash(Some(latest_block.into()))
            .await?
            .unwrap();
        if self.check_new_messages(latest_block as u32 - 1).await? {
            let start_messages_block = self.find_start_block(latest_block).await?;
            for block_number in start_messages_block..=latest_block {
                self.send_messages_from_block(block_number, latest_hash)
                    .await?;
            }
        }
        Ok(())
    }

    fn submit_message_gas(&self, messages_total_gas: U256) -> U256 {
        messages_total_gas.saturating_add(260000.into())
    }

    pub async fn find_start_block(&self, mut block_number: u32) -> AnyResult<u32> {
        let channel_interval = self
            .sub
            .api()
            .storage()
            .bridge_outbound_channel()
            .interval(false, None)
            .await?;
        let chain_mod = self.chain_id % channel_interval;
        while block_number > 0 {
            if block_number % channel_interval == chain_mod.as_u32()
                && !self.check_new_messages(block_number - 1).await?
            {
                break;
            }
            block_number -= 1;
        }
        Ok(block_number)
    }

    pub async fn check_new_messages(&self, block_number: u32) -> AnyResult<bool> {
        let channel_nonce = self.inbound_channel.nonce().call().await?;
        let block_hash = self
            .sub
            .api()
            .client
            .rpc()
            .block_hash(Some(block_number.into()))
            .await?;
        let sub_channel_nonce = self
            .sub
            .api()
            .storage()
            .bridge_outbound_channel()
            .channel_nonces(false, &self.chain_id, block_hash)
            .await?;
        Ok(channel_nonce < sub_channel_nonce)
    }

    pub async fn tx_pool_contains_tx(&self) -> AnyResult<bool> {
        let pool = self.eth.inner().txpool_content().await?;
        for (_sender, pending) in pool.pending {
            for (_nonce, pending) in pending {
                let to = if let Some(NameOrAddress::Address(to)) = pending.to {
                    to
                } else {
                    continue;
                };
                if to != self.beefy.address() {
                    continue;
                }
                let data = if let Some(data) = pending.data {
                    data
                } else {
                    continue;
                };
                if data.0.len() < 4 {
                    continue;
                }
                if data.as_ref()
                    != ethereum_gen::beefy_light_client::SubmitSignatureCommitmentCall::selector()
                        .as_slice()
                {
                    continue;
                }
                return Ok(true);
            }
        }
        Ok(false)
    }

    pub async fn sync_historical_commitments(&self) -> AnyResult<()> {
        let beefy_block_gap = self.beefy.maximum_block_gap().call().await?;
        let epoch_duration = self.sub.api().constants().babe().epoch_duration(false)?;
        let sessions_per_era = self
            .sub
            .api()
            .constants()
            .staking()
            .sessions_per_era(false)?;
        let era_duration = epoch_duration * sessions_per_era as u64;
        'main_loop: loop {
            let latest_beefy_block = self.beefy.latest_beefy_block().call().await?;
            let latest_beefy_block_hash = self.sub.block_hash(Some(latest_beefy_block)).await?;
            let latest_era = self
                .sub
                .api()
                .storage()
                .staking()
                .active_era(false, Some(latest_beefy_block_hash))
                .await?
                .expect("should exist");
            let current_block_hash = self.sub.api().client.rpc().finalized_head().await?;
            let current_block = self.sub.block_number(Some(current_block_hash)).await?;
            let next_block = latest_beefy_block + beefy_block_gap.min(era_duration + 1);
            if next_block > current_block as u64 {
                return Ok(());
            }
            let next_block_hash = self.sub.block_hash(Some(next_block)).await?;
            let next_eras = self
                .sub
                .api()
                .storage()
                .staking()
                .bonded_eras(false, Some(next_block_hash))
                .await?;
            debug!("latest era: {latest_era:?}, next block: {next_block}, eras: {next_eras:?}");
            let next_block = if let Some((_, session)) = next_eras
                .into_iter()
                .find(|(index, _)| index > &latest_era.index)
            {
                session as u64 * epoch_duration + 1
            } else {
                next_block
            };
            debug!(
                "latest beefy block: {}, next block: {}",
                latest_beefy_block, next_block
            );
            for next_block in ((latest_beefy_block + 1)..=next_block).rev() {
                let block = self.sub.block(Some(next_block)).await?;
                debug!("Check block {:?}", block.block.header.number);
                if let Some(justifications) = block.justifications {
                    for (engine, justification) in justifications {
                        if &engine == b"BEEF" {
                            let VersionedFinalityProof::V1(commitment) =
                                VersionedFinalityProof::decode(&mut justification.as_slice())?;
                            let justification = match BeefyJustification::create(
                                self.sub.clone(),
                                commitment,
                            )
                            .await
                            {
                                Ok(justification) => justification,
                                Err(err) => {
                                    warn!("failed to create justification: {}", err);
                                    continue;
                                }
                            };
                            debug!("Justification: {:?}", justification);

                            let _ =
                                self.clone()
                                    .send_commitment(justification)
                                    .await
                                    .map_err(|err| {
                                        warn!("failed to send: {}", err);
                                        err
                                    });
                            info!(
                                "failed: {}, lost gas: {}, successfull: {}",
                                self.failed_to_sent.load(Ordering::Relaxed),
                                self.lost_gas.load(Ordering::Relaxed),
                                self.successful_sent.load(Ordering::Relaxed)
                            );
                            continue 'main_loop;
                        }
                    }
                }
            }
            return Err(anyhow::anyhow!("Justification not found"));
        }
    }

    pub async fn run(&self, ignore_unneeded_commitments: bool) -> AnyResult<()> {
        let beefy_block_gap = self
            .beefy
            .maximum_block_gap()
            .call()
            .await
            .context("fetch beefy maximum_block_gap")?;
        self.sync_historical_commitments()
            .await
            .context("sync historical commitments")?;
        let mut beefy_sub = self.sub.beefy().subscribe_justifications().await?;
        while let Some(encoded_commitment) = beefy_sub.next().await.transpose()? {
            let justification =
                match BeefyJustification::create(self.sub.clone(), encoded_commitment.decode()?)
                    .await
                {
                    Ok(justification) => justification,
                    Err(err) => {
                        warn!("failed to create justification: {}", err);
                        continue;
                    }
                };
            let latest_block = self.beefy.latest_beefy_block().call().await?;
            let has_messages = self
                .check_new_messages(justification.commitment.block_number - 1)
                .await?;
            let should_send = !ignore_unneeded_commitments
                || has_messages
                || (justification.commitment.block_number as u64
                    > latest_block + beefy_block_gap - 10);
            if should_send {
                // TODO: Better async message handler
                let _ = self
                    .clone()
                    .send_commitment(justification)
                    .await
                    .map_err(|e| {
                        warn!("Send commitment error: {}", e);
                    });
                info!(
                    "failed: {}, lost gas: {}, successfull: {}",
                    self.failed_to_sent.load(Ordering::Relaxed),
                    self.lost_gas.load(Ordering::Relaxed),
                    self.successful_sent.load(Ordering::Relaxed)
                );
            } else {
                info!(
                    "Skip BEEFY commitment because there is no messages: {:?}",
                    justification
                );
            }
        }

        Ok(())
    }
}<|MERGE_RESOLUTION|>--- conflicted
+++ resolved
@@ -114,22 +114,6 @@
             .call()
             .await?;
 
-<<<<<<< HEAD
-    async fn create_random_bitfield(&self, id: U256) -> AnyResult<Vec<U256>> {
-        let call = self.beefy.create_random_bitfield(id).legacy();
-        let random_bitfield = call.call().await?;
-        debug!("Random bitfield {}: {:?}", id, random_bitfield);
-        Ok(random_bitfield)
-    }
-
-    async fn complete_signature_commitment(
-        &self,
-        id: U256,
-        justification: &BeefyJustification,
-    ) -> AnyResult<ContractCall<SignedClientInner, ()>> {
-=======
-        let (prefix, payload, suffix) = justification.get_payload().expect("should be checked");
->>>>>>> 16acfd47
         let eth_commitment = beefy_light_client::Commitment {
             payload_prefix: justification.payload.prefix.clone().into(),
             payload: justification.payload.mmr_root.into(),
