--- conflicted
+++ resolved
@@ -9,18 +9,11 @@
 ethereum-gen = { path = "./ethereum-gen" }
 substrate-gen = { path = "./substrate-gen" }
 parachain-gen = { path = "./parachain-gen" }
-<<<<<<< HEAD
 beefy-light-client = { git = "https://github.com/sora-xor/sora2-common.git", branch = "beefy-verifier", default-features = false }
 bridge-common = { git = "https://github.com/sora-xor/sora2-common.git", branch = "beefy-verifier", default-features = false }
 bridge-types = { git = "https://github.com/sora-xor/sora2-common", branch = "beefy-verifier" }
 leaf-provider-rpc = { git = "https://github.com/sora-xor/sora2-common", branch = "beefy-verifier" }
-ethers = { git = "https://github.com/sora-xor/ethers-rs", branch = "polkadot-v0.9.28", features = [
-=======
-beefy-light-client = {git = "https://github.com/sora-xor/sora2-common.git", branch = "beefy_light_client_pallet-v0.9.31", default-features = false }
-bridge-common = {git = "https://github.com/sora-xor/sora2-common.git", branch = "beefy_light_client_pallet-v0.9.31", default-features = false }
-bridge-types = { path = "../pallets/trustless-eth-bridge/types" }
 ethers = { git = "https://github.com/sora-xor/ethers-rs", branch = "sora-v1.6.0", features = [
->>>>>>> 6f4c8b4e
   "ws",
   "rustls",
 ] }
