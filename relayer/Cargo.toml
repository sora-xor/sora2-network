[package]
name = "relayer"
version = "0.1.0"
edition = "2021"

# See more keys and their definitions at https://doc.rust-lang.org/cargo/reference/manifest.html

[dependencies]
ethereum-gen = { path = "./ethereum-gen" }
substrate-gen = { path = "./substrate-gen" }
parachain-gen = { path = "./parachain-gen" }
<<<<<<< HEAD
beefy-light-client = { git = "https://github.com/sora-xor/sora2-common.git", branch = "develop", default-features = false }
bridge-common = { git = "https://github.com/sora-xor/sora2-common.git", branch = "develop", default-features = false }
bridge-types = { git = "https://github.com/sora-xor/sora2-common.git", branch = "develop" }
leaf-provider-rpc = { git = "https://github.com/sora-xor/sora2-common.git", branch = "develop" }
=======
beefy-light-client = { git = "https://github.com/sora-xor/sora2-common.git", rev = "3b1ae58977b1a163380ec021d4088525987a539b", default-features = false }
bridge-common = { git = "https://github.com/sora-xor/sora2-common.git", rev = "3b1ae58977b1a163380ec021d4088525987a539b", default-features = false }
bridge-types = { git = "https://github.com/sora-xor/sora2-common.git", rev = "3b1ae58977b1a163380ec021d4088525987a539b" }
leaf-provider-rpc = { git = "https://github.com/sora-xor/sora2-common.git", rev = "3b1ae58977b1a163380ec021d4088525987a539b" }
>>>>>>> 40653598
ethers = { version = "2.0.0", features = [
  "ws",
  "rustls",
] }
ethers-core = "=2.0.0"
common = { path = "../common" }
subxt = { version = "0.25.0" }
tokio = { version = "1.14.0", features = ["full"] }
url = "2.2.2"
http = "0.2.6"
anyhow = "1.0.51"
jsonrpsee = { version = "0.16.2", features = [
  "macros",
  "ws-client",
  "http-client",
] }
clap = { git = "https://github.com/clap-rs/clap", rev = "56ed9981", features = [
  "derive",
] }
async-trait = "0.1.56"
rlp = "0.5.2"
triehash = "0.8.4"
eth_trie = "0.1.0"
keccak-hasher = "0.15.3"
hex = "0.4.3"
hex-literal = "0.3.4"
futures = "0.3.17"
ethash = { git = "https://github.com/sora-xor/ethash.git", branch = "sora-v1.6.0", default-features = false }
log = "0.4.14"
env_logger = "0.9.0"
sha3 = { version = "0.10.0" }
sha2 = "0.10.0"
sha1 = "0.6.0"
ethereum-types = { version = "0.14.0", features = ["serialize"] }
rayon = "1.5.1"
serde = { version = "1.0.131", features = ["derive"] }
serde_json = "1.0.73"
sp-beefy = { git = "https://github.com/sora-xor/substrate.git", branch = "polkadot-v0.9.38" }
beefy-merkle-tree = { git = "https://github.com/sora-xor/substrate.git", branch = "polkadot-v0.9.38" }
pallet-beefy-mmr = { git = "https://github.com/sora-xor/substrate.git", branch = "polkadot-v0.9.38" }
mmr-rpc = { git = "https://github.com/sora-xor/substrate.git", branch = "polkadot-v0.9.38" }
sp-mmr-primitives = { git = "https://github.com/sora-xor/substrate.git", branch = "polkadot-v0.9.38" }
beefy-gadget-rpc = { git = "https://github.com/sora-xor/substrate.git", branch = "polkadot-v0.9.38" }
sp-core = { git = "https://github.com/sora-xor/substrate.git", branch = "polkadot-v0.9.38", default-features = false }
sp-runtime = { git = "https://github.com/sora-xor/substrate.git", branch = "polkadot-v0.9.38", default-features = false }
codec = { package = "parity-scale-codec", version = "3", default-features = false, features = [
  "derive",
  "chain-error",
] }
thiserror = "1.0.30"
lru = "0.7.2"
k256 = "0.11.6"
assets-rpc = { path = "../pallets/assets/rpc" }
assets-runtime-api = { path = "../pallets/assets/runtime-api" }
eth-bridge = { path = "../pallets/eth-bridge" }
bridge-channel-rpc = { path = "../pallets/trustless-bridge/bridge-channel-rpc" }
<<<<<<< HEAD
substrate-bridge-channel-rpc = { git = "https://github.com/sora-xor/sora2-common.git", branch = "develop", default-features = false }
=======
substrate-bridge-channel-rpc = { git = "https://github.com/sora-xor/sora2-common.git", rev = "3b1ae58977b1a163380ec021d4088525987a539b", default-features = false }
>>>>>>> 40653598
rand = "0.8.5"
mmr-lib = { package = "ckb-merkle-mountain-range", version = "0.5.2", default-features = false }<|MERGE_RESOLUTION|>--- conflicted
+++ resolved
@@ -9,17 +9,10 @@
 ethereum-gen = { path = "./ethereum-gen" }
 substrate-gen = { path = "./substrate-gen" }
 parachain-gen = { path = "./parachain-gen" }
-<<<<<<< HEAD
-beefy-light-client = { git = "https://github.com/sora-xor/sora2-common.git", branch = "develop", default-features = false }
-bridge-common = { git = "https://github.com/sora-xor/sora2-common.git", branch = "develop", default-features = false }
-bridge-types = { git = "https://github.com/sora-xor/sora2-common.git", branch = "develop" }
-leaf-provider-rpc = { git = "https://github.com/sora-xor/sora2-common.git", branch = "develop" }
-=======
 beefy-light-client = { git = "https://github.com/sora-xor/sora2-common.git", rev = "3b1ae58977b1a163380ec021d4088525987a539b", default-features = false }
 bridge-common = { git = "https://github.com/sora-xor/sora2-common.git", rev = "3b1ae58977b1a163380ec021d4088525987a539b", default-features = false }
 bridge-types = { git = "https://github.com/sora-xor/sora2-common.git", rev = "3b1ae58977b1a163380ec021d4088525987a539b" }
 leaf-provider-rpc = { git = "https://github.com/sora-xor/sora2-common.git", rev = "3b1ae58977b1a163380ec021d4088525987a539b" }
->>>>>>> 40653598
 ethers = { version = "2.0.0", features = [
   "ws",
   "rustls",
@@ -76,10 +69,6 @@
 assets-runtime-api = { path = "../pallets/assets/runtime-api" }
 eth-bridge = { path = "../pallets/eth-bridge" }
 bridge-channel-rpc = { path = "../pallets/trustless-bridge/bridge-channel-rpc" }
-<<<<<<< HEAD
-substrate-bridge-channel-rpc = { git = "https://github.com/sora-xor/sora2-common.git", branch = "develop", default-features = false }
-=======
 substrate-bridge-channel-rpc = { git = "https://github.com/sora-xor/sora2-common.git", rev = "3b1ae58977b1a163380ec021d4088525987a539b", default-features = false }
->>>>>>> 40653598
 rand = "0.8.5"
 mmr-lib = { package = "ckb-merkle-mountain-range", version = "0.5.2", default-features = false }