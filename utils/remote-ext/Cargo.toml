--- conflicted
+++ resolved
@@ -18,18 +18,6 @@
 env_logger = "0.10.0"
 hex = "0.4.3"
 
-<<<<<<< HEAD
-frame-remote-externalities = { git = "https://github.com/sora-xor/polkadot-sdk.git", branch = "add_sora_substrate_commits" }
-
-sp-core = { git = "https://github.com/sora-xor/polkadot-sdk.git", branch = "add_sora_substrate_commits" }
-sp-version = { git = "https://github.com/sora-xor/polkadot-sdk.git", branch = "add_sora_substrate_commits" }
-sp-io = { git = "https://github.com/sora-xor/polkadot-sdk.git", branch = "add_sora_substrate_commits" }
-sp-runtime = { git = "https://github.com/sora-xor/polkadot-sdk.git", branch = "add_sora_substrate_commits" }
-
-frame-system = { git = "https://github.com/sora-xor/polkadot-sdk.git", branch = "add_sora_substrate_commits" }
-frame-support = { git = "https://github.com/sora-xor/polkadot-sdk.git", branch = "add_sora_substrate_commits" }
-frame-election-provider-support = { git = "https://github.com/sora-xor/polkadot-sdk.git", branch = "add_sora_substrate_commits" }
-=======
 frame-remote-externalities = { git = "https://github.com/sora-xor/polkadot-sdk.git", branch = "polkadot-v1.1.0" }
 
 sp-core = { git = "https://github.com/sora-xor/polkadot-sdk.git", branch = "polkadot-v1.1.0" }
@@ -40,7 +28,6 @@
 frame-system = { git = "https://github.com/sora-xor/polkadot-sdk.git", branch = "polkadot-v1.1.0" }
 frame-support = { git = "https://github.com/sora-xor/polkadot-sdk.git", branch = "polkadot-v1.1.0" }
 frame-election-provider-support = { git = "https://github.com/sora-xor/polkadot-sdk.git", branch = "polkadot-v1.1.0" }
->>>>>>> 87a5efdc
 
 framenode-runtime = { path = "../../runtime", default-features = false, features = [
     "std",
