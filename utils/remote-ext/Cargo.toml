[package]
name = "remote-ext"
version = "0.1.0"
edition = "2021"
authors = ["Polka Biome Ltd. <jihoon@tutanota.de>"]
license = "BSD-4-Clause"
homepage = "https://sora.org"
repository = "https://github.com/sora-xor/sora2-network"

# See more keys and their definitions at https://doc.rust-lang.org/cargo/reference/manifest.html

[dependencies]
codec = { package = "parity-scale-codec", version = "3.0.0" }
<<<<<<< HEAD
clap = { version = "=4.5.4", features = ["derive"] }
jsonrpsee = { version = "0.16.2", features = ["ws-client", "macros"] }
tokio = { version = "1.18.2", features = ["macros", "rt-multi-thread", "sync"] }
anyhow = "1.0.51"
env_logger = "0.11"
hex = "0.4.3"
=======
clap = { workspace = true, features = ["derive"] }
jsonrpsee = { workspace = true, features = ["ws-client", "macros"] }
tokio = { workspace = true, features = ["macros", "rt-multi-thread", "sync"] }
anyhow = { workspace = true }
env_logger = { workspace = true }
hex = { workspace = true }
>>>>>>> 545c3df8

frame-remote-externalities = { workspace = true }

sp-core = { workspace = true }
sp-version = { workspace = true }
sp-io = { workspace = true }
sp-runtime = { workspace = true }

frame-system = { workspace = true }
frame-support = { workspace = true }
frame-election-provider-support = { workspace = true }

framenode-runtime = { path = "../../runtime", default-features = false, features = [
    "std",
] }

liquidity-proxy = { path = "../../pallets/liquidity-proxy" }
common = { path = "../../common" }<|MERGE_RESOLUTION|>--- conflicted
+++ resolved
@@ -11,21 +11,12 @@
 
 [dependencies]
 codec = { package = "parity-scale-codec", version = "3.0.0" }
-<<<<<<< HEAD
-clap = { version = "=4.5.4", features = ["derive"] }
-jsonrpsee = { version = "0.16.2", features = ["ws-client", "macros"] }
-tokio = { version = "1.18.2", features = ["macros", "rt-multi-thread", "sync"] }
-anyhow = "1.0.51"
-env_logger = "0.11"
-hex = "0.4.3"
-=======
 clap = { workspace = true, features = ["derive"] }
 jsonrpsee = { workspace = true, features = ["ws-client", "macros"] }
 tokio = { workspace = true, features = ["macros", "rt-multi-thread", "sync"] }
 anyhow = { workspace = true }
 env_logger = { workspace = true }
 hex = { workspace = true }
->>>>>>> 545c3df8
 
 frame-remote-externalities = { workspace = true }
 
