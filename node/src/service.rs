--- conflicted
+++ resolved
@@ -40,7 +40,6 @@
 use framenode_runtime::opaque::Block;
 use framenode_runtime::{self, Runtime, RuntimeApi};
 use log::debug;
-use mmr_gadget::MmrGadget;
 use prometheus_endpoint::Registry;
 use sc_client_api::{Backend, BlockBackend};
 use sc_consensus_aura::SlotDuration;
@@ -622,11 +621,7 @@
             task_manager.spawn_handle().spawn_blocking(
                 "mmr-gadget",
                 None,
-<<<<<<< HEAD
-                MmrGadget::start(
-=======
                 mmr_gadget::MmrGadget::start(
->>>>>>> 40653598
                     client.clone(),
                     backend.clone(),
                     sp_mmr_primitives::INDEXING_PREFIX.to_vec(),
