--- conflicted
+++ resolved
@@ -202,10 +202,7 @@
         io.merge(BridgeChannelClient::new(storage).into_rpc())?;
     }
     io.merge(VestedRewardsClient::new(client.clone()).into_rpc())?;
-<<<<<<< HEAD
     io.merge(FarmingClient::new(client.clone()).into_rpc())?;
-=======
     io.merge(BeefyLightClientClient::new(client).into_rpc())?;
->>>>>>> 847c28ff
     Ok(io)
 }