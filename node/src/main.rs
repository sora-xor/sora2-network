// This file is part of the SORA network and Polkaswap app.

// Copyright (c) 2020, 2021, Polka Biome Ltd. All rights reserved.
// SPDX-License-Identifier: BSD-4-Clause

// Redistribution and use in source and binary forms, with or without modification,
// are permitted provided that the following conditions are met:

// Redistributions of source code must retain the above copyright notice, this list
// of conditions and the following disclaimer.
// Redistributions in binary form must reproduce the above copyright notice, this
// list of conditions and the following disclaimer in the documentation and/or other
// materials provided with the distribution.
//
// All advertising materials mentioning features or use of this software must display
// the following acknowledgement: This product includes software developed by Polka Biome
// Ltd., SORA, and Polkaswap.
//
// Neither the name of the Polka Biome Ltd. nor the names of its contributors may be used
// to endorse or promote products derived from this software without specific prior written permission.

// THIS SOFTWARE IS PROVIDED BY Polka Biome Ltd. AS IS AND ANY EXPRESS OR IMPLIED WARRANTIES,
// INCLUDING, BUT NOT LIMITED TO, THE IMPLIED WARRANTIES OF MERCHANTABILITY AND FITNESS FOR
// A PARTICULAR PURPOSE ARE DISCLAIMED. IN NO EVENT SHALL Polka Biome Ltd. BE LIABLE FOR ANY
// DIRECT, INDIRECT, INCIDENTAL, SPECIAL, EXEMPLARY, OR CONSEQUENTIAL DAMAGES (INCLUDING,
// BUT NOT LIMITED TO, PROCUREMENT OF SUBSTITUTE GOODS OR SERVICES; LOSS OF USE, DATA, OR PROFITS;
// OR BUSINESS INTERRUPTION) HOWEVER CAUSED AND ON ANY THEORY OF LIABILITY, WHETHER IN CONTRACT,
// STRICT LIABILITY, OR TORT (INCLUDING NEGLIGENCE OR OTHERWISE) ARISING IN ANY WAY OUT OF THE
// USE OF THIS SOFTWARE, EVEN IF ADVISED OF THE POSSIBILITY OF SUCH DAMAGE.

//! Substrate Node Template CLI library.
#![warn(missing_docs)]

#[macro_use]
mod service;
mod cli;
mod command;
<<<<<<< HEAD
#[cfg(feature = "private-net")]
mod fork_off;
=======
mod eth_bridge_metrics;
>>>>>>> bb55a612
mod rpc;

fn main() -> sc_cli::Result<()> {
    command::run()
}<|MERGE_RESOLUTION|>--- conflicted
+++ resolved
@@ -35,12 +35,9 @@
 mod service;
 mod cli;
 mod command;
-<<<<<<< HEAD
+mod eth_bridge_metrics;
 #[cfg(feature = "private-net")]
 mod fork_off;
-=======
-mod eth_bridge_metrics;
->>>>>>> bb55a612
 mod rpc;
 
 fn main() -> sc_cli::Result<()> {
