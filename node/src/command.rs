--- conflicted
+++ resolved
@@ -74,14 +74,7 @@
             chain_spec = Some(framenode_chain_spec::main_net()?);
         }
 
-<<<<<<< HEAD
-        #[cfg(all(
-            any(feature = "main-net-coded", feature = "runtime-benchmarks"),
-            not(feature = "private-net")
-        ))]
-=======
         #[cfg(feature = "main-net-coded")]
->>>>>>> 83dcd39e
         if id == "main-coded" {
             chain_spec = Some(framenode_chain_spec::main_net_coded());
         }
