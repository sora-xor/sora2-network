--- conflicted
+++ resolved
@@ -134,17 +134,14 @@
 wip = [
     "framenode-chain-spec/wip",
     "framenode-runtime/wip",
-<<<<<<< HEAD
+    "common/wip",
+    "dex-api-rpc/wip",
+    "liquidity-proxy-rpc/wip",
 ]
 
 ready-to-test = [
     "framenode-chain-spec/ready-to-test",
     "framenode-runtime/ready-to-test",
-=======
-    "common/wip",
-    "dex-api-rpc/wip",
-    "liquidity-proxy-rpc/wip",
->>>>>>> 145ae2e3
     "beefy-light-client",
     "beefy-light-client-rpc",
     "substrate-bridge-channel-rpc",
