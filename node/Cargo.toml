[package]
name = "framenode"
version = "2.0.0"
authors = ["Parity Technologies <admin@parity.io>"]
build = "build.rs"
edition = "2021"

[[bin]]
name = "framenode"
path = "src/main.rs"

[dependencies]
derive_more = "0.99.13"
exit-future = "0.2.0"
futures = { version = "0.3.1", features = ["compat"] }
futures-timer = "3.0.2"
log = "0.4.8"
parking_lot = "0.12.0"
trie-root = "0.16.0"
codec = { package = "parity-scale-codec", version = "3", features = [
    "derive",
    "chain-error",
] }
clap = { version = "4.0.9", features = ["derive"] }
ansi_term = "0.12.1"
serde = { version = "1.0.101", features = ["derive"] }
serde_json = "1.0.61"
jsonrpsee = { version = "0.16.2", features = ["server"] }
bridge-multisig = { git = "https://github.com/soramitsu/sora2-frame-pallets.git", branch = "polkadot-v0.9.38", package = "pallet-multisig" }
secp256k1 = { version = "0.7", features = ["hmac"], package = "libsecp256k1" }
hex-literal = "0.3.1"

framenode-chain-spec = { path = "chain_spec" }
common = { path = "../common" }
dex-api-rpc = { path = "../pallets/dex-api/rpc" }
dex-manager-rpc = { path = "../pallets/dex-manager/rpc" }
technical = { path = "../pallets/technical" }
xor-fee = { path = "../pallets/xor-fee" }
rewards = { path = "../pallets/rewards" }
rewards-rpc = { path = "../pallets/rewards/rpc" }
iroha-migration = { path = "../pallets/iroha-migration" }
iroha-migration-rpc = { path = "../pallets/iroha-migration/rpc" }
trading-pair-rpc = { path = "../pallets/trading-pair/rpc" }
assets-rpc = { path = "../pallets/assets/rpc" }
liquidity-proxy-rpc = { path = "../pallets/liquidity-proxy/rpc" }
eth-bridge-rpc = { path = "../pallets/eth-bridge/rpc" }
farming-rpc = { path = "../pallets/farming/rpc" }
pswap-distribution-rpc = { path = "../pallets/pswap-distribution/rpc" }
vested-rewards-rpc = { path = "../pallets/vested-rewards/rpc" }
beefy-light-client = { git = "https://github.com/sora-xor/sora2-common.git", optional = true }
beefy-light-client-rpc = { git = "https://github.com/sora-xor/sora2-common.git", optional = true }
substrate-bridge-channel-rpc = { git = "https://github.com/sora-xor/sora2-common.git", optional = true }
oracle-proxy-rpc = { path = "../pallets/oracle-proxy/rpc" }

# Parachain dependencies
framenode-runtime = { path = "../runtime" }

# Substrate dependencies

bridge-proxy-rpc = { path = "../pallets/trustless-bridge/bridge-proxy/rpc", optional = true }
sp-runtime = { git = "https://github.com/sora-xor/substrate.git", branch = "polkadot-v0.9.38" }
sp-arithmetic = { git = "https://github.com/sora-xor/substrate.git", branch = "polkadot-v0.9.38" }
sp-io = { git = "https://github.com/sora-xor/substrate.git", branch = "polkadot-v0.9.38" }
sp-api = { git = "https://github.com/sora-xor/substrate.git", branch = "polkadot-v0.9.38" }
sp-block-builder = { git = "https://github.com/sora-xor/substrate.git", branch = "polkadot-v0.9.38" }
sp-blockchain = { git = "https://github.com/sora-xor/substrate.git", branch = "polkadot-v0.9.38" }
sp-core = { git = "https://github.com/sora-xor/substrate.git", branch = "polkadot-v0.9.38" }
sp-inherents = { git = "https://github.com/sora-xor/substrate.git", branch = "polkadot-v0.9.38" }
sp-keystore = { git = "https://github.com/sora-xor/substrate.git", branch = "polkadot-v0.9.38" }
sp-consensus = { git = "https://github.com/sora-xor/substrate.git", branch = "polkadot-v0.9.38" }
sc-consensus = { git = "https://github.com/sora-xor/substrate.git", branch = "polkadot-v0.9.38" }
sc-consensus-slots = { git = "https://github.com/sora-xor/substrate.git", branch = "polkadot-v0.9.38" }
sc-consensus-babe = { git = "https://github.com/sora-xor/substrate.git", branch = "polkadot-v0.9.38" }
sp-consensus-babe = { git = "https://github.com/sora-xor/substrate.git", branch = "polkadot-v0.9.38" }
sc-consensus-aura = { git = "https://github.com/sora-xor/substrate.git", branch = "polkadot-v0.9.38" }
sp-consensus-aura = { git = "https://github.com/sora-xor/substrate.git", branch = "polkadot-v0.9.38" }
sc-cli = { git = "https://github.com/sora-xor/substrate.git", branch = "polkadot-v0.9.38" }
sc-client-api = { git = "https://github.com/sora-xor/substrate.git", branch = "polkadot-v0.9.38" }
sc-client-db = { git = "https://github.com/sora-xor/substrate.git", branch = "polkadot-v0.9.38" }
sc-executor = { git = "https://github.com/sora-xor/substrate.git", branch = "polkadot-v0.9.38" }
sc-service = { git = "https://github.com/sora-xor/substrate.git", branch = "polkadot-v0.9.38" }
try-runtime-cli = { git = "https://github.com/sora-xor/substrate.git", branch = "polkadot-v0.9.38", optional = true }
sp-transaction-pool = { git = "https://github.com/sora-xor/substrate.git", branch = "polkadot-v0.9.38" }
telemetry = { package = "sc-telemetry", git = "https://github.com/sora-xor/substrate.git", branch = "polkadot-v0.9.38" }
sc-network = { git = "https://github.com/sora-xor/substrate.git", branch = "polkadot-v0.9.38" }
sc-basic-authorship = { git = "https://github.com/sora-xor/substrate.git", branch = "polkadot-v0.9.38" }
sc-rpc = { git = "https://github.com/sora-xor/substrate.git", branch = "polkadot-v0.9.38" }
sc-rpc-api = { git = "https://github.com/sora-xor/substrate.git", branch = "polkadot-v0.9.38" }
sp-timestamp = { git = "https://github.com/sora-xor/substrate.git", branch = "polkadot-v0.9.38" }
sp-trie = { git = "https://github.com/sora-xor/substrate.git", branch = "polkadot-v0.9.38" }
sc-finality-grandpa = { git = "https://github.com/sora-xor/substrate.git", branch = "polkadot-v0.9.38" }
sp-finality-grandpa = { git = "https://github.com/sora-xor/substrate.git", branch = "polkadot-v0.9.38" }
sc-informant = { git = "https://github.com/sora-xor/substrate.git", branch = "polkadot-v0.9.38" }
sc-chain-spec = { git = "https://github.com/sora-xor/substrate.git", branch = "polkadot-v0.9.38" }
pallet-transaction-payment-rpc = { git = "https://github.com/sora-xor/substrate.git", branch = "polkadot-v0.9.38" }
frame-benchmarking = { git = "https://github.com/sora-xor/substrate.git", branch = "polkadot-v0.9.38" }
frame-benchmarking-cli = { git = "https://github.com/sora-xor/substrate.git", branch = "polkadot-v0.9.38", optional = true }
substrate-frame-rpc-system = { git = "https://github.com/sora-xor/substrate.git", branch = "polkadot-v0.9.38" }
sp-beefy = { git = "https://github.com/sora-xor/substrate.git", branch = "polkadot-v0.9.38" }
beefy-gadget = { git = "https://github.com/sora-xor/substrate.git", branch = "polkadot-v0.9.38" }
sp-mmr-primitives = { git = "https://github.com/sora-xor/substrate.git", branch = "polkadot-v0.9.38" }
prometheus-endpoint = { package = "substrate-prometheus-endpoint", git = "https://github.com/sora-xor/substrate.git", branch = "polkadot-v0.9.38" }
beefy-gadget-rpc = { git = "https://github.com/sora-xor/substrate.git", branch = "polkadot-v0.9.38" }
mmr-rpc = { git = "https://github.com/sora-xor/substrate.git", branch = "polkadot-v0.9.38" }
mmr-gadget = { git = "https://github.com/paritytech/substrate", branch = "polkadot-v0.9.38" }
leaf-provider-rpc = { git = "https://github.com/sora-xor/sora2-common.git", optional = true }
sc-transaction-pool = { git = "https://github.com/sora-xor/substrate.git", branch = "polkadot-v0.9.38" }
bridge-channel-rpc = { path = "../pallets/trustless-bridge/bridge-channel-rpc", optional = true }
frame-remote-externalities = { git = "https://github.com/sora-xor/substrate.git", branch = "polkadot-v0.9.38" }
enum-as-inner = "=0.5.1"

[build-dependencies]
substrate-build-script-utils = "3"

[dev-dependencies]
assert_cmd = "2.0.4"
tokio = { version = "1.10.1", features = ["macros"] }

# Substrate dependencies
pallet-sudo = { git = "https://github.com/sora-xor/substrate.git", branch = "polkadot-v0.9.38" }

framenode-chain-spec = { path = "chain_spec", features = ["test"] }

[features]
include-real-files = []

main-net-coded = []

private-net = [
    "framenode-chain-spec/private-net",
    "framenode-runtime/private-net",
]

wip = [
    "framenode-chain-spec/wip",
    "framenode-runtime/wip",
<<<<<<< HEAD
    "common/wip",
    "dex-api-rpc/wip",
    "liquidity-proxy-rpc/wip",
]

ready-to-test = [
    "framenode-chain-spec/ready-to-test",
    "framenode-runtime/ready-to-test",
=======
>>>>>>> 8c2a5b75
    "beefy-light-client",
    "beefy-light-client-rpc",
    "substrate-bridge-channel-rpc",
    "bridge-proxy-rpc",
    "leaf-provider-rpc",
    "bridge-channel-rpc",
]

<<<<<<< HEAD
=======
ready-to-test = [
    "framenode-chain-spec/ready-to-test",
    "framenode-runtime/ready-to-test",
    "common/ready-to-test",
    "dex-api-rpc/ready-to-test",
    "liquidity-proxy-rpc/ready-to-test",
]

>>>>>>> 8c2a5b75
runtime-benchmarks = [
    "frame-benchmarking-cli",
    "framenode-runtime/runtime-benchmarks",
    "sc-client-db/runtime-benchmarks",
]

try-runtime = [
    "try-runtime-cli",
    "try-runtime-cli/try-runtime",
    "framenode-runtime/try-runtime",
]<|MERGE_RESOLUTION|>--- conflicted
+++ resolved
@@ -134,17 +134,14 @@
 wip = [
     "framenode-chain-spec/wip",
     "framenode-runtime/wip",
-<<<<<<< HEAD
-    "common/wip",
-    "dex-api-rpc/wip",
-    "liquidity-proxy-rpc/wip",
 ]
 
 ready-to-test = [
     "framenode-chain-spec/ready-to-test",
     "framenode-runtime/ready-to-test",
-=======
->>>>>>> 8c2a5b75
+    "common/ready-to-test",
+    "dex-api-rpc/ready-to-test",
+    "liquidity-proxy-rpc/ready-to-test",
     "beefy-light-client",
     "beefy-light-client-rpc",
     "substrate-bridge-channel-rpc",
@@ -153,17 +150,6 @@
     "bridge-channel-rpc",
 ]
 
-<<<<<<< HEAD
-=======
-ready-to-test = [
-    "framenode-chain-spec/ready-to-test",
-    "framenode-runtime/ready-to-test",
-    "common/ready-to-test",
-    "dex-api-rpc/ready-to-test",
-    "liquidity-proxy-rpc/ready-to-test",
-]
-
->>>>>>> 8c2a5b75
 runtime-benchmarks = [
     "frame-benchmarking-cli",
     "framenode-runtime/runtime-benchmarks",
