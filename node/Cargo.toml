--- conflicted
+++ resolved
@@ -20,11 +20,7 @@
     "derive",
     "chain-error",
 ] }
-<<<<<<< HEAD
-structopt = "0.3.3"
-=======
 clap = { version = "3.0", features = ["derive"] }
->>>>>>> 71101fa7
 ansi_term = "0.12.1"
 serde = { version = "1.0.101", features = ["derive"] }
 serde_json = "1.0.61"
