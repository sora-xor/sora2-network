[package]
name = "framenode"
version = "1.2.2"
authors = ["Parity Technologies <admin@parity.io>"]
build = "build.rs"
edition = "2021"

[[bin]]
name = "framenode"
path = "src/main.rs"

[dependencies]
derive_more = "0.99.13"
exit-future = "0.2.0"
futures = { version = "0.3.1", features = ["compat"] }
log = "0.4.8"
parking_lot = "0.12.0"
trie-root = "0.16.0"
codec = { package = "parity-scale-codec", version = "3", features = [
    "derive",
    "chain-error",
] }
clap = { version = "3.0", features = ["derive"] }
ansi_term = "0.12.1"
serde = { version = "1.0.101", features = ["derive"] }
serde_json = "1.0.61"
jsonrpc-core = "18.0.0"
bridge-multisig = { git = "https://github.com/soramitsu/sora2-frame-pallets.git", branch = "polkadot-v0.9.19", package = "pallet-multisig" }
secp256k1 = { version = "0.7", features = ["hmac"], package = "libsecp256k1" }

framenode-chain-spec = { path = "chain_spec" }
common = { path = "../common" }
dex-api-rpc = { path = "../pallets/dex-api/rpc" }
dex-manager-rpc = { path = "../pallets/dex-manager/rpc" }
technical = { path = "../pallets/technical" }
xor-fee = { path = "../pallets/xor-fee" }
rewards = { path = "../pallets/rewards" }
rewards-rpc = { path = "../pallets/rewards/rpc" }
iroha-migration = { path = "../pallets/iroha-migration" }
iroha-migration-rpc = { path = "../pallets/iroha-migration/rpc" }
trading-pair-rpc = { path = "../pallets/trading-pair/rpc" }
assets-rpc = { path = "../pallets/assets/rpc" }
liquidity-proxy-rpc = { path = "../pallets/liquidity-proxy/rpc" }
eth-bridge-rpc = { path = "../pallets/eth-bridge/rpc" }
pswap-distribution-rpc = { path = "../pallets/pswap-distribution/rpc" }
vested-rewards-rpc = { path = "../pallets/vested-rewards/rpc" }

# Parachain dependencies
framenode-runtime = { path = "../runtime" }

# Substrate dependencies
sp-runtime = { git = "https://github.com/paritytech/substrate.git", branch = "polkadot-v0.9.19" }
sp-arithmetic = { git = "https://github.com/paritytech/substrate.git", branch = "polkadot-v0.9.19" }
sp-io = { git = "https://github.com/paritytech/substrate.git", branch = "polkadot-v0.9.19" }
sp-api = { git = "https://github.com/paritytech/substrate.git", branch = "polkadot-v0.9.19" }
sp-block-builder = { git = "https://github.com/paritytech/substrate.git", branch = "polkadot-v0.9.19" }
sp-blockchain = { git = "https://github.com/paritytech/substrate.git", branch = "polkadot-v0.9.19" }
sp-core = { git = "https://github.com/paritytech/substrate.git", branch = "polkadot-v0.9.19" }
sp-inherents = { git = "https://github.com/paritytech/substrate.git", branch = "polkadot-v0.9.19" }
sp-keystore = { git = "https://github.com/paritytech/substrate.git", branch = "polkadot-v0.9.19" }
sp-consensus = { git = "https://github.com/paritytech/substrate.git", branch = "polkadot-v0.9.19" }
sc-consensus = { git = "https://github.com/paritytech/substrate.git", branch = "polkadot-v0.9.19" }
sc-consensus-slots = { git = "https://github.com/paritytech/substrate.git", branch = "polkadot-v0.9.19" }
sc-consensus-babe = { git = "https://github.com/paritytech/substrate.git", branch = "polkadot-v0.9.19" }
sp-consensus-babe = { git = "https://github.com/paritytech/substrate.git", branch = "polkadot-v0.9.19" }
sc-consensus-aura = { git = "https://github.com/paritytech/substrate.git", branch = "polkadot-v0.9.19" }
sp-consensus-aura = { git = "https://github.com/paritytech/substrate.git", branch = "polkadot-v0.9.19" }
sc-cli = { git = "https://github.com/paritytech/substrate.git", branch = "polkadot-v0.9.19", features = [
    "wasmtime",
] }
sc-client-api = { git = "https://github.com/paritytech/substrate.git", branch = "polkadot-v0.9.19" }
sc-executor = { git = "https://github.com/paritytech/substrate.git", branch = "polkadot-v0.9.19", features = [
    "wasmtime",
] }
sc-service = { git = "https://github.com/paritytech/substrate.git", branch = "polkadot-v0.9.19", features = [
    "wasmtime",
] }
sc-transaction-pool = { git = "https://github.com/paritytech/substrate.git", branch = "polkadot-v0.9.19" }
sp-transaction-pool = { git = "https://github.com/paritytech/substrate.git", branch = "polkadot-v0.9.19" }
telemetry = { package = "sc-telemetry", git = "https://github.com/paritytech/substrate.git", branch = "polkadot-v0.9.19" }
sc-network = { git = "https://github.com/paritytech/substrate.git", branch = "polkadot-v0.9.19" }
sc-basic-authorship = { git = "https://github.com/paritytech/substrate.git", branch = "polkadot-v0.9.19" }
sc-rpc = { git = "https://github.com/paritytech/substrate.git", branch = "polkadot-v0.9.19" }
sc-rpc-api = { git = "https://github.com/paritytech/substrate.git", branch = "polkadot-v0.9.19" }
sp-timestamp = { git = "https://github.com/paritytech/substrate.git", branch = "polkadot-v0.9.19" }
sp-trie = { git = "https://github.com/paritytech/substrate.git", branch = "polkadot-v0.9.19" }
sc-finality-grandpa = { git = "https://github.com/paritytech/substrate.git", branch = "polkadot-v0.9.19" }
sp-finality-grandpa = { git = "https://github.com/paritytech/substrate.git", branch = "polkadot-v0.9.19" }
sc-informant = { git = "https://github.com/paritytech/substrate.git", branch = "polkadot-v0.9.19" }
sc-chain-spec = { git = "https://github.com/paritytech/substrate.git", branch = "polkadot-v0.9.19" }
pallet-transaction-payment-rpc = { git = "https://github.com/paritytech/substrate.git", branch = "polkadot-v0.9.19" }
frame-benchmarking = { git = "https://github.com/paritytech/substrate.git", branch = "polkadot-v0.9.19" }
frame-benchmarking-cli = { git = "https://github.com/paritytech/substrate.git", branch = "polkadot-v0.9.19", optional = true }
substrate-frame-rpc-system = { git = "https://github.com/paritytech/substrate.git", branch = "polkadot-v0.9.19" }
beefy-primitives = { git = "https://github.com/paritytech/substrate.git", branch = "polkadot-v0.9.19" }
beefy-gadget = { git = "https://github.com/paritytech/substrate.git", branch = "polkadot-v0.9.19" }
pallet-mmr-primitives = { git = "https://github.com/paritytech/substrate.git", branch = "polkadot-v0.9.19" }
prometheus-endpoint = { package = "substrate-prometheus-endpoint", git = "https://github.com/paritytech/substrate.git", branch = "polkadot-v0.9.19" }
beefy-gadget-rpc = { git = "https://github.com/paritytech/substrate.git", branch = "polkadot-v0.9.19" }
pallet-mmr-rpc = { git = "https://github.com/paritytech/substrate.git", branch = "polkadot-v0.9.19" }
<<<<<<< HEAD
leaf-provider-rpc = { path = "../pallets/trustless-eth-bridge/leaf-provider/rpc" }
=======
>>>>>>> 952a6e27

[build-dependencies]
substrate-build-script-utils = "3"

[dev-dependencies]
assert_cmd = "0.12"
nix = "0.20"
tokio = { version = "1.10.1", features = ["macros"] }

# Substrate dependencies
pallet-sudo = { git = "https://github.com/paritytech/substrate.git", branch = "polkadot-v0.9.19" }
<<<<<<< HEAD
=======

framenode-chain-spec = { path = "chain_spec", features = ["test"] }
>>>>>>> 952a6e27

[features]
include-real-files = []

main-net-coded = []

private-net = [
    "framenode-chain-spec/private-net",
    "framenode-runtime/private-net",
]

runtime-benchmarks = [
    "frame-benchmarking-cli",
    "framenode-runtime/runtime-benchmarks",
]<|MERGE_RESOLUTION|>--- conflicted
+++ resolved
@@ -98,10 +98,7 @@
 prometheus-endpoint = { package = "substrate-prometheus-endpoint", git = "https://github.com/paritytech/substrate.git", branch = "polkadot-v0.9.19" }
 beefy-gadget-rpc = { git = "https://github.com/paritytech/substrate.git", branch = "polkadot-v0.9.19" }
 pallet-mmr-rpc = { git = "https://github.com/paritytech/substrate.git", branch = "polkadot-v0.9.19" }
-<<<<<<< HEAD
 leaf-provider-rpc = { path = "../pallets/trustless-eth-bridge/leaf-provider/rpc" }
-=======
->>>>>>> 952a6e27
 
 [build-dependencies]
 substrate-build-script-utils = "3"
@@ -113,11 +110,8 @@
 
 # Substrate dependencies
 pallet-sudo = { git = "https://github.com/paritytech/substrate.git", branch = "polkadot-v0.9.19" }
-<<<<<<< HEAD
-=======
 
 framenode-chain-spec = { path = "chain_spec", features = ["test"] }
->>>>>>> 952a6e27
 
 [features]
 include-real-files = []
