--- conflicted
+++ resolved
@@ -1090,7 +1090,6 @@
     }
     let mut balances = vec![
         (eth_bridge_account_id.clone(), initial_eth_bridge_xor_amount),
-<<<<<<< HEAD
         (assets_and_permissions_account_id.clone(), 1),
         (xor_fee_account_id.clone(), 1),
         (dex_root_account_id.clone(), 1),
@@ -1101,19 +1100,6 @@
         (mbc_pool_free_reserves_account_id.clone(), 1),
         (xst_pool_permissioned_account_id.clone(), 1),
         (kensetsu_treasury_account_id.clone(), 1),
-=======
-        (assets_and_permissions_account_id.clone(), 0),
-        (xor_fee_account_id.clone(), 0),
-        (dex_root_account_id.clone(), 0),
-        (iroha_migration_account_id.clone(), 0),
-        (pswap_distribution_account_id.clone(), 0),
-        (mbc_reserves_account_id.clone(), 0),
-        (mbc_pool_rewards_account_id.clone(), 0),
-        (mbc_pool_free_reserves_account_id.clone(), 0),
-        (xst_pool_permissioned_account_id.clone(), 0),
-        (kensetsu_depository_account_id.clone(), 0),
-        (kensetsu_treasury_account_id.clone(), 0),
->>>>>>> f8792699
     ]
     .into_iter()
     .chain(
@@ -2408,7 +2394,6 @@
         },
         balances: BalancesConfig {
             balances: vec![
-<<<<<<< HEAD
                 (eth_bridge_account_id.clone(), 1),
                 (trustless_eth_bridge_account_id.clone(), 1),
                 (trustless_eth_bridge_fees_account_id.clone(), 1),
@@ -2423,23 +2408,6 @@
                 (market_maker_rewards_account_id.clone(), 1),
                 (xst_pool_permissioned_account_id.clone(), 1),
                 (kensetsu_treasury_account_id.clone(), 1),
-=======
-                (eth_bridge_account_id.clone(), 0),
-                (trustless_eth_bridge_account_id.clone(), 0),
-                (trustless_eth_bridge_fees_account_id.clone(), 0),
-                (assets_and_permissions_account_id.clone(), 0),
-                (xor_fee_account_id.clone(), 0),
-                (dex_root_account_id.clone(), 0),
-                (iroha_migration_account_id.clone(), 0),
-                (pswap_distribution_account_id.clone(), 0),
-                (mbc_reserves_account_id.clone(), 0),
-                (mbc_pool_rewards_account_id.clone(), 0),
-                (mbc_pool_free_reserves_account_id.clone(), 0),
-                (market_maker_rewards_account_id.clone(), 0),
-                (xst_pool_permissioned_account_id.clone(), 0),
-                (kensetsu_depository_account_id.clone(), 0),
-                (kensetsu_treasury_account_id.clone(), 0),
->>>>>>> f8792699
             ]
             .into_iter()
             .chain(
