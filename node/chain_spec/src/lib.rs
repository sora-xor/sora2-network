--- conflicted
+++ resolved
@@ -908,10 +908,6 @@
         },
         account_id: Some(iroha_migration_account_id.clone()),
     };
-<<<<<<< HEAD
-    let initial_collateral_assets =
-        vec![DAI.into(), VAL.into(), PSWAP.into(), ETH.into(), XST.into()];
-=======
     let initial_collateral_assets = vec![
         DAI.into(),
         VAL.into(),
@@ -921,7 +917,6 @@
         TBCD.into(),
     ];
     let initial_synthetic_assets = vec![XSTUSD.into()];
->>>>>>> 40524d24
     GenesisConfig {
         system: SystemConfig {
             code: WASM_BINARY.unwrap_or_default().to_vec(),
@@ -1056,8 +1051,6 @@
                     None,
                 ),
                 (
-<<<<<<< HEAD
-=======
                     TBCD.into(),
                     assets_and_permissions_account_id.clone(),
                     AssetSymbol(b"TBCD".to_vec()),
@@ -1080,7 +1073,6 @@
                     None,
                 ),
                 (
->>>>>>> 40524d24
                     common::AssetId32::from_bytes(hex!(
                         "008bcfd2387d3fc453333557eecb0efe59fcba128769b2feefdd306e98e66440"
                     ))
@@ -1706,8 +1698,6 @@
             None,
         ),
         (
-<<<<<<< HEAD
-=======
             TBCD.into(),
             assets_and_permissions_account_id.clone(),
             AssetSymbol(b"TBCD".to_vec()),
@@ -1730,7 +1720,6 @@
             None,
         ),
         (
->>>>>>> 40524d24
             common::AssetId32::from_bytes(hex!(
                 "008bcfd2387d3fc453333557eecb0efe59fcba128769b2feefdd306e98e66440"
             ))
