// This file is part of the SORA network and Polkaswap app.

// Copyright (c) 2020, 2021, Polka Biome Ltd. All rights reserved.
// SPDX-License-Identifier: BSD-4-Clause

// Redistribution and use in source and binary forms, with or without modification,
// are permitted provided that the following conditions are met:

// Redistributions of source code must retain the above copyright notice, this list
// of conditions and the following disclaimer.
// Redistributions in binary form must reproduce the above copyright notice, this
// list of conditions and the following disclaimer in the documentation and/or other
// materials provided with the distribution.
//
// All advertising materials mentioning features or use of this software must display
// the following acknowledgement: This product includes software developed by Polka Biome
// Ltd., SORA, and Polkaswap.
//
// Neither the name of the Polka Biome Ltd. nor the names of its contributors may be used
// to endorse or promote products derived from this software without specific prior written permission.

// THIS SOFTWARE IS PROVIDED BY Polka Biome Ltd. AS IS AND ANY EXPRESS OR IMPLIED WARRANTIES,
// INCLUDING, BUT NOT LIMITED TO, THE IMPLIED WARRANTIES OF MERCHANTABILITY AND FITNESS FOR
// A PARTICULAR PURPOSE ARE DISCLAIMED. IN NO EVENT SHALL Polka Biome Ltd. BE LIABLE FOR ANY
// DIRECT, INDIRECT, INCIDENTAL, SPECIAL, EXEMPLARY, OR CONSEQUENTIAL DAMAGES (INCLUDING,
// BUT NOT LIMITED TO, PROCUREMENT OF SUBSTITUTE GOODS OR SERVICES; LOSS OF USE, DATA, OR PROFITS;
// OR BUSINESS INTERRUPTION) HOWEVER CAUSED AND ON ANY THEORY OF LIABILITY, WHETHER IN CONTRACT,
// STRICT LIABILITY, OR TORT (INCLUDING NEGLIGENCE OR OTHERWISE) ARISING IN ANY WAY OUT OF THE
// USE OF THIS SOFTWARE, EVEN IF ADVISED OF THE POSSIBILITY OF SUCH DAMAGE.

// Tips:
// * not(feature = "private-net") means "main net", however, given that "main net" is the default
//   option and Cargo doesn't provide any way to disable "main net" if any "private net" is
//   specified, we have to rely on such constructions.

#![allow(unused_imports, unused_macros, dead_code)]

use common::prelude::{Balance, DEXInfo, FixedWrapper};
use common::{
    balance, fixed, hash, our_include, our_include_bytes, vec_push, BalancePrecision, DEXId, Fixed,
    TechPurpose, DAI, DEFAULT_BALANCE_PRECISION, ETH, PSWAP, USDT, VAL, XOR, XST, XSTUSD,
};
use frame_support::sp_runtime::Percent;
use framenode_runtime::eth_bridge::{AssetConfig, BridgeAssetData, NetworkConfig};
use framenode_runtime::multicollateral_bonding_curve_pool::{
    DistributionAccount, DistributionAccountData, DistributionAccounts,
};
use framenode_runtime::opaque::SessionKeys;
use framenode_runtime::{
    assets, eth_bridge, frame_system, AccountId, AssetId, AssetName, AssetSymbol, AssetsConfig,
<<<<<<< HEAD
    BabeConfig, BalancesConfig, BeefyConfig, BeefyId, BridgeInboundChannelConfig,
    BridgeMultisigConfig, BridgeOutboundChannelConfig, CouncilConfig, CrowdloanReward,
    DEXAPIConfig, DEXManagerConfig, DemocracyConfig, EthBridgeConfig, EthereumHeader,
    EthereumLightClientConfig, GenesisConfig, GetBaseAssetId, GetParliamentAccountId,
    GetPswapAssetId, GetValAssetId, GetXorAssetId, GrandpaConfig, ImOnlineId, IrohaMigrationConfig,
    LiquiditySourceType, MulticollateralBondingCurvePoolConfig, PermissionsConfig,
    PswapDistributionConfig, RewardsConfig, Runtime, SS58Prefix, SessionConfig, Signature,
    StakerStatus, StakingConfig, SystemConfig, TechAccountId, TechnicalCommitteeConfig,
    TechnicalConfig, TokensConfig, TradingPairConfig, XSTPoolConfig, WASM_BINARY,
=======
    BabeConfig, BalancesConfig, BeefyConfig, BeefyId, BridgeMultisigConfig, CouncilConfig,
    CrowdloanReward, DEXAPIConfig, DEXManagerConfig, DemocracyConfig, EthBridgeConfig,
    GenesisConfig, GetBaseAssetId, GetParliamentAccountId, GetPswapAssetId, GetValAssetId,
    GetXorAssetId, GrandpaConfig, ImOnlineId, IrohaMigrationConfig, LiquiditySourceType,
    MulticollateralBondingCurvePoolConfig, PermissionsConfig, PswapDistributionConfig,
    RewardsConfig, Runtime, SS58Prefix, SessionConfig, Signature, StakerStatus, StakingConfig,
    SystemConfig, TechAccountId, TechnicalCommitteeConfig, TechnicalConfig, TokensConfig,
    TradingPairConfig, XSTPoolConfig, WASM_BINARY,
>>>>>>> 3f25df7e
};

use hex_literal::hex;
use permissions::Scope;
use sc_finality_grandpa::AuthorityId as GrandpaId;
use sc_network::config::MultiaddrWithPeerId;
use sc_service::{ChainType, Properties};
use sp_consensus_aura::sr25519::AuthorityId as AuraId;
use sp_consensus_babe::AuthorityId as BabeId;
use sp_core::crypto::ByteArray;
use sp_core::{Public, H160, H256, U256};
use sp_runtime::sp_std::iter::once;
use sp_runtime::traits::Zero;
use sp_runtime::{BuildStorage, Perbill};
use std::str::FromStr;

use codec::Encode;
use framenode_runtime::assets::{AssetRecord, AssetRecordArg};
#[cfg(feature = "private-net")]
use framenode_runtime::{FaucetConfig, SudoConfig, VestedRewardsConfig};
use sp_core::{sr25519, Pair};
use sp_runtime::traits::{IdentifyAccount, Verify};
use std::borrow::Cow;

/// Specialized `ChainSpec`. This is a specialization of the general Substrate ChainSpec type.
pub type ChainSpec = sc_service::GenericChainSpec<GenesisConfig>;
type Technical = technical::Pallet<Runtime>;
type AccountPublic = <Signature as Verify>::Signer;

/// Helper function to generate a crypto pair from seed
fn get_from_seed<TPublic: Public>(seed: &str) -> <TPublic::Pair as Pair>::Public {
    TPublic::Pair::from_string(&format!("//{}", seed), None)
        .expect("static values are valid; qed")
        .public()
}

/// Helper function to generate an account ID from seed
fn get_account_id_from_seed<TPublic: Public>(seed: &str) -> AccountId
where
    AccountPublic: From<<TPublic::Pair as Pair>::Public>,
{
    AccountPublic::from(get_from_seed::<TPublic>(seed)).into_account()
}

/// Generate an Babe authority key.
pub fn authority_keys_from_seed(
    seed: &str,
) -> (
    AccountId,
    AccountId,
    AuraId,
    BabeId,
    GrandpaId,
    ImOnlineId,
    BeefyId,
) {
    (
        get_account_id_from_seed::<sr25519::Public>(&format!("{}//stash", seed)),
        get_account_id_from_seed::<sr25519::Public>(seed),
        get_from_seed::<AuraId>(seed),
        get_from_seed::<BabeId>(seed),
        get_from_seed::<GrandpaId>(seed),
        get_from_seed::<ImOnlineId>(seed),
        get_from_seed::<BeefyId>(seed),
    )
}

pub fn authority_keys_from_public_keys(
    stash_address: [u8; 32],
    controller_address: [u8; 32],
    sr25519_key: [u8; 32],
    ed25519_key: [u8; 32],
    ecdsa_key: [u8; 33],
) -> (
    AccountId,
    AccountId,
    AuraId,
    BabeId,
    GrandpaId,
    ImOnlineId,
    BeefyId,
) {
    (
        stash_address.into(),
        controller_address.into(),
        AuraId::from_slice(&sr25519_key).unwrap(),
        BabeId::from_slice(&sr25519_key).unwrap(),
        GrandpaId::from_slice(&ed25519_key).unwrap(),
        ImOnlineId::from_slice(&sr25519_key).unwrap(),
        BeefyId::from_slice(&ecdsa_key).unwrap(),
    )
}

fn session_keys(
    grandpa: GrandpaId,
    babe: BabeId,
    im_online: ImOnlineId,
    beefy: BeefyId,
) -> SessionKeys {
    SessionKeys {
        babe,
        grandpa,
        im_online,
        beefy,
    }
}

struct EthBridgeParams {
    xor_master_contract_address: H160,
    xor_contract_address: H160,
    val_master_contract_address: H160,
    val_contract_address: H160,
    bridge_contract_address: H160,
}

fn calculate_reserves(accounts: impl Iterator<Item = Balance>) -> Balance {
    accounts.fold(0, |sum, balance| sum + balance)
}

pub fn staging_net() -> Result<ChainSpec, String> {
    ChainSpec::from_json_bytes(&our_include_bytes!("./bytes/chain_spec_staging.json")[..])
}

pub fn bridge_staging_net() -> Result<ChainSpec, String> {
    ChainSpec::from_json_bytes(&our_include_bytes!("./bytes/chain_spec_bridge_staging.json")[..])
}

pub fn test_net() -> Result<ChainSpec, String> {
    ChainSpec::from_json_bytes(&our_include_bytes!("./bytes/chain_spec_test.json")[..])
}

pub fn main_net() -> Result<ChainSpec, String> {
    ChainSpec::from_json_bytes(&our_include_bytes!("./bytes/chain_spec_main.json")[..])
}

#[cfg(feature = "private-net")]
pub fn dev_net_coded() -> ChainSpec {
    let mut properties = Properties::new();
    properties.insert("ss58Format".into(), SS58Prefix::get().into());
    properties.insert("tokenSymbol".into(), "XOR".into());
    properties.insert("tokenDecimals".into(), DEFAULT_BALANCE_PRECISION.into());
    ChainSpec::from_genesis(
        "SORA-dev Testnet",
        "sora-substrate-dev",
        ChainType::Live,
        move || {
            testnet_genesis(
                true,
                hex!("92c4ff71ae7492a1e6fef5d80546ea16307c560ac1063ffaa5e0e084df1e2b7e").into(),
                vec![
                    authority_keys_from_public_keys(
                        hex!("349b061381fe1e47b5dd18061f7c7f76801b41dc9c6afe0b2c4c65e0171c8b35"),
                        hex!("9c3c8836f6def559a11751c18541b9a2c81bcf9bd6ac28d978b1adfacc354456"),
                        hex!("9c3c8836f6def559a11751c18541b9a2c81bcf9bd6ac28d978b1adfacc354456"),
                        hex!("0ced48eb19e0e2809a769c35a64264c3dd39f3aa0ff132aa7caaa6730ad31f57"),
                        hex!("032001ac7aab973536274d6903d5108f2a18114f6b8eaf63a94b10eda40831b8e9"),
                    ),
                    authority_keys_from_public_keys(
                        hex!("5e7df6d78fb252ecfe5e2c516a145671b9c64ee7b733a3c128af27d76e2fe74c"),
                        hex!("02bbb81a8132f9eb78ac1f2a9606055e58540f220fa1075bb3ba3d30add09e3f"),
                        hex!("02bbb81a8132f9eb78ac1f2a9606055e58540f220fa1075bb3ba3d30add09e3f"),
                        hex!("c75a2ed4012a61cf05ec6eecc4b83faedcf6a781111cc61f8e9a23ad2810bb5e"),
                        hex!("032773c06f08f6a0bcb6d1e2487c4ab60ea9e6e90227f686115cc75de06149aca0"),
                    ),
                    authority_keys_from_public_keys(
                        hex!("baa98b9fde4fc1c983998798536a63ab70b3c365ce3870dd84a230cb19093004"),
                        hex!("0ea8eafc441aa319aeaa23a74ed588f0ccd17eb3b41d12a1d8283b5f79c7b15d"),
                        hex!("0ea8eafc441aa319aeaa23a74ed588f0ccd17eb3b41d12a1d8283b5f79c7b15d"),
                        hex!("4be870c72a1ac412a5c239d701b5dd62a9e030899943faad55b48eb2c7c9dc2a"),
                        hex!("031b4b72dc354abf2efa3ba17d27907a0ef73de252719e8b5953f568a86eca9a18"),
                    ),
                    // authority_keys_from_public_keys(
                    //     hex!("4eb0f6225cef84a0285a54916625846e50d86526bdece448894af0ac87792956"),
                    //     hex!("18b2c456464825673c63aa7866ee479b52d1a7a4bab7999408bd3568d5a02b64"),
                    //     hex!("18b2c456464825673c63aa7866ee479b52d1a7a4bab7999408bd3568d5a02b64"),
                    //     hex!("8061f3a75ef96a0d840d84cec5d42bcad43f882efdcf93b30a60c7bac6c894c1"),
                    //     hex!("03cafa6f45bfad692c66ff5b8b3f24f826802f4dd863b31821fc05832cad3e8389"),
                    // ),
                    // authority_keys_from_public_keys(
                    //     hex!("22a886a8f0a0ddd031518a2bc567585b0046d02d7aacbdb058857b42da40444b"),
                    //     hex!("3a41a438f76d6a68b17fbd34e8a8195e5e2f74419db3bf7d914627803409ce35"),
                    //     hex!("3a41a438f76d6a68b17fbd34e8a8195e5e2f74419db3bf7d914627803409ce35"),
                    //     hex!("86320cd87cbe2881cdf3515d3a72d833099d61b4c38266437366e3b143f8835b"),
                    //     hex!("0249197248076adbd30b1e162c6ec6517ed552b1f63f1f102efa6fc57c892d4f03"),
                    // ),
                    // authority_keys_from_public_keys(
                    //     hex!("20a0225a3cafe2d5e9813025e3f1a2d9a3e50f44528ecc3bed01c13466e33316"),
                    //     hex!("c25eb643fd3a981a223046f32d1977644a17bb856a228d755868c1bb89d95b3d"),
                    //     hex!("c25eb643fd3a981a223046f32d1977644a17bb856a228d755868c1bb89d95b3d"),
                    //     hex!("15c652e559703197d10997d04df0081918314b77b8475d74002adaca0f3b634d"),
                    //     hex!("026b0e88acde2c1e83b22c1638bd41d4c70464e6b9dc2434a731adc97f3d16c677"),
                    // ),
                ],
                vec![
                    hex!("a63e5398515c405aba87c13b56d344f1a7d32d2226062fac396d58154d45380a").into(),
                    hex!("62f53d93e5ab9b26ccb7b9625abfe76a3d5fb3b732c039f3322bfe3f35503401").into(),
                    hex!("c84c2c4395322b7935bf9eba08a392e5c485b0a984b5c38c8174a89c6b24750c").into(),
                    hex!("8af75f561b714320205491d7571cf6d3df650143e2862b36c7b823d1de0bd244").into(),
                    hex!("a492d53531934d57acc5c2a852a724272b0a0d6571cc5b0e2433bebbb334e13c").into(),
                    hex!("5c6e091530ae1891eb33a9abc24727239b84bf8e458306b7cd4740662343b84c").into(),
                    hex!("7653840f435e7412fbaf0eb6331206b325de62e036435458a16155c43393f504").into(),
                    hex!("e813415062749d4bbea338d8a69b9cc5be02af0fdf8c96ba2d50733aaf32cb50").into(),
                    hex!("e08d567d824152adcf53b8dca949756be895b6b8bebb5f9fa55959e9473e0c7f").into(),
                    hex!("92c4ff71ae7492a1e6fef5d80546ea16307c560ac1063ffaa5e0e084df1e2b7e").into(),
                ],
                vec![
                    hex!("da96bc5065020df6d5ccc9659ae3007ddc04a6fd7f52cabe76e87b6219026b65").into(),
                    hex!("f57efdde92d350999cb41d1f2b21255d9ba7ae70cf03538ddee42a38f48a5436").into(),
                ],
                EthBridgeParams {
                    xor_master_contract_address: hex!("12c6a709925783f49fcca0b398d13b0d597e6e1c")
                        .into(),
                    xor_contract_address: hex!("02ffdae478412dbde6bbd5cda8ff05c0960e0c45").into(),
                    val_master_contract_address: hex!("47e229aa491763038f6a505b4f85d8eb463f0962")
                        .into(),
                    val_contract_address: hex!("68339de68c9af6577c54867728dbb2db9d7368bf").into(),
                    bridge_contract_address: hex!("24390c8f6cbd5d152c30226f809f4e3f153b88d4")
                        .into(),
                },
                vec![
                    hex!("a63e5398515c405aba87c13b56d344f1a7d32d2226062fac396d58154d45380a").into(),
                    hex!("62f53d93e5ab9b26ccb7b9625abfe76a3d5fb3b732c039f3322bfe3f35503401").into(),
                    hex!("c84c2c4395322b7935bf9eba08a392e5c485b0a984b5c38c8174a89c6b24750c").into(),
                    hex!("8af75f561b714320205491d7571cf6d3df650143e2862b36c7b823d1de0bd244").into(),
                    hex!("a492d53531934d57acc5c2a852a724272b0a0d6571cc5b0e2433bebbb334e13c").into(),
                    hex!("5c6e091530ae1891eb33a9abc24727239b84bf8e458306b7cd4740662343b84c").into(),
                ],
                vec![
                    hex!("7653840f435e7412fbaf0eb6331206b325de62e036435458a16155c43393f504").into(),
                    hex!("e813415062749d4bbea338d8a69b9cc5be02af0fdf8c96ba2d50733aaf32cb50").into(),
                    hex!("e08d567d824152adcf53b8dca949756be895b6b8bebb5f9fa55959e9473e0c7f").into(),
                ],
                3,
            )
        },
        vec![],
        None,
        Some("sora-substrate-dev"),
        None,
        Some(properties),
        None,
    )
}

#[cfg(feature = "private-net")]
pub fn bridge_staging_net_coded() -> ChainSpec {
    let mut properties = Properties::new();
    properties.insert("ss58Format".into(), SS58Prefix::get().into());
    properties.insert("tokenSymbol".into(), "XOR".into());
    properties.insert("tokenDecimals".into(), DEFAULT_BALANCE_PRECISION.into());
    let protocol = "sora-substrate-bridge-staging";
    ChainSpec::from_genesis(
        "SORA-bridge Testnet",
        "sora-substrate-bridge",
        ChainType::Live,
        move || {
            let eth_bridge_params = EthBridgeParams {
                xor_master_contract_address: Default::default(),
                xor_contract_address: Default::default(),
                val_master_contract_address: Default::default(),
                val_contract_address: Default::default(),
                bridge_contract_address: Default::default(),
            };
            testnet_genesis(
                false,
                hex!("2c5f3fd607721d5dd9fdf26d69cdcb9294df96a8ff956b1323d69282502aaa2e").into(),
                vec![
                    authority_keys_from_public_keys(
                        hex!("ee806e5ed183345d5986ea31d93aa1afc6cbe48f128ac864e158d51f5ccda538"),
                        hex!("3cac6a8a5a4045e9bcd30f19b7d1ab1649ca3092c3cc0b36f64011d3dc610552"),
                        hex!("3cac6a8a5a4045e9bcd30f19b7d1ab1649ca3092c3cc0b36f64011d3dc610552"),
                        hex!("55b2663327d8143b45a666c904c1a6621ae2d77604cabfcd3431fd0b975de480"),
                        hex!("034405a66d5b3aa47946ee49ad23c8ef1dfabcbbc99ea30d6abe8cebe16d3561ef"),
                    ),
                    authority_keys_from_public_keys(
                        hex!("628a21efe6c21f41d6e04b313ac779a74870dbba27ab404d921d2f09467e5258"),
                        hex!("b4720fbf3ef701532b238f3335864d4fe185f2a82769ab2764b50165a112b057"),
                        hex!("b4720fbf3ef701532b238f3335864d4fe185f2a82769ab2764b50165a112b057"),
                        hex!("311646bc40d9b5ec724ff2deebeba9ff0d1866dd0d8f2db371dd2e5fc7ecf462"),
                        hex!("03ec5ede1a45c754093a878d87ff30b28f6e9594a8b0e03e0a8b3ec6db7846e6a6"),
                    ),
                    authority_keys_from_public_keys(
                        hex!("ce36d1ac5e9d8da1f2e0a4f8a26b102394dd35c352e2b960f56168cc10478c3c"),
                        hex!("8e296982f9f4e67c07e0cfe990d67416773aec6c95ca708c95e852938a0d2877"),
                        hex!("8e296982f9f4e67c07e0cfe990d67416773aec6c95ca708c95e852938a0d2877"),
                        hex!("9448e9b714635de2158d1d7e2413c6f844793db970e76b3af40622325355e510"),
                        hex!("031d86e31c78bcc4350e781961216d44f36550d8c8826a3805bb9915a79386018d"),
                    ),
                    // authority_keys_from_public_keys(
                    //     hex!("4e7ffd5823ea6ee8c0b4d69e9104cf375cbe63f0d13175d31a02fbed76393448"),
                    //     hex!("0aa79e7b16d34c4cc2dc18f1d1018a4413f3d55e4543786121022700e983d972"),
                    //     hex!("0aa79e7b16d34c4cc2dc18f1d1018a4413f3d55e4543786121022700e983d972"),
                    //     hex!("9ad0bfa8282b9b1b324ee394e5335e0e98c3722653f45f61535d65b9514c6f7c"),
                    //     hex!("0268ec544e1cf933f2ac54de6362930ee0c7a571ad87809cd72b4ce93dcf14f8bb"),
                    // ),
                    // authority_keys_from_public_keys(
                    //     hex!("b4ea29407e2dc0dfde55e7e823db250f3165a02d794c3672bd32c64278cbc13f"),
                    //     hex!("4a76a3e2c1fb07860c48099c1bbcb94984ff414988e96d26f1594a74a2e10f3e"),
                    //     hex!("4a76a3e2c1fb07860c48099c1bbcb94984ff414988e96d26f1594a74a2e10f3e"),
                    //     hex!("f694905813600d496d05bd9d12487498e7ed4716ee65a60f667e5535bfe43c36"),
                    //     hex!("03e5181b1c9acec5aed73e8c14e3104792c722caadcfcb9a813edaf7fe0613e86d"),
                    // ),
                    // authority_keys_from_public_keys(
                    //     hex!("284b92d3cfa7bfdffb5a905c8f9e2bdc38315a9f45f13267ab285632684ab709"),
                    //     hex!("12be644497c1bb9f58d4f8bdb85b43e5b5e9762b7e2d3b9a87ed99be523b5c23"),
                    //     hex!("12be644497c1bb9f58d4f8bdb85b43e5b5e9762b7e2d3b9a87ed99be523b5c23"),
                    //     hex!("99bac188e04592d31059c612c386106393d2c2103747c8da3badeee0fc130627"),
                    //     hex!("03367a1882741e54b7ddf082f1a23173a92f38f66897000b7689d6552e5397e4d2"),
                    // ),
                ],
                vec![],
                vec![],
                eth_bridge_params,
                vec![
                    hex!("3449d09bd0d8db3e925b1a7260dbfbf340e48ae6e6b845ad8799a8e9d90f3419").into(),
                    hex!("aea4a9cde3671cfcef190f4bab6c09cb8aaaf86b601a3480a1911258e6333b31").into(),
                    hex!("7abbc1462576cdf687e2b701e2aaca008cfed0445a02fcde19067814d1507273").into(),
                    hex!("fc6239c9a5647036fc27fcb1ddcba1963930f9bbec3085d37949f2c69c0f8542").into(),
                    hex!("ce87ff3c35a5811baaa435750e5c7f093fb5a75a6caf4bc2dd52dd0c31cf2915").into(),
                    hex!("22946844899b7329e242e7366b68b2388297b6c20bd55bc16018138fb918e136").into(),
                    hex!("d982a770961ccb5dc410dc43cec18cec7f75e35bd24cf258b836d7ed1912b42e").into(),
                    hex!("22b8381f123c514b5cc8f10db489fc2f13bc6e0c2482f71fa06c506483136a38").into(),
                    hex!("70e17c41c468aa2ddee29945683d07ae695fbe4c31e8fb1ade53f6634b03265f").into(),
                    hex!("f0d8f9f778885c08bd92ef6b3ab8842c0d7fc8c16c315ff5ec5f59415b8a6c47").into(),
                    hex!("2e533300bf71154cf45c80c1e8927fb0c686cc94a74b69693f3cee8e55ffd238").into(),
                    hex!("14f2c52c094820f11e468dc9822b9bbd56be5b65fe15508279680ad8fab9184d").into(),
                    hex!("aa1d35e511ba5f58926340f769b04c456c3d02ce70e3835716ccae6a89fe081c").into(),
                ],
                vec![
                    hex!("c4ce370e3ef70681909725fb7385000effe1d88fdf8499df94b53b31e82d9a6e").into(),
                    hex!("e44c7c00f98ae6acf86dc366d082307388c750ceb70696ca305a7bfd761aee26").into(),
                    hex!("603fb3e17b49ab8f90e839020f2473278c4f01626ef63976df35ccfbaaae0c1b").into(),
                ],
                69,
            )
        },
        vec![],
        None,
        Some(protocol),
        None,
        Some(properties),
        None,
    )
}

/// # Parameters
/// * `test` - indicates if the chain spec is to be used in test environment
#[cfg(feature = "private-net")]
pub fn staging_net_coded(test: bool) -> ChainSpec {
    let mut properties = Properties::new();
    properties.insert("ss58Format".into(), SS58Prefix::get().into());
    properties.insert("tokenSymbol".into(), "XOR".into());
    properties.insert("tokenDecimals".into(), DEFAULT_BALANCE_PRECISION.into());
    let (name, id, boot_nodes) = if test {
        (
            "SORA-test",
            "sora-substrate-test",
            vec![
                MultiaddrWithPeerId::from_str("/dns/s1.tst.sora2.soramitsu.co.jp/tcp/30333/p2p/12D3KooWSG3eJ9LXNyhzUzkzqjhT3Jv35vak9zLTHTsoTiqU4mxW").unwrap(),
                MultiaddrWithPeerId::from_str("/dns/s1.tst.sora2.soramitsu.co.jp/tcp/30334/p2p/12D3KooWCfkMa5ATWfa8Edn3Lx71tfZwTU8X532Qx8jbtBnyvXyD").unwrap(),
                MultiaddrWithPeerId::from_str("/dns/s2.tst.sora2.soramitsu.co.jp/tcp/31333/p2p/12D3KooWCKC4hDHz8AxnacYg7CmeDPJL8MuJxGYHUBFZ4BjZYcCy").unwrap(),
                MultiaddrWithPeerId::from_str("/dns/s2.tst.sora2.soramitsu.co.jp/tcp/31334/p2p/12D3KooWRo4T2RxgLs1ej61g788kbYR3obU4fHu4GEfeQNEPGD2Y").unwrap(),
            ]
        )
    } else {
        (
            "SORA-staging Testnet",
            "sora-substrate-staging",
            vec![
                MultiaddrWithPeerId::from_str("/dns/s1.stg1.sora2.soramitsu.co.jp/tcp/30333/p2p/12D3KooWQf9AXopgwHsfKCweXtuePnWKieythwNa7AFwNfyemcjX").unwrap(),
                MultiaddrWithPeerId::from_str("/dns/s1.stg1.sora2.soramitsu.co.jp/tcp/30334/p2p/12D3KooWGXhnvgvUwbU831p19sy2gEdPbusN1B8P8ShuKi4JfLDH").unwrap(),
                MultiaddrWithPeerId::from_str("/dns/s2.stg1.sora2.soramitsu.co.jp/tcp/31333/p2p/12D3KooWBwZmMTKQ37dEKAR3oxcuH9YFpzUdGRTbQcKgXLEmyhob").unwrap(),
                MultiaddrWithPeerId::from_str("/dns/s2.stg1.sora2.soramitsu.co.jp/tcp/31334/p2p/12D3KooWExRdWV2CAF8oEyMYiXc9NABu8mmYLdXLtTNjjt1WjqAC").unwrap(),
                MultiaddrWithPeerId::from_str("/dns/s3.stg1.sora2.soramitsu.co.jp/tcp/30333/p2p/12D3KooWCN5ZRsK9FekLLD7vSkyoh99bXZ9uXgLpd7zEVWmD5ySH").unwrap(),
            ]
        )
    };
    let protocol = if test {
        "sora-substrate-test"
    } else {
        "sora-substrate-staging"
    };
    ChainSpec::from_genesis(
        name,
        id,
        ChainType::Live,
        move || {
            let eth_bridge_params = if test {
                EthBridgeParams {
                    xor_master_contract_address: hex!("09F9c9165A00f9FF3d69cc292848E93f39C50a42")
                        .into(),
                    xor_contract_address: hex!("9826Ecfcd937C4518E1C42B3703c7CB908B61197").into(),
                    val_master_contract_address: hex!("517e5DfF04CAD3c81171Dec46Ef9407fbf31b2C5")
                        .into(),
                    val_contract_address: hex!("88eE18dEfC56D78417B0d331e794EF75799cA6D1").into(),
                    bridge_contract_address: hex!("10Ce25aE3B05c9Ba860D5aD3544ca62565E7A184")
                        .into(),
                }
            } else {
                EthBridgeParams {
                    xor_master_contract_address: hex!("cceb41100aa2a9a6f144d7c1f876070b810bf7ae")
                        .into(),
                    xor_contract_address: hex!("dc1c024535118f6de6d999c23fc31e33bc2cafc9").into(),
                    val_master_contract_address: hex!("d7f81ed173cb3af28f983670164df30851fba678")
                        .into(),
                    val_contract_address: hex!("725c6b8cd3621eba4e0ccc40d532e7025b925a65").into(),
                    bridge_contract_address: hex!("077c2ec37d28709ce01ae740209bfbe185bd1eaa")
                        .into(),
                }
            };
            testnet_genesis(
                false,
                hex!("2c5f3fd607721d5dd9fdf26d69cdcb9294df96a8ff956b1323d69282502aaa2e").into(),
                vec![
                    authority_keys_from_public_keys(
                        hex!("dce47ff231d43281e03dd21e5890db128176d9ee20e65da331d8ae0b64863779"),
                        hex!("5683cf2ddb87bfed4f4f10ceefd44a61c0eda4fe7c63bd046cb5b3673c41c66b"),
                        hex!("5683cf2ddb87bfed4f4f10ceefd44a61c0eda4fe7c63bd046cb5b3673c41c66b"),
                        hex!("51d7f9c7f9da7a72a78f50470e56e39b7923339988506060d94f6c2e9c516be8"),
                        hex!("0251d7f9c7f9da7a72a78f50470e56e39b7923339988506060d94f6c2e9c516be8"),
                    ),
                    authority_keys_from_public_keys(
                        hex!("2a57402736d2b5ada9ee900e506a84436556470de7abd382031e1d90b182bd48"),
                        hex!("9a014ecc9f8d87b0315a21d2e3be84409c2fbbd9b5236910660aaa6d5e1ac05e"),
                        hex!("9a014ecc9f8d87b0315a21d2e3be84409c2fbbd9b5236910660aaa6d5e1ac05e"),
                        hex!("f0c30bbb51dd66d2111e534cd47ac553a3a342d60c4d4f44b5566c9ad26e3346"),
                        hex!("02f0c30bbb51dd66d2111e534cd47ac553a3a342d60c4d4f44b5566c9ad26e3346"),
                    ),
                    authority_keys_from_public_keys(
                        hex!("e493667f399170b28f3b2db4b9f28dbbabbc5da5fc21114e076768fc3c539002"),
                        hex!("8c9a6f997970057925bbc022bee892c7da318f29bbdc9d4645b6c159534d3a67"),
                        hex!("8c9a6f997970057925bbc022bee892c7da318f29bbdc9d4645b6c159534d3a67"),
                        hex!("b2e80730dd52182b324b6dfe1f0731f0f449ee2b7e257fb575f56c72a9f5af6d"),
                        hex!("02b2e80730dd52182b324b6dfe1f0731f0f449ee2b7e257fb575f56c72a9f5af6d"),
                    ),
                    authority_keys_from_public_keys(
                        hex!("00e8f3ad6566b446834f5361d0ed98aca3ab0c59848372f87546897345f9456f"),
                        hex!("1e7ef2261dee2d6fc8ac829e943d547bddacf4371a22555e63d4dbaf1c2e827a"),
                        hex!("1e7ef2261dee2d6fc8ac829e943d547bddacf4371a22555e63d4dbaf1c2e827a"),
                        hex!("04bd6c3c7a8f116a7a4d5578f5c1cc6e61e72d75bd7eac3333e5a300e5c17d9b"),
                        hex!("0204bd6c3c7a8f116a7a4d5578f5c1cc6e61e72d75bd7eac3333e5a300e5c17d9b"),
                    ),
                    authority_keys_from_public_keys(
                        hex!("621067638b1d90bfd52450c0569b5318b283bc4eccfaaf0175adada721a86e17"),
                        hex!("f2ea7d239d82dbc64013f88ffc7837c28fcaeaf2787bc07d0b9bd89d9d672f21"),
                        hex!("f2ea7d239d82dbc64013f88ffc7837c28fcaeaf2787bc07d0b9bd89d9d672f21"),
                        hex!("c047e7799daa62017ad18264f704225a140417fe6b726e7cbb97a4c397b78b91"),
                        hex!("02c047e7799daa62017ad18264f704225a140417fe6b726e7cbb97a4c397b78b91"),
                    ),
                ],
                vec![],
                vec![
                    hex!("9cbca76054814f05364abf691f9166b1be176d9b399d94dc2d88b6c4bc2b0589").into(),
                    hex!("3b2e166bca8913d9b88d7a8acdfc54c3fe92c15e347deda6a13c191c6e0cc19c").into(),
                ],
                eth_bridge_params,
                vec![
                    hex!("3449d09bd0d8db3e925b1a7260dbfbf340e48ae6e6b845ad8799a8e9d90f3419").into(),
                    hex!("aea4a9cde3671cfcef190f4bab6c09cb8aaaf86b601a3480a1911258e6333b31").into(),
                    hex!("7abbc1462576cdf687e2b701e2aaca008cfed0445a02fcde19067814d1507273").into(),
                    hex!("fc6239c9a5647036fc27fcb1ddcba1963930f9bbec3085d37949f2c69c0f8542").into(),
                    hex!("ce87ff3c35a5811baaa435750e5c7f093fb5a75a6caf4bc2dd52dd0c31cf2915").into(),
                    hex!("22946844899b7329e242e7366b68b2388297b6c20bd55bc16018138fb918e136").into(),
                    hex!("d982a770961ccb5dc410dc43cec18cec7f75e35bd24cf258b836d7ed1912b42e").into(),
                    hex!("22b8381f123c514b5cc8f10db489fc2f13bc6e0c2482f71fa06c506483136a38").into(),
                    hex!("70e17c41c468aa2ddee29945683d07ae695fbe4c31e8fb1ade53f6634b03265f").into(),
                    hex!("f0d8f9f778885c08bd92ef6b3ab8842c0d7fc8c16c315ff5ec5f59415b8a6c47").into(),
                    hex!("2e533300bf71154cf45c80c1e8927fb0c686cc94a74b69693f3cee8e55ffd238").into(),
                    hex!("14f2c52c094820f11e468dc9822b9bbd56be5b65fe15508279680ad8fab9184d").into(),
                    hex!("aa1d35e511ba5f58926340f769b04c456c3d02ce70e3835716ccae6a89fe081c").into(),
                ],
                vec![
                    hex!("c4ce370e3ef70681909725fb7385000effe1d88fdf8499df94b53b31e82d9a6e").into(),
                    hex!("e44c7c00f98ae6acf86dc366d082307388c750ceb70696ca305a7bfd761aee26").into(),
                    hex!("603fb3e17b49ab8f90e839020f2473278c4f01626ef63976df35ccfbaaae0c1b").into(),
                ],
                69,
            )
        },
        boot_nodes,
        None,
        Some(protocol),
        None,
        Some(properties),
        None,
    )
}

fn bonding_curve_distribution_accounts(
) -> DistributionAccounts<DistributionAccountData<DistributionAccount<AccountId, TechAccountId>>> {
    use common::fixed_wrapper;
    use common::prelude::fixnum::ops::One;
    let val_holders_coefficient = fixed_wrapper!(0.5);
    let val_holders_xor_alloc_coeff = fixed_wrapper!(0.9) * val_holders_coefficient.clone();
    let val_holders_buy_back_coefficient =
        val_holders_coefficient.clone() * (fixed_wrapper!(1) - fixed_wrapper!(0.9));
    let projects_coefficient = fixed_wrapper!(1) - val_holders_coefficient;
    let projects_sora_citizens_coeff = projects_coefficient.clone() * fixed_wrapper!(0.01);
    let projects_stores_and_shops_coeff = projects_coefficient.clone() * fixed_wrapper!(0.04);
    let projects_parliament_and_development_coeff =
        projects_coefficient.clone() * fixed_wrapper!(0.05);
    let projects_other_coeff = projects_coefficient.clone() * fixed_wrapper!(0.9);

    debug_assert_eq!(
        Fixed::ONE,
        FixedWrapper::get(
            val_holders_xor_alloc_coeff.clone()
                + projects_sora_citizens_coeff.clone()
                + projects_stores_and_shops_coeff.clone()
                + projects_parliament_and_development_coeff.clone()
                + projects_other_coeff.clone()
                + val_holders_buy_back_coefficient.clone()
        )
        .unwrap()
    );

    let xor_allocation = DistributionAccountData::new(
        DistributionAccount::TechAccount(TechAccountId::Pure(
            DEXId::Polkaswap.into(),
            TechPurpose::Identifier(b"xor_allocation".to_vec()),
        )),
        val_holders_xor_alloc_coeff.get().unwrap(),
    );
    let sora_citizens = DistributionAccountData::new(
        DistributionAccount::TechAccount(TechAccountId::Pure(
            DEXId::Polkaswap.into(),
            TechPurpose::Identifier(b"sora_citizens".to_vec()),
        )),
        projects_sora_citizens_coeff.get().unwrap(),
    );
    let stores_and_shops = DistributionAccountData::new(
        DistributionAccount::TechAccount(TechAccountId::Pure(
            DEXId::Polkaswap.into(),
            TechPurpose::Identifier(b"stores_and_shops".to_vec()),
        )),
        projects_stores_and_shops_coeff.get().unwrap(),
    );
    let parliament_and_development = DistributionAccountData::new(
        DistributionAccount::Account(GetParliamentAccountId::get()),
        projects_parliament_and_development_coeff.get().unwrap(),
    );
    let projects = DistributionAccountData::new(
        DistributionAccount::TechAccount(TechAccountId::Pure(
            DEXId::Polkaswap.into(),
            TechPurpose::Identifier(b"projects".to_vec()),
        )),
        projects_other_coeff.get().unwrap(),
    );
    let val_holders = DistributionAccountData::new(
        DistributionAccount::TechAccount(TechAccountId::Pure(
            DEXId::Polkaswap.into(),
            TechPurpose::Identifier(b"val_holders".to_vec()),
        )),
        val_holders_buy_back_coefficient.get().unwrap(),
    );
    DistributionAccounts::<_> {
        xor_allocation,
        sora_citizens,
        stores_and_shops,
        parliament_and_development,
        projects,
        val_holders,
    }
}

#[cfg(feature = "private-net")]
pub fn local_testnet_config() -> ChainSpec {
    let mut properties = Properties::new();
    properties.insert("ss58Format".into(), SS58Prefix::get().into());
    properties.insert("tokenSymbol".into(), "XOR".into());
    properties.insert("tokenDecimals".into(), DEFAULT_BALANCE_PRECISION.into());
    ChainSpec::from_genesis(
        "SORA-local Testnet",
        "sora-substrate-local",
        ChainType::Development,
        move || {
            testnet_genesis(
                false,
                get_account_id_from_seed::<sr25519::Public>("Alice"),
                vec![
                    authority_keys_from_seed("Alice"),
                    authority_keys_from_seed("Bob"),
                    authority_keys_from_seed("Charlie"),
                    authority_keys_from_seed("Dave"),
                    authority_keys_from_seed("Eve"),
                    authority_keys_from_seed("Ferdie"),
                    /*
                    authority_keys_from_seed("Treasury"),
                    */
                ],
                vec![
                    hex!("7edf2a2d157cc835131581bc068b7172a00af1a10008049f05a2308737912633").into(),
                    hex!("aa7c410fe2d9a0b96ba392c4cef95d3bf8761047297747e9118ee6d1df9f6558").into(),
                    hex!("30e87994d26e4123d585d5d8c46116bbc196a6f5a4ed87a3ee24a2dbada9a66d").into(),
                    hex!("30fbd05409cf5f6a8ae6afaa05e9861405d8fa710d0b4c8d088f155cb0b87749").into(),
                    hex!("20c706cba79f03fc2ed233da544a3e75a81dcae43b0a4edf72719307fd21cb1b").into(),
                    hex!("8297172611ad3b085258d518f849a5533271d760f729669c9f8863971d70c372").into(),
                    hex!("4a2fe11a37dfb548c64def2cbd8d5332bbd56571627b91b81c82970ceb7eec2b").into(),
                    hex!("903a885138c4a187f13383fdb08b8e6b308c7021fdab12dc20e3aef9870e1146").into(),
                    hex!("d0d773018d19aab81052c4d038783ecfee77fb4b5fdc266b5a25568c0102640b").into(),
                ],
                vec![
                    hex!("7edf2a2d157cc835131581bc068b7172a00af1a10008049f05a2308737912633").into(),
                    hex!("aa7c410fe2d9a0b96ba392c4cef95d3bf8761047297747e9118ee6d1df9f6558").into(),
                    hex!("30e87994d26e4123d585d5d8c46116bbc196a6f5a4ed87a3ee24a2dbada9a66d").into(),
                    hex!("30fbd05409cf5f6a8ae6afaa05e9861405d8fa710d0b4c8d088f155cb0b87749").into(),
                    hex!("20c706cba79f03fc2ed233da544a3e75a81dcae43b0a4edf72719307fd21cb1b").into(),
                    hex!("8297172611ad3b085258d518f849a5533271d760f729669c9f8863971d70c372").into(),
                    hex!("4a2fe11a37dfb548c64def2cbd8d5332bbd56571627b91b81c82970ceb7eec2b").into(),
                    hex!("903a885138c4a187f13383fdb08b8e6b308c7021fdab12dc20e3aef9870e1146").into(),
                    hex!("d0d773018d19aab81052c4d038783ecfee77fb4b5fdc266b5a25568c0102640b").into(),
                ],
                EthBridgeParams {
                    xor_master_contract_address: hex!("12c6a709925783f49fcca0b398d13b0d597e6e1c")
                        .into(),
                    xor_contract_address: hex!("02ffdae478412dbde6bbd5cda8ff05c0960e0c45").into(),
                    val_master_contract_address: hex!("47e229aa491763038f6a505b4f85d8eb463f0962")
                        .into(),
                    val_contract_address: hex!("68339de68c9af6577c54867728dbb2db9d7368bf").into(),
                    bridge_contract_address: hex!("24390c8f6cbd5d152c30226f809f4e3f153b88d4")
                        .into(),
                },
                vec![
                    hex!("7edf2a2d157cc835131581bc068b7172a00af1a10008049f05a2308737912633").into(),
                    hex!("aa7c410fe2d9a0b96ba392c4cef95d3bf8761047297747e9118ee6d1df9f6558").into(),
                    hex!("30e87994d26e4123d585d5d8c46116bbc196a6f5a4ed87a3ee24a2dbada9a66d").into(),
                    hex!("30fbd05409cf5f6a8ae6afaa05e9861405d8fa710d0b4c8d088f155cb0b87749").into(),
                    hex!("20c706cba79f03fc2ed233da544a3e75a81dcae43b0a4edf72719307fd21cb1b").into(),
                    hex!("8297172611ad3b085258d518f849a5533271d760f729669c9f8863971d70c372").into(),
                ],
                vec![
                    hex!("4a2fe11a37dfb548c64def2cbd8d5332bbd56571627b91b81c82970ceb7eec2b").into(),
                    hex!("903a885138c4a187f13383fdb08b8e6b308c7021fdab12dc20e3aef9870e1146").into(),
                    hex!("d0d773018d19aab81052c4d038783ecfee77fb4b5fdc266b5a25568c0102640b").into(),
                ],
                3,
            )
        },
        vec![],
        None,
        None,
        None,
        Some(properties),
        None,
    )
}

// Some variables are only changed if faucet is enabled
#[cfg(feature = "private-net")]
fn testnet_genesis(
    dev: bool,
    root_key: AccountId,
    initial_authorities: Vec<(
        AccountId,
        AccountId,
        AuraId,
        BabeId,
        GrandpaId,
        ImOnlineId,
        BeefyId,
    )>,
    endowed_accounts: Vec<AccountId>,
    initial_bridge_peers: Vec<AccountId>,
    eth_bridge_params: EthBridgeParams,
    council_accounts: Vec<AccountId>,
    technical_committee_accounts: Vec<AccountId>,
    validator_count: u32,
) -> GenesisConfig {
    use common::XSTUSD;

    // Initial balances
    let initial_staking = balance!(100);
    let initial_eth_bridge_xor_amount = balance!(350000);
    let initial_eth_bridge_val_amount = balance!(33900000);
    let initial_pswap_tbc_rewards = balance!(2500000000);
    let initial_pswap_market_maker_rewards = balance!(364988000);

    let parliament_investment_fund =
        hex!("048cfcacbdebe828dffa1267d830d45135cd40238286f838f5a95432a1bbf851").into();
    let parliament_investment_fund_balance = balance!(33000000);

    let val_rewards_for_erc20_xor_holders = balance!(33100000);

    // Initial accounts

    let xor_fee_tech_account_id = TechAccountId::Generic(
        xor_fee::TECH_ACCOUNT_PREFIX.to_vec(),
        xor_fee::TECH_ACCOUNT_MAIN.to_vec(),
    );
    let xor_fee_account_id: AccountId =
        technical::Pallet::<Runtime>::tech_account_id_to_account_id(&xor_fee_tech_account_id)
            .expect("Failed to decode account Id");

    let eth_bridge_tech_account_id = TechAccountId::Generic(
        eth_bridge::TECH_ACCOUNT_PREFIX.to_vec(),
        eth_bridge::TECH_ACCOUNT_MAIN.to_vec(),
    );
    let eth_bridge_account_id =
        technical::Pallet::<Runtime>::tech_account_id_to_account_id(&eth_bridge_tech_account_id)
            .unwrap();
    let eth_bridge_authority_tech_account_id = TechAccountId::Generic(
        eth_bridge::TECH_ACCOUNT_PREFIX.to_vec(),
        eth_bridge::TECH_ACCOUNT_AUTHORITY.to_vec(),
    );
    let eth_bridge_authority_account_id =
        technical::Pallet::<Runtime>::tech_account_id_to_account_id(
            &eth_bridge_authority_tech_account_id,
        )
        .unwrap();

    let mbc_reserves_tech_account_id = framenode_runtime::GetMbcReservesTechAccountId::get();
    let mbc_reserves_account_id = framenode_runtime::GetMbcReservesAccountId::get();

    let pswap_distribution_tech_account_id =
        framenode_runtime::GetPswapDistributionTechAccountId::get();
    let pswap_distribution_account_id = framenode_runtime::GetPswapDistributionAccountId::get();

    let mbc_pool_rewards_tech_account_id = framenode_runtime::GetMbcPoolRewardsTechAccountId::get();
    let mbc_pool_rewards_account_id = framenode_runtime::GetMbcPoolRewardsAccountId::get();

    let mbc_pool_free_reserves_tech_account_id =
        framenode_runtime::GetMbcPoolFreeReservesTechAccountId::get();
    let mbc_pool_free_reserves_account_id =
        framenode_runtime::GetMbcPoolFreeReservesAccountId::get();

    let xst_pool_permissioned_tech_account_id =
        framenode_runtime::GetXSTPoolPermissionedTechAccountId::get();
    let xst_pool_permissioned_account_id =
        framenode_runtime::GetXSTPoolPermissionedAccountId::get();

    let market_maker_rewards_tech_account_id =
        framenode_runtime::GetMarketMakerRewardsTechAccountId::get();
    let market_maker_rewards_account_id = framenode_runtime::GetMarketMakerRewardsAccountId::get();

    let liquidity_proxy_tech_account_id = framenode_runtime::GetLiquidityProxyTechAccountId::get();
    let liquidity_proxy_account_id = framenode_runtime::GetLiquidityProxyAccountId::get();

    let iroha_migration_tech_account_id = TechAccountId::Generic(
        iroha_migration::TECH_ACCOUNT_PREFIX.to_vec(),
        iroha_migration::TECH_ACCOUNT_MAIN.to_vec(),
    );
    let iroha_migration_account_id = technical::Pallet::<Runtime>::tech_account_id_to_account_id(
        &iroha_migration_tech_account_id,
    )
    .unwrap();

    let rewards_tech_account_id = TechAccountId::Generic(
        rewards::TECH_ACCOUNT_PREFIX.to_vec(),
        rewards::TECH_ACCOUNT_MAIN.to_vec(),
    );
    let rewards_account_id =
        technical::Pallet::<Runtime>::tech_account_id_to_account_id(&rewards_tech_account_id)
            .unwrap();

    let assets_and_permissions_tech_account_id =
        TechAccountId::Generic(b"SYSTEM_ACCOUNT".to_vec(), b"ASSETS_PERMISSIONS".to_vec());
    let assets_and_permissions_account_id =
        technical::Pallet::<Runtime>::tech_account_id_to_account_id(
            &assets_and_permissions_tech_account_id,
        )
        .unwrap();

    let dex_root_tech_account_id =
        TechAccountId::Generic(b"SYSTEM_ACCOUNT".to_vec(), b"DEX_ROOT".to_vec());
    let dex_root_account_id =
        technical::Pallet::<Runtime>::tech_account_id_to_account_id(&dex_root_tech_account_id)
            .unwrap();

    let mut tech_accounts = vec![
        (xor_fee_account_id.clone(), xor_fee_tech_account_id),
        (
            eth_bridge_account_id.clone(),
            eth_bridge_tech_account_id.clone(),
        ),
        (
            eth_bridge_authority_account_id.clone(),
            eth_bridge_authority_tech_account_id.clone(),
        ),
        (
            pswap_distribution_account_id.clone(),
            pswap_distribution_tech_account_id.clone(),
        ),
        (
            liquidity_proxy_account_id.clone(),
            liquidity_proxy_tech_account_id.clone(),
        ),
        (
            mbc_reserves_account_id.clone(),
            mbc_reserves_tech_account_id.clone(),
        ),
        (
            mbc_pool_rewards_account_id.clone(),
            mbc_pool_rewards_tech_account_id.clone(),
        ),
        (
            mbc_pool_free_reserves_account_id.clone(),
            mbc_pool_free_reserves_tech_account_id.clone(),
        ),
        (
            xst_pool_permissioned_account_id.clone(),
            xst_pool_permissioned_tech_account_id.clone(),
        ),
        (
            iroha_migration_account_id.clone(),
            iroha_migration_tech_account_id.clone(),
        ),
        (rewards_account_id.clone(), rewards_tech_account_id.clone()),
        (
            assets_and_permissions_account_id.clone(),
            assets_and_permissions_tech_account_id.clone(),
        ),
        (
            market_maker_rewards_account_id.clone(),
            market_maker_rewards_tech_account_id.clone(),
        ),
    ];
    let accounts = bonding_curve_distribution_accounts();
    for account in &accounts.accounts() {
        match account {
            DistributionAccount::Account(_) => continue,
            DistributionAccount::TechAccount(account) => {
                tech_accounts.push((
                    Technical::tech_account_id_to_account_id(account).unwrap(),
                    account.to_owned(),
                ));
            }
        }
    }
    let mut balances = vec![
        (eth_bridge_account_id.clone(), initial_eth_bridge_xor_amount),
        (assets_and_permissions_account_id.clone(), 0),
        (xor_fee_account_id.clone(), 0),
        (dex_root_account_id.clone(), 0),
        (iroha_migration_account_id.clone(), 0),
        (pswap_distribution_account_id.clone(), 0),
        (mbc_reserves_account_id.clone(), 0),
        (mbc_pool_rewards_account_id.clone(), 0),
        (mbc_pool_free_reserves_account_id.clone(), 0),
        (xst_pool_permissioned_account_id.clone(), 0),
        (market_maker_rewards_account_id.clone(), 0),
    ]
    .into_iter()
    .chain(
        initial_authorities
            .iter()
            .cloned()
            .map(|(k1, ..)| (k1, initial_staking)),
    )
    .chain(
        initial_authorities
            .iter()
            .cloned()
            .map(|(_, k2, ..)| (k2, initial_staking)),
    )
    .chain(
        endowed_accounts
            .iter()
            .cloned()
            .map(|account| (account, initial_staking)),
    )
    .collect::<Vec<_>>();

    #[cfg(not(feature = "include-real-files"))]
    let rewards_config = RewardsConfig {
        reserves_account_id: rewards_tech_account_id,
        val_owners: vec![
            (
                hex!("d170A274320333243b9F860e8891C6792DE1eC19").into(),
                balance!(995).into(),
            ),
            (
                hex!("21Bc9f4a3d9Dc86f142F802668dB7D908cF0A636").into(),
                balance!(111).into(),
            ),
            (
                hex!("D67fea281B2C5dC3271509c1b628E0867a9815D7").into(),
                balance!(444).into(),
            ),
        ],
        pswap_farm_owners: vec![
            (
                hex!("4fE143cDD48791cB364823A41e018AEC5cBb9AbB").into(),
                balance!(222),
            ),
            (
                hex!("D67fea281B2C5dC3271509c1b628E0867a9815D7").into(),
                balance!(555),
            ),
        ],
        pswap_waifu_owners: vec![(
            hex!("886021F300dC809269CFC758A2364a2baF63af0c").into(),
            balance!(333),
        )],
        umi_nfts: vec![PSWAP.into(), VAL.into()],
    };

    #[cfg(feature = "include-real-files")]
    let rewards_config = RewardsConfig {
        reserves_account_id: rewards_tech_account_id,
        val_owners: our_include!("bytes/rewards_val_owners.in"),
        pswap_farm_owners: our_include!("bytes/rewards_pswap_farm_owners.in"),
        pswap_waifu_owners: our_include!("bytes/rewards_pswap_waifu_owners.in"),
        umi_nfts: vec![PSWAP.into(), VAL.into()],
    };

    let rewards_pswap_reserves =
        calculate_reserves(rewards_config.pswap_farm_owners.iter().map(|(_, b)| *b))
            + calculate_reserves(rewards_config.pswap_waifu_owners.iter().map(|(_, b)| *b));
    let mut tokens_endowed_accounts = vec![
        (
            rewards_account_id.clone(),
            GetValAssetId::get(),
            val_rewards_for_erc20_xor_holders,
        ),
        (
            rewards_account_id,
            GetPswapAssetId::get(),
            rewards_pswap_reserves,
        ),
        (
            eth_bridge_account_id.clone(),
            VAL,
            initial_eth_bridge_val_amount,
        ),
        (
            mbc_pool_rewards_account_id.clone(),
            PSWAP,
            initial_pswap_tbc_rewards,
        ),
        (
            parliament_investment_fund,
            VAL,
            parliament_investment_fund_balance,
        ),
        (
            market_maker_rewards_account_id.clone(),
            PSWAP,
            initial_pswap_market_maker_rewards,
        ),
    ];
    let faucet_config = {
        let initial_faucet_balance = balance!(6000000000);
        let faucet_tech_account_id = TechAccountId::Generic(
            faucet::TECH_ACCOUNT_PREFIX.to_vec(),
            faucet::TECH_ACCOUNT_MAIN.to_vec(),
        );
        let faucet_account_id: AccountId =
            technical::Pallet::<Runtime>::tech_account_id_to_account_id(&faucet_tech_account_id)
                .expect("Failed to decode account id");
        let ceres = common::AssetId32::from_bytes(hex!(
            "008bcfd2387d3fc453333557eecb0efe59fcba128769b2feefdd306e98e66440"
        ));
        tech_accounts.push((faucet_account_id.clone(), faucet_tech_account_id.clone()));
        balances.push((faucet_account_id.clone(), initial_faucet_balance));
        tokens_endowed_accounts.push((faucet_account_id.clone(), VAL, initial_faucet_balance));
        tokens_endowed_accounts.push((faucet_account_id.clone(), PSWAP, initial_faucet_balance));
        tokens_endowed_accounts.push((faucet_account_id, ceres, initial_faucet_balance));
        FaucetConfig {
            reserves_account_id: faucet_tech_account_id,
        }
    };

    let iroha_migration_config = IrohaMigrationConfig {
        iroha_accounts: if dev {
            our_include!("bytes/iroha_migration_accounts_dev.in")
        } else {
            our_include!("bytes/iroha_migration_accounts_staging.in")
        },
        account_id: Some(iroha_migration_account_id.clone()),
    };
    let initial_collateral_assets =
        vec![DAI.into(), VAL.into(), PSWAP.into(), ETH.into(), XST.into()];
    let initial_synthetic_assets = vec![XSTUSD.into()];
    GenesisConfig {
<<<<<<< HEAD
        migration_app: Default::default(),
        erc20_app: Default::default(),
        eth_app: Default::default(),
        ethereum_light_client: Default::default(),
        bridge_inbound_channel: BridgeInboundChannelConfig {
            reward_fraction: Perbill::from_percent(80),
            ..Default::default()
        },
        bridge_outbound_channel: BridgeOutboundChannelConfig {
            fee: 10000,
            interval: 10,
            ..Default::default()
        },
=======
>>>>>>> 3f25df7e
        system: SystemConfig {
            code: WASM_BINARY.unwrap_or_default().to_vec(),
        },
        sudo: SudoConfig {
            key: Some(root_key.clone()),
        },
        technical: TechnicalConfig {
            register_tech_accounts: tech_accounts,
        },
        babe: BabeConfig {
            authorities: vec![],
            epoch_config: Some(framenode_runtime::constants::BABE_GENESIS_EPOCH_CONFIG),
        },
        grandpa: GrandpaConfig {
            authorities: vec![],
        },
        session: SessionConfig {
            keys: initial_authorities
                .iter()
                .map(
                    |(account, _, _, babe_id, grandpa_id, im_online_id, beefy_id)| {
                        (
                            account.clone(),
                            account.clone(),
                            session_keys(
                                grandpa_id.clone(),
                                babe_id.clone(),
                                im_online_id.clone(),
                                beefy_id.clone(),
                            ),
                        )
                    },
                )
                .collect::<Vec<_>>(),
        },
        staking: StakingConfig {
            validator_count,
            minimum_validator_count: 1,
            stakers: initial_authorities
                .iter()
                .map(|(stash_account, account, _, _, _, _, _)| {
                    (
                        stash_account.clone(),
                        account.clone(),
                        initial_staking,
                        StakerStatus::Validator,
                    )
                })
                .collect(),
            invulnerables: Vec::new(),
            slash_reward_fraction: Perbill::from_percent(10),
            ..Default::default()
        },
        assets: AssetsConfig {
            endowed_assets: vec![
                (
                    GetXorAssetId::get(),
                    assets_and_permissions_account_id.clone(),
                    AssetSymbol(b"XOR".to_vec()),
                    AssetName(b"SORA".to_vec()),
                    DEFAULT_BALANCE_PRECISION,
                    Balance::zero(),
                    true,
                    None,
                    None,
                ),
                // (
                //     UsdId::get(),
                //     assets_and_permissions_account_id.clone(),
                //     AssetSymbol(b"USDT".to_vec()),
                //     AssetName(b"Tether USD".to_vec()),
                //     DEFAULT_BALANCE_PRECISION,
                //     Balance::zero(),
                //     true,
                //     None,
                //     None,
                // ),
                (
                    GetValAssetId::get(),
                    assets_and_permissions_account_id.clone(),
                    AssetSymbol(b"VAL".to_vec()),
                    AssetName(b"SORA Validator Token".to_vec()),
                    DEFAULT_BALANCE_PRECISION,
                    Balance::zero(),
                    true,
                    None,
                    None,
                ),
                (
                    GetPswapAssetId::get(),
                    assets_and_permissions_account_id.clone(),
                    AssetSymbol(b"PSWAP".to_vec()),
                    AssetName(b"Polkaswap".to_vec()),
                    DEFAULT_BALANCE_PRECISION,
                    Balance::zero(),
                    true,
                    None,
                    None,
                ),
                (
                    DAI.into(),
                    eth_bridge_account_id.clone(),
                    AssetSymbol(b"DAI".to_vec()),
                    AssetName(b"Dai Stablecoin".to_vec()),
                    DEFAULT_BALANCE_PRECISION,
                    Balance::zero(),
                    true,
                    None,
                    None,
                ),
                (
                    ETH.into(),
                    eth_bridge_account_id.clone(),
                    AssetSymbol(b"ETH".to_vec()),
                    AssetName(b"Ether".to_vec()),
                    DEFAULT_BALANCE_PRECISION,
                    Balance::zero(),
                    true,
                    None,
                    None,
                ),
                (
                    XST.into(),
                    assets_and_permissions_account_id.clone(),
                    AssetSymbol(b"XST".to_vec()),
                    AssetName(b"SORA Synthetics".to_vec()),
                    DEFAULT_BALANCE_PRECISION,
                    Balance::zero(),
                    true,
                    None,
                    None,
                ),
                (
                    XSTUSD.into(),
                    assets_and_permissions_account_id.clone(),
                    AssetSymbol(b"XSTUSD".to_vec()),
                    AssetName(b"SORA Synthetic USD".to_vec()),
                    DEFAULT_BALANCE_PRECISION,
                    Balance::zero(),
                    true,
                    None,
                    None,
                ),
                (
                    common::AssetId32::from_bytes(hex!(
                        "008bcfd2387d3fc453333557eecb0efe59fcba128769b2feefdd306e98e66440"
                    ))
                    .into(),
                    assets_and_permissions_account_id.clone(),
                    AssetSymbol(b"CERES".to_vec()),
                    AssetName(b"Ceres".to_vec()),
                    DEFAULT_BALANCE_PRECISION,
                    Balance::zero(),
                    true,
                    None,
                    None,
                ),
            ],
        },
        permissions: PermissionsConfig {
            initial_permission_owners: vec![
                (
                    permissions::MANAGE_DEX,
                    Scope::Limited(hash(&0u32)),
                    vec![assets_and_permissions_account_id.clone()],
                ),
                (
                    permissions::MINT,
                    Scope::Unlimited,
                    vec![assets_and_permissions_account_id.clone()],
                ),
                (
                    permissions::BURN,
                    Scope::Unlimited,
                    vec![assets_and_permissions_account_id.clone()],
                ),
            ],
            initial_permissions: vec![
                (
                    dex_root_account_id.clone(),
                    Scope::Limited(hash(&0u32)),
                    vec![permissions::MANAGE_DEX],
                ),
                (
                    dex_root_account_id.clone(),
                    Scope::Unlimited,
                    vec![permissions::CREATE_FARM],
                ),
                (
                    xor_fee_account_id,
                    Scope::Unlimited,
                    vec![permissions::MINT, permissions::BURN],
                ),
                (
                    iroha_migration_account_id,
                    Scope::Limited(hash(&VAL)),
                    vec![permissions::MINT],
                ),
                (
                    assets_and_permissions_account_id,
                    Scope::Unlimited,
                    vec![
                        permissions::MINT,
                        permissions::BURN,
                        permissions::LOCK_TO_FARM,
                        permissions::UNLOCK_FROM_FARM,
                        permissions::CLAIM_FROM_FARM,
                    ],
                ),
                (
                    pswap_distribution_account_id,
                    Scope::Unlimited,
                    vec![permissions::MINT, permissions::BURN],
                ),
                (
                    mbc_reserves_account_id,
                    Scope::Unlimited,
                    vec![permissions::MINT, permissions::BURN],
                ),
                (
                    mbc_pool_free_reserves_account_id.clone(),
                    Scope::Unlimited,
                    vec![permissions::MINT, permissions::BURN],
                ),
                (
                    xst_pool_permissioned_account_id.clone(),
                    Scope::Unlimited,
                    vec![permissions::MINT, permissions::BURN],
                ),
            ],
        },
        balances: BalancesConfig { balances },
        dex_manager: DEXManagerConfig {
            dex_list: vec![
                (
                    0,
                    DEXInfo {
                        base_asset_id: GetBaseAssetId::get(),
                        is_public: true,
                    },
                ),
                (
                    1,
                    DEXInfo {
                        base_asset_id: XSTUSD.into(),
                        is_public: true,
                    },
                ),
            ],
        },
        faucet: faucet_config,
        tokens: TokensConfig {
            balances: tokens_endowed_accounts,
        },
        trading_pair: TradingPairConfig {
            trading_pairs: initial_collateral_assets
                .iter()
                .chain(initial_synthetic_assets.iter())
                .cloned()
                .map(|target_asset_id| {
                    (
                        DEXId::Polkaswap.into(),
                        common::TradingPair {
                            base_asset_id: XOR.into(),
                            target_asset_id,
                        },
                    )
                })
                .collect(),
        },
        dexapi: DEXAPIConfig {
            source_types: [
                LiquiditySourceType::XYKPool,
                LiquiditySourceType::MulticollateralBondingCurvePool,
                LiquiditySourceType::XSTPool,
            ]
            .into(),
        },
        eth_bridge: EthBridgeConfig {
            authority_account: Some(eth_bridge_authority_account_id.clone()),
            networks: vec![NetworkConfig {
                initial_peers: initial_bridge_peers.iter().cloned().collect(),
                bridge_account_id: eth_bridge_account_id.clone(),
                assets: vec![
                    AssetConfig::Sidechain {
                        id: XOR.into(),
                        sidechain_id: eth_bridge_params.xor_contract_address,
                        owned: true,
                        precision: DEFAULT_BALANCE_PRECISION,
                    },
                    AssetConfig::Sidechain {
                        id: VAL.into(),
                        sidechain_id: eth_bridge_params.val_contract_address,
                        owned: true,
                        precision: DEFAULT_BALANCE_PRECISION,
                    },
                    AssetConfig::Sidechain {
                        id: DAI.into(),
                        sidechain_id: hex!("5592ec0cfb4dbc12d3ab100b257153436a1f0fea").into(),
                        owned: false,
                        precision: DEFAULT_BALANCE_PRECISION,
                    },
                    AssetConfig::Sidechain {
                        id: ETH.into(),
                        sidechain_id: hex!("0000000000000000000000000000000000000000").into(),
                        owned: false,
                        precision: DEFAULT_BALANCE_PRECISION,
                    },
                ],
                bridge_contract_address: eth_bridge_params.bridge_contract_address,
                reserves: vec![
                    (XOR.into(), balance!(350000)),
                    (VAL.into(), balance!(33900000)),
                ],
            }],
            xor_master_contract_address: eth_bridge_params.xor_master_contract_address,
            val_master_contract_address: eth_bridge_params.val_master_contract_address,
        },
        bridge_multisig: BridgeMultisigConfig {
            accounts: once((
                eth_bridge_account_id.clone(),
                bridge_multisig::MultisigAccount::new(initial_bridge_peers),
            ))
            .collect(),
        },
        multicollateral_bonding_curve_pool: MulticollateralBondingCurvePoolConfig {
            distribution_accounts: accounts,
            reserves_account_id: mbc_reserves_tech_account_id,
            reference_asset_id: DAI.into(),
            incentives_account_id: Some(mbc_pool_rewards_account_id),
            initial_collateral_assets,
            free_reserves_account_id: Some(mbc_pool_free_reserves_account_id),
        },
        pswap_distribution: PswapDistributionConfig {
            subscribed_accounts: Vec::new(),
            burn_info: (fixed!(0.1), fixed!(0.000357), fixed!(0.65)),
        },
        iroha_migration: iroha_migration_config,
        rewards: rewards_config,
        council: CouncilConfig {
            members: council_accounts,
            phantom: Default::default(),
        },
        technical_committee: TechnicalCommitteeConfig {
            members: technical_committee_accounts,
            phantom: Default::default(),
        },
        democracy: DemocracyConfig::default(),
        elections_phragmen: Default::default(),
        technical_membership: Default::default(),
        im_online: Default::default(),
        xst_pool: XSTPoolConfig {
            tech_account_id: xst_pool_permissioned_tech_account_id, // TODO: move to defaults
            reference_asset_id: DAI,
            initial_synthetic_assets: vec![XSTUSD],
        },
        beefy: BeefyConfig {
            authorities: vec![],
        },
        vested_rewards: VestedRewardsConfig {
            test_crowdloan_rewards: vec![
                CrowdloanReward {
                    id: Vec::new(),
                    address: hex!(
                        "f88629a067c975e17f9675ee57f011b3b1273b20768b81b097242e8581777c72"
                    )
                    .to_vec(),
                    contribution: fixed!(0.0),
                    xor_reward: fixed!(1.2),
                    pswap_reward: fixed!(2.3),
                    val_reward: fixed!(3.4),
                    xstusd_reward: fixed!(4.5),
                    percent: fixed!(5.6),
                },
                CrowdloanReward {
                    id: Vec::new(),
                    address: hex!(
                        "f230e5df6850af42da63b271202cad2afe5deee8de8791c91157b353c3c1900c"
                    )
                    .to_vec(),
                    contribution: fixed!(0.0),
                    xor_reward: fixed!(2.3),
                    pswap_reward: fixed!(3.4),
                    val_reward: fixed!(4.5),
                    xstusd_reward: fixed!(5.6),
                    percent: fixed!(6.7),
                },
            ],
        },
    }
}

#[cfg(all(
    any(
        feature = "main-net-coded",
        feature = "test",
        feature = "runtime-benchmarks"
    ),
    not(feature = "private-net")
))]
pub fn main_net_coded() -> ChainSpec {
    let mut properties = Properties::new();
    properties.insert("ss58Format".into(), SS58Prefix::get().into());
    properties.insert("tokenSymbol".into(), "XOR".into());
    properties.insert("tokenDecimals".into(), DEFAULT_BALANCE_PRECISION.into());
    let name = "SORA";
    let id = "sora-substrate-main-net";
    // SORA main-net node address. We should have 2 nodes.
    let boot_nodes = vec![
              MultiaddrWithPeerId::from_str("/dns/v1.sora2.soramitsu.co.jp/tcp/30333/p2p/12D3KooWLHZRLHeVPdrXuNNdzpKuPqo6Sm6f9rjVtp5XsEvhXvyG").unwrap(), //Prod value
              MultiaddrWithPeerId::from_str("/dns/v2.sora2.soramitsu.co.jp/tcp/30333/p2p/12D3KooWGiemoYceJ1y5nQR1YNxysjbCH8MbW5ps1uApLfN36VQa").unwrap()  //Prod value
            ];
    ChainSpec::from_genesis(
        name,
        id,
        ChainType::Live,
        move || {
            let eth_bridge_params = EthBridgeParams {
                xor_master_contract_address: hex!("c08edf13be9b9cc584c5da8004ce7e6be63c1316") //Prod value
                    .into(),
                xor_contract_address: hex!("40fd72257597aa14c7231a7b1aaa29fce868f677").into(), //Prod value
                val_master_contract_address: hex!("d1eeb2f30016fffd746233ee12c486e7ca8efef1") //Prod value
                    .into(),
                val_contract_address: hex!("e88f8313e61a97cec1871ee37fbbe2a8bf3ed1e4").into(), //Prod value
                bridge_contract_address: hex!("1485e9852ac841b52ed44d573036429504f4f602").into(),
            };

            // SORA main-net node address. We should have 2 nodes.
            // Currently filled with staging example values
            mainnet_genesis(
                vec![
                    authority_keys_from_public_keys(
                        hex!("207ed7bbf6fa0685dca5f24d6773a58ab9c710512d1087db5e47e0fe0f357239"), //Prod value
                        hex!("14d500b666dbacc20535f8d2d4f039a8ace624c58e880d573980553774d7ff1a"), //Prod value
                        hex!("14d500b666dbacc20535f8d2d4f039a8ace624c58e880d573980553774d7ff1a"), //Prod value
                        hex!("71e6acfa06696ae5d962a36b88ddf4b0c7d5751a7107a2db1e6947ee2442f573"), //Prod value
                        hex!("024f206cdff359d50597b3fd41fd17a1b585c7914037eedbd8e4a0d3f213a8ab33"), // Prod value
                    ),
                    authority_keys_from_public_keys(
                        hex!("94ee828c3455a327dde32f577e27f0b8a4c42b3fb626ee27f0004f7cf02bd332"), //Prod value
                        hex!("38364b218e599f78f2b52f34748908addce908881b2c76296c50b2494261c004"), //Prod value
                        hex!("38364b218e599f78f2b52f34748908addce908881b2c76296c50b2494261c004"), //Prod value
                        hex!("d603aea460c53393cfd2e2eb2820bb138738288502488fd6431fa93f7b59642d"), //Prod value
                        hex!("02aadf7d2aa0d424cd60d6b384647f48e8d00610a631079fa33c1da0d712a71b1d"), // Prod value
                    ),
                ],
                vec![
                    hex!("4cd5a4a244bc53f6f1458757ed0af8680e8faa860deca32976bbd9a951bf6c1c").into(),
                    hex!("54d7aa0bba9a5dbb1bb77973f344625df346f6a65840b8534ee22e93fbad767a").into(),
                    hex!("e811eac3cf718caa98d77bb479227e8cc512e51e79d6ba1494dd089093f5707f").into(),
                    hex!("a648c659a86eeb7cf84ddcedac64f33de6966b8853dd636ba693fce100bd8858").into(),
                    hex!("60a17ce8550db4e1358db54bc3791026a285ab88e9c988ad54c3dc282475fe14").into(),
                    hex!("de06bf70964d8aff4816e3cfd576d8d8f774663906a6e40d316860a3d4c55b6c").into(),
                    hex!("4a4371f63db17fb4f33bec3ce7c8f588e3258c3b268b450647f4870d964dca6f").into(),
                    hex!("d8815601fc99d9afa27a09fc5e46ebcc2472edc466fbb5c6fbae7a8566e50318").into(),
                ],
                vec![
                    hex!("a3bcbf3044069ac13c30d662a204d8368c266e2f0e8cf603c7bfb2b7b5daae55").into(), //Prod value
                    hex!("297c03e65c2930daa7c6067a2bb853819b61ed49b70de2f3219a2eb6ec0364aa").into(), //Prod value
                ],
                eth_bridge_params,
                vec![
                    hex!("3449d09bd0d8db3e925b1a7260dbfbf340e48ae6e6b845ad8799a8e9d90f3419").into(),
                    hex!("aea4a9cde3671cfcef190f4bab6c09cb8aaaf86b601a3480a1911258e6333b31").into(),
                    hex!("7abbc1462576cdf687e2b701e2aaca008cfed0445a02fcde19067814d1507273").into(),
                    hex!("fc6239c9a5647036fc27fcb1ddcba1963930f9bbec3085d37949f2c69c0f8542").into(),
                    hex!("ce87ff3c35a5811baaa435750e5c7f093fb5a75a6caf4bc2dd52dd0c31cf2915").into(),
                    hex!("22946844899b7329e242e7366b68b2388297b6c20bd55bc16018138fb918e136").into(),
                    hex!("d982a770961ccb5dc410dc43cec18cec7f75e35bd24cf258b836d7ed1912b42e").into(),
                    hex!("22b8381f123c514b5cc8f10db489fc2f13bc6e0c2482f71fa06c506483136a38").into(),
                    hex!("70e17c41c468aa2ddee29945683d07ae695fbe4c31e8fb1ade53f6634b03265f").into(),
                    hex!("f0d8f9f778885c08bd92ef6b3ab8842c0d7fc8c16c315ff5ec5f59415b8a6c47").into(),
                    hex!("2e533300bf71154cf45c80c1e8927fb0c686cc94a74b69693f3cee8e55ffd238").into(),
                    hex!("14f2c52c094820f11e468dc9822b9bbd56be5b65fe15508279680ad8fab9184d").into(),
                    hex!("aa1d35e511ba5f58926340f769b04c456c3d02ce70e3835716ccae6a89fe081c").into(),
                ],
                vec![
                    hex!("c4ce370e3ef70681909725fb7385000effe1d88fdf8499df94b53b31e82d9a6e").into(),
                    hex!("e44c7c00f98ae6acf86dc366d082307388c750ceb70696ca305a7bfd761aee26").into(),
                    hex!("603fb3e17b49ab8f90e839020f2473278c4f01626ef63976df35ccfbaaae0c1b").into(),
                ],
            )
        },
        boot_nodes,
        None,
        Some("sora-substrate-1"),
        None,
        Some(properties),
        None,
    )
}

#[cfg(all(
    any(
        feature = "main-net-coded",
        feature = "test",
        feature = "runtime-benchmarks"
    ),
    not(feature = "private-net")
))]
fn mainnet_genesis(
    initial_authorities: Vec<(
        AccountId,
        AccountId,
        AuraId,
        BabeId,
        GrandpaId,
        ImOnlineId,
        BeefyId,
    )>,
    additional_validators: Vec<AccountId>,
    initial_bridge_peers: Vec<AccountId>,
    eth_bridge_params: EthBridgeParams,
    council_accounts: Vec<AccountId>,
    technical_committee_accounts: Vec<AccountId>,
) -> GenesisConfig {
    // Minimum stake for an active validator
    let initial_staking = balance!(0.2);
    // XOR amount which already exists on Ethereum
    let initial_eth_bridge_xor_amount = balance!(350000);
    // VAL amount which already exists on SORA_1 and Ethereum. Partially can be migrated directly from SORA_1. Not yet decided finally.
    let initial_eth_bridge_val_amount = balance!(33900000);
    // Initial token bonding curve PSWAP rewards according to 10 bln PSWAP total supply.
    let initial_pswap_tbc_rewards = balance!(2500000000);
    // Initial market maker PSWAP rewards.
    let initial_pswap_market_maker_rewards = balance!(364988000);

    let parliament_investment_fund: AccountId =
        hex!("048cfcacbdebe828dffa1267d830d45135cd40238286f838f5a95432a1bbf851").into();
    let parliament_investment_fund_balance = balance!(33000000);

    // Initial accounts
    let xor_fee_tech_account_id = TechAccountId::Generic(
        xor_fee::TECH_ACCOUNT_PREFIX.to_vec(),
        xor_fee::TECH_ACCOUNT_MAIN.to_vec(),
    );
    let xor_fee_account_id: AccountId =
        technical::Pallet::<Runtime>::tech_account_id_to_account_id(&xor_fee_tech_account_id)
            .expect("Failed to decode account Id");

    // Bridge peers multisignature account
    let eth_bridge_tech_account_id = TechAccountId::Generic(
        eth_bridge::TECH_ACCOUNT_PREFIX.to_vec(),
        eth_bridge::TECH_ACCOUNT_MAIN.to_vec(),
    );
    // Wrapping of bridge peers multisignature account
    let eth_bridge_account_id =
        technical::Pallet::<Runtime>::tech_account_id_to_account_id(&eth_bridge_tech_account_id)
            .unwrap();
    // Bridge authority account expected to be managed by voting
    let eth_bridge_authority_tech_account_id = TechAccountId::Generic(
        eth_bridge::TECH_ACCOUNT_PREFIX.to_vec(),
        eth_bridge::TECH_ACCOUNT_AUTHORITY.to_vec(),
    );
    // Wrapper for Bridge authority account expected to be managed by voting
    let eth_bridge_authority_account_id =
        technical::Pallet::<Runtime>::tech_account_id_to_account_id(
            &eth_bridge_authority_tech_account_id,
        )
        .unwrap();

    let mbc_reserves_tech_account_id = framenode_runtime::GetMbcReservesTechAccountId::get();
    let mbc_reserves_account_id = framenode_runtime::GetMbcReservesAccountId::get();

    let pswap_distribution_tech_account_id =
        framenode_runtime::GetPswapDistributionTechAccountId::get();
    let pswap_distribution_account_id = framenode_runtime::GetPswapDistributionAccountId::get();

    let mbc_pool_rewards_tech_account_id = framenode_runtime::GetMbcPoolRewardsTechAccountId::get();
    let mbc_pool_rewards_account_id = framenode_runtime::GetMbcPoolRewardsAccountId::get();

    let mbc_pool_free_reserves_tech_account_id =
        framenode_runtime::GetMbcPoolFreeReservesTechAccountId::get();
    let mbc_pool_free_reserves_account_id =
        framenode_runtime::GetMbcPoolFreeReservesAccountId::get();

    let xst_pool_permissioned_tech_account_id =
        framenode_runtime::GetXSTPoolPermissionedTechAccountId::get();

    let market_maker_rewards_tech_account_id =
        framenode_runtime::GetMarketMakerRewardsTechAccountId::get();
    let market_maker_rewards_account_id = framenode_runtime::GetMarketMakerRewardsAccountId::get();

    let liquidity_proxy_tech_account_id = framenode_runtime::GetLiquidityProxyTechAccountId::get();
    let liquidity_proxy_account_id = framenode_runtime::GetLiquidityProxyAccountId::get();

    let iroha_migration_tech_account_id = TechAccountId::Generic(
        iroha_migration::TECH_ACCOUNT_PREFIX.to_vec(),
        iroha_migration::TECH_ACCOUNT_MAIN.to_vec(),
    );
    let iroha_migration_account_id = technical::Pallet::<Runtime>::tech_account_id_to_account_id(
        &iroha_migration_tech_account_id,
    )
    .unwrap();

    let rewards_tech_account_id = TechAccountId::Generic(
        rewards::TECH_ACCOUNT_PREFIX.to_vec(),
        rewards::TECH_ACCOUNT_MAIN.to_vec(),
    );
    let rewards_account_id =
        technical::Pallet::<Runtime>::tech_account_id_to_account_id(&rewards_tech_account_id)
            .unwrap();

    let assets_and_permissions_tech_account_id =
        TechAccountId::Generic(b"SYSTEM_ACCOUNT".to_vec(), b"ASSETS_PERMISSIONS".to_vec());
    let assets_and_permissions_account_id =
        technical::Pallet::<Runtime>::tech_account_id_to_account_id(
            &assets_and_permissions_tech_account_id,
        )
        .unwrap();

    let dex_root_tech_account_id =
        TechAccountId::Generic(b"SYSTEM_ACCOUNT".to_vec(), b"DEX_ROOT".to_vec());
    let dex_root_account_id =
        technical::Pallet::<Runtime>::tech_account_id_to_account_id(&dex_root_tech_account_id)
            .unwrap();

    let mut tech_accounts = vec![
        (xor_fee_account_id.clone(), xor_fee_tech_account_id),
        (
            eth_bridge_account_id.clone(),
            eth_bridge_tech_account_id.clone(),
        ),
        (
            eth_bridge_authority_account_id.clone(),
            eth_bridge_authority_tech_account_id.clone(),
        ),
        (
            pswap_distribution_account_id.clone(),
            pswap_distribution_tech_account_id.clone(),
        ),
        (
            liquidity_proxy_account_id.clone(),
            liquidity_proxy_tech_account_id.clone(),
        ),
        (
            mbc_reserves_account_id.clone(),
            mbc_reserves_tech_account_id.clone(),
        ),
        (
            mbc_pool_rewards_account_id.clone(),
            mbc_pool_rewards_tech_account_id.clone(),
        ),
        (
            mbc_pool_free_reserves_account_id.clone(),
            mbc_pool_free_reserves_tech_account_id.clone(),
        ),
        (
            iroha_migration_account_id.clone(),
            iroha_migration_tech_account_id.clone(),
        ),
        (rewards_account_id.clone(), rewards_tech_account_id.clone()),
        (
            assets_and_permissions_account_id.clone(),
            assets_and_permissions_tech_account_id.clone(),
        ),
        (
            market_maker_rewards_account_id.clone(),
            market_maker_rewards_tech_account_id.clone(),
        ),
    ];
    let accounts = bonding_curve_distribution_accounts();
    for account in &accounts.accounts() {
        match account {
            DistributionAccount::Account(_) => continue,
            DistributionAccount::TechAccount(account) => {
                tech_accounts.push((
                    Technical::tech_account_id_to_account_id(account).unwrap(),
                    account.to_owned(),
                ));
            }
        }
    }
    let rewards_config = RewardsConfig {
        reserves_account_id: rewards_tech_account_id,
        val_owners: Vec::new(),
        pswap_farm_owners: Vec::new(),
        pswap_waifu_owners: Vec::new(),
        umi_nfts: Vec::new(),
    };
    let initial_collateral_assets = vec![DAI.into(), VAL.into(), PSWAP.into(), ETH.into()];
    let initial_synthetic_assets = vec![XSTUSD.into()];
    let mut bridge_assets = vec![
        AssetConfig::Sidechain {
            id: XOR.into(),
            sidechain_id: eth_bridge_params.xor_contract_address,
            owned: true,
            precision: DEFAULT_BALANCE_PRECISION,
        },
        AssetConfig::Sidechain {
            id: VAL.into(),
            sidechain_id: eth_bridge_params.val_contract_address,
            owned: true,
            precision: DEFAULT_BALANCE_PRECISION,
        },
        AssetConfig::Sidechain {
            id: ETH.into(),
            sidechain_id: hex!("0000000000000000000000000000000000000000").into(),
            owned: false,
            precision: DEFAULT_BALANCE_PRECISION,
        },
    ];
    let mut endowed_assets = vec![
        (
            GetXorAssetId::get(),
            assets_and_permissions_account_id.clone(),
            AssetSymbol(b"XOR".to_vec()),
            AssetName(b"SORA".to_vec()),
            DEFAULT_BALANCE_PRECISION,
            Balance::zero(),
            true,
            None,
            None,
        ),
        (
            GetValAssetId::get(),
            assets_and_permissions_account_id.clone(),
            AssetSymbol(b"VAL".to_vec()),
            AssetName(b"SORA Validator Token".to_vec()),
            DEFAULT_BALANCE_PRECISION,
            Balance::zero(),
            true,
            None,
            None,
        ),
        (
            GetPswapAssetId::get(),
            assets_and_permissions_account_id.clone(),
            AssetSymbol(b"PSWAP".to_vec()),
            AssetName(b"Polkaswap".to_vec()),
            DEFAULT_BALANCE_PRECISION,
            Balance::zero(),
            true,
            None,
            None,
        ),
        (
            ETH.into(),
            eth_bridge_account_id.clone(),
            AssetSymbol(b"ETH".to_vec()),
            AssetName(b"Ether".to_vec()),
            DEFAULT_BALANCE_PRECISION,
            Balance::zero(),
            true,
            None,
            None,
        ),
        (
            XST.into(),
            assets_and_permissions_account_id.clone(),
            AssetSymbol(b"XST".to_vec()),
            AssetName(b"SORA Synthetics".to_vec()),
            DEFAULT_BALANCE_PRECISION,
            Balance::zero(),
            true,
            None,
            None,
        ),
        (
            XSTUSD.into(),
            assets_and_permissions_account_id.clone(),
            AssetSymbol(b"XSTUSD".to_vec()),
            AssetName(b"SORA Synthetic USD".to_vec()),
            DEFAULT_BALANCE_PRECISION,
            Balance::zero(),
            true,
            None,
            None,
        ),
        (
            common::AssetId32::from_bytes(hex!(
                "008bcfd2387d3fc453333557eecb0efe59fcba128769b2feefdd306e98e66440"
            ))
            .into(),
            assets_and_permissions_account_id.clone(),
            AssetSymbol(b"CERES".to_vec()),
            AssetName(b"Ceres".to_vec()),
            DEFAULT_BALANCE_PRECISION,
            Balance::zero(),
            true,
            None,
            None,
        ),
    ];
    let bridge_assets_data: Vec<BridgeAssetData<Runtime>> = Vec::new();
    bridge_assets.extend(bridge_assets_data.iter().map(|x| {
        AssetConfig::sidechain(
            x.asset_id,
            x.sidechain_asset_id.into(),
            x.sidechain_precision,
        )
    }));
    endowed_assets.extend(bridge_assets_data.iter().map(|x| {
        (
            x.asset_id,
            eth_bridge_account_id.clone(),
            x.symbol.clone(),
            x.name.clone(),
            DEFAULT_BALANCE_PRECISION,
            Balance::zero(),
            true,
            None,
            None,
        )
    }));
    GenesisConfig {
        vested_rewards: Default::default(),
<<<<<<< HEAD
        erc20_app: Default::default(),
        eth_app: Default::default(),
        ethereum_light_client: Default::default(),
        bridge_inbound_channel: BridgeInboundChannelConfig {
            reward_fraction: Perbill::from_percent(80),
            ..Default::default()
        },
        bridge_outbound_channel: BridgeOutboundChannelConfig {
            fee: 10000,
            interval: 10,
            ..Default::default()
        },
=======
>>>>>>> 3f25df7e
        system: SystemConfig {
            code: WASM_BINARY.unwrap_or_default().to_vec(),
        },
        technical: TechnicalConfig {
            register_tech_accounts: tech_accounts,
        },
        babe: BabeConfig {
            authorities: vec![],
            epoch_config: Some(framenode_runtime::constants::BABE_GENESIS_EPOCH_CONFIG),
        },
        grandpa: GrandpaConfig {
            authorities: vec![],
        },
        session: SessionConfig {
            keys: initial_authorities
                .iter()
                .map(
                    |(account, _, _, babe_id, grandpa_id, im_online_id, beefy_id)| {
                        (
                            account.clone(),
                            account.clone(),
                            session_keys(
                                grandpa_id.clone(),
                                babe_id.clone(),
                                im_online_id.clone(),
                                beefy_id.clone(),
                            ),
                        )
                    },
                )
                .collect::<Vec<_>>(),
        },
        staking: StakingConfig {
            validator_count: 69,
            minimum_validator_count: 1,
            stakers: initial_authorities
                .iter()
                .map(|(stash_account, account, _, _, _, _, _)| {
                    (
                        stash_account.clone(),
                        account.clone(),
                        initial_staking,
                        StakerStatus::Validator,
                    )
                })
                .collect(),
            invulnerables: initial_authorities
                .iter()
                .map(|(stash_account, _, _, _, _, _, _)| stash_account.clone())
                .collect(),
            slash_reward_fraction: Perbill::from_percent(10),
            ..Default::default()
        },
        assets: AssetsConfig {
            endowed_assets: endowed_assets,
        },
        permissions: PermissionsConfig {
            initial_permission_owners: vec![
                (
                    permissions::MANAGE_DEX,
                    Scope::Limited(hash(&0u32)),
                    vec![assets_and_permissions_account_id.clone()],
                ),
                (
                    permissions::MINT,
                    Scope::Unlimited,
                    vec![assets_and_permissions_account_id.clone()],
                ),
                (
                    permissions::BURN,
                    Scope::Unlimited,
                    vec![assets_and_permissions_account_id.clone()],
                ),
            ],
            initial_permissions: vec![
                (
                    dex_root_account_id.clone(),
                    Scope::Limited(hash(&0u32)),
                    vec![permissions::MANAGE_DEX],
                ),
                (
                    dex_root_account_id.clone(),
                    Scope::Unlimited,
                    vec![permissions::CREATE_FARM],
                ),
                (
                    xor_fee_account_id.clone(),
                    Scope::Unlimited,
                    vec![permissions::MINT, permissions::BURN],
                ),
                (
                    iroha_migration_account_id.clone(),
                    Scope::Limited(hash(&VAL)),
                    vec![permissions::MINT],
                ),
                (
                    assets_and_permissions_account_id.clone(),
                    Scope::Unlimited,
                    vec![
                        permissions::MINT,
                        permissions::BURN,
                        permissions::LOCK_TO_FARM,
                        permissions::UNLOCK_FROM_FARM,
                        permissions::CLAIM_FROM_FARM,
                    ],
                ),
                (
                    pswap_distribution_account_id.clone(),
                    Scope::Unlimited,
                    vec![permissions::MINT, permissions::BURN],
                ),
                (
                    mbc_reserves_account_id.clone(),
                    Scope::Unlimited,
                    vec![permissions::MINT, permissions::BURN],
                ),
                (
                    mbc_pool_free_reserves_account_id.clone(),
                    Scope::Unlimited,
                    vec![permissions::MINT, permissions::BURN],
                ),
            ],
        },
        balances: BalancesConfig {
            balances: vec![
                (eth_bridge_account_id.clone(), 0),
                (assets_and_permissions_account_id.clone(), 0),
                (xor_fee_account_id.clone(), 0),
                (dex_root_account_id.clone(), 0),
                (iroha_migration_account_id.clone(), 0),
                (pswap_distribution_account_id.clone(), 0),
                (mbc_reserves_account_id.clone(), 0),
                (mbc_pool_rewards_account_id.clone(), 0),
                (mbc_pool_free_reserves_account_id.clone(), 0),
                (market_maker_rewards_account_id.clone(), 0),
            ]
            .into_iter()
            .chain(
                initial_authorities
                    .iter()
                    .cloned()
                    .map(|(k1, ..)| (k1, initial_staking)),
            )
            .chain(
                initial_authorities
                    .iter()
                    .cloned()
                    .map(|(_, k2, ..)| (k2, initial_staking)),
            )
            .chain(
                additional_validators
                    .iter()
                    .cloned()
                    .map(|account_id| (account_id, initial_staking)),
            )
            .collect(),
        },
        dex_manager: DEXManagerConfig {
            dex_list: vec![
                (
                    0,
                    DEXInfo {
                        base_asset_id: GetBaseAssetId::get(),
                        is_public: true,
                    },
                ),
                (
                    1,
                    DEXInfo {
                        base_asset_id: XSTUSD.into(),
                        is_public: true,
                    },
                ),
            ],
        },
        tokens: TokensConfig {
            balances: vec![
                (
                    rewards_account_id.clone(),
                    GetValAssetId::get(),
                    calculate_reserves(rewards_config.val_owners.iter().map(|(_, b)| b.total)),
                ),
                (
                    rewards_account_id,
                    GetPswapAssetId::get(),
                    calculate_reserves(rewards_config.pswap_farm_owners.iter().map(|(_, b)| *b))
                        + calculate_reserves(
                            rewards_config.pswap_waifu_owners.iter().map(|(_, b)| *b),
                        ),
                ),
                (
                    mbc_pool_rewards_account_id.clone(),
                    PSWAP,
                    initial_pswap_tbc_rewards,
                ),
                (
                    parliament_investment_fund,
                    VAL,
                    parliament_investment_fund_balance,
                ),
                (
                    market_maker_rewards_account_id.clone(),
                    PSWAP,
                    initial_pswap_market_maker_rewards,
                ),
            ],
        },
        trading_pair: TradingPairConfig {
            trading_pairs: initial_collateral_assets
                .iter()
                .chain(initial_synthetic_assets.iter())
                .cloned()
                .map(|target_asset_id| {
                    (
                        DEXId::Polkaswap.into(),
                        common::TradingPair {
                            base_asset_id: XOR.into(),
                            target_asset_id,
                        },
                    )
                })
                .collect(),
        },
        dexapi: DEXAPIConfig {
            source_types: [
                LiquiditySourceType::XYKPool,
                LiquiditySourceType::MulticollateralBondingCurvePool,
            ]
            .into(),
        },
        eth_bridge: EthBridgeConfig {
            authority_account: Some(eth_bridge_authority_account_id.clone()),
            networks: vec![NetworkConfig {
                initial_peers: initial_bridge_peers.iter().cloned().collect(),
                bridge_account_id: eth_bridge_account_id.clone(),
                assets: bridge_assets,
                bridge_contract_address: eth_bridge_params.bridge_contract_address,
                reserves: vec![
                    (XOR.into(), initial_eth_bridge_xor_amount),
                    (VAL.into(), initial_eth_bridge_val_amount),
                ],
            }],
            xor_master_contract_address: eth_bridge_params.xor_master_contract_address,
            val_master_contract_address: eth_bridge_params.val_master_contract_address,
        },
        bridge_multisig: BridgeMultisigConfig {
            accounts: once((
                eth_bridge_account_id.clone(),
                bridge_multisig::MultisigAccount::new(initial_bridge_peers),
            ))
            .collect(),
        },
        multicollateral_bonding_curve_pool: MulticollateralBondingCurvePoolConfig {
            distribution_accounts: accounts,
            reserves_account_id: mbc_reserves_tech_account_id,
            reference_asset_id: DAI.into(),
            incentives_account_id: Some(mbc_pool_rewards_account_id),
            initial_collateral_assets,
            free_reserves_account_id: Some(mbc_pool_free_reserves_account_id),
        },
        pswap_distribution: PswapDistributionConfig {
            subscribed_accounts: Vec::new(),
            burn_info: (fixed!(0.1), fixed!(0.000357), fixed!(0.65)),
        },
        iroha_migration: IrohaMigrationConfig {
            iroha_accounts: Vec::new(),
            account_id: Some(iroha_migration_account_id),
        },
        rewards: rewards_config,
        council: CouncilConfig {
            members: council_accounts,
            phantom: Default::default(),
        },
        technical_committee: TechnicalCommitteeConfig {
            members: technical_committee_accounts,
            phantom: Default::default(),
        },
        democracy: DemocracyConfig::default(),
        elections_phragmen: Default::default(),
        technical_membership: Default::default(),
        im_online: Default::default(),
        xst_pool: XSTPoolConfig {
            tech_account_id: xst_pool_permissioned_tech_account_id, // TODO: move to defaults
            reference_asset_id: DAI,
            initial_synthetic_assets: vec![XSTUSD],
        },
        beefy: BeefyConfig {
            authorities: vec![],
        },
    }
}

#[cfg(all(feature = "test", not(feature = "private-net")))]
pub fn ext() -> sp_io::TestExternalities {
    let storage = main_net_coded().build_storage().unwrap();
    sp_io::TestExternalities::new(storage)
}

#[cfg(all(feature = "test", feature = "private-net"))]
pub fn ext() -> sp_io::TestExternalities {
    let storage = dev_net_coded().build_storage().unwrap();
    sp_io::TestExternalities::new(storage)
}

#[cfg(test)]
mod tests {
    use hex_literal::hex;

    use common::eth::EthAddress;
    use common::{balance, Balance};

    #[test]
    fn calculate_reserves() {
        let accounts: Vec<(EthAddress, Balance)> = vec![
            (
                hex!("3520adc7b99e55c77efd0e0d379d07d08a7488cc").into(),
                balance!(100),
            ),
            (
                hex!("3520adc7b99e55c77efd0e0d379d07d08a7488cc").into(),
                balance!(23.4000000),
            ),
            (
                hex!("3520adc7b99e55c77efd0e0d379d07d08a7488cc").into(),
                balance!(0.05678),
            ),
        ];
        assert_eq!(
            super::calculate_reserves(accounts.iter().map(|(_, b)| *b)),
            balance!(123.45678)
        );
    }
}<|MERGE_RESOLUTION|>--- conflicted
+++ resolved
@@ -48,7 +48,6 @@
 use framenode_runtime::opaque::SessionKeys;
 use framenode_runtime::{
     assets, eth_bridge, frame_system, AccountId, AssetId, AssetName, AssetSymbol, AssetsConfig,
-<<<<<<< HEAD
     BabeConfig, BalancesConfig, BeefyConfig, BeefyId, BridgeInboundChannelConfig,
     BridgeMultisigConfig, BridgeOutboundChannelConfig, CouncilConfig, CrowdloanReward,
     DEXAPIConfig, DEXManagerConfig, DemocracyConfig, EthBridgeConfig, EthereumHeader,
@@ -58,16 +57,6 @@
     PswapDistributionConfig, RewardsConfig, Runtime, SS58Prefix, SessionConfig, Signature,
     StakerStatus, StakingConfig, SystemConfig, TechAccountId, TechnicalCommitteeConfig,
     TechnicalConfig, TokensConfig, TradingPairConfig, XSTPoolConfig, WASM_BINARY,
-=======
-    BabeConfig, BalancesConfig, BeefyConfig, BeefyId, BridgeMultisigConfig, CouncilConfig,
-    CrowdloanReward, DEXAPIConfig, DEXManagerConfig, DemocracyConfig, EthBridgeConfig,
-    GenesisConfig, GetBaseAssetId, GetParliamentAccountId, GetPswapAssetId, GetValAssetId,
-    GetXorAssetId, GrandpaConfig, ImOnlineId, IrohaMigrationConfig, LiquiditySourceType,
-    MulticollateralBondingCurvePoolConfig, PermissionsConfig, PswapDistributionConfig,
-    RewardsConfig, Runtime, SS58Prefix, SessionConfig, Signature, StakerStatus, StakingConfig,
-    SystemConfig, TechAccountId, TechnicalCommitteeConfig, TechnicalConfig, TokensConfig,
-    TradingPairConfig, XSTPoolConfig, WASM_BINARY,
->>>>>>> 3f25df7e
 };
 
 use hex_literal::hex;
@@ -1042,7 +1031,6 @@
         vec![DAI.into(), VAL.into(), PSWAP.into(), ETH.into(), XST.into()];
     let initial_synthetic_assets = vec![XSTUSD.into()];
     GenesisConfig {
-<<<<<<< HEAD
         migration_app: Default::default(),
         erc20_app: Default::default(),
         eth_app: Default::default(),
@@ -1056,8 +1044,6 @@
             interval: 10,
             ..Default::default()
         },
-=======
->>>>>>> 3f25df7e
         system: SystemConfig {
             code: WASM_BINARY.unwrap_or_default().to_vec(),
         },
@@ -1865,7 +1851,6 @@
     }));
     GenesisConfig {
         vested_rewards: Default::default(),
-<<<<<<< HEAD
         erc20_app: Default::default(),
         eth_app: Default::default(),
         ethereum_light_client: Default::default(),
@@ -1878,8 +1863,6 @@
             interval: 10,
             ..Default::default()
         },
-=======
->>>>>>> 3f25df7e
         system: SystemConfig {
             code: WASM_BINARY.unwrap_or_default().to_vec(),
         },
