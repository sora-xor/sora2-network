--- conflicted
+++ resolved
@@ -49,20 +49,12 @@
 use framenode_runtime::opaque::SessionKeys;
 use framenode_runtime::{
     assets, eth_bridge, frame_system, AccountId, AssetId, AssetName, AssetSymbol, AssetsConfig,
-<<<<<<< HEAD
     BabeConfig, BalancesConfig, BeefyConfig, BeefyId, BridgeInboundChannelConfig,
     BridgeMultisigConfig, BridgeOutboundChannelConfig, CouncilConfig, CrowdloanReward,
     DEXAPIConfig, DEXManagerConfig, DemocracyConfig, EthBridgeConfig, EthereumHeader,
     EthereumLightClientConfig, GenesisConfig, GetBaseAssetId, GetParliamentAccountId,
     GetPswapAssetId, GetSyntheticBaseAssetId, GetValAssetId, GetXorAssetId, GrandpaConfig,
     ImOnlineId, IrohaMigrationConfig, LiquiditySourceType, MulticollateralBondingCurvePoolConfig,
-=======
-    BabeConfig, BalancesConfig, BeefyConfig, BeefyId, BridgeMultisigConfig, CouncilConfig,
-    CrowdloanReward, DEXAPIConfig, DEXManagerConfig, DemocracyConfig, EthBridgeConfig,
-    GenesisConfig, GetBaseAssetId, GetParliamentAccountId, GetPswapAssetId,
-    GetSyntheticBaseAssetId, GetValAssetId, GetXorAssetId, GrandpaConfig, ImOnlineId,
-    IrohaMigrationConfig, LiquiditySourceType, MulticollateralBondingCurvePoolConfig,
->>>>>>> b8f58d47
     PermissionsConfig, PswapDistributionConfig, RewardsConfig, Runtime, SS58Prefix, SessionConfig,
     Signature, StakerStatus, StakingConfig, SystemConfig, TechAccountId, TechnicalCommitteeConfig,
     TechnicalConfig, TokensConfig, TradingPair, TradingPairConfig, XSTPoolConfig, WASM_BINARY,
@@ -1307,11 +1299,7 @@
                     TBCD.into(),
                     assets_and_permissions_account_id.clone(),
                     AssetSymbol(b"TBCD".to_vec()),
-<<<<<<< HEAD
-                    AssetName(b"SORA Token Bonding Curve Dollar".to_vec()),
-=======
                     AssetName(b"SORA TBC Dollar".to_vec()),
->>>>>>> b8f58d47
                     DEFAULT_BALANCE_PRECISION,
                     Balance::zero(),
                     true,
@@ -1975,11 +1963,7 @@
             TBCD.into(),
             assets_and_permissions_account_id.clone(),
             AssetSymbol(b"TBCD".to_vec()),
-<<<<<<< HEAD
-            AssetName(b"SORA Token Bonding Curve Dollar".to_vec()),
-=======
             AssetName(b"SORA TBC Dollar".to_vec()),
->>>>>>> b8f58d47
             DEFAULT_BALANCE_PRECISION,
             Balance::zero(),
             true,
