--- conflicted
+++ resolved
@@ -49,16 +49,9 @@
 use framenode_runtime::opaque::SessionKeys;
 use framenode_runtime::{
     assets, eth_bridge, frame_system, AccountId, AssetId, AssetName, AssetSymbol, AssetsConfig,
-<<<<<<< HEAD
     BabeConfig, BalancesConfig, BeefyConfig, BeefyId, BridgeMultisigConfig, CouncilConfig,
-    CrowdloanReward, DEXAPIConfig, DEXManagerConfig, DemocracyConfig, EthBridgeConfig,
-    EthereumHeader, GenesisConfig, GetBaseAssetId, GetParliamentAccountId, GetPswapAssetId,
-=======
-    BabeConfig, BalancesConfig, BeefyConfig, BeefyId, BridgeInboundChannelConfig,
-    BridgeMultisigConfig, BridgeOutboundChannelConfig, CouncilConfig, DEXAPIConfig,
-    DEXManagerConfig, DemocracyConfig, EthBridgeConfig, EthereumHeader, EthereumLightClientConfig,
+    DEXAPIConfig, DEXManagerConfig, DemocracyConfig, EthBridgeConfig, EthereumHeader,
     GenesisConfig, GetBaseAssetId, GetParliamentAccountId, GetPswapAssetId,
->>>>>>> 956adaa9
     GetSyntheticBaseAssetId, GetValAssetId, GetXorAssetId, GrandpaConfig, ImOnlineId,
     IrohaMigrationConfig, LiquiditySourceType, MulticollateralBondingCurvePoolConfig,
     PermissionsConfig, PswapDistributionConfig, RewardsConfig, Runtime, SS58Prefix, SessionConfig,
@@ -2020,11 +2013,7 @@
         substrate_bridge_outbound_channel: Default::default(),
         #[cfg(feature = "wip")] // EVM bridge
         migration_app: Default::default(),
-<<<<<<< HEAD
-        vested_rewards: Default::default(),
         #[cfg(feature = "wip")] // EVM bridge
-=======
->>>>>>> 956adaa9
         erc20_app: Default::default(),
         #[cfg(feature = "wip")] // EVM bridge
         eth_app: Default::default(),
