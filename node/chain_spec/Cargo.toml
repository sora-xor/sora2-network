--- conflicted
+++ resolved
@@ -1,10 +1,6 @@
 [package]
 name = "framenode-chain-spec"
-<<<<<<< HEAD
-version = "1.6.0"
-=======
 version = "1.8.0"
->>>>>>> b8f58d47
 authors = ["Parity Technologies <admin@parity.io>"]
 edition = "2021"
 
@@ -28,11 +24,7 @@
 serde = { version = "1.0.101", features = ["derive"] }
 serde_json = "1.0.61"
 
-<<<<<<< HEAD
 bridge-multisig = { git = "https://github.com/soramitsu/sora2-frame-pallets.git", branch = "polkadot-v0.9.31", package = "pallet-multisig" }
-=======
-bridge-multisig = { git = "https://github.com/soramitsu/sora2-frame-pallets.git", branch = "polkadot-v0.9.25-lock-fix", package = "pallet-multisig" }
->>>>>>> b8f58d47
 
 common = { path = "../../common" }
 faucet = { path = "../../pallets/faucet", optional = true }
