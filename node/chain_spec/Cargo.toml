[package]
name = "framenode-chain-spec"
version = "3.5.1"
authors = ["Parity Technologies <admin@parity.io>"]
edition = "2021"

[dependencies]
codec = { package = "parity-scale-codec", version = "3", features = [
    "derive",
    "chain-error",
] }
frame-support = { git = "https://github.com/sora-xor/polkadot-sdk.git", branch = "add_sora_substrate_commits" }
hex-literal = "0.4.1"
sc-consensus-grandpa = { git = "https://github.com/sora-xor/polkadot-sdk.git", branch = "add_sora_substrate_commits" }
# sc-finality-grandpa = { git = "https://github.com/sora-xor/polkadot-sdk.git", branch = "add_sora_substrate_commits", package = "finality-grandpa" }
sc-network = { git = "https://github.com/sora-xor/polkadot-sdk.git", branch = "add_sora_substrate_commits" }
sc-network-common = { git = "https://github.com/sora-xor/polkadot-sdk.git", branch = "add_sora_substrate_commits" }
sc-service = { git = "https://github.com/sora-xor/polkadot-sdk.git", branch = "add_sora_substrate_commits" }
sp-consensus-aura = { git = "https://github.com/sora-xor/polkadot-sdk.git", branch = "add_sora_substrate_commits" }
sp-consensus-babe = { git = "https://github.com/sora-xor/polkadot-sdk.git", branch = "add_sora_substrate_commits" }
sp-core = { git = "https://github.com/sora-xor/polkadot-sdk.git", branch = "add_sora_substrate_commits" }
sp-io = { git = "https://github.com/sora-xor/polkadot-sdk.git", branch = "add_sora_substrate_commits" }
sp-runtime = { git = "https://github.com/sora-xor/polkadot-sdk.git", branch = "add_sora_substrate_commits" }

serde = { version = "1.0.101", features = ["derive"] }
serde_json = "1.0.61"

bridge-multisig = { git = "https://github.com/sora-xor/sora2-common.git", branch = "polkadotsdk_1.1.0", package = "pallet-multisig", default-features = false }

# bridge-multisig = { git = "https://github.com/soramitsu/sora2-frame-pallets.git", branch = "add_sora_substrate_commits", package = "pallet-multisig" }

common = { path = "../../common" }
faucet = { path = "../../pallets/faucet", optional = true }
framenode-runtime = { path = "../../runtime" }
iroha-migration = { path = "../../pallets/iroha-migration" }
permissions = { path = "../../pallets/permissions" }
rewards = { path = "../../pallets/rewards" }
technical = { path = "../../pallets/technical" }
xor-fee = { path = "../../pallets/xor-fee" }

[dev-dependencies]
common = { path = "../../common", features = ["test"] }

[features]
include-real-files = []
main-net-coded = []
test = ["common/test"]
# test = []


private-net = ["faucet", "framenode-runtime/private-net"]
# private-net = []
wip = ["framenode-runtime/wip"]
<<<<<<< HEAD
# wip = []
# ready-to-test = []
ready-to-test = ["framenode-runtime/ready-to-test"]
=======
stage = ["framenode-runtime/stage"]
>>>>>>> dfd3729f
<|MERGE_RESOLUTION|>--- conflicted
+++ resolved
@@ -51,10 +51,7 @@
 private-net = ["faucet", "framenode-runtime/private-net"]
 # private-net = []
 wip = ["framenode-runtime/wip"]
-<<<<<<< HEAD
 # wip = []
 # ready-to-test = []
 ready-to-test = ["framenode-runtime/ready-to-test"]
-=======
-stage = ["framenode-runtime/stage"]
->>>>>>> dfd3729f
+stage = ["framenode-runtime/stage"]