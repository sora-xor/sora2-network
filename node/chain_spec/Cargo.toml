--- conflicted
+++ resolved
@@ -9,20 +9,6 @@
     "derive",
     "chain-error",
 ] }
-<<<<<<< HEAD
-frame-support = { git = "https://github.com/sora-xor/polkadot-sdk.git", branch = "add_sora_substrate_commits" }
-hex-literal = "0.4.1"
-sc-consensus-grandpa = { git = "https://github.com/sora-xor/polkadot-sdk.git", branch = "add_sora_substrate_commits" }
-# sc-finality-grandpa = { git = "https://github.com/sora-xor/polkadot-sdk.git", branch = "add_sora_substrate_commits", package = "finality-grandpa" }
-sc-network = { git = "https://github.com/sora-xor/polkadot-sdk.git", branch = "add_sora_substrate_commits" }
-sc-network-common = { git = "https://github.com/sora-xor/polkadot-sdk.git", branch = "add_sora_substrate_commits" }
-sc-service = { git = "https://github.com/sora-xor/polkadot-sdk.git", branch = "add_sora_substrate_commits" }
-sp-consensus-aura = { git = "https://github.com/sora-xor/polkadot-sdk.git", branch = "add_sora_substrate_commits" }
-sp-consensus-babe = { git = "https://github.com/sora-xor/polkadot-sdk.git", branch = "add_sora_substrate_commits" }
-sp-core = { git = "https://github.com/sora-xor/polkadot-sdk.git", branch = "add_sora_substrate_commits" }
-sp-io = { git = "https://github.com/sora-xor/polkadot-sdk.git", branch = "add_sora_substrate_commits" }
-sp-runtime = { git = "https://github.com/sora-xor/polkadot-sdk.git", branch = "add_sora_substrate_commits" }
-=======
 frame-support = { git = "https://github.com/sora-xor/polkadot-sdk.git", branch = "polkadot-v1.1.0" }
 hex-literal = "0.4.1"
 sc-consensus-grandpa = { git = "https://github.com/sora-xor/polkadot-sdk.git", branch = "polkadot-v1.1.0" }
@@ -35,18 +21,13 @@
 sp-core = { git = "https://github.com/sora-xor/polkadot-sdk.git", branch = "polkadot-v1.1.0" }
 sp-io = { git = "https://github.com/sora-xor/polkadot-sdk.git", branch = "polkadot-v1.1.0" }
 sp-runtime = { git = "https://github.com/sora-xor/polkadot-sdk.git", branch = "polkadot-v1.1.0" }
->>>>>>> 87a5efdc
 
 serde = { version = "1.0.101", features = ["derive"] }
 serde_json = "1.0.61"
 
 bridge-multisig = { git = "https://github.com/sora-xor/sora2-common.git", branch = "polkadotsdk_1.1.0", package = "pallet-multisig", default-features = false }
 
-<<<<<<< HEAD
-# bridge-multisig = { git = "https://github.com/soramitsu/sora2-frame-pallets.git", branch = "add_sora_substrate_commits", package = "pallet-multisig" }
-=======
 # bridge-multisig = { git = "https://github.com/soramitsu/sora2-frame-pallets.git", branch = "polkadot-v1.1.0", package = "pallet-multisig" }
->>>>>>> 87a5efdc
 
 common = { path = "../../common" }
 faucet = { path = "../../pallets/faucet", optional = true }
@@ -72,8 +53,4 @@
 wip = ["framenode-runtime/wip"]
 # wip = []
 # ready-to-test = []
-<<<<<<< HEAD
-ready-to-test = ["framenode-runtime/ready-to-test"]
-=======
-stage = ["framenode-runtime/stage"]
->>>>>>> 87a5efdc
+stage = ["framenode-runtime/stage"]