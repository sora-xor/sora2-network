// This file is part of the SORA network and Polkaswap app.

// Copyright (c) 2020, 2021, Polka Biome Ltd. All rights reserved.
// SPDX-License-Identifier: BSD-4-Clause

// Redistribution and use in source and binary forms, with or without modification,
// are permitted provided that the following conditions are met:

// Redistributions of source code must retain the above copyright notice, this list
// of conditions and the following disclaimer.
// Redistributions in binary form must reproduce the above copyright notice, this
// list of conditions and the following disclaimer in the documentation and/or other
// materials provided with the distribution.
//
// All advertising materials mentioning features or use of this software must display
// the following acknowledgement: This product includes software developed by Polka Biome
// Ltd., SORA, and Polkaswap.
//
// Neither the name of the Polka Biome Ltd. nor the names of its contributors may be used
// to endorse or promote products derived from this software without specific prior written permission.

// THIS SOFTWARE IS PROVIDED BY Polka Biome Ltd. AS IS AND ANY EXPRESS OR IMPLIED WARRANTIES,
// INCLUDING, BUT NOT LIMITED TO, THE IMPLIED WARRANTIES OF MERCHANTABILITY AND FITNESS FOR
// A PARTICULAR PURPOSE ARE DISCLAIMED. IN NO EVENT SHALL Polka Biome Ltd. BE LIABLE FOR ANY
// DIRECT, INDIRECT, INCIDENTAL, SPECIAL, EXEMPLARY, OR CONSEQUENTIAL DAMAGES (INCLUDING,
// BUT NOT LIMITED TO, PROCUREMENT OF SUBSTITUTE GOODS OR SERVICES; LOSS OF USE, DATA, OR PROFITS;
// OR BUSINESS INTERRUPTION) HOWEVER CAUSED AND ON ANY THEORY OF LIABILITY, WHETHER IN CONTRACT,
// STRICT LIABILITY, OR TORT (INCLUDING NEGLIGENCE OR OTHERWISE) ARISING IN ANY WAY OUT OF THE
// USE OF THIS SOFTWARE, EVEN IF ADVISED OF THE POSSIBILITY OF SUCH DAMAGE.

use common::mock::{ExistentialDeposits, GetTradingPairRestrictedFlag};
use common::prelude::Balance;
use common::{
<<<<<<< HEAD
    balance, fixed, mock_assets_config, AssetName, AssetSymbol, BalancePrecision, ContentSource,
    Description, Fixed, FromGenericPair, DEFAULT_BALANCE_PRECISION, PSWAP, TBCD, XOR,
=======
    balance, fixed, mock_pallet_balances_config, mock_technical_config, AssetName, AssetSymbol,
    BalancePrecision, ContentSource, Description, Fixed, FromGenericPair,
    DEFAULT_BALANCE_PRECISION, PSWAP, TBCD, VAL, XOR,
>>>>>>> 6ac1313e
};
use currencies::BasicCurrencyAdapter;
use frame_support::traits::{Everything, GenesisBuild};
use frame_support::weights::Weight;
use frame_support::{construct_runtime, parameter_types};
use frame_system;
use hex_literal::hex;
use permissions::Scope;
use sp_core::H256;
use sp_runtime::testing::Header;
use sp_runtime::traits::{BlakeTwo256, IdentityLookup, Zero};
use sp_runtime::{AccountId32, Perbill, Percent};
use sp_std::vec;

use crate::Config;
use frame_system::pallet_prelude::BlockNumberFor;

pub type AccountId = AccountId32;
pub type BlockNumber = u64;
pub type Amount = i128;
pub type AssetId = common::AssetId32<common::PredefinedAssetId>;
pub type TechAccountId = common::TechAccountId<AccountId, TechAssetId, DEXId>;
type TechAssetId = common::TechAssetId<common::PredefinedAssetId>;
type DEXId = common::DEXId;
type UncheckedExtrinsic = frame_system::mocking::MockUncheckedExtrinsic<Runtime>;
type Block = frame_system::mocking::MockBlock<Runtime>;

pub fn alice() -> AccountId {
    AccountId32::from([1u8; 32])
}

pub fn fees_account_a() -> AccountId {
    AccountId32::from([2u8; 32])
}

pub fn fees_account_b() -> AccountId {
    AccountId32::from([3u8; 32])
}

pub fn pool_account_a() -> AccountId {
    AccountId32::from([11u8; 32])
}

pub fn pool_account_b() -> AccountId {
    AccountId32::from([12u8; 32])
}

pub const DEX_A_ID: DEXId = common::DEXId::Polkaswap;

parameter_types! {
    pub GetBaseAssetId: AssetId = XOR.into();
    pub GetIncentiveAssetId: AssetId = common::PSWAP.into();
    pub const PoolTokenAId: AssetId = common::AssetId32::from_bytes(hex!("0211110000000000000000000000000000000000000000000000000000000000"));
    pub const PoolTokenBId: AssetId = common::AssetId32::from_bytes(hex!("0222220000000000000000000000000000000000000000000000000000000000"));
    pub const BlockHashCount: u64 = 250;
    pub const MaximumBlockWeight: Weight = Weight::from_parts(1024, 1);
    pub const MaximumBlockLength: u32 = 1024 * 2;
    pub const AvailableBlockRatio: Perbill = Perbill::from_percent(75);
    pub const GetDefaultFee: u16 = 30;
    pub const GetDefaultProtocolFee: u16 = 0;
    pub GetPswapDistributionTechAccountId: TechAccountId = {
        let tech_account_id = TechAccountId::from_generic_pair(
            pswap_distribution::TECH_ACCOUNT_PREFIX.to_vec(),
            pswap_distribution::TECH_ACCOUNT_MAIN.to_vec(),
        );
        tech_account_id
    };
    pub GetPswapDistributionAccountId: AccountId = {
        let tech_account_id = GetPswapDistributionTechAccountId::get();
        let account_id =
            technical::Pallet::<Runtime>::tech_account_id_to_account_id(&tech_account_id)
                .expect("Failed to get ordinary account id for technical account id.");
        account_id
    };
    pub const GetDefaultSubscriptionFrequency: BlockNumber = 10;
    pub const GetBurnUpdateFrequency: BlockNumber = 3;
    pub const TransferFee: u128 = 0;
    pub const CreationFee: u128 = 0;
    pub const TransactionByteFee: u128 = 1;
    pub GetXykFee: Fixed = fixed!(0.003);
    pub GetParliamentAccountId: AccountId = AccountId32::from([7u8; 32]);
    pub const MinimumPeriod: u64 = 5;
    pub GetXykIrreducibleReservePercent: Percent = Percent::from_percent(1);
}

construct_runtime! {
    pub enum Runtime where
        Block = Block,
        NodeBlock = Block,
        UncheckedExtrinsic = UncheckedExtrinsic,
    {
        System: frame_system::{Pallet, Call, Config, Storage, Event<T>},
        PswapDistribution: pswap_distribution::{Pallet, Call, Config<T>, Storage, Event<T>},
        Tokens: tokens::{Pallet, Call, Config<T>, Storage, Event<T>},
        Timestamp: pallet_timestamp::{Pallet, Call, Storage, Inherent},
        Permissions: permissions::{Pallet, Call, Config<T>, Storage, Event<T>},
        Currencies: currencies::{Pallet, Call, Storage},
        Assets: assets::{Pallet, Call, Config<T>, Storage, Event<T>},
        Balances: pallet_balances::{Pallet, Call, Config<T>, Storage, Event<T>},
        Technical: technical::{Pallet, Call, Storage, Event<T>},
        DexManager: dex_manager::{Pallet, Call, Storage},
        TradingPair: trading_pair::{Pallet, Call, Config<T>, Storage, Event<T>},
        PoolXYK: pool_xyk::{Pallet, Call, Storage, Event<T>},
        CeresLiquidityLocker: ceres_liquidity_locker::{Pallet, Call, Storage, Event<T>},
        DemeterFarmingPlatform: demeter_farming_platform::{Pallet, Call, Storage, Event<T>},
    }
}

impl Config for Runtime {}

impl frame_system::Config for Runtime {
    type BaseCallFilter = Everything;
    type BlockWeights = ();
    type BlockLength = ();
    type RuntimeOrigin = RuntimeOrigin;
    type RuntimeCall = RuntimeCall;
    type Index = u64;
    type BlockNumber = u64;
    type Hash = H256;
    type Hashing = BlakeTwo256;
    type AccountId = AccountId;
    type Lookup = IdentityLookup<Self::AccountId>;
    type Header = Header;
    type RuntimeEvent = RuntimeEvent;
    type BlockHashCount = BlockHashCount;
    type DbWeight = ();
    type Version = ();
    type AccountData = pallet_balances::AccountData<Balance>;
    type OnNewAccount = ();
    type OnKilledAccount = ();
    type SystemWeightInfo = ();
    type PalletInfo = PalletInfo;
    type SS58Prefix = ();
    type OnSetCode = ();
    type MaxConsumers = frame_support::traits::ConstU32<65536>;
}

impl pswap_distribution::Config for Runtime {
    const PSWAP_BURN_PERCENT: Percent = Percent::from_percent(3);
    type RuntimeEvent = RuntimeEvent;
    type GetIncentiveAssetId = GetIncentiveAssetId;
    type GetTBCDAssetId = GetBuyBackAssetId;
    type LiquidityProxy = ();
    type CompatBalance = Balance;
    type GetDefaultSubscriptionFrequency = GetDefaultSubscriptionFrequency;
    type GetBurnUpdateFrequency = GetBurnUpdateFrequency;
    type GetTechnicalAccountId = GetPswapDistributionAccountId;
    type EnsureDEXManager = DexManager;
    type OnPswapBurnedAggregator = ();
    type WeightInfo = ();
    type GetParliamentAccountId = GetParliamentAccountId;
    type PoolXykPallet = PoolXYK;
    type BuyBackHandler = ();
    type DexInfoProvider = dex_manager::Pallet<Runtime>;
    type AssetInfoProvider = assets::Pallet<Runtime>;
}

impl tokens::Config for Runtime {
    type RuntimeEvent = RuntimeEvent;
    type Balance = Balance;
    type Amount = Amount;
    type CurrencyId = <Runtime as assets::Config>::AssetId;
    type WeightInfo = ();
    type ExistentialDeposits = ExistentialDeposits;
    type CurrencyHooks = ();
    type MaxLocks = ();
    type MaxReserves = ();
    type ReserveIdentifier = ();
    type DustRemovalWhitelist = Everything;
}

impl permissions::Config for Runtime {
    type RuntimeEvent = RuntimeEvent;
}

impl currencies::Config for Runtime {
    type MultiCurrency = Tokens;
    type NativeCurrency =
        BasicCurrencyAdapter<Runtime, pallet_balances::Pallet<Runtime>, Amount, BlockNumber>;
    type GetNativeCurrencyId = <Runtime as assets::Config>::GetBaseAssetId;
    type WeightInfo = ();
}

parameter_types! {
    pub const GetBuyBackAssetId: AssetId = TBCD;
}

<<<<<<< HEAD
mock_assets_config!(Runtime);
=======
impl assets::Config for Runtime {
    type RuntimeEvent = RuntimeEvent;
    type ExtraAccountId = [u8; 32];
    type ExtraAssetRecordArg =
        common::AssetIdExtraAssetRecordArg<common::DEXId, common::LiquiditySourceType, [u8; 32]>;
    type AssetId = AssetId;
    type GetBaseAssetId = GetBaseAssetId;
    type GetBuyBackAssetId = GetBuyBackAssetId;
    type GetBuyBackSupplyAssets = GetBuyBackSupplyAssets;
    type GetBuyBackPercentage = GetBuyBackPercentage;
    type GetBuyBackAccountId = GetBuyBackAccountId;
    type GetBuyBackDexId = GetBuyBackDexId;
    type BuyBackLiquidityProxy = ();
    type Currency = currencies::Pallet<Runtime>;
    type GetTotalBalance = ();
    type WeightInfo = ();
    type AssetRegulator = permissions::Pallet<Runtime>;
}
>>>>>>> 6ac1313e

impl common::Config for Runtime {
    type DEXId = DEXId;
    type LstId = common::LiquiditySourceType;
    type AssetManager = assets::Pallet<Runtime>;
    type MultiCurrency = currencies::Pallet<Runtime>;
}

mock_pallet_balances_config!(Runtime);

mock_technical_config!(Runtime, pool_xyk::PolySwapAction<DEXId, AssetId, AccountId, TechAccountId>);

impl dex_manager::Config for Runtime {}

impl trading_pair::Config for Runtime {
    type RuntimeEvent = RuntimeEvent;
    type EnsureDEXManager = dex_manager::Pallet<Runtime>;
    type DexInfoProvider = dex_manager::Pallet<Runtime>;
    type WeightInfo = ();
    type AssetInfoProvider = assets::Pallet<Runtime>;
}

impl demeter_farming_platform::Config for Runtime {
    type RuntimeEvent = RuntimeEvent;
    type DemeterAssetId = ();
    const BLOCKS_PER_HOUR_AND_A_HALF: BlockNumberFor<Self> = 900;
    type WeightInfo = ();
    type AssetInfoProvider = assets::Pallet<Runtime>;
}

impl pool_xyk::Config for Runtime {
    const MIN_XOR: Balance = balance!(0.0007);
    type RuntimeEvent = RuntimeEvent;
    type PairSwapAction = pool_xyk::PairSwapAction<DEXId, AssetId, AccountId, TechAccountId>;
    type DepositLiquidityAction =
        pool_xyk::DepositLiquidityAction<AssetId, AccountId, TechAccountId>;
    type WithdrawLiquidityAction =
        pool_xyk::WithdrawLiquidityAction<AssetId, AccountId, TechAccountId>;
    type PolySwapAction = pool_xyk::PolySwapAction<DEXId, AssetId, AccountId, TechAccountId>;
    type EnsureDEXManager = dex_manager::Pallet<Runtime>;
    type TradingPairSourceManager = trading_pair::Pallet<Runtime>;
    type DexInfoProvider = dex_manager::Pallet<Runtime>;
    type EnsureTradingPairExists = trading_pair::Pallet<Runtime>;
    type EnabledSourcesManager = trading_pair::Pallet<Runtime>;
    type GetFee = GetXykFee;
    type OnPoolCreated = PswapDistribution;
    type OnPoolReservesChanged = ();
    type XSTMarketInfo = ();
    type GetTradingPairRestrictedFlag = GetTradingPairRestrictedFlag;
    type AssetInfoProvider = assets::Pallet<Runtime>;
    type IrreducibleReserve = GetXykIrreducibleReservePercent;
    type WeightInfo = ();
}
impl pallet_timestamp::Config for Runtime {
    type Moment = u64;
    type OnTimestampSet = ();
    type MinimumPeriod = MinimumPeriod;
    type WeightInfo = ();
}

impl ceres_liquidity_locker::Config for Runtime {
    const BLOCKS_PER_ONE_DAY: BlockNumber = 14_440;
    type RuntimeEvent = RuntimeEvent;
    type XYKPool = PoolXYK;
    type DemeterFarmingPlatform = DemeterFarmingPlatform;
    type CeresAssetId = ();
    type WeightInfo = ();
}

pub struct ExtBuilder {
    endowed_accounts: Vec<(AccountId, AssetId, Balance)>,
    endowed_assets: Vec<(
        AssetId,
        AccountId,
        AssetSymbol,
        AssetName,
        BalancePrecision,
        Balance,
        bool,
        Option<ContentSource>,
        Option<Description>,
    )>,
    initial_permission_owners: Vec<(u32, Scope, Vec<AccountId>)>,
    initial_permissions: Vec<(AccountId, Scope, Vec<u32>)>,
    subscribed_accounts: Vec<(AccountId, (DEXId, AccountId, BlockNumber, BlockNumber))>,
    burn_info: (Fixed, Fixed, Fixed),
}

impl ExtBuilder {
    pub fn with_accounts(accounts: Vec<(AccountId, AssetId, Balance)>) -> Self {
        let permissioned_account_id = GetPswapDistributionAccountId::get();
        Self {
            endowed_accounts: accounts,
            endowed_assets: vec![
                (
                    XOR.into(),
                    alice(),
                    AssetSymbol(b"XOR".to_vec()),
                    AssetName(b"SORA".to_vec()),
                    DEFAULT_BALANCE_PRECISION,
                    Balance::zero(),
                    true,
                    None,
                    None,
                ),
                (
                    common::PSWAP.into(),
                    alice(),
                    AssetSymbol(b"PSWAP".to_vec()),
                    AssetName(b"Polkaswap".to_vec()),
                    10,
                    Balance::zero(),
                    true,
                    None,
                    None,
                ),
                (
                    PoolTokenAId::get(),
                    alice(),
                    AssetSymbol(b"POOLA".to_vec()),
                    AssetName(b"Pool A".to_vec()),
                    DEFAULT_BALANCE_PRECISION,
                    Balance::zero(),
                    true,
                    None,
                    None,
                ),
                (
                    PoolTokenBId::get(),
                    alice(),
                    AssetSymbol(b"POOLB".to_vec()),
                    AssetName(b"Pool B".to_vec()),
                    DEFAULT_BALANCE_PRECISION,
                    Balance::zero(),
                    true,
                    None,
                    None,
                ),
            ],
            initial_permission_owners: vec![],
            initial_permissions: vec![(
                permissioned_account_id,
                Scope::Unlimited,
                vec![permissions::MINT, permissions::BURN],
            )],
            subscribed_accounts: vec![
                (fees_account_a(), (DEX_A_ID, pool_account_a(), 5, 0)),
                (fees_account_b(), (DEX_A_ID, pool_account_b(), 7, 0)),
            ],
            burn_info: (fixed!(0.1), fixed!(0.10), fixed!(0.40)),
        }
    }
}

impl Default for ExtBuilder {
    fn default() -> Self {
        ExtBuilder::with_accounts(vec![
            (fees_account_a(), XOR.into(), balance!(1)),
            (fees_account_a(), common::PSWAP.into(), balance!(6)),
        ])
    }
}

impl ExtBuilder {
    pub fn build(self) -> sp_io::TestExternalities {
        let mut t = SystemConfig::default().build_storage::<Runtime>().unwrap();

        let mut vec = self
            .endowed_accounts
            .iter()
            .map(|(acc, ..)| (acc.clone(), 0))
            .chain(vec![
                (alice(), 0),
                (fees_account_a(), 0),
                (fees_account_b(), 0),
                (GetPswapDistributionAccountId::get(), 0),
                (GetParliamentAccountId::get(), 0),
            ])
            .collect::<Vec<_>>();

        vec.sort_by_key(|x| x.0.clone());
        vec.dedup_by(|x, y| x.0 == y.0);
        BalancesConfig { balances: vec }
            .assimilate_storage(&mut t)
            .unwrap();

        PermissionsConfig {
            initial_permissions: self.initial_permissions,
            initial_permission_owners: self.initial_permission_owners,
        }
        .assimilate_storage(&mut t)
        .unwrap();

        TokensConfig {
            balances: self.endowed_accounts,
        }
        .assimilate_storage(&mut t)
        .unwrap();

        AssetsConfig {
            endowed_assets: self.endowed_assets,
        }
        .assimilate_storage(&mut t)
        .unwrap();

        PswapDistributionConfig {
            subscribed_accounts: self.subscribed_accounts,
            burn_info: self.burn_info,
        }
        .assimilate_storage(&mut t)
        .unwrap();

        t.into()
    }
}<|MERGE_RESOLUTION|>--- conflicted
+++ resolved
@@ -31,14 +31,9 @@
 use common::mock::{ExistentialDeposits, GetTradingPairRestrictedFlag};
 use common::prelude::Balance;
 use common::{
-<<<<<<< HEAD
-    balance, fixed, mock_assets_config, AssetName, AssetSymbol, BalancePrecision, ContentSource,
-    Description, Fixed, FromGenericPair, DEFAULT_BALANCE_PRECISION, PSWAP, TBCD, XOR,
-=======
-    balance, fixed, mock_pallet_balances_config, mock_technical_config, AssetName, AssetSymbol,
-    BalancePrecision, ContentSource, Description, Fixed, FromGenericPair,
-    DEFAULT_BALANCE_PRECISION, PSWAP, TBCD, VAL, XOR,
->>>>>>> 6ac1313e
+    balance, fixed, mock_assets_config, mock_pallet_balances_config, mock_technical_config,
+    AssetName, AssetSymbol, BalancePrecision, ContentSource, Description, Fixed, FromGenericPair,
+    DEFAULT_BALANCE_PRECISION, PSWAP, TBCD, XOR,
 };
 use currencies::BasicCurrencyAdapter;
 use frame_support::traits::{Everything, GenesisBuild};
@@ -226,28 +221,7 @@
     pub const GetBuyBackAssetId: AssetId = TBCD;
 }
 
-<<<<<<< HEAD
 mock_assets_config!(Runtime);
-=======
-impl assets::Config for Runtime {
-    type RuntimeEvent = RuntimeEvent;
-    type ExtraAccountId = [u8; 32];
-    type ExtraAssetRecordArg =
-        common::AssetIdExtraAssetRecordArg<common::DEXId, common::LiquiditySourceType, [u8; 32]>;
-    type AssetId = AssetId;
-    type GetBaseAssetId = GetBaseAssetId;
-    type GetBuyBackAssetId = GetBuyBackAssetId;
-    type GetBuyBackSupplyAssets = GetBuyBackSupplyAssets;
-    type GetBuyBackPercentage = GetBuyBackPercentage;
-    type GetBuyBackAccountId = GetBuyBackAccountId;
-    type GetBuyBackDexId = GetBuyBackDexId;
-    type BuyBackLiquidityProxy = ();
-    type Currency = currencies::Pallet<Runtime>;
-    type GetTotalBalance = ();
-    type WeightInfo = ();
-    type AssetRegulator = permissions::Pallet<Runtime>;
-}
->>>>>>> 6ac1313e
 
 impl common::Config for Runtime {
     type DEXId = DEXId;
