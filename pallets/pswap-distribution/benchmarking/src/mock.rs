--- conflicted
+++ resolved
@@ -31,16 +31,10 @@
 use common::mock::{ExistentialDeposits, GetTradingPairRestrictedFlag};
 use common::prelude::Balance;
 use common::{
-<<<<<<< HEAD
-    balance, fixed, mock_assets_config, mock_pallet_balances_config, mock_technical_config,
-    AssetName, AssetSymbol, BalancePrecision, ContentSource, Description, Fixed, FromGenericPair,
-    DEFAULT_BALANCE_PRECISION, PSWAP, TBCD, XOR,
-=======
-    balance, fixed, mock_common_config, mock_currencies_config, mock_frame_system_config,
-    mock_pallet_balances_config, mock_technical_config, mock_tokens_config, AssetName, AssetSymbol,
-    BalancePrecision, ContentSource, Description, Fixed, FromGenericPair,
-    DEFAULT_BALANCE_PRECISION, PSWAP, TBCD, VAL, XOR,
->>>>>>> 1ea4b2d0
+    balance, fixed, mock_assets_config, mock_common_config, mock_currencies_config,
+    mock_frame_system_config, mock_pallet_balances_config, mock_technical_config,
+    mock_tokens_config, AssetName, AssetSymbol, BalancePrecision, ContentSource, Description,
+    Fixed, FromGenericPair, DEFAULT_BALANCE_PRECISION, PSWAP, TBCD, XOR,
 };
 use currencies::BasicCurrencyAdapter;
 use frame_support::traits::{Everything, GenesisBuild};
@@ -155,6 +149,7 @@
 mock_frame_system_config!(Runtime);
 mock_common_config!(Runtime);
 mock_tokens_config!(Runtime);
+mock_assets_config!(Runtime);
 
 impl Config for Runtime {}
 
@@ -186,8 +181,6 @@
 parameter_types! {
     pub const GetBuyBackAssetId: AssetId = TBCD;
 }
-
-mock_assets_config!(Runtime);
 
 impl dex_manager::Config for Runtime {}
 
