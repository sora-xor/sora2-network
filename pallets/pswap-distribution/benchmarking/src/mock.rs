--- conflicted
+++ resolved
@@ -31,16 +31,10 @@
 use common::mock::{ExistentialDeposits, GetTradingPairRestrictedFlag};
 use common::prelude::Balance;
 use common::{
-<<<<<<< HEAD
-    balance, fixed, mock_pallet_balances_config, mock_technical_config, mock_tokens_config,
-    AssetName, AssetSymbol, BalancePrecision, ContentSource, Description, Fixed, FromGenericPair,
+    balance, fixed, mock_common_config, mock_currencies_config, mock_frame_system_config,
+    mock_pallet_balances_config, mock_technical_config, mock_tokens_config, AssetName, AssetSymbol,
+    BalancePrecision, ContentSource, Description, Fixed, FromGenericPair,
     DEFAULT_BALANCE_PRECISION, PSWAP, TBCD, VAL, XOR,
-=======
-    balance, fixed, mock_common_config, mock_currencies_config, mock_frame_system_config,
-    mock_pallet_balances_config, mock_technical_config, AssetName, AssetSymbol, BalancePrecision,
-    ContentSource, Description, Fixed, FromGenericPair, DEFAULT_BALANCE_PRECISION, PSWAP, TBCD,
-    VAL, XOR,
->>>>>>> 1e81c0f8
 };
 use currencies::BasicCurrencyAdapter;
 use frame_support::traits::{Everything, GenesisBuild};
@@ -154,6 +148,7 @@
 mock_technical_config!(Runtime, pool_xyk::PolySwapAction<DEXId, AssetId, AccountId, TechAccountId>);
 mock_frame_system_config!(Runtime);
 mock_common_config!(Runtime);
+mock_tokens_config!(Runtime);
 
 impl Config for Runtime {}
 
@@ -177,8 +172,6 @@
     type GetChameleonPoolBaseAssetId = common::mock::GetChameleonPoolBaseAssetId;
     type AssetInfoProvider = assets::Pallet<Runtime>;
 }
-
-mock_tokens_config!(Runtime);
 
 impl permissions::Config for Runtime {
     type RuntimeEvent = RuntimeEvent;
