--- conflicted
+++ resolved
@@ -27,7 +27,6 @@
 type UncheckedExtrinsic = frame_system::mocking::MockUncheckedExtrinsic<Runtime>;
 type Block = frame_system::mocking::MockBlock<Runtime>;
 
-<<<<<<< HEAD
 pub fn alice() -> AccountId {
     AccountId32::from([1u8; 32])
 }
@@ -52,15 +51,6 @@
     AccountId32::from([6u8; 32])
 }
 
-=======
-pub const ALICE: AccountId = 1;
-pub const FEES_ACCOUNT_A: AccountId = 11;
-pub const FEES_ACCOUNT_B: AccountId = 12;
-pub const LIQUIDITY_PROVIDER_A: AccountId = 21;
-pub const LIQUIDITY_PROVIDER_B: AccountId = 22;
-pub const LIQUIDITY_PROVIDER_C: AccountId = 23;
-pub const PARLIAMENT_ACCOUNT: AccountId = 31;
->>>>>>> cd26d016
 pub const DEX_A_ID: DEXId = common::DEXId::Polkaswap;
 
 parameter_types! {
@@ -95,7 +85,7 @@
     pub const CreationFee: u128 = 0;
     pub const TransactionByteFee: u128 = 1;
     pub GetFee: Fixed = fixed_from_basis_points(30u16);
-    pub GetParliamentAccountId: AccountId = PARLIAMENT_ACCOUNT;
+    pub GetParliamentAccountId: AccountId = AccountId32::from([7u8; 32]);
 }
 
 construct_runtime! {
@@ -151,11 +141,8 @@
     type GetTechnicalAccountId = GetPswapDistributionAccountId;
     type EnsureDEXManager = DexManager;
     type OnPswapBurnedAggregator = ();
-<<<<<<< HEAD
-    type WeightInfo = ();
-=======
+    type WeightInfo = ();
     type GetParliamentAccountId = GetParliamentAccountId;
->>>>>>> cd26d016
 }
 
 impl tokens::Config for Runtime {
@@ -343,6 +330,7 @@
                 (fees_account_a(), 0),
                 (fees_account_b(), 0),
                 (GetPswapDistributionAccountId::get(), 0),
+                (GetParliamentAccountId::get(), 0),
             ])
             .collect::<Vec<_>>();
 
