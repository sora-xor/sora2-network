--- conflicted
+++ resolved
@@ -494,16 +494,10 @@
         type OnPswapBurnedAggregator: OnPswapBurned;
         type WeightInfo: WeightInfo;
         type GetParliamentAccountId: Get<Self::AccountId>;
-<<<<<<< HEAD
-        type PoolXykPallet: XykPool<Self::AccountId, Self::AssetId>;
-        type BuyBackHandler: BuyBackHandler<Self::AccountId, Self::AssetId>;
-        type DexInfoProvider: DexInfoProvider<Self::DEXId, DEXInfo<Self::AssetId>>;
-        type GetChameleonPoolBaseAssetId: traits::GetByKey<Self::AssetId, Option<Self::AssetId>>;
-=======
         type PoolXykPallet: XykPool<Self::AccountId, AssetIdOf<Self>>;
         type BuyBackHandler: BuyBackHandler<Self::AccountId, AssetIdOf<Self>>;
         type DexInfoProvider: DexInfoProvider<Self::DEXId, DEXInfo<AssetIdOf<Self>>>;
->>>>>>> da0b88eb
+        type GetChameleonPoolBaseAssetId: traits::GetByKey<Self::AssetId, Option<Self::AssetId>>;
         /// To retrieve asset info
         type AssetInfoProvider: AssetInfoProvider<
             AssetIdOf<Self>,
