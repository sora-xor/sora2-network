// This file is part of the SORA network and Polkaswap app.

// Copyright (c) 2020, 2021, Polka Biome Ltd. All rights reserved.
// SPDX-License-Identifier: BSD-4-Clause

// Redistribution and use in source and binary forms, with or without modification,
// are permitted provided that the following conditions are met:

// Redistributions of source code must retain the above copyright notice, this list
// of conditions and the following disclaimer.
// Redistributions in binary form must reproduce the above copyright notice, this
// list of conditions and the following disclaimer in the documentation and/or other
// materials provided with the distribution.
//
// All advertising materials mentioning features or use of this software must display
// the following acknowledgement: This product includes software developed by Polka Biome
// Ltd., SORA, and Polkaswap.
//
// Neither the name of the Polka Biome Ltd. nor the names of its contributors may be used
// to endorse or promote products derived from this software without specific prior written permission.

// THIS SOFTWARE IS PROVIDED BY Polka Biome Ltd. AS IS AND ANY EXPRESS OR IMPLIED WARRANTIES,
// INCLUDING, BUT NOT LIMITED TO, THE IMPLIED WARRANTIES OF MERCHANTABILITY AND FITNESS FOR
// A PARTICULAR PURPOSE ARE DISCLAIMED. IN NO EVENT SHALL Polka Biome Ltd. BE LIABLE FOR ANY
// DIRECT, INDIRECT, INCIDENTAL, SPECIAL, EXEMPLARY, OR CONSEQUENTIAL DAMAGES (INCLUDING,
// BUT NOT LIMITED TO, PROCUREMENT OF SUBSTITUTE GOODS OR SERVICES; LOSS OF USE, DATA, OR PROFITS;
// OR BUSINESS INTERRUPTION) HOWEVER CAUSED AND ON ANY THEORY OF LIABILITY, WHETHER IN CONTRACT,
// STRICT LIABILITY, OR TORT (INCLUDING NEGLIGENCE OR OTHERWISE) ARISING IN ANY WAY OUT OF THE
// USE OF THIS SOFTWARE, EVEN IF ADVISED OF THE POSSIBILITY OF SUCH DAMAGE.

#![cfg_attr(not(feature = "std"), no_std)]

use common::fixnum::ops::{CheckedAdd, CheckedSub};
use common::prelude::{Balance, FixedWrapper, SwapAmount};
use common::{
<<<<<<< HEAD
    fixed, fixed_wrapper, AccountIdOf, BuyBackHandler, EnsureDEXManager, Fixed,
    LiquidityProxyTrait, LiquiditySourceFilter, LiquiditySourceType, OnPoolCreated, OnPswapBurned,
    PoolXykPallet, PswapRemintInfo,
=======
    fixed, fixed_wrapper, AccountIdOf, AssetInfoProvider, BuyBackHandler, DexInfoProvider,
    EnsureDEXManager, Fixed, LiquidityProxyTrait, LiquiditySourceFilter, LiquiditySourceType,
    OnPoolCreated, OnPswapBurned, PoolXykPallet, PswapRemintInfo,
>>>>>>> 40653598
};
use core::convert::TryInto;
use frame_support::dispatch::{DispatchError, DispatchResult, DispatchResultWithPostInfo, Weight};
use frame_support::traits::Get;
use frame_support::{ensure, fail};
use frame_system::ensure_signed;
use sp_arithmetic::traits::{Saturating, Zero};

pub mod weights;

#[cfg(test)]
mod mock;

#[cfg(test)]
mod tests;

pub const TECH_ACCOUNT_PREFIX: &[u8] = b"pswap-distribution";
pub const TECH_ACCOUNT_MAIN: &[u8] = b"main";

type DexIdOf<T> = <T as common::Config>::DEXId;
type AssetIdOf<T> = <T as assets::Config>::AssetId;
type Assets<T> = assets::Pallet<T>;
type System<T> = frame_system::Pallet<T>;

pub use weights::WeightInfo;

#[derive(Default, Clone)]
pub struct DistributionWeightParams {
    pub skipped: u32,
    pub distributed: u32,
    pub shareholders: u32,
}

impl<T: Config> Pallet<T> {
    /// Check if given fees account is subscribed to incentive distribution.
    ///
    /// - `fees_account_id`: Id of Account which accumulates fees from swaps.
    pub fn is_subscribed(fees_account_id: &T::AccountId) -> bool {
        SubscribedAccounts::<T>::get(fees_account_id).is_some()
    }

    /// Add fees account to list of periodic incentives distribution.
    /// Balance of `marker_token_id` will be used to determine marker tokens owners and their shares.
    /// Must only be called from environment where caller is ensured to be owner of given DEX.
    ///
    /// - `fees_account_id`: Id of Account which accumulates fees from swaps.
    /// - `dex_id`: Id of DEX to which given account belongs.
    /// - `marker_token_id`: Namely Pool Token, Asset Id by which shares of LP's are determined.
    /// - `frequency`: Number of blocks between incentive distribution operations.
    pub fn subscribe(
        fees_account_id: T::AccountId,
        dex_id: T::DEXId,
        pool_account: AccountIdOf<T>,
        frequency: Option<T::BlockNumber>,
    ) -> DispatchResult {
        ensure!(
            !Self::is_subscribed(&fees_account_id),
            Error::<T>::SubscriptionActive
        );
        let frequency = frequency.unwrap_or(T::GetDefaultSubscriptionFrequency::get());
        ensure!(!frequency.is_zero(), Error::<T>::InvalidFrequency);
        let current_block = System::<T>::block_number();
        frame_system::Pallet::<T>::inc_consumers(&fees_account_id)
            .map_err(|_| Error::<T>::IncRefError)?;
        SubscribedAccounts::<T>::insert(
            fees_account_id.clone(),
            (dex_id, pool_account, frequency, current_block),
        );
        Ok(())
    }

    /// Remove fees account from list of periodic distribution of incentives.
    ///
    /// - `fees_account_id`: Id of Account which accumulates fees from swaps.
    pub fn unsubscribe(fees_account_id: T::AccountId) -> DispatchResult {
        let value = SubscribedAccounts::<T>::take(&fees_account_id);
        ensure!(value.is_some(), Error::<T>::UnknownSubscription);
        frame_system::Pallet::<T>::dec_consumers(&fees_account_id);
        Ok(())
    }

    /// Query actual amount of PSWAP that can be claimed by account.
    ///
    /// - `account_id`: Id of the account to query.
    pub fn claimable_amount(account_id: &T::AccountId) -> Result<Balance, DispatchError> {
        let current_position = ShareholderAccounts::<T>::get(&account_id);
        Ok(current_position
            .into_bits()
            .try_into()
            .map_err(|_| Error::<T>::CalculationError)?)
    }

    /// Perform claim of PSWAP by account, desired amount is not indicated - all available will be claimed.
    ///
    /// - `account_id`: Id of the account
    fn claim_by_account(account_id: &T::AccountId) -> DispatchResult {
        let current_position = ShareholderAccounts::<T>::get(&account_id);
        if current_position != fixed!(0) {
            ShareholderAccounts::<T>::mutate(&account_id, |current| *current = fixed!(0));
            ClaimableShares::<T>::mutate(|current| {
                *current = current.saturating_sub(current_position)
            });
            let incentives_asset_id = T::GetIncentiveAssetId::get();
            let tech_account_id = T::GetTechnicalAccountId::get();
            let _result = Assets::<T>::transfer_from(
                &incentives_asset_id,
                &tech_account_id,
                &account_id,
                current_position
                    .into_bits()
                    .try_into()
                    .map_err(|_| Error::<T>::CalculationError)?,
            )?;
            Ok(().into())
        } else {
            fail!(Error::<T>::ZeroClaimableIncentives)
        }
    }

    /// Perform exchange of Base Asset to Incentive Asset.
    ///
    /// - `fees_account_id`: Id of Account which accumulates fees from swaps.
    /// - `dex_id`: Id of DEX to which given account belongs.
    fn exchange_fees_to_incentive(
        fees_account_id: &T::AccountId,
        dex_id: T::DEXId,
    ) -> DispatchResult {
        let dex_info = dex_manager::Pallet::<T>::get_dex_info(&dex_id)?;
        let base_total = Assets::<T>::free_balance(&dex_info.base_asset_id, &fees_account_id)?;
        if base_total == 0 {
            Self::deposit_event(Event::<T>::NothingToExchange(
                dex_id.clone(),
                fees_account_id.clone(),
            ));
            return Ok(());
        }
        let outcome = T::LiquidityProxy::exchange(
            dex_id,
            fees_account_id,
            fees_account_id,
            &dex_info.base_asset_id,
            &T::GetIncentiveAssetId::get(),
            SwapAmount::with_desired_input(base_total.clone(), Balance::zero()),
            LiquiditySourceFilter::with_allowed(
                dex_id.clone(),
                [LiquiditySourceType::XYKPool].into(),
            ),
        );
        match outcome {
            Ok(swap_outcome) => Self::deposit_event(Event::<T>::FeesExchanged(
                dex_id.clone(),
                fees_account_id.clone(),
                dex_info.base_asset_id,
                base_total,
                T::GetIncentiveAssetId::get(),
                swap_outcome.amount,
            )),
            Err(error) => Self::deposit_event(Event::<T>::FeesExchangeFailed(
                dex_id.clone(),
                fees_account_id.clone(),
                dex_info.base_asset_id,
                base_total,
                T::GetIncentiveAssetId::get(),
                error,
            )),
        }
        Ok(())
    }

    /// Perform distribution of Incentive Asset, i.e. transfer portions of accumulated Incentive Asset
    /// to shareholders according to amount of owned marker token.
    ///
    /// - `fees_account_id`: Id of Account which accumulates fees from swaps.
    /// - `dex_id`: Id of DEX to which given account belongs.
    /// - `pool_account`: Pool account which stores reserves, used to identify pool and determine user liquidity share.
    /// - `tech_account_id`: Id of Account which holds permissions needed for mint/burn of arbitrary tokens, stores claimable incentives.
    fn distribute_incentive(
        fees_account_id: &T::AccountId,
        dex_id: &T::DEXId,
        pool_account: &AccountIdOf<T>,
        tech_account_id: &T::AccountId,
    ) -> Result<u32, DispatchError> {
        common::with_transaction(|| {
            // Get state of incentive availability and corresponding definitions.
            let incentive_asset_id = T::GetIncentiveAssetId::get();
            let pool_tokens_total = T::PoolXykPallet::total_issuance(&pool_account)?;
            let incentive_total = Assets::<T>::free_balance(&incentive_asset_id, &fees_account_id)?;
            if incentive_total == 0 || pool_tokens_total == 0 {
                Self::deposit_event(Event::<T>::NothingToDistribute(
                    dex_id.clone(),
                    fees_account_id.clone(),
                ));
                return Ok(0);
            }

            let mut distribution = Self::calculate_and_burn_distribution(
                fees_account_id,
                tech_account_id,
                &incentive_asset_id,
                incentive_total,
            )?;

            let mut shareholders_distributed_amount = fixed_wrapper!(0);

            // Distribute incentive to shareholders.
            let mut shareholders_num = 0u32;
            for (account_id, pool_tokens) in T::PoolXykPallet::pool_providers(pool_account) {
                let share = FixedWrapper::from(pool_tokens)
                    * FixedWrapper::from(distribution.liquidity_providers)
                    / FixedWrapper::from(pool_tokens_total);
                let share = share.get().map_err(|_| Error::<T>::CalculationError)?;

                ShareholderAccounts::<T>::mutate(&account_id, |current| {
                    *current = current.saturating_add(share)
                });
                ClaimableShares::<T>::mutate(|current| *current = current.saturating_add(share));
                shareholders_distributed_amount = shareholders_distributed_amount + share;

                shareholders_num += 1;
            }

            let undistributed_lp_amount = distribution.liquidity_providers.saturating_sub(
                shareholders_distributed_amount
                    .try_into_balance()
                    .map_err(|_| Error::<T>::CalculationError)?,
            );
            if undistributed_lp_amount > 0 {
                // utilize precision error from distribution calculation, so it won't accumulate on tech account
                distribution.liquidity_providers = distribution
                    .liquidity_providers
                    .saturating_sub(undistributed_lp_amount);
                distribution.buy_back_xst = distribution
                    .buy_back_xst
                    .saturating_add(undistributed_lp_amount);
            }

            assets::Pallet::<T>::mint_to(
                &incentive_asset_id,
                tech_account_id,
                tech_account_id,
                distribution.liquidity_providers,
            )?;

            T::BuyBackHandler::mint_buy_back_and_burn(
                &incentive_asset_id,
                &T::GetXSTAssetId::get(),
                distribution.buy_back_xst,
            )?;

            Self::deposit_event(Event::<T>::IncentiveDistributed(
                dex_id.clone(),
                fees_account_id.clone(),
                incentive_asset_id,
                distribution.liquidity_providers,
                shareholders_num as u128,
            ));
            Ok(shareholders_num)
        })
    }

    /// Calculate actual incentive amounts regarding their destinations to be reminted.
    /// Only liquidity providers portion is reminted here,
    /// others are to be reminted in responsible pallets.
    ///
    /// - `fees_account_id`: Id of Account which accumulates fees from swaps.
    /// - `tech_account_id`: Id of Account which holds permissions needed for mint/burn of arbitrary tokens, stores claimable incentives.
    /// - `incentive_asset_id`: Incentive asset id.
    /// - `incentive_total`: total number of incentives to be distributed.
    fn calculate_and_burn_distribution(
        fees_account_id: &T::AccountId,
        tech_account_id: &T::AccountId,
        incentive_asset_id: &T::AssetId,
        incentive_total: Balance,
    ) -> Result<PswapRemintInfo, DispatchError> {
        let distribution = Self::calculate_pswap_distribution(incentive_total)?;
        assets::Pallet::<T>::burn_from(
            &incentive_asset_id,
            tech_account_id,
            fees_account_id,
            incentive_total,
        )?;
        T::OnPswapBurnedAggregator::on_pswap_burned(distribution.clone());
        Ok(distribution)
    }

    /// Calculates the amount of deposits to the incentive account.
    /// Used by `distribute_incentive` function.
    ///
    /// - `amount_burned`: Burned fees amount
    fn calculate_pswap_distribution(
        amount_burned: Balance,
    ) -> Result<PswapRemintInfo, DispatchError> {
        let amount_burned = FixedWrapper::from(amount_burned);
        // Calculate amount for parliament and actual remainder after its fraction.
        let amount_buy_back = (amount_burned.clone() * BuyBackXSTFraction::<T>::get())
            .try_into_balance()
            .map_err(|_| Error::<T>::CalculationError)?;
        let mut amount_left = (amount_burned.clone() - amount_buy_back)
            .try_into_balance()
            .map_err(|_| Error::<T>::CalculationError)?;

        // Calculate amount for liquidity providers considering remaining amount.
        let fraction_lp = fixed_wrapper!(1) - BurnRate::<T>::get();
        let amount_lp = (FixedWrapper::from(amount_burned) * fraction_lp)
            .try_into_balance()
            .map_err(|_| Error::<T>::CalculationError)?;
        let amount_lp = amount_lp.min(amount_left);

        // Calculate amount for vesting from remaining amount.
        amount_left = amount_left.saturating_sub(amount_lp); // guaranteed to be >= 0
        let amount_vesting = amount_left.saturating_sub(T::PSWAP_BURN_PERCENT * amount_left); // 3% of vested PSWAP is burned without being reminted

        Ok(PswapRemintInfo {
            liquidity_providers: amount_lp,
            vesting: amount_vesting,
            buy_back_xst: amount_buy_back,
        })
    }

    /// Distributes incentives to all subscribed pools
    ///
    /// - `block_num`: The block number of the current chain head
    pub fn incentive_distribution_routine(block_num: T::BlockNumber) -> DistributionWeightParams {
        let tech_account_id = T::GetTechnicalAccountId::get();

        let mut weight_params = DistributionWeightParams::default();

        for (fees_account, (dex_id, pool_account, frequency, block_offset)) in
            SubscribedAccounts::<T>::iter()
        {
            if (block_num.saturating_sub(block_offset) % frequency).is_zero() {
                let _exchange_result = Self::exchange_fees_to_incentive(&fees_account, dex_id);
                // Revert storage state if distribution failed and try to distribute next time
                let distribute_result = common::with_transaction(|| {
                    Self::distribute_incentive(
                        &fees_account,
                        &dex_id,
                        &pool_account,
                        &tech_account_id,
                    )
                });
<<<<<<< HEAD
                if let Err(err) = distribute_result {
                    frame_support::log::error!("Incentive distribution failed: {err:?}");
                    Self::deposit_event(Event::<T>::IncentiveDistributionFailed(
                        dex_id,
                        fees_account,
                    ));
=======
                match distribute_result {
                    Ok(shareholders) => {
                        weight_params.shareholders += shareholders;
                    }
                    Err(err) => {
                        frame_support::log::error!("Incentive distribution failed: {err:?}");
                        Self::deposit_event(Event::<T>::IncentiveDistributionFailed(
                            dex_id,
                            fees_account,
                        ));
                    }
>>>>>>> 40653598
                }
                weight_params.distributed += 1;
            } else {
                weight_params.skipped += 1;
            }
        }
        weight_params
    }

    /// Updates the fees' burn rate. Used in
    fn update_burn_rate() {
        let mut burn_rate = BurnRate::<T>::get();
        let (increase_delta, max) = BurnUpdateInfo::<T>::get();
        if burn_rate < max {
            burn_rate = max.min(burn_rate.cadd(increase_delta).unwrap());
            BurnRate::<T>::mutate(|val| *val = burn_rate.clone());
            Self::deposit_event(Event::<T>::BurnRateChanged(burn_rate))
        }
    }

    pub fn burn_rate_update_routine(block_num: T::BlockNumber) {
        if (block_num % T::GetBurnUpdateFrequency::get()).is_zero() {
            Self::update_burn_rate();
        }
    }
}

impl<T: Config> OnPoolCreated for Pallet<T> {
    type AccountId = AccountIdOf<T>;

    type DEXId = DexIdOf<T>;

    fn on_pool_created(
        fee_account: Self::AccountId,
        dex_id: Self::DEXId,
        pool_account: Self::AccountId,
    ) -> DispatchResult {
        Self::subscribe(fee_account, dex_id, pool_account, None)
    }
}

pub use pallet::*;

#[frame_support::pallet]
pub mod pallet {
    use super::*;
    use common::{AccountIdOf, PoolXykPallet};
    use frame_support::pallet_prelude::*;
    use frame_support::sp_runtime::Percent;
    use frame_support::traits::StorageVersion;
    use frame_system::pallet_prelude::*;

    // TODO: #392 use DexInfoProvider instead of dex-manager pallet
    // TODO: #395 use AssetInfoProvider instead of assets pallet
    #[pallet::config]
    pub trait Config:
        frame_system::Config
        + common::Config
        + assets::Config
        + technical::Config
        + dex_manager::Config
    {
        const PSWAP_BURN_PERCENT: Percent;
        type RuntimeEvent: From<Event<Self>> + IsType<<Self as frame_system::Config>::RuntimeEvent>;
        type GetIncentiveAssetId: Get<Self::AssetId>;
        type GetXSTAssetId: Get<Self::AssetId>;
        type LiquidityProxy: LiquidityProxyTrait<Self::DEXId, Self::AccountId, Self::AssetId>;
        type CompatBalance: From<<Self as tokens::Config>::Balance>
            + Into<Balance>
            + From<Balance>
            + Clone
            + Zero;
        type GetTechnicalAccountId: Get<Self::AccountId>;
        type GetDefaultSubscriptionFrequency: Get<Self::BlockNumber>;
        type GetBurnUpdateFrequency: Get<Self::BlockNumber>;
        type EnsureDEXManager: EnsureDEXManager<Self::DEXId, Self::AccountId, DispatchError>;
        type OnPswapBurnedAggregator: OnPswapBurned;
        type WeightInfo: WeightInfo;
        type GetParliamentAccountId: Get<Self::AccountId>;
        type PoolXykPallet: PoolXykPallet<Self::AccountId, Self::AssetId>;
        type BuyBackHandler: BuyBackHandler<Self::AccountId, Self::AssetId>;
    }

    /// The current storage version.
    const STORAGE_VERSION: StorageVersion = StorageVersion::new(1);

    #[pallet::pallet]
    #[pallet::generate_store(pub(super) trait Store)]
    #[pallet::storage_version(STORAGE_VERSION)]
    #[pallet::without_storage_info]
    pub struct Pallet<T>(PhantomData<T>);

    #[pallet::hooks]
    impl<T: Config> Hooks<BlockNumberFor<T>> for Pallet<T> {
        /// Perform exchange and distribution routines for all substribed accounts
        /// with respect to thir configured frequencies.
        fn on_initialize(block_num: T::BlockNumber) -> Weight {
            let weight_params = Self::incentive_distribution_routine(block_num);
            Self::burn_rate_update_routine(block_num);
            <T as Config>::WeightInfo::on_initialize(
                weight_params.skipped,
                weight_params.distributed,
                weight_params.shareholders,
            )
        }
    }

    #[pallet::call]
    impl<T: Config> Pallet<T> {
        #[pallet::call_index(0)]
        #[pallet::weight(<T as Config>::WeightInfo::claim_incentive())]
        pub fn claim_incentive(origin: OriginFor<T>) -> DispatchResultWithPostInfo {
            let who = ensure_signed(origin)?;
            Self::claim_by_account(&who)?;
            Ok(().into())
        }
    }

    #[pallet::event]
    #[pallet::generate_deposit(pub(super) fn deposit_event)]
    pub enum Event<T: Config> {
        /// Fees successfully exchanged for appropriate amount of pool tokens.
        /// [DEX Id, Fees Account Id, Fees Asset Id, Fees Spent Amount, Incentive Asset Id, Incentive Received Amount]
        FeesExchanged(
            DexIdOf<T>,
            AccountIdOf<T>,
            AssetIdOf<T>,
            Balance,
            AssetIdOf<T>,
            Balance,
        ),
        /// Problem occurred that resulted in fees exchange not done.
        /// [DEX Id, Fees Account Id, Fees Asset Id, Available Fees Amount, Incentive Asset Id, Exchange error]
        FeesExchangeFailed(
            DexIdOf<T>,
            AccountIdOf<T>,
            AssetIdOf<T>,
            Balance,
            AssetIdOf<T>,
            DispatchError,
        ),
        /// Incentives successfully sent out to shareholders.
        /// [DEX Id, Fees Account Id, Incentive Asset Id, Incentive Total Distributed Amount, Number of shareholders]
        IncentiveDistributed(DexIdOf<T>, AccountIdOf<T>, AssetIdOf<T>, Balance, u128),
        /// Problem occurred that resulted in incentive distribution not done.
        /// [DEX Id, Fees Account Id]
        IncentiveDistributionFailed(DexIdOf<T>, AccountIdOf<T>),
        /// Burn rate updated.
        /// [Current Burn Rate]
        BurnRateChanged(Fixed),
        /// Fees Account contains zero base tokens, thus exchange is dismissed.
        /// [DEX Id, Fees Account Id]
        NothingToExchange(DexIdOf<T>, AccountIdOf<T>),
        /// Fees Account contains zero incentive tokens, thus distribution is dismissed.
        /// [DEX Id, Fees Account Id]
        NothingToDistribute(DexIdOf<T>, AccountIdOf<T>),
        /// This is needed for other pallet that will use this variables, for example this is
        /// farming pallet.
        /// [DEX Id, Incentive Asset Id, Total exchanged incentives (Incentives burned after exchange),
        /// Incentives burned (Incentives that is not revived (to burn)]).
        IncentivesBurnedAfterExchange(DexIdOf<T>, AssetIdOf<T>, Balance, Balance),
    }

    #[pallet::error]
    pub enum Error<T> {
        /// Error occurred during calculation, e.g. underflow/overflow of share amount.
        CalculationError,
        /// Error while attempting to subscribe Account which is already subscribed.
        SubscriptionActive,
        /// Error while attempting to unsubscribe Account which is not subscribed.
        UnknownSubscription,
        /// Error while setting frequency, subscription can only be invoked for frequency value >= 1.
        InvalidFrequency,
        /// Can't claim incentives as none is available for account at the moment.
        ZeroClaimableIncentives,
        /// Increment account reference error.
        IncRefError,
    }

    /// Store for information about accounts containing fees, that participate in incentive distribution mechanism.
    /// Fees Account Id -> (DEX Id, Pool Marker Asset Id, Distribution Frequency, Block Offset) Frequency MUST be non-zero.
    #[pallet::storage]
    #[pallet::getter(fn subscribed_accounts)]
    pub type SubscribedAccounts<T: Config> = StorageMap<
        _,
        Blake2_128Concat,
        T::AccountId,
        (T::DEXId, AccountIdOf<T>, T::BlockNumber, T::BlockNumber),
    >;

    /// Amount of incentive tokens to be burned on each distribution.
    #[pallet::storage]
    #[pallet::getter(fn burn_rate)]
    pub type BurnRate<T: Config> = StorageValue<_, Fixed, ValueQuery>;

    /// (Burn Rate Increase Delta, Burn Rate Max)
    #[pallet::storage]
    #[pallet::getter(fn burn_update_info)]
    pub(super) type BurnUpdateInfo<T: Config> = StorageValue<_, (Fixed, Fixed), ValueQuery>;

    /// Information about owned portion of stored incentive tokens. Shareholder -> Owned Fraction
    #[pallet::storage]
    #[pallet::getter(fn shareholder_accounts)]
    pub type ShareholderAccounts<T: Config> =
        StorageMap<_, Blake2_128Concat, T::AccountId, Fixed, ValueQuery>;

    /// Sum of all shares of incentive token owners.
    #[pallet::storage]
    #[pallet::getter(fn claimable_shares)]
    pub type ClaimableShares<T: Config> = StorageValue<_, Fixed, ValueQuery>;

    #[pallet::type_value]
    pub(super) fn DefaultForBuyBackXSTFraction() -> Fixed {
        fixed!(0.1)
    }

    /// Fraction of PSWAP that could be buy backed to XST
    #[pallet::storage]
    #[pallet::getter(fn buy_back_xst_fraction)]
    pub(super) type BuyBackXSTFraction<T: Config> =
        StorageValue<_, Fixed, ValueQuery, DefaultForBuyBackXSTFraction>;

    #[pallet::genesis_config]
    pub struct GenesisConfig<T: Config> {
        /// (Fees Account, (DEX Id, Pool Account Id, Distribution Frequency, Block Offset))
        pub subscribed_accounts: Vec<(
            T::AccountId,
            (DexIdOf<T>, AccountIdOf<T>, T::BlockNumber, T::BlockNumber),
        )>,
        /// (Initial Burn Rate, Burn Rate Increase Delta, Burn Rate Max)
        pub burn_info: (Fixed, Fixed, Fixed),
    }

    #[cfg(feature = "std")]
    impl<T: Config> Default for GenesisConfig<T> {
        fn default() -> Self {
            Self {
                subscribed_accounts: Default::default(),
                burn_info: Default::default(),
            }
        }
    }

    #[pallet::genesis_build]
    impl<T: Config> GenesisBuild<T> for GenesisConfig<T> {
        fn build(&self) {
            self.subscribed_accounts.iter().for_each(
                |(fees_account, (dex_id, pool_account, freq, block_offset))| {
                    frame_system::Pallet::<T>::inc_consumers(&fees_account).unwrap();
                    SubscribedAccounts::<T>::insert(
                        fees_account,
                        (dex_id, pool_account, freq, block_offset),
                    );
                },
            );
            let (initial_rate, increase_delta, max) = self.burn_info;
            BurnRate::<T>::mutate(|rate| *rate = initial_rate);
            BurnUpdateInfo::<T>::mutate(|info| *info = (increase_delta, max));
        }
    }
}<|MERGE_RESOLUTION|>--- conflicted
+++ resolved
@@ -33,15 +33,9 @@
 use common::fixnum::ops::{CheckedAdd, CheckedSub};
 use common::prelude::{Balance, FixedWrapper, SwapAmount};
 use common::{
-<<<<<<< HEAD
-    fixed, fixed_wrapper, AccountIdOf, BuyBackHandler, EnsureDEXManager, Fixed,
-    LiquidityProxyTrait, LiquiditySourceFilter, LiquiditySourceType, OnPoolCreated, OnPswapBurned,
-    PoolXykPallet, PswapRemintInfo,
-=======
     fixed, fixed_wrapper, AccountIdOf, AssetInfoProvider, BuyBackHandler, DexInfoProvider,
     EnsureDEXManager, Fixed, LiquidityProxyTrait, LiquiditySourceFilter, LiquiditySourceType,
     OnPoolCreated, OnPswapBurned, PoolXykPallet, PswapRemintInfo,
->>>>>>> 40653598
 };
 use core::convert::TryInto;
 use frame_support::dispatch::{DispatchError, DispatchResult, DispatchResultWithPostInfo, Weight};
@@ -383,14 +377,6 @@
                         &tech_account_id,
                     )
                 });
-<<<<<<< HEAD
-                if let Err(err) = distribute_result {
-                    frame_support::log::error!("Incentive distribution failed: {err:?}");
-                    Self::deposit_event(Event::<T>::IncentiveDistributionFailed(
-                        dex_id,
-                        fees_account,
-                    ));
-=======
                 match distribute_result {
                     Ok(shareholders) => {
                         weight_params.shareholders += shareholders;
@@ -402,7 +388,6 @@
                             fees_account,
                         ));
                     }
->>>>>>> 40653598
                 }
                 weight_params.distributed += 1;
             } else {
