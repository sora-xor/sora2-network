use crate::migrations::VotingOption;
use crate::{self as hermes_governance_platform};
use codec::{Decode, Encode};
use common::mock::{ExistentialDeposits, GetTradingPairRestrictedFlag};
use common::prelude::Balance;
use common::{
    balance, fixed, mock_assets_config, mock_common_config, mock_currencies_config,
    mock_frame_system_config, mock_pallet_balances_config, mock_pallet_timestamp_config,
    mock_permissions_config, mock_technical_config, mock_tokens_config, AssetId32, AssetName,
    AssetSymbol, BalancePrecision, ContentSource, Description, Fixed, HERMES_ASSET_ID, PSWAP, TBCD,
};
use currencies::BasicCurrencyAdapter;
use frame_support::traits::{Everything, Hooks};
use frame_support::weights::Weight;
use frame_support::{construct_runtime, parameter_types};
use frame_system;
use frame_system::pallet_prelude::BlockNumberFor;
use hex_literal::hex;
use sp_core::crypto::AccountId32;
use sp_core::H256;
use sp_runtime::traits::{BlakeTwo256, IdentityLookup, Zero};
use sp_runtime::{BuildStorage, Perbill, Percent};

pub type TechAccountId = common::TechAccountId<AccountId, TechAssetId, DEXId>;
type TechAssetId = common::TechAssetId<common::PredefinedAssetId>;
type DEXId = common::DEXId;
type Block = frame_system::mocking::MockBlock<Runtime>;
type Moment = u64;

construct_runtime! {
    pub enum Runtime {
        System: frame_system::{Pallet, Call, Config<T>, Storage, Event<T>},
        Assets: assets::{Pallet, Call, Config<T>, Storage, Event<T>},
        Timestamp: pallet_timestamp::{Pallet, Call, Storage, Inherent},
        Tokens: tokens::{Pallet, Call, Config<T>, Storage, Event<T>},
        Currencies: currencies::{Pallet, Call, Storage},
        Balances: pallet_balances::{Pallet, Call, Storage, Event<T>},
        DexManager: dex_manager::{Pallet, Call, Config<T>, Storage},
        Permissions: permissions::{Pallet, Call, Config<T>, Storage, Event<T>},
        Technical: technical::{Pallet, Call, Config<T>, Storage, Event<T>},
        PoolXYK: pool_xyk::{Pallet, Call, Storage, Event<T>},
        PswapDistribution: pswap_distribution::{Pallet, Call, Config<T>, Storage, Event<T>},
        CeresLiquidityLocker: ceres_liquidity_locker::{Pallet, Call, Storage, Event<T>},
        CeresGovernancePlatform: ceres_governance_platform::{Pallet, Call, Storage, Event<T>},
        DemeterFarmingPlatform: demeter_farming_platform::{Pallet, Call, Storage, Event<T>},
        HermesGovernancePlatform: hermes_governance_platform::{Pallet, Call, Storage, Event<T>},
    }
}

pub type AccountId = AccountId32;
pub type BlockNumber = u64;
pub type Amount = i128;
pub type AssetId = AssetId32<common::PredefinedAssetId>;

pub const ALICE: AccountId = AccountId::new(hex!(
    "0000000000000000000000000000000000000000000000000000000000000001"
));
pub const BOB: AccountId = AccountId::new(hex!(
    "0000000000000000000000000000000000000000000000000000000000000002"
));
pub const CHARLES: AccountId = AccountId::new(hex!(
    "0000000000000000000000000000000000000000000000000000000000000003"
));

#[derive(Encode, Decode, PartialEq, Eq, scale_info::TypeInfo)]
pub struct OldHermesVotingInfo {
    /// Voting option
    pub voting_option: VotingOption,
    /// Number of hermes
    pub number_of_hermes: Balance,
    /// Hermes withdrawn
    pub hermes_withdrawn: bool,
}

mock_technical_config!(Runtime, pool_xyk::PolySwapAction<DEXId, AssetId, AccountId, TechAccountId>);
mock_currencies_config!(Runtime);
mock_pallet_balances_config!(Runtime);
mock_frame_system_config!(Runtime);
mock_common_config!(Runtime);
mock_tokens_config!(Runtime);
mock_assets_config!(Runtime);
mock_permissions_config!(Runtime);
mock_pallet_timestamp_config!(Runtime);

parameter_types! {
    pub const BlockHashCount: u64 = 250;
    pub const MaximumBlockWeight: Weight = Weight::from_parts(1024, 0);
    pub const MaximumBlockLength: u32 = 2 * 1024;
    pub const AvailableBlockRatio: Perbill = Perbill::from_percent(75);
    pub GetXykFee: Fixed = fixed!(0.003);
    pub GetXykMaxIssuanceRatio: Fixed = fixed!(1.5);
    pub GetIncentiveAssetId: AssetId = PSWAP.into();
    pub const GetDefaultSubscriptionFrequency: BlockNumber = 10;
    pub const GetBurnUpdateFrequency: BlockNumber = 14400;
    pub GetParliamentAccountId: AccountId = AccountId32::from([100; 32]);
    pub GetPswapDistributionAccountId: AccountId = AccountId32::from([101; 32]);
    pub GetXykIrreducibleReservePercent: Percent = Percent::from_percent(1);
}

parameter_types! {
    pub const HermesAssetId: AssetId = HERMES_ASSET_ID;
    pub const StringLimit: u32 = 64;
    pub const OptionsLimit: u32 = 5;
    pub const TitleLimit: u32 = 128;
    pub const DescriptionLimit: u32 = 4096;
}

impl crate::Config for Runtime {
    const MIN_DURATION_OF_POLL: Self::Moment = 14_400_000;
    const MAX_DURATION_OF_POLL: Self::Moment = 604_800_000;
    type StringLimit = StringLimit;
    type OptionsLimit = OptionsLimit;
    type TitleLimit = TitleLimit;
    type DescriptionLimit = DescriptionLimit;
    type RuntimeEvent = RuntimeEvent;
    type HermesAssetId = HermesAssetId;
    type WeightInfo = ();
    type AssetInfoProvider = assets::Pallet<Runtime>;
}

parameter_types! {
    pub const GetBaseAssetId: AssetId = HERMES_ASSET_ID;
    pub const GetBuyBackAssetId: AssetId = TBCD;
}

impl dex_manager::Config for Runtime {}

impl demeter_farming_platform::Config for Runtime {
    type RuntimeEvent = RuntimeEvent;
    type DemeterAssetId = ();
    const BLOCKS_PER_HOUR_AND_A_HALF: BlockNumberFor<Self> = 900;
    type WeightInfo = ();
    type AssetInfoProvider = assets::Pallet<Runtime>;
}

impl ceres_governance_platform::Config for Runtime {
    type RuntimeEvent = RuntimeEvent;
    type WeightInfo = ();
    type StringLimit = StringLimit;
    type OptionsLimit = OptionsLimit;
    type TitleLimit = TitleLimit;
    type DescriptionLimit = DescriptionLimit;
}

impl pool_xyk::Config for Runtime {
    const MIN_XOR: Balance = balance!(0.0007);
    type RuntimeEvent = RuntimeEvent;
    type PairSwapAction = pool_xyk::PairSwapAction<DEXId, AssetId, AccountId, TechAccountId>;
    type DepositLiquidityAction =
        pool_xyk::DepositLiquidityAction<AssetId, AccountId, TechAccountId>;
    type WithdrawLiquidityAction =
        pool_xyk::WithdrawLiquidityAction<AssetId, AccountId, TechAccountId>;
    type PolySwapAction = pool_xyk::PolySwapAction<DEXId, AssetId, AccountId, TechAccountId>;
    type EnsureDEXManager = dex_manager::Pallet<Runtime>;
    type TradingPairSourceManager = ();
    type DexInfoProvider = dex_manager::Pallet<Runtime>;
    type EnsureTradingPairExists = ();
    type EnabledSourcesManager = ();
    type GetFee = GetXykFee;
    type GetMaxIssuanceRatio = GetXykMaxIssuanceRatio;
    type OnPoolCreated = PswapDistribution;
    type OnPoolReservesChanged = ();
    type XSTMarketInfo = ();
    type GetTradingPairRestrictedFlag = GetTradingPairRestrictedFlag;
    type GetChameleonPools = common::mock::GetChameleonPools;
    type AssetInfoProvider = assets::Pallet<Runtime>;
    type AssetRegulator = ();
    type IrreducibleReserve = GetXykIrreducibleReservePercent;
    type PoolAdjustPeriod = sp_runtime::traits::ConstU64<1>;
    type WeightInfo = ();
}
<<<<<<< HEAD
=======

impl pallet_timestamp::Config for Runtime {
    type Moment = u64;
    type OnTimestampSet = ();
    type MinimumPeriod = MinimumPeriod;
    type WeightInfo = ();
}
>>>>>>> 799156ec

impl ceres_liquidity_locker::Config for Runtime {
    const BLOCKS_PER_ONE_DAY: BlockNumberFor<Self> = 14_440;
    type RuntimeEvent = RuntimeEvent;
    type XYKPool = PoolXYK;
    type DemeterFarmingPlatform = DemeterFarmingPlatform;
    type CeresAssetId = ();
    type WeightInfo = ();
}

impl pswap_distribution::Config for Runtime {
    type RuntimeEvent = RuntimeEvent;
    const PSWAP_BURN_PERCENT: Percent = Percent::from_percent(3);
    type GetIncentiveAssetId = GetIncentiveAssetId;
    type GetTBCDAssetId = GetBuyBackAssetId;
    type LiquidityProxy = ();
    type CompatBalance = Balance;
    type GetDefaultSubscriptionFrequency = GetDefaultSubscriptionFrequency;
    type GetBurnUpdateFrequency = GetBurnUpdateFrequency;
    type GetTechnicalAccountId = GetPswapDistributionAccountId;
    type EnsureDEXManager = ();
    type OnPswapBurnedAggregator = ();
    type WeightInfo = ();
    type GetParliamentAccountId = GetParliamentAccountId;
    type PoolXykPallet = PoolXYK;
    type BuyBackHandler = ();
    type DexInfoProvider = dex_manager::Pallet<Runtime>;
    type GetChameleonPools = common::mock::GetChameleonPools;
    type AssetInfoProvider = assets::Pallet<Runtime>;
}
pub struct ExtBuilder {
    endowed_assets: Vec<(
        AssetId,
        AccountId,
        AssetSymbol,
        AssetName,
        BalancePrecision,
        Balance,
        bool,
        Option<ContentSource>,
        Option<Description>,
    )>,
    endowed_accounts: Vec<(AccountId, AssetId, Balance)>,
}

impl Default for ExtBuilder {
    fn default() -> Self {
        Self {
            endowed_assets: vec![(
                HERMES_ASSET_ID,
                ALICE,
                AssetSymbol(b"HMX".to_vec()),
                AssetName(b"Hermes".to_vec()),
                18,
                Balance::zero(),
                true,
                None,
                None,
            )],
            endowed_accounts: vec![
                (ALICE, HERMES_ASSET_ID, balance!(300000)),
                (BOB, HERMES_ASSET_ID, balance!(500)),
                (CHARLES, HERMES_ASSET_ID, balance!(300000)),
            ],
        }
    }
}

impl ExtBuilder {
    pub fn build(self) -> sp_io::TestExternalities {
        let mut t = SystemConfig::default().build_storage().unwrap();

        pallet_balances::GenesisConfig::<Runtime> {
            balances: self
                .endowed_accounts
                .iter()
                .map(|(acc, _, balance)| (acc.clone(), *balance))
                .collect(),
        }
        .assimilate_storage(&mut t)
        .unwrap();

        PermissionsConfig {
            initial_permission_owners: vec![],
            initial_permissions: vec![],
        }
        .assimilate_storage(&mut t)
        .unwrap();

        assets::GenesisConfig::<Runtime> {
            endowed_assets: self.endowed_assets,
        }
        .assimilate_storage(&mut t)
        .unwrap();

        TokensConfig {
            balances: self.endowed_accounts,
        }
        .assimilate_storage(&mut t)
        .unwrap();

        t.into()
    }
}

pub fn run_to_block(n: u64) {
    while System::block_number() < n {
        System::on_finalize(System::block_number());
        System::set_block_number(System::block_number() + 1);
        System::on_initialize(System::block_number());
    }
}<|MERGE_RESOLUTION|>--- conflicted
+++ resolved
@@ -169,8 +169,6 @@
     type PoolAdjustPeriod = sp_runtime::traits::ConstU64<1>;
     type WeightInfo = ();
 }
-<<<<<<< HEAD
-=======
 
 impl pallet_timestamp::Config for Runtime {
     type Moment = u64;
@@ -178,7 +176,6 @@
     type MinimumPeriod = MinimumPeriod;
     type WeightInfo = ();
 }
->>>>>>> 799156ec
 
 impl ceres_liquidity_locker::Config for Runtime {
     const BLOCKS_PER_ONE_DAY: BlockNumberFor<Self> = 14_440;
