[package]
description = "Pallet for HERMES governance platform."
authors = ["Jovan Milosevic <jovan.milosevic@cerestoken.io>"]
license = "BSD-4-Clause"
homepage = "https://cerestoken.io"
repository = "https://github.com/sora-xor/sora2-network"
name = "hermes-governance-platform"
version = "1.2.0"
edition = "2021"

[package.metadata.docs.rs]
targets = ["x86_64-unknown-linux-gnu"]

[dependencies]
codec = { package = "parity-scale-codec", version = "3", default-features = false, features = [
    "derive",
] }
log = { version = "0.4.20" }
scale-info = { version = "2", default-features = false, features = ["derive"] }
<<<<<<< HEAD
frame-benchmarking = { git = "https://github.com/sora-xor/polkadot-sdk.git", branch = "release-polkadot-v1.1.0", default-features = false, optional = true }
frame-support = { git = "https://github.com/paritytech/polkadot-sdk.git", branch = "release-polkadot-v1.1.0", default-features = false }
frame-system = { git = "https://github.com/paritytech/polkadot-sdk.git", branch = "release-polkadot-v1.1.0", default-features = false }
assets = { path = "../assets", default-features = false }
=======
frame-benchmarking = { git = "https://github.com/sora-xor/substrate.git", branch = "polkadot-v0.9.38", default-features = false, optional = true }
frame-support = { git = "https://github.com/sora-xor/substrate.git", branch = "polkadot-v0.9.38", default-features = false }
frame-system = { git = "https://github.com/sora-xor/substrate.git", branch = "polkadot-v0.9.38", default-features = false }
>>>>>>> e907ed12
common = { path = "../../common", default-features = false }
sp-io = { git = "https://github.com/paritytech/polkadot-sdk.git", branch = "release-polkadot-v1.1.0", default-features = false }
sp-std = { git = "https://github.com/paritytech/polkadot-sdk.git", branch = "release-polkadot-v1.1.0", default-features = false }
sp-core = { git = "https://github.com/paritytech/polkadot-sdk.git", branch = "release-polkadot-v1.1.0", default-features = false }
sp-runtime = { git = "https://github.com/paritytech/polkadot-sdk.git", branch = "release-polkadot-v1.1.0", default-features = false }
technical = { path = "../technical", default-features = false }
permissions = { path = "../permissions", default-features = false }
hex-literal = "0.4.1"
pallet-timestamp = { git = "https://github.com/paritytech/polkadot-sdk.git", branch = "release-polkadot-v1.1.0", default-features = false }

[dev-dependencies]
assets = { path = "../assets" }
common = { path = "../../common", features = ["test"] }
ceres-liquidity-locker = { path = "../ceres-liquidity-locker", default-features = false }
ceres-governance-platform = { path = "../ceres-governance-platform", default-features = false }
demeter-farming-platform = { path = "../demeter-farming-platform", default-features = false }
currencies = { git = "https://github.com/open-web3-stack/open-runtime-module-library.git", package = "orml-currencies" }
hermes-governance-platform = { path = ".", default-features = false }
tokens = { git = "https://github.com/open-web3-stack/open-runtime-module-library.git", package = "orml-tokens" }
pallet-balances = { git = "https://github.com/paritytech/polkadot-sdk.git", branch = "release-polkadot-v1.1.0" }
orml-traits = { git = "https://github.com/open-web3-stack/open-runtime-module-library.git", package = "orml-traits", default-features = false }
permissions = { path = "../permissions" }
pool-xyk = { path = "../pool-xyk", default-features = false }
pswap-distribution = { path = "../pswap-distribution" }
technical = { path = "../technical" }
dex-manager = { path = "../dex-manager" }
price-tools = { path = "../price-tools" }

[features]
default = ['std']

std = [
    "codec/std",
    "common/std",
    "assets/std",
    "frame-support/std",
    "frame-system/std",
    "technical/std",
    "sp-core/std",
    "sp-runtime/std",
    "sp-std/std",
    "pallet-timestamp/std",
    "sp-io/std",
]


runtime-benchmarks = [
    "frame-benchmarking",
    "frame-system/runtime-benchmarks",
    "frame-support/runtime-benchmarks",
]

try-runtime = ["frame-support/try-runtime"]<|MERGE_RESOLUTION|>--- conflicted
+++ resolved
@@ -17,25 +17,19 @@
 ] }
 log = { version = "0.4.20" }
 scale-info = { version = "2", default-features = false, features = ["derive"] }
-<<<<<<< HEAD
 frame-benchmarking = { git = "https://github.com/sora-xor/polkadot-sdk.git", branch = "release-polkadot-v1.1.0", default-features = false, optional = true }
-frame-support = { git = "https://github.com/paritytech/polkadot-sdk.git", branch = "release-polkadot-v1.1.0", default-features = false }
-frame-system = { git = "https://github.com/paritytech/polkadot-sdk.git", branch = "release-polkadot-v1.1.0", default-features = false }
+frame-support = { git = "https://github.com/sora-xor/polkadot-sdk.git", branch = "release-polkadot-v1.1.0", default-features = false }
+frame-system = { git = "https://github.com/sora-xor/polkadot-sdk.git", branch = "release-polkadot-v1.1.0", default-features = false }
 assets = { path = "../assets", default-features = false }
-=======
-frame-benchmarking = { git = "https://github.com/sora-xor/substrate.git", branch = "polkadot-v0.9.38", default-features = false, optional = true }
-frame-support = { git = "https://github.com/sora-xor/substrate.git", branch = "polkadot-v0.9.38", default-features = false }
-frame-system = { git = "https://github.com/sora-xor/substrate.git", branch = "polkadot-v0.9.38", default-features = false }
->>>>>>> e907ed12
 common = { path = "../../common", default-features = false }
-sp-io = { git = "https://github.com/paritytech/polkadot-sdk.git", branch = "release-polkadot-v1.1.0", default-features = false }
-sp-std = { git = "https://github.com/paritytech/polkadot-sdk.git", branch = "release-polkadot-v1.1.0", default-features = false }
-sp-core = { git = "https://github.com/paritytech/polkadot-sdk.git", branch = "release-polkadot-v1.1.0", default-features = false }
-sp-runtime = { git = "https://github.com/paritytech/polkadot-sdk.git", branch = "release-polkadot-v1.1.0", default-features = false }
+sp-io = { git = "https://github.com/sora-xor/polkadot-sdk.git", branch = "release-polkadot-v1.1.0", default-features = false }
+sp-std = { git = "https://github.com/sora-xor/polkadot-sdk.git", branch = "release-polkadot-v1.1.0", default-features = false }
+sp-core = { git = "https://github.com/sora-xor/polkadot-sdk.git", branch = "release-polkadot-v1.1.0", default-features = false }
+sp-runtime = { git = "https://github.com/sora-xor/polkadot-sdk.git", branch = "release-polkadot-v1.1.0", default-features = false }
 technical = { path = "../technical", default-features = false }
 permissions = { path = "../permissions", default-features = false }
 hex-literal = "0.4.1"
-pallet-timestamp = { git = "https://github.com/paritytech/polkadot-sdk.git", branch = "release-polkadot-v1.1.0", default-features = false }
+pallet-timestamp = { git = "https://github.com/sora-xor/polkadot-sdk.git", branch = "release-polkadot-v1.1.0", default-features = false }
 
 [dev-dependencies]
 assets = { path = "../assets" }
@@ -46,7 +40,7 @@
 currencies = { git = "https://github.com/open-web3-stack/open-runtime-module-library.git", package = "orml-currencies" }
 hermes-governance-platform = { path = ".", default-features = false }
 tokens = { git = "https://github.com/open-web3-stack/open-runtime-module-library.git", package = "orml-tokens" }
-pallet-balances = { git = "https://github.com/paritytech/polkadot-sdk.git", branch = "release-polkadot-v1.1.0" }
+pallet-balances = { git = "https://github.com/sora-xor/polkadot-sdk.git", branch = "release-polkadot-v1.1.0" }
 orml-traits = { git = "https://github.com/open-web3-stack/open-runtime-module-library.git", package = "orml-traits", default-features = false }
 permissions = { path = "../permissions" }
 pool-xyk = { path = "../pool-xyk", default-features = false }
