--- conflicted
+++ resolved
@@ -177,12 +177,8 @@
                 0,
                 0,
                 true,
-<<<<<<< HEAD
                 common::AssetType::Soulbound,
                 None,
-=======
-                image.clone(),
->>>>>>> 472f12da
                 description.clone(),
             )?;
 
