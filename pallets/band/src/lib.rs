// This file is part of the SORA network and Polkaswap app.

// Copyright (c) 2020, 2021, Polka Biome Ltd. All rights reserved.
// SPDX-License-Identifier: BSD-4-Clause

// Redistribution and use in source and binary forms, with or without modification,
// are permitted provided that the following conditions are met:

// Redistributions of source code must retain the above copyright notice, this list
// of conditions and the following disclaimer.
// Redistributions in binary form must reproduce the above copyright notice, this
// list of conditions and the following disclaimer in the documentation and/or other
// materials provided with the distribution.
//
// All advertising materials mentioning features or use of this software must display
// the following acknowledgement: This product includes software developed by Polka Biome
// Ltd., SORA, and Polkaswap.
//
// Neither the name of the Polka Biome Ltd. nor the names of its contributors may be used
// to endorse or promote products derived from this software without specific prior written permission.

// THIS SOFTWARE IS PROVIDED BY Polka Biome Ltd. AS IS AND ANY EXPRESS OR IMPLIED WARRANTIES,
// INCLUDING, BUT NOT LIMITED TO, THE IMPLIED WARRANTIES OF MERCHANTABILITY AND FITNESS FOR
// A PARTICULAR PURPOSE ARE DISCLAIMED. IN NO EVENT SHALL Polka Biome Ltd. BE LIABLE FOR ANY
// DIRECT, INDIRECT, INCIDENTAL, SPECIAL, EXEMPLARY, OR CONSEQUENTIAL DAMAGES (INCLUDING,
// BUT NOT LIMITED TO, PROCUREMENT OF SUBSTITUTE GOODS OR SERVICES; LOSS OF USE, DATA, OR PROFITS;
// OR BUSINESS INTERRUPTION) HOWEVER CAUSED AND ON ANY THEORY OF LIABILITY, WHETHER IN CONTRACT,
// STRICT LIABILITY, OR TORT (INCLUDING NEGLIGENCE OR OTHERWISE) ARISING IN ANY WAY OUT OF THE
// USE OF THIS SOFTWARE, EVEN IF ADVISED OF THE POSSIBILITY OF SUCH DAMAGE.

#![cfg_attr(not(feature = "std"), no_std)]

use common::prelude::FixedWrapper;
use common::{Balance, DataFeed, Fixed, OnNewSymbolsRelayed, Oracle, Rate};
use fallible_iterator::FallibleIterator;
use frame_support::pallet_prelude::*;
<<<<<<< HEAD
=======
use frame_support::traits::Time;
>>>>>>> 145ae2e3
use frame_system::pallet_prelude::*;
use sp_std::collections::btree_set::BTreeSet;
use sp_std::prelude::*;
pub use weights::WeightInfo;

#[cfg(test)]
mod mock;

#[cfg(test)]
mod tests;

mod benchmarking;

pub mod weights;

/// Multiplier to convert rates from precision = 9 (which band team use)
/// to precision = 18 (which we use)
pub const RATE_MULTIPLIER: i128 = 1_000_000_000;

<<<<<<< HEAD
=======
/// Multiplier to convert rate last_update timestamp to Moment
pub const MILLISECS_MULTIPLIER: u64 = 1_000;

>>>>>>> 145ae2e3
/// Symbol rate
#[derive(RuntimeDebug, Encode, Decode, TypeInfo, Copy, Clone, PartialEq, Eq)]
pub struct BandRate {
    /// Rate value in USD.
    pub value: Balance,
    /// Last updated timestamp.
    pub last_updated: u64,
    /// Request identifier in the *Band* protocol.
    /// Useful for debugging and in emergency cases.
    pub request_id: u64,
}

impl BandRate {
    pub fn update_if_outdated(&mut self, new: BandRate) {
        if self.last_updated <= new.last_updated {
            *self = new;
        }
    }
}

impl From<BandRate> for Rate {
    fn from(value: BandRate) -> Rate {
        Rate {
            value: value.value,
            last_updated: value.last_updated,
        }
    }
}

pub use pallet::*;

impl<T: Config<I>, I: 'static> DataFeed<T::Symbol, Rate, u64> for Pallet<T, I> {
    fn quote(symbol: &T::Symbol) -> Result<Option<Rate>, DispatchError> {
        let rate = if let Some(rate) = Self::rates(symbol) {
            rate
        } else {
            return Ok(None);
        };

        let current_time = T::Time::now();
        let stale_period = T::GetBandRateStalePeriod::get();
        // could not convert u64 to Moment directly, this workaround solves this
        let last_updated = rate
            .last_updated
            .saturating_mul(MILLISECS_MULTIPLIER)
            .try_into()
            .map_err(|_| "Can't cast u64 to <<T as Config<I>>::Time as Time>::Moment")
            .unwrap();

        ensure!(
            last_updated <= current_time,
            Error::<T, I>::RateHasInvalidTimestamp
        );

        let current_period = current_time - last_updated;

        ensure!(current_period < stale_period, Error::<T, I>::RateExpired);

        Ok(Some(rate.into()))
    }

    fn list_enabled_symbols() -> Result<Vec<(T::Symbol, u64)>, DispatchError> {
        Ok(Vec::from_iter(SymbolRates::<T, I>::iter().filter_map(
            |item| match item {
                (symbol, Some(rate)) => Some((symbol, rate.last_updated)),
                _ => None,
            },
        )))
    }
}

#[frame_support::pallet]
pub mod pallet {
    use super::*;
    use sp_std::collections::btree_set::BTreeSet;

    /// `Band` pallet is used to relay data from *BandChain* oracles to Polkaswap.
    /// This data contains information about some symbols rates, like price of some cryptocurrencies,
    /// stocks, fiat and etc.
    ///
    /// Some service will call [`relay`](Pallet::relay()) extrinsic every period of time using
    /// trusted account. Governance (aka *ROOT* user) can add or remove such trusted accounts.
    ///
    /// `I` generic argument is used to be able to instantiate this pallet multiple times. One per
    /// every asset category. This will prevent overlapping tickers.
    #[pallet::pallet]
    #[pallet::generate_store(pub(super) trait Store)]
    #[pallet::without_storage_info]
    pub struct Pallet<T, I = ()>(_);

    #[pallet::config]
    pub trait Config<I: 'static = ()>: frame_system::Config {
        /// Type of the symbol to be relayed.
        type Symbol: Parameter + Ord;
        /// Event type of this pallet.
        type RuntimeEvent: From<Event<Self, I>>
            + IsType<<Self as frame_system::Config>::RuntimeEvent>;
        /// Weight information for extrinsics in this pallet.
        type WeightInfo: WeightInfo;
        /// Hook which is being executed when some new symbols were relayed
        type OnNewSymbolsRelayedHook: OnNewSymbolsRelayed<Self::Symbol>;
        /// Rate expiration period in seconds.
        #[pallet::constant]
        type GetBandRateStalePeriod: Get<<<Self as pallet::Config<I>>::Time as Time>::Moment>;
        /// Time used for checking if rate expired
        type Time: Time;
    }

    #[pallet::storage]
    #[pallet::getter(fn trusted_relayers)]
    pub type TrustedRelayers<T: Config<I>, I: 'static = ()> =
        StorageValue<_, BTreeSet<T::AccountId>>;

    #[pallet::storage]
    #[pallet::getter(fn rates)]
    pub type SymbolRates<T: Config<I>, I: 'static = ()> =
        StorageMap<_, Blake2_128Concat, T::Symbol, Option<BandRate>, ValueQuery>;

    #[pallet::event]
    #[pallet::generate_deposit(pub(super) fn deposit_event)]
    pub enum Event<T: Config<I>, I: 'static = ()> {
        /// New symbol rates were successfully relayed. [symbols]
        SymbolsRelayed(Vec<(T::Symbol, Balance)>),
        /// Added new trusted relayer accounts. [relayers]
        RelayersAdded(Vec<T::AccountId>),
        /// Relayer accounts were removed from trusted list. [relayers]
        RelayersRemoved(Vec<T::AccountId>),
    }

    #[pallet::error]
    pub enum Error<T, I = ()> {
        /// An untrusted account tried to relay data.
        UnauthorizedRelayer,
        /// A request to add an account, which is already a trusted relayer, was supplied.
        AlreadyATrustedRelayer,
        /// A request to remove an account, which is not a trusted relayer, was supplied.
        NoSuchRelayer,
        /// Relayed rate is too big to be stored in the pallet.
        RateConversionOverflow,
        /// Rate has invalid timestamp.
        RateHasInvalidTimestamp,
        /// Rate is expired and can't be used until next update.
        RateExpired,
    }

    #[pallet::call]
    impl<T: Config<I>, I: 'static> Pallet<T, I> {
        /// Relay a list of symbols and their associated rates along with the resolve time and request id on `BandChain`.
        ///
        /// Checks if:
        /// - The caller is a relayer;
        /// - The `resolve_time` for a particular symbol is not lower than previous saved value, ignores this rate if so;
        ///
        /// If `rates` contains duplicated symbols, then the last rate will be stored.
        ///
        /// - `origin`: the relayer account on whose behalf the transaction is being executed,
        /// - `rates`: symbols with rates in USD represented as fixed point with precision = 9,
        /// - `resolve_time`: symbols which rates are provided,
        /// - `request_id`: id of the request sent to the *BandChain* to retrieve this data.
        #[pallet::call_index(0)]
        #[pallet::weight(<T as Config<I>>::WeightInfo::relay())]
        pub fn relay(
            origin: OriginFor<T>,
            rates: Vec<(T::Symbol, u64)>,
            resolve_time: u64,
            request_id: u64,
        ) -> DispatchResultWithPostInfo {
            Self::ensure_relayer(origin)?;

            let symbol_rates = Self::update_rates(
                rates,
                resolve_time,
                request_id,
                |option_old_rate, new_rate| match option_old_rate {
                    Some(rate) => rate.update_if_outdated(new_rate),
                    None => _ = option_old_rate.insert(new_rate),
                },
            )?;

            Self::deposit_event(Event::SymbolsRelayed(symbol_rates));
            Ok(().into())
        }

        /// Similar to [`relay()`] but without the resolve time guard.
        ///
        /// Should be used in emergency situations i.e. then previous value was
        /// relayed by a faulty/malicious actor.
        ///
        /// - `origin`: the relayer account on whose behalf the transaction is being executed,
        /// - `rates`: symbols with rates in USD represented as fixed point with precision = 9,
        /// - `resolve_time`: symbols which rates are provided,
        /// - `request_id`: id of the request sent to the *BandChain* to retrieve this data.
        #[pallet::call_index(1)]
        #[pallet::weight(<T as Config<I>>::WeightInfo::force_relay())]
        pub fn force_relay(
            origin: OriginFor<T>,
            rates: Vec<(T::Symbol, u64)>,
            resolve_time: u64,
            request_id: u64,
        ) -> DispatchResultWithPostInfo {
            Self::ensure_relayer(origin)?;

            let symbol_rates: Vec<_> = Self::update_rates(
                rates,
                resolve_time,
                request_id,
                |option_old_rate, new_rate| {
                    let _ = option_old_rate.insert(new_rate);
                },
            )?;

            Self::deposit_event(Event::SymbolsRelayed(symbol_rates));
            Ok(().into())
        }

        /// Add `account_ids` to the list of trusted relayers.
        ///
        /// Ignores repeated accounts in `account_ids`.
        /// If one of account is already a trusted relayer an [`Error::AlreadyATrustedRelayer`] will
        /// be returned.
        ///
        /// - `origin`: the sudo account on whose behalf the transaction is being executed,
        /// - `account_ids`: list of new trusted relayers to add.
        #[pallet::call_index(2)]
        #[pallet::weight(<T as Config<I>>::WeightInfo::add_relayers())]
        pub fn add_relayers(
            origin: OriginFor<T>,
            account_ids: Vec<T::AccountId>,
        ) -> DispatchResultWithPostInfo {
            ensure_root(origin)?;

            let added_accounts =
                TrustedRelayers::<T, I>::mutate(|option_relayers| match option_relayers {
                    Some(relayers) => {
                        let to_add = BTreeSet::from_iter(account_ids);

                        if relayers.is_disjoint(&to_add) {
                            relayers.append(&mut to_add.clone());
                            Ok(to_add)
                        } else {
                            Err(Error::<T, I>::AlreadyATrustedRelayer)
                        }
                    }
                    None => {
                        let to_add = BTreeSet::from_iter(account_ids);
                        let _ = option_relayers.insert(to_add.clone());
                        Ok(to_add)
                    }
                })?;

            Self::deposit_event(Event::RelayersAdded(added_accounts.into_iter().collect()));
            Ok(().into())
        }

        /// Remove `account_ids` from the list of trusted relayers.
        ///
        /// Ignores repeated accounts in `account_ids`.
        /// If one of account is not a trusted relayer an [`Error::AlreadyATrustedRelayer`] will
        /// be returned.
        ///
        /// - `origin`: the sudo account on whose behalf the transaction is being executed,
        /// - `account_ids`: list of relayers to remove.
        #[pallet::call_index(3)]
        #[pallet::weight(<T as Config<I>>::WeightInfo::remove_relayers())]
        pub fn remove_relayers(
            origin: OriginFor<T>,
            account_ids: Vec<T::AccountId>,
        ) -> DispatchResultWithPostInfo {
            ensure_root(origin)?;

            let removed_accounts =
                TrustedRelayers::<T, I>::mutate(|option_relayers| match option_relayers {
                    Some(relayers) => {
                        let to_remove = BTreeSet::from_iter(account_ids);
                        if to_remove.is_subset(&relayers) {
                            for account in &to_remove {
                                relayers.remove(account);
                            }
                            Ok(to_remove)
                        } else {
                            Err(Error::<T, I>::NoSuchRelayer)
                        }
                    }
                    None => {
                        let _ = option_relayers.insert(BTreeSet::new());
                        if account_ids.is_empty() {
                            Ok(BTreeSet::new())
                        } else {
                            Err(Error::<T, I>::NoSuchRelayer)
                        }
                    }
                })?;

            Self::deposit_event(Event::RelayersRemoved(
                removed_accounts.into_iter().collect(),
            ));
            Ok(().into())
        }
    }
}

impl<T: Config<I>, I: 'static> Pallet<T, I> {
    fn ensure_relayer(origin: OriginFor<T>) -> DispatchResult {
        let account_id = ensure_signed(origin)?;

        Self::trusted_relayers()
            // In Rust 1.62 can be replaced with
            // `and_then(|relayers| relayers.contains(account_id).then_some(()))`
            .and_then(|relayers| {
                if relayers.contains(&account_id) {
                    Some(())
                } else {
                    None
                }
            })
            .ok_or_else(|| Error::<T, I>::UnauthorizedRelayer.into())
    }

    /// Update rates in the storage with the new ones.
    ///
    /// `f` - mutation function which defines the way values should be updated.
    fn update_rates(
        rates: Vec<(T::Symbol, u64)>,
        resolve_time: u64,
        request_id: u64,
        f: impl Fn(&mut Option<BandRate>, BandRate),
    ) -> Result<Vec<(T::Symbol, Balance)>, DispatchError> {
        let converted_rates: Vec<(T::Symbol, Balance)> =
            fallible_iterator::convert(rates.into_iter().map(
                |(symbol, rate_value)| -> Result<(T::Symbol, Balance), DispatchError> {
                    let converted_rate = Self::raw_rate_into_balance(rate_value)?;
                    Ok((symbol, converted_rate))
                },
            ))
            .collect()?;
        let new_symbols = converted_rates.iter().fold(
            BTreeSet::new(),
            |mut new_symbols_acc, (symbol, rate_value)| {
                let new_rate = BandRate {
                    value: *rate_value,
                    last_updated: resolve_time,
                    request_id,
                };

                SymbolRates::<T, I>::mutate(symbol, |option_old_rate| {
                    if option_old_rate.is_none() {
                        new_symbols_acc.insert(symbol.clone());
                    }
                    f(option_old_rate, new_rate);
                });
                new_symbols_acc
            },
        );

        T::OnNewSymbolsRelayedHook::on_new_symbols_relayed(Oracle::BandChainFeed, new_symbols)?;

        Ok(converted_rates)
    }

    pub fn raw_rate_into_balance(raw_rate: u64) -> Result<Balance, DispatchError> {
        i128::from(raw_rate)
            .checked_mul(RATE_MULTIPLIER)
            .and_then(|value| {
                let fixed = Fixed::from_bits(value);
                FixedWrapper::from(fixed).try_into_balance().ok()
            })
            .ok_or_else(|| Error::<T, I>::RateConversionOverflow.into())
    }
}<|MERGE_RESOLUTION|>--- conflicted
+++ resolved
@@ -34,10 +34,7 @@
 use common::{Balance, DataFeed, Fixed, OnNewSymbolsRelayed, Oracle, Rate};
 use fallible_iterator::FallibleIterator;
 use frame_support::pallet_prelude::*;
-<<<<<<< HEAD
-=======
 use frame_support::traits::Time;
->>>>>>> 145ae2e3
 use frame_system::pallet_prelude::*;
 use sp_std::collections::btree_set::BTreeSet;
 use sp_std::prelude::*;
@@ -57,12 +54,9 @@
 /// to precision = 18 (which we use)
 pub const RATE_MULTIPLIER: i128 = 1_000_000_000;
 
-<<<<<<< HEAD
-=======
 /// Multiplier to convert rate last_update timestamp to Moment
 pub const MILLISECS_MULTIPLIER: u64 = 1_000;
 
->>>>>>> 145ae2e3
 /// Symbol rate
 #[derive(RuntimeDebug, Encode, Decode, TypeInfo, Copy, Clone, PartialEq, Eq)]
 pub struct BandRate {
