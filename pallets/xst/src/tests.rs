// This file is part of the SORA network and Polkaswap app.

// Copyright (c) 2020, 2021, Polka Biome Ltd. All rights reserved.
// SPDX-License-Identifier: BSD-4-Clause

// Redistribution and use in source and binary forms, with or without modification,
// are permitted provided that the following conditions are met:

// Redistributions of source code must retain the above copyright notice, this list
// of conditions and the following disclaimer.
// Redistributions in binary form must reproduce the above copyright notice, this
// list of conditions and the following disclaimer in the documentation and/or other
// materials provided with the distribution.
//
// All advertising materials mentioning features or use of this software must display
// the following acknowledgement: This product includes software developed by Polka Biome
// Ltd., SORA, and Polkaswap.
//
// Neither the name of the Polka Biome Ltd. nor the names of its contributors may be used
// to endorse or promote products derived from this software without specific prior written permission.

// THIS SOFTWARE IS PROVIDED BY Polka Biome Ltd. AS IS AND ANY EXPRESS OR IMPLIED WARRANTIES,
// INCLUDING, BUT NOT LIMITED TO, THE IMPLIED WARRANTIES OF MERCHANTABILITY AND FITNESS FOR
// A PARTICULAR PURPOSE ARE DISCLAIMED. IN NO EVENT SHALL Polka Biome Ltd. BE LIABLE FOR ANY
// DIRECT, INDIRECT, INCIDENTAL, SPECIAL, EXEMPLARY, OR CONSEQUENTIAL DAMAGES (INCLUDING,
// BUT NOT LIMITED TO, PROCUREMENT OF SUBSTITUTE GOODS OR SERVICES; LOSS OF USE, DATA, OR PROFITS;
// OR BUSINESS INTERRUPTION) HOWEVER CAUSED AND ON ANY THEORY OF LIABILITY, WHETHER IN CONTRACT,
// STRICT LIABILITY, OR TORT (INCLUDING NEGLIGENCE OR OTHERWISE) ARISING IN ANY WAY OUT OF THE
// USE OF THIS SOFTWARE, EVEN IF ADVISED OF THE POSSIBILITY OF SUCH DAMAGE.

#[rustfmt::skip]
mod tests {
    use crate::{
        mock::*,
        test_utils::{relay_new_symbol, relay_symbol},
        Error, Pallet,
    };
    use band::FeeCalculationParameters;
<<<<<<< HEAD
    use common::{self, AssetId32, AssetName, AssetSymbol, AssetInfoProvider, DEXId, LiquiditySource, USDT, VAL, XOR, XST, XSTUSD, DAI, balance, fixed, GetMarketInfo, prelude::{Balance, SwapAmount, QuoteAmount, FixedWrapper, }, PriceVariant, PredefinedAssetId, SwapChunk};
    use frame_support::{assert_ok, assert_noop};
=======
    use common::{
        balance, fixed,
        AssetId32, AssetInfoProvider, AssetName, AssetSymbol, DEXId, GetMarketInfo,
        LiquiditySource, PredefinedAssetId, PriceVariant, SwapChunk, DAI, USDT, VAL, XOR, XST,
        XSTUSD,
    };
    use common::prelude::{Balance, FixedWrapper, QuoteAmount, SwapAmount};
>>>>>>> 8d40d299
    use frame_support::traits::Hooks;
    use frame_support::{assert_noop, assert_ok};
    use frame_system::pallet_prelude::BlockNumberFor;
    use sp_arithmetic::traits::Zero;
    use sp_arithmetic::FixedU128;
    use sp_std::collections::vec_deque::VecDeque;
    use sp_arithmetic::FixedU128;

    type XSTPool = Pallet<Runtime>;
    type PriceTools = price_tools::Pallet<Runtime>;

    #[test]
    fn should_calculate_price() {
        let mut ext = ExtBuilder::default().build();
        ext.execute_with(|| {
            // base case for buy
            // 1 XOR = 0.5 XST in sell case (X_s)
            // 1 XOR = 0.6 XST in buy case (X_b)
            // 1 XOR = 110 DAI in buy case (D_b) (default reference unit in xstPool)
            // 1 XOR = 90 DAI in sell case (D_s)
            // 1 XST buy price = D_b/X_s = 110/0.5 = 220 DAI (X)
            // 1 XSTUSD = 1 DAI (S)
            // amount out = 100_000 XST (A_out)
            // amount in = (A_out * X) / S = (100_000 * 220) / 1 = 22_000_000 XSTUSD (A_in)
            assert_eq!(
                XSTPool::buy_price(&XST, &XSTUSD, QuoteAmount::with_desired_output(balance!(100000)))
                    .expect("failed to calculate buy assets price"),
                fixed!(22000000.0) 
            );

            // base case for sell
            // 1 XOR = 0.5 XST in sell case (X_s)
            // 1 XOR = 0.6 XST in buy case (X_b)
            // 1 XOR = 110 DAI in buy case (D_b) (default reference unit in xstPool)
            // 1 XOR = 90 DAI in sell case (D_s)
            // 1 XST sell price = D_s/X_b = 90/0.6 = 150 DAI (X)
            // 1 XSTUSD = 1 DAI (S)
            // amount out = 100_000 XSTUSD (A_out)
            // amount in = (A_out * S) / X = (100_000 * 1) / 150 = 666.(6) XST (A_in) 
            assert_eq!(
                XSTPool::sell_price(&XST, &XSTUSD, QuoteAmount::with_desired_output(balance!(100000)))
                    .expect("failed to calculate buy assets price"),
                fixed!(666.666666666666666933),
            );
        });
    }

    #[test]
    fn calculate_price_for_boundary_values() {
        let mut ext = ExtBuilder::default().build();
        ext.execute_with(|| {
            let alice = alice();
            // add some reserves
            XSTPool::exchange(&alice, &alice, &DEXId::Polkaswap, &XSTUSD, &XST, SwapAmount::with_desired_input(balance!(1), 0)).expect("Failed to buy XST.");

            assert_noop!(
                XSTPool::sell_price(
                    &XST,
                    &XSTUSD,
                    QuoteAmount::with_desired_input(Balance::max_value()),
                ),
                Error::<Runtime>::PriceCalculationFailed,
            );
            assert_noop!(
                XSTPool::sell_price(
                    &XST,
                    &XSTUSD,
                    QuoteAmount::with_desired_output(Balance::max_value()),
                ),
                Error::<Runtime>::PriceCalculationFailed,
            );
            assert_eq!(
                XSTPool::sell_price(
                    &XST,
                    &XSTUSD,
                    QuoteAmount::with_desired_input(Balance::zero()),
                ),
                Ok(fixed!(0)),
            );
            assert_eq!(
                XSTPool::sell_price(
                    &XST,
                    &XSTUSD,
                    QuoteAmount::with_desired_output(Balance::zero()),
                ),
                Ok(fixed!(0)),
            );

            assert_noop!(
                XSTPool::buy_price(
                    &XST,
                    &XSTUSD,
                    QuoteAmount::with_desired_input(Balance::max_value()),
                ),
                Error::<Runtime>::PriceCalculationFailed,
            );
            assert_noop!(
                XSTPool::buy_price(
                    &XST,
                    &XSTUSD,
                    QuoteAmount::with_desired_output(Balance::max_value()),
                ),
                Error::<Runtime>::PriceCalculationFailed,
            );
            assert_eq!(
                XSTPool::buy_price(
                    &XST,
                    &XSTUSD,
                    QuoteAmount::with_desired_input(Balance::zero()),
                ),
                Ok(fixed!(0)),
            );
            assert_eq!(
                XSTPool::buy_price(
                    &XST,
                    &XSTUSD,
                    QuoteAmount::with_desired_output(Balance::zero()),
                ),
                Ok(fixed!(0)),
            );
        });
    }

    #[test]
    fn should_set_new_reference_token() {
        let mut ext = ExtBuilder::new(
            vec![
                (alice(), DAI, balance!(0), AssetSymbol(b"DAI".to_vec()), AssetName(b"DAI".to_vec()), 18),
                (alice(), USDT, balance!(0), AssetSymbol(b"USDT".to_vec()), AssetName(b"Tether USD".to_vec()), 18),
                (alice(), XOR, balance!(1), AssetSymbol(b"XOR".to_vec()), AssetName(b"SORA".to_vec()), 18),
                (alice(), VAL, balance!(0), AssetSymbol(b"VAL".to_vec()), AssetName(b"SORA Validator Token".to_vec()), 18),
                (alice(), XST, balance!(0), AssetSymbol(b"XST".to_vec()), AssetName(b"SORA Synthetics".to_vec()), 18),
            ],
            vec![
                (alice(), XSTUSD, balance!(0), AssetSymbol(b"XSTUSD".to_vec()), AssetName(b"SORA Synthetic USD".to_vec()), 18),
            ]
        ).build();
        ext.execute_with(|| {
            let price_a = XSTPool::quote(
                    &DEXId::Polkaswap.into(),
                    &XST,
                    &XSTUSD,
                    QuoteAmount::with_desired_output(balance!(1)),
                    true,
            )
                .unwrap();

            XSTPool::set_reference_asset(RuntimeOrigin::root(), DAI).expect("Failed to set new reference asset.");

            let price_b = XSTPool::quote(
                    &DEXId::Polkaswap.into(),
                    &XSTUSD,
                    &XST,
                    QuoteAmount::with_desired_output(balance!(1)),
                    true,
            )
                .unwrap();

            assert_ne!(price_a, price_b);
        });
    }

    #[test]
    fn similar_returns_should_be_identical() {
        let mut ext = ExtBuilder::new(
            vec![
                (alice(), DAI, balance!(0), AssetSymbol(b"DAI".to_vec()), AssetName(b"DAI".to_vec()), 18),
                (alice(), USDT, balance!(0), AssetSymbol(b"USDT".to_vec()), AssetName(b"Tether USD".to_vec()), 18),
                (alice(), XOR, balance!(0), AssetSymbol(b"XOR".to_vec()), AssetName(b"SORA".to_vec()), 18),
                (alice(), VAL, balance!(4000), AssetSymbol(b"VAL".to_vec()), AssetName(b"SORA Validator Token".to_vec()), 18),
                (alice(), XST, balance!(0), AssetSymbol(b"XST".to_vec()), AssetName(b"SORA Synthetics".to_vec()), 18),
            ],
            vec![
                (alice(), XSTUSD, balance!(50000), AssetSymbol(b"XSTUSD".to_vec()), AssetName(b"SORA Synthetic USD".to_vec()), 18),
            ]
        )
        .build();
        ext.execute_with(|| {
            // Fee ratio should be greater than 0 during this test
            assert!(XSTPool::enabled_synthetics(&XSTUSD).unwrap().fee_ratio != fixed!(0));
            // Buy with desired input
            let amount_a: Balance = balance!(2000);
            let (quote_outcome_a, _) = XSTPool::quote(
                &DEXId::Polkaswap.into(),
                &XSTUSD,
                &XST,
                QuoteAmount::with_desired_input(amount_a.clone()),
                true,
            )
            .unwrap();

            let (exchange_outcome_a, _) = XSTPool::exchange(
                &alice(),
                &alice(),
                &DEXId::Polkaswap.into(),
                &XSTUSD,
                &XST,
                SwapAmount::with_desired_input(amount_a.clone(), Balance::zero()),
            )
            .unwrap();

            let xstusd_balance_a = Assets::free_balance(&XSTUSD, &alice()).unwrap();
            let xst_balance_a = Assets::free_balance(&XST, &alice()).unwrap();

            assert_eq!(quote_outcome_a.amount, exchange_outcome_a.amount);
            assert_eq!(quote_outcome_a.fee, exchange_outcome_a.fee);
            assert_eq!(exchange_outcome_a.amount, xst_balance_a);
            assert_eq!(xstusd_balance_a, balance!(48000));

            // Buy with desired output
            let amount_b: Balance = balance!(200);
            let (quote_outcome_b, _) = XSTPool::quote(
                &DEXId::Polkaswap.into(),
                &XSTUSD,
                &XST,
                QuoteAmount::with_desired_output(amount_b.clone()),
                true,
            )
            .unwrap();

            let (exchange_outcome_b, _) = XSTPool::exchange(
                &alice(),
                &alice(),
                &DEXId::Polkaswap.into(),
                &XSTUSD,
                &XST,
                SwapAmount::with_desired_output(amount_b.clone(), Balance::max_value()),
            )
            .unwrap();

            let xstusd_balance_b = Assets::free_balance(&XSTUSD, &alice()).unwrap();
            let xst_balance_b = Assets::free_balance(&XST, &alice()).unwrap();

            assert_eq!(quote_outcome_b.amount, exchange_outcome_b.amount);
            assert_eq!(quote_outcome_b.fee, exchange_outcome_b.fee);
            assert_eq!(xst_balance_a + amount_b.clone(), xst_balance_b);
            assert_eq!(xstusd_balance_b, xstusd_balance_a - quote_outcome_b.amount);

            // Sell with desired input
            let amount_c: Balance = balance!(205);
            let (quote_outcome_c, _) = XSTPool::quote(
                &DEXId::Polkaswap.into(),
                &XST,
                &XSTUSD,
                QuoteAmount::with_desired_input(amount_c.clone()),
                true,
            )
            .unwrap();

            let (exchange_outcome_c, _) = XSTPool::exchange(
                &alice(),
                &alice(),
                &DEXId::Polkaswap.into(),
                &XST,
                &XSTUSD,
                SwapAmount::with_desired_input(amount_c.clone(), Balance::zero()),
            )
            .unwrap();

            let xstusd_balance_c = Assets::free_balance(&XSTUSD, &alice()).unwrap();
            let xst_balance_c = Assets::free_balance(&XST, &alice()).unwrap();

            assert_eq!(quote_outcome_c.amount, exchange_outcome_c.amount);
            assert_eq!(quote_outcome_c.fee, exchange_outcome_c.fee);
            assert_eq!(xstusd_balance_b + exchange_outcome_c.amount, xstusd_balance_c);
            assert_eq!(xst_balance_b - amount_c.clone(), xst_balance_c.clone());

            // Sell with desired output
            let amount_d: Balance = balance!(100);
            let (quote_outcome_d, _) = XSTPool::quote(
                &DEXId::Polkaswap.into(),
                &XSTUSD,
                &XST,
                QuoteAmount::with_desired_output(amount_d.clone()),
                true,
            )
            .unwrap();
            let (exchange_outcome_d, _) = XSTPool::exchange(
                &alice(),
                &alice(),
                &DEXId::Polkaswap.into(),
                &XSTUSD,
                &XST,
                SwapAmount::with_desired_output(amount_d.clone(), Balance::max_value()),
            )
            .unwrap();
            let xstusd_balance_d = Assets::free_balance(&XSTUSD, &alice()).unwrap();
            let xst_balance_d = Assets::free_balance(&XST, &alice()).unwrap();
            assert_eq!(quote_outcome_d.amount, exchange_outcome_d.amount);
            assert_eq!(quote_outcome_d.fee, exchange_outcome_d.fee);
            assert_eq!(xstusd_balance_c - quote_outcome_d.amount, xstusd_balance_d);
            assert_eq!(xst_balance_c + amount_d.clone(), xst_balance_d);
        });
    }

    #[test]
    fn test_deducing_fee() {
        let mut ext = ExtBuilder::new(
            vec![
                (alice(), DAI, balance!(0), AssetSymbol(b"DAI".to_vec()), AssetName(b"DAI".to_vec()), 18),
                (alice(), XOR, balance!(0), AssetSymbol(b"XOR".to_vec()), AssetName(b"SORA".to_vec()), 18),
                (alice(), XST, balance!(0), AssetSymbol(b"XST".to_vec()), AssetName(b"SORA Synthetics".to_vec()), 18),
            ],
            vec![
                (alice(), XSTUSD, balance!(2000), AssetSymbol(b"XSTUSD".to_vec()), AssetName(b"SORA Synthetic USD".to_vec()), 18),
            ]
        )
        .build();
        ext.execute_with(|| {
            let (price_a, _) = XSTPool::quote(
                &DEXId::Polkaswap.into(),
                &XSTUSD,
                &XST,
                QuoteAmount::with_desired_input(balance!(100)),
                true,
            )
            .unwrap();

            // 1 XOR = 0.5 XST in sell case (X_s)
            // 1 XOR = 0.6 XST in buy case (X_b)
            // 1 XOR = 110 DAI in buy case (D_b) (default reference unit in xstPool)
            // 1 XOR = 90 DAI in sell case (D_s)
            // 1 XST buy price = D_b/X_s = 110/0.5 = 220 DAI (X)
            // 1 XSTUSD = 1 DAI (S)
            // fee ratio for XSTUSD = 0.00666 (F_r)
            // amount in = 100 XSTUSD (A_in)
            // amount out = (A_in * S) / X = (100 * 1) / 220 = 0.(45) XST (A_out)
            // deduced fee = A_out * F = 0.(45) * 0.00666 = 0.0030(27) XST (F_xst)
            // deduced fee in XOR = F_xst / X_b = 0.0030(27) / 0.6 = 0.0060(54) XOR (since we are buying XOR with XST)
            assert_eq!(price_a.fee, balance!(0.006054545454545454));
            // amount out with deduced fee = A_out - F_xst = 0.(45) - 0.0030(27) = 0.4515(18) XST
            assert_eq!(price_a.amount, balance!(0.451518181818181818));

            let (price_b, _) = XSTPool::quote(
                &DEXId::Polkaswap.into(),
                &XSTUSD,
                &XST,
                QuoteAmount::with_desired_input(balance!(100)),
                false,
            )
            .unwrap();
            assert_eq!(price_b.fee, balance!(0));
            // we need to convert XOR fee back to XST 
            let xst_fee = (FixedWrapper::from(price_a.fee)*balance!(0.5)).into_balance();
            assert_eq!(price_b.amount, xst_fee + price_a.amount);

            let (price_a, _) = XSTPool::quote(
                &DEXId::Polkaswap.into(),
                &XSTUSD,
                &XST,
                QuoteAmount::with_desired_output(balance!(100)),
                true,
            )
            .unwrap();

            // 1 XOR = 0.5 XST in sell case (X_s)
            // 1 XOR = 0.6 XST in buy case (X_b)
            // 1 XOR = 110 DAI in buy case (D_b) (default reference unit in xstPool)
            // 1 XOR = 90 DAI in sell case (D_s)
            // 1 XST buy price = D_b/X_s = 110/0.5 = 220 DAI (X)
            // 1 XSTUSD = 1 DAI (S)
            // fee ratio for XSTUSD = 0.00666 (F_r)
            // amount out = 100 XST (A_in)
            // deduced fee = A_out / (1 - F_r) - A_out = 100 / (1 - 0.00666) - 100 = 0.670465298890611472 XST (F_xst)
            // amount in = ((A_out + F_xst) * X) / S = ((100 + 0.670465298890611472) * 220) / 1 = 22147.502365755934523840 XSTUSD (A_in)
            // deduced fee in XOR = F_xst / X_b = 0.670465298890611472 / 0.5 = 1.340930597781222944 XOR (since we are buying XOR with XST)
            assert_eq!(price_a.fee, balance!(1.340930597781222944));
            assert_eq!(price_a.amount, balance!(22147.502365755934523840));

            let (price_b, _) = XSTPool::quote(
                &DEXId::Polkaswap.into(),
                &XSTUSD,
                &XST,
                QuoteAmount::with_desired_output(balance!(100)),
                false,
            )
            .unwrap();
            assert_eq!(price_b.fee, balance!(0));
            // amount out = A_out * X / S = 100 * 220 / 1 = 22000 XSTUSD
            assert_eq!(price_b.amount, balance!(22000));
        });
    }

    #[test]
    fn fees_for_equivalent_trades_should_match() {
        let mut ext = ExtBuilder::new(vec![
                (alice(), DAI, balance!(0), AssetSymbol(b"DAI".to_vec()), AssetName(b"DAI".to_vec()), 18),
                (alice(), USDT, balance!(0), AssetSymbol(b"USDT".to_vec()), AssetName(b"Tether USD".to_vec()), 18),
                (alice(), XOR, balance!(0), AssetSymbol(b"XOR".to_vec()), AssetName(b"SORA".to_vec()), 18),
                (alice(), VAL, balance!(2000), AssetSymbol(b"VAL".to_vec()), AssetName(b"SORA Validator Token".to_vec()), 18),
                (alice(), XST, balance!(0), AssetSymbol(b"XST".to_vec()), AssetName(b"SORA Synthetics".to_vec()), 18),
            ],
            vec![
                (alice(), XSTUSD, balance!(2000), AssetSymbol(b"XSTUSD".to_vec()), AssetName(b"SORA Synthetic USD".to_vec()), 18),
            ]
        )
        .build();
        ext.execute_with(|| {
            XSTPool::exchange(
                &alice(),
                &alice(),
                &DEXId::Polkaswap.into(),
                &XSTUSD,
                &XST,
                SwapAmount::with_desired_input(balance!(1000), Balance::zero()),
            )
            .unwrap();

            // Buy
            let (price_a, _) = XSTPool::quote(
                &DEXId::Polkaswap.into(),
                &XSTUSD,
                &XST,
                QuoteAmount::with_desired_input(balance!(100)),
                true,
            )
            .unwrap();
            let (price_b, _) = XSTPool::quote(
                &DEXId::Polkaswap.into(),
                &XSTUSD,
                &XST,
                QuoteAmount::with_desired_output(price_a.amount.clone()),
                true,
            )
            .unwrap();
            assert_eq!(price_a.fee, price_b.fee);
            
            // 1 XOR = 0.5 XST in sell case (X_s)
            // 1 XOR = 0.6 XST in buy case (X_b)
            // 1 XOR = 110 DAI in buy case (D_b) (default reference unit in xstPool)
            // 1 XOR = 90 DAI in sell case (D_s)
            // 1 XST buy price = D_b/X_s = 110/0.5 = 220 DAI (X)
            // 1 XSTUSD = 1 DAI (S)
            // fee ratio for XSTUSD = 0.00666 (F_r)
            // amount in = 100 XSTUSD (A_in)
            // amount out = (A_in * S) / X = (100 * 1) / 220 = 0.(45) XST (A_out)
            // deduced fee = A_out * F = 0.(45) * 0.00666 = 0.0030(27) XST (F_xst)
            // deduced fee in XOR = F_xst / X_b = 0.0030(27) / 0.5 = 0.0060(54) XOR (since we are buying XOR with XST)
            assert_eq!(price_a.fee, balance!(0.006054545454545454));

            // Sell
            let (price_c, _) = XSTPool::quote(
                &DEXId::Polkaswap.into(),
                &XST,
                &XSTUSD,
                QuoteAmount::with_desired_output(balance!(100)),
                true,
            )
            .unwrap();
            let (price_d, _) = XSTPool::quote(
                &DEXId::Polkaswap.into(),
                &XST,
                &XSTUSD,
                QuoteAmount::with_desired_input(price_c.amount.clone()),
                true,
            )
            .unwrap();
            assert_eq!(price_c.fee, price_d.fee);

            // 1 XOR = 0.5 XST in sell case (X_s)
            // 1 XOR = 0.6 XST in buy case (X_b)
            // 1 XOR = 110 DAI in buy case (D_b) (default reference unit in xstPool)
            // 1 XOR = 90 DAI in sell case (D_s)
            // 1 XST sell price = D_s/X_b = 90/0.6 = 150 DAI (X)
            // 1 XSTUSD = 1 DAI (S)
            // fee ratio for XSTUSD = 0.00666 (F_r)
            // amount out = 100 XSTUSD (A_out)
            // amount in = (A_out * S) / X = (100 * 1) / 150 = 0.(6) XST (A_in)
            // deduced fee = A_in / (1 - F) - A_in = 0.(6) / (1 - 0.00666) - A_in = 0.004469768659270743 XST (F_xst)
            // deduced fee in XOR = F_xst / X_b = 0.004469768659270743 / 0.5 = 0.008939537318541486 XOR
            // (since we are buying XOR with XST)
            assert_eq!(price_c.fee, balance!(0.008939537318541486));
        });
    }

    #[test]
    fn price_without_impact() {
        let mut ext = ExtBuilder::new(vec![
                (alice(), DAI, balance!(0), AssetSymbol(b"DAI".to_vec()), AssetName(b"DAI".to_vec()), 18),
                (alice(), USDT, balance!(0), AssetSymbol(b"USDT".to_vec()), AssetName(b"Tether USD".to_vec()), 18),
                (alice(), XOR, balance!(0), AssetSymbol(b"XOR".to_vec()), AssetName(b"SORA".to_vec()), 18),
                (alice(), VAL, balance!(0), AssetSymbol(b"VAL".to_vec()), AssetName(b"SORA Validator Token".to_vec()), 18),
                (alice(), XST, balance!(0), AssetSymbol(b"XST".to_vec()), AssetName(b"SORA Synthetics".to_vec()), 18),
            ],
            vec![
                (alice(), XSTUSD, 0, AssetSymbol(b"XSTUSD".to_vec()), AssetName(b"SORA Synthetic USD".to_vec()), 18),
            ]
        )
        .build();
        ext.execute_with(|| {
            // Buy with desired input
            let amount_a: Balance = balance!(200);
            let (quote_outcome_a, _) = XSTPool::quote(
                &DEXId::Polkaswap.into(),
                &XSTUSD,
                &XST,
                QuoteAmount::with_desired_input(amount_a.clone()),
                true,
            )
            .unwrap();
            let quote_without_impact_a = XSTPool::quote_without_impact(
                &DEXId::Polkaswap.into(),
                &XSTUSD,
                &XST,
                QuoteAmount::with_desired_input(amount_a.clone()),
                true,
            )
            .unwrap();
            assert_eq!(quote_outcome_a.amount, quote_without_impact_a.amount);

            // Buy with desired output
            let amount_b: Balance = balance!(200);
            let (quote_outcome_b, _) = XSTPool::quote(
                &DEXId::Polkaswap.into(),
                &XSTUSD,
                &XST,
                QuoteAmount::with_desired_output(amount_b.clone()),
                true,
            )
            .unwrap();
            let quote_without_impact_b = XSTPool::quote_without_impact(
                &DEXId::Polkaswap.into(),
                &XSTUSD,
                &XST,
                QuoteAmount::with_desired_output(amount_b.clone()),
                true,
            )
            .unwrap();
            assert_eq!(quote_outcome_b.amount, quote_without_impact_b.amount);

            // Sell with desired input
            let amount_c: Balance = balance!(1);
            let (quote_outcome_c, _) = XSTPool::quote(
                &DEXId::Polkaswap.into(),
                &XST,
                &XSTUSD,
                QuoteAmount::with_desired_input(amount_c.clone()),
                true,
            )
            .unwrap();
            let quote_without_impact_c = XSTPool::quote_without_impact(
                &DEXId::Polkaswap.into(),
                &XST,
                &XSTUSD,
                QuoteAmount::with_desired_input(amount_c.clone()),
                true,
            )
            .unwrap();
            assert_eq!(quote_outcome_c.amount, quote_without_impact_c.amount);

            // Sell with desired output
            let amount_d: Balance = balance!(1);
            let (quote_outcome_d, _) = XSTPool::quote(
                &DEXId::Polkaswap.into(),
                &XST,
                &XSTUSD,
                QuoteAmount::with_desired_output(amount_d.clone()),
                true,
            )
            .unwrap();
            let quote_without_impact_d = XSTPool::quote_without_impact(
                &DEXId::Polkaswap.into(),
                &XST,
                &XSTUSD,
                QuoteAmount::with_desired_output(amount_d.clone()),
                true,
            )
            .unwrap();
            assert_eq!(quote_outcome_d.amount, quote_without_impact_d.amount);
        });
    }

    #[test]
    fn exchange_synthetic_to_any_token_disallowed() {
        let mut ext = ExtBuilder::default().build();
        ext.execute_with(|| {
            let alice = alice();
            // add some reserves
            assert_noop!(XSTPool::exchange(&alice, &alice, &DEXId::Polkaswap, &XSTUSD, &DAI, SwapAmount::with_desired_input(balance!(1), 0)), Error::<Runtime>::CantExchange);
        });
    }

    #[test]
    fn set_synthetic_base_asset_floor_price_should_work() {
        let mut ext = ExtBuilder::default().build();
        ext.execute_with(|| {
            let price_before = <XSTPool as GetMarketInfo<_>>::buy_price(&XST, &XSTUSD).expect("Failed to get buy price before setting floor price.");
            // 1 XOR = 0.5 XST in sell case
            // 1 XOR = 110 DAI in buy case
            // 1 XST = 110/0.5 = 220 DAI
            assert_eq!(price_before, fixed!(220.)); 

            XSTPool::set_synthetic_base_asset_floor_price(RuntimeOrigin::root(), balance!(300)).expect("Failed to set floor price.");
            let price_after = <XSTPool as GetMarketInfo<_>>::buy_price(&XST, &XSTUSD).expect("Failed to get buy price after setting floor price.");
            assert_eq!(price_after, fixed!(300));
        });
    }

    #[test]
    fn default_synthetic_base_asset_floor_price_should_be_greater_tha_zero() {
        let mut ext = ExtBuilder::default().build();
        ext.execute_with(|| {
            assert!(XSTPool::synthetic_base_asset_floor_price() > 0);
        });
    }

    #[test]
    fn enable_and_disable_synthetic_should_work() {
        let mut ext = ExtBuilder::default().build();
        ext.execute_with(|| {
            let euro = relay_new_symbol("EURO", 2_000_000_000);

            let asset_id = AssetId32::<PredefinedAssetId>::from_synthetic_reference_symbol(&euro);

            XSTPool::register_synthetic_asset(
                RuntimeOrigin::root(),
                AssetSymbol("XSTEUR".into()),
                AssetName("XST Euro".into()),
                euro.clone(),
                fixed!(0),
            ).expect("Failed to register synthetic asset");

            let opt_xsteuro = XSTPool::enabled_symbols(&euro);
            assert!(opt_xsteuro.is_some());

            let xsteuro = opt_xsteuro.unwrap();
            assert_eq!(
                XSTPool::enabled_synthetics(&xsteuro).expect("Failed to get synthetic asset").reference_symbol,
                euro
            );

            XSTPool::disable_synthetic_asset(RuntimeOrigin::root(), xsteuro.clone())
                .expect("Failed to disable synthetic asset");

            assert!(XSTPool::enabled_synthetics(&xsteuro).is_none());
            assert!(XSTPool::enabled_symbols(&euro).is_some());

            XSTPool::enable_synthetic_asset(
                RuntimeOrigin::root(),
                asset_id,
                euro.clone(),
                fixed!(0),
            ).expect("Failed to enable synthetic asset");

            let opt_xsteuro = XSTPool::enabled_symbols(&euro);
            assert!(opt_xsteuro.is_some());

            let xsteuro = opt_xsteuro.unwrap();
            assert_eq!(
                XSTPool::enabled_synthetics(&xsteuro).expect("Failed to get synthetic asset").reference_symbol,
                euro
            );
        });
    }

    #[test]
    fn set_synthetic_fee_should_work() {
        let mut ext = ExtBuilder::default().build();
        ext.execute_with(|| {
            let euro = relay_new_symbol("EURO", 2_000_000_000);

            XSTPool::register_synthetic_asset(
                RuntimeOrigin::root(),
                AssetSymbol("XSTEUR".into()),
                AssetName("XST Euro".into()),
                euro.clone(),
                fixed!(0),
            ).expect("Failed to register synthetic asset");

            let xsteuro = XSTPool::enabled_symbols(&euro).expect("Expected synthetic asset");
            let quote_amount = QuoteAmount::with_desired_input(balance!(100));

            let (swap_outcome_before, _) = XSTPool::quote(
                &DEXId::Polkaswap,
                &XST.into(),
                &xsteuro,
                quote_amount.clone(),
                true
            )
            .expect("Failed to quote XST -> XSTEURO ");
            
            // 1 XOR = 0.5 XST in sell case (X_s)
            // 1 XOR = 0.6 XST in buy case (X_b)
            // 1 XOR = 110 DAI in buy case (D_b) (default reference unit in xstPool)
            // 1 XOR = 90 DAI in sell case (D_s)
            // 1 XST sell price = D_s/X_b = 90/0.6 = 150 DAI (X)
            let xst_sell_price = FixedU128::from_inner(
                PriceTools::get_average_price(
                    &XST.into(),
                    &DAI.into(),
                    PriceVariant::Sell,
                ).expect("Expected to calculate price XST->DAI")
            );
            // 1 XSTEURO = 2 DAI (S)
            // fee ratio for XSTUSD = 0. (F_r)
            // amount in = 100 XST (A_in)
            let a_in = FixedU128::from(100);
            // amount out = (A_in * X) / S = (100 * 150) / 2 = 7500 XSTEURO (A_out)
            let expected_amount_out = a_in * xst_sell_price / FixedU128::from(2);
            assert_eq!(swap_outcome_before.amount, expected_amount_out.into_inner());
            assert_eq!(swap_outcome_before.fee, 0);


            assert_ok!(XSTPool::set_synthetic_asset_fee(
                RuntimeOrigin::root(),
                xsteuro.clone(),
                fixed!(0.5))
            );


            let (swap_outcome_after, _) = XSTPool::quote(
                &DEXId::Polkaswap,
                &XST.into(),
                &xsteuro,
                quote_amount,
                true
            )
            .expect("Failed to quote XST -> XSTEURO");

            let xst_to_xor_price = PriceTools::get_average_price(
                &XST.into(),
                &XOR.into(),
                PriceVariant::Buy,
            ).expect("Expected to calculate price XST->XOR");
            let expected_fee_amount = FixedWrapper::from(quote_amount.amount() / 2) * FixedWrapper::from(xst_to_xor_price);

            assert_eq!(swap_outcome_after.amount, swap_outcome_before.amount / 2);
            assert_eq!(swap_outcome_after.fee, expected_fee_amount.into_balance());
        });
    }

    #[test]
    fn should_disallow_invalid_fee_ratio() {
        let mut ext = ExtBuilder::default().build();
        ext.execute_with(|| {
            let euro = relay_new_symbol("EURO", 2_000_000_000);
            assert_eq!(
                XSTPool::register_synthetic_asset(
                    RuntimeOrigin::root(),
                    AssetSymbol("XSTEUR".into()),
                    AssetName("XST Euro".into()),
                    euro.clone(),
                    fixed!(-0.1),
                ),
                Err(Error::<Runtime>::InvalidFeeRatio.into())
            );

            assert_eq!(
                XSTPool::register_synthetic_asset(
                    RuntimeOrigin::root(),
                    AssetSymbol("XSTEUR".into()),
                    AssetName("XST Euro".into()),
                    euro.clone(),
                    fixed!(1),
                ),
                Err(Error::<Runtime>::InvalidFeeRatio.into())
            );

            assert_eq!(
                XSTPool::set_synthetic_asset_fee(
                    RuntimeOrigin::root(),
                    XSTUSD.into(),
                    fixed!(-0.1),
                ),
                Err(Error::<Runtime>::InvalidFeeRatio.into())
            );

            assert_eq!(
                XSTPool::set_synthetic_asset_fee(
                    RuntimeOrigin::root(),
                    XSTUSD.into(),
                    fixed!(1),
                ),
                Err(Error::<Runtime>::InvalidFeeRatio.into())
            );
        });
    }

    #[test]
    fn should_disallow_invalid_resulting_fee_ratio() {
        let mut ext = ExtBuilder::default().build();
        ext.execute_with(|| {
            Band::set_dynamic_fee_parameters(
                RuntimeOrigin::root(),
                FeeCalculationParameters::new(
                    fixed!(0),
                    fixed!(0.1),
                    fixed!(0.05)
                )
            ).expect("Expected to set the dynamic fee calculation paramteres for the Band pallet");
            let euro = relay_new_symbol("EURO", 2_000_000_000);
            relay_symbol(euro.clone(), 3_000_000_000);

            XSTPool::register_synthetic_asset(
                RuntimeOrigin::root(),
                AssetSymbol("XSTEUR".into()),
                AssetName("XST Euro".into()),
                euro.clone(),
                fixed!(0.7),
            ).expect("Failed to register synthetic asset");

            let xsteuro = XSTPool::enabled_symbols(&euro).expect("Expected synthetic asset");
            let quote_amount = QuoteAmount::with_desired_input(balance!(100));

            assert_noop!(
                XSTPool::quote(
                    &DEXId::Polkaswap,
                    &XST.into(),
                    &xsteuro,
                    quote_amount.clone(),
                    true
                ),
                Error::<Runtime>::InvalidFeeRatio
            );
        });
    }

    #[test]
    fn dynamic_fee_should_be_taken_into_account() {
        let mut ext = ExtBuilder::default().build();
        ext.execute_with(|| {
            Band::set_dynamic_fee_parameters(
                RuntimeOrigin::root(),
                FeeCalculationParameters::new(
                    fixed!(0),
                    fixed!(0.1),
                    fixed!(0.05)
                )
            ).expect("Expected to set the dynamic fee calculation paramteres for the Band pallet");
            let euro = relay_new_symbol("EURO", 2_000_000_000);
            relay_symbol(euro.clone(), 3_000_000_000);

            XSTPool::register_synthetic_asset(
                RuntimeOrigin::root(),
                AssetSymbol("XSTEUR".into()),
                AssetName("XST Euro".into()),
                euro.clone(),
                fixed!(0),
            ).expect("Failed to register synthetic asset");

            let xsteuro = XSTPool::enabled_symbols(&euro).expect("Expected synthetic asset");
            let quote_amount = QuoteAmount::with_desired_input(balance!(100));

            let (swap_outcome_before, _) = XSTPool::quote(
                &DEXId::Polkaswap,
                &XST.into(),
                &xsteuro,
                quote_amount.clone(),
                true
            )
            .expect("Failed to quote XST -> XSTEURO ");

            // 1 XOR = 0.5 XST in sell case (X_s)
            // 1 XOR = 0.6 XST in buy case (X_b)
            // 1 XOR = 110 DAI in buy case (D_b) (default reference unit in xstPool)
            // 1 XOR = 90 DAI in sell case (D_s)
            // 1 XST sell price = D_s/X_b = 90/0.6 = 150 DAI (X)
            let xst_sell_price = FixedU128::from_inner(
                PriceTools::get_average_price(
                    &XST.into(),
                    &DAI.into(),
                    PriceVariant::Sell,
                ).expect("Expected to calculate price XST->DAI")
            );
            // 1 XSTEURO = 3 DAI (S)
            // fee ratio for XSTEURO = 0.3 (F_r)
            // amount in = 100 XST (A_in)
            let a_in = FixedU128::from(100);
            // amount out = (A_in * X * (1 - F_r)) / S = (100 * 150 * 0.7) / 3 = 3500 XSTEURO (A_out)
            let expected_amount_out = a_in * xst_sell_price * (FixedU128::from_float(0.7)) / FixedU128::from(3);
            assert_eq!(swap_outcome_before.amount, expected_amount_out.into_inner());
            // fee = F_xst / X_b = 0.3 * 100 / 0.5 = 60 XOR
            assert_eq!(swap_outcome_before.fee, balance!(60));

            assert_ok!(XSTPool::set_synthetic_asset_fee(
                RuntimeOrigin::root(),
                xsteuro.clone(),
                fixed!(0.3))
            );

            let (swap_outcome_after, _) = XSTPool::quote(
                &DEXId::Polkaswap,
                &XST.into(),
                &xsteuro,
                quote_amount,
                true
            )
            .expect("Failed to quote XST -> XSTEURO");

            // 1 XOR = 0.5 XST in sell case (X_s)
            // 1 XOR = 0.6 XST in buy case (X_b)
            // 1 XOR = 110 DAI in buy case (D_b) (default reference unit in xstPool)
            // 1 XOR = 90 DAI in sell case (D_s)
            // 1 XST sell price = D_s/X_b = 90/0.6 = 150 DAI (X)
            // 1 XSTEURO = 3 DAI (S)
            // fee ratio for XSTEURO = 0.6 (F_r) <- dynamic fee + synthetic fee
            // amount in = 100 XST (A_in)
            // amount out = (A_in * X * (1 - F_r)) / S = (100 * 150 * 0.4) / 3 = 2000 XSTEURO (A_out)
            let expected_amount_out = a_in * xst_sell_price * (FixedU128::from_float(0.4)) / FixedU128::from(3);
            assert_eq!(swap_outcome_after.amount, expected_amount_out.into_inner());
            // fee = F_xst / X_b = 0.6 * 100 / 0.5 = 120 XOR
            assert_eq!(swap_outcome_after.fee, balance!(120));
        });
    }

    #[test]
    fn should_disallow_xst_amount_exceeding_limit() {
        let mut ext = ExtBuilder::default().build();
        ext.execute_with(|| {
            
            // 1 XOR = 0.5 XST in sell case (X_s)
            // 1 XOR = 0.6 XST in buy case (X_b)
            // 1 XOR = 110 DAI in buy case (D_b) (default reference unit in xstPool)
            // 1 XOR = 90 DAI in sell case (D_s)
            // 1 XST sell price = D_s/X_b = 90/0.6 = 150 DAI (XST_s)
            // 1 XST buy price = D_b/X_s = 110/0.5 = 220 DAI (XST_b)
            // 1 XSTUSD = 1 DAI (S)
            // fee ratio for XSTUSD = 0.00666 (F_r)
            // amount_out = 10_000_000 XST
            // amount in = amount_out / (1 - F_r) * XST_b / S = 10_000_000 / (1 - 0.00666) * 220 / 1 = 2214750236.57559344 (XSTUSD)
            let amount_a: Balance = balance!(2214750236.575593452663369226) + 1;
            // Buy with desired input
            assert_noop!(
                XSTPool::quote(
                    &DEXId::Polkaswap.into(),
                    &XSTUSD,
                    &XST,
                    QuoteAmount::with_desired_input(amount_a.clone()),
                    true,
                ),
                Error::<Runtime>::SyntheticBaseBuySellLimitExceeded
            );

            assert_noop!(
                XSTPool::exchange(
                    &alice(),
                    &alice(),
                    &DEXId::Polkaswap.into(),
                    &XSTUSD,
                    &XST,
                    SwapAmount::with_desired_input(amount_a.clone(), Balance::zero()),
                ),
                Error::<Runtime>::SyntheticBaseBuySellLimitExceeded
            );

            // Buy with desired output
            let amount_b: Balance = balance!(10000000) + 1;
            assert_noop!(
                XSTPool::quote(
                    &DEXId::Polkaswap.into(),
                    &XSTUSD,
                    &XST,
                    QuoteAmount::with_desired_output(amount_b.clone()),
                    true,
                ),
                Error::<Runtime>::SyntheticBaseBuySellLimitExceeded
            );
            assert_noop!(
                XSTPool::exchange(
                    &alice(),
                    &alice(),
                    &DEXId::Polkaswap.into(),
                    &XSTUSD,
                    &XST,
                    SwapAmount::with_desired_output(amount_b.clone(), Balance::max_value()),
                ),
                Error::<Runtime>::SyntheticBaseBuySellLimitExceeded
            );

            // Sell with desired input
            let amount_c: Balance = balance!(10000000) + 1;
            assert_noop!(
                XSTPool::quote(
                    &DEXId::Polkaswap.into(),
                    &XST,
                    &XSTUSD,
                    QuoteAmount::with_desired_input(amount_c.clone()),
                    true,
                ),
                Error::<Runtime>::SyntheticBaseBuySellLimitExceeded
            );
            assert_noop!(
                XSTPool::exchange(
                    &alice(),
                    &alice(),
                    &DEXId::Polkaswap.into(),
                    &XST,
                    &XSTUSD,
                    SwapAmount::with_desired_input(amount_c.clone(), Balance::zero()),
                ),
                Error::<Runtime>::SyntheticBaseBuySellLimitExceeded
            );

            // 1 XOR = 0.5 XST in sell case (X_s)
            // 1 XOR = 0.6 XST in buy case (X_b)
            // 1 XOR = 110 DAI in buy case (D_b) (default reference unit in xstPool)
            // 1 XOR = 90 DAI in sell case (D_s)
            // 1 XST sell price = D_s/X_b = 90/0.6 = 150 DAI (XST_s)
            // 1 XST buy price = D_b/X_s = 110/0.5 = 220 DAI (XST_b)
            // 1 XSTUSD = 1 DAI (S)
            // fee ratio for XSTUSD = 0.00666 (F_r)
            // amount_in = 10_000_000 XST
            // amount out = amount_in * (1 - F_r) * XST_s / S = 10_000_000 * (1 - 0.00666) * 150 / 1 = 1490009999.999999999818062202 (XSTUSD)
            // Sell with desired output
            let amount_d: Balance = balance!(1490009999.999999999818062202) + 1;
            assert_noop!(
                XSTPool::quote(
                    &DEXId::Polkaswap.into(),
                    &XSTUSD,
                    &XST,
                    QuoteAmount::with_desired_output(amount_d.clone()),
                    true,
                ),
                Error::<Runtime>::SyntheticBaseBuySellLimitExceeded
            );
            assert_noop!(
                XSTPool::exchange(
                    &alice(),
                    &alice(),
                    &DEXId::Polkaswap.into(),
                    &XSTUSD,
                    &XST,
                    SwapAmount::with_desired_output(amount_d.clone(), Balance::max_value()),
                ),
                Error::<Runtime>::SyntheticBaseBuySellLimitExceeded
            );
        });
    }

    #[test]
    fn should_allow_xst_amount_near_limit() {
        let mut ext = ExtBuilder::default().build();
        ext.execute_with(|| {

            assets::Pallet::<Runtime>::update_balance(
                RuntimeOrigin::root(), alice(), XSTUSD.into(), balance!(13000000000) as i128)
                .expect("Expected to update Alice XSTUSD balance");
            assets::Pallet::<Runtime>::update_balance(
                RuntimeOrigin::root(), alice(), XST.into(), balance!(13000000000) as i128)
                .expect("Expected to update Alice XST balance");
            
            // 1 XOR = 0.5 XST in sell case (X_s)
            // 1 XOR = 0.6 XST in buy case (X_b)
            // 1 XOR = 110 DAI in buy case (D_b) (default reference unit in xstPool)
            // 1 XOR = 90 DAI in sell case (D_s)
            // 1 XST sell price = D_s/X_b = 90/0.6 = 150 DAI (XST_s)
            // 1 XST buy price = D_b/X_s = 110/0.5 = 220 DAI (XST_b)
            // 1 XSTUSD = 1 DAI (S)
            // fee ratio for XSTUSD = 0.00666 (F_r)
            // amount_out = 10_000_000 XST
            // amount in = amount_out / (1 - F_r) * XST_b / S = 10_000_000 / (1 - 0.00666) * 220 / 1 = 2214750236.575593452663369226 (XSTUSD)

            // precision is 10^-9
            let amount_a: Balance = balance!(2214750236.575593452663369226) - 1_000_000_000;
            // Buy with desired input
            assert_ok!(
                XSTPool::quote(
                    &DEXId::Polkaswap.into(),
                    &XSTUSD,
                    &XST,
                    QuoteAmount::with_desired_input(amount_a.clone()),
                    true,
                )
            );
            assert_ok!(
                XSTPool::exchange(
                    &alice(),
                    &alice(),
                    &DEXId::Polkaswap.into(),
                    &XSTUSD,
                    &XST,
                    SwapAmount::with_desired_input(amount_a.clone(), Balance::zero()),
                )
            );

            // Buy with desired output
            let amount_b: Balance = balance!(10000000);
            assert_ok!(
                XSTPool::quote(
                    &DEXId::Polkaswap.into(),
                    &XSTUSD,
                    &XST,
                    QuoteAmount::with_desired_output(amount_b.clone()),
                    true,
                )
            );
            assert_ok!(
                XSTPool::exchange(
                    &alice(),
                    &alice(),
                    &DEXId::Polkaswap.into(),
                    &XSTUSD,
                    &XST,
                    SwapAmount::with_desired_output(amount_b.clone(), Balance::max_value()),
                )
            );

            // Sell with desired input
            let amount_c: Balance = balance!(10000000);
            assert_ok!(
                XSTPool::quote(
                    &DEXId::Polkaswap.into(),
                    &XST,
                    &XSTUSD,
                    QuoteAmount::with_desired_input(amount_c.clone()),
                    true,
                )
            );
            assert_ok!(
                XSTPool::exchange(
                    &alice(),
                    &alice(),
                    &DEXId::Polkaswap.into(),
                    &XST,
                    &XSTUSD,
                    SwapAmount::with_desired_input(amount_c.clone(), Balance::zero()),
                )
            );

            // 1 XOR = 0.5 XST in sell case (X_s)
            // 1 XOR = 0.6 XST in buy case (X_b)
            // 1 XOR = 110 DAI in buy case (D_b) (default reference unit in xstPool)
            // 1 XOR = 90 DAI in sell case (D_s)
            // 1 XST sell price = D_s/X_b = 90/0.6 = 150 DAI (XST_s)
            // 1 XST buy price = D_b/X_s = 110/0.5 = 220 DAI (XST_b)
            // 1 XSTUSD = 1 DAI (S)
            // fee ratio for XSTUSD = 0.00666 (F_r)
            // amount_in = 10_000_000 XST
            // amount out = amount_in * (1 - F_r) * XST_s / S = 10_000_000 * (1 - 0.00666) * 150 / 1 = 1490009999.999999999818062202 (XSTUSD)
            
            // precision is 10^-9
            let amount_d: Balance = balance!(1490009999.999999999818062202) - 1_000_000_000;
            // Sell with desired output
            assert_ok!(
                XSTPool::quote(
                    &DEXId::Polkaswap.into(),
                    &XST,
                    &XSTUSD,
                    QuoteAmount::with_desired_output(amount_d.clone()),
                    true,
                )
            );
            assert_ok!(
                XSTPool::exchange(
                    &alice(),
                    &alice(),
                    &DEXId::Polkaswap.into(),
                    &XST,
                    &XSTUSD,
                    SwapAmount::with_desired_output(amount_d.clone(), Balance::max_value()),
                )
            );
        });
    }

    #[test]
    fn should_disallow_zero_amounts_in_quote_exchange() {
        let mut ext = ExtBuilder::default().build();
        ext.execute_with(|| {
            // Buy with desired input
            assert_noop!(
                XSTPool::quote(
                    &DEXId::Polkaswap.into(),
                    &XSTUSD,
                    &XST,
                    QuoteAmount::with_desired_input(0),
                    true,
                ),
                Error::<Runtime>::PriceCalculationFailed
            );
            assert_noop!(
                XSTPool::exchange(
                    &alice(),
                    &alice(),
                    &DEXId::Polkaswap.into(),
                    &XSTUSD,
                    &XST,
                    SwapAmount::with_desired_input(0, Balance::zero()),
                ),
                Error::<Runtime>::PriceCalculationFailed
            );

            // Buy with desired output
            assert_noop!(
                XSTPool::quote(
                    &DEXId::Polkaswap.into(),
                    &XSTUSD,
                    &XST,
                    QuoteAmount::with_desired_output(0),
                    true,
                ),
                Error::<Runtime>::PriceCalculationFailed
            );
            assert_noop!(
                XSTPool::exchange(
                    &alice(),
                    &alice(),
                    &DEXId::Polkaswap.into(),
                    &XSTUSD,
                    &XST,
                    SwapAmount::with_desired_output(0, Balance::max_value()),
                ),
                Error::<Runtime>::PriceCalculationFailed
            );

            // Sell with desired input
            assert_noop!(
                XSTPool::quote(
                    &DEXId::Polkaswap.into(),
                    &XST,
                    &XSTUSD,
                    QuoteAmount::with_desired_input(0),
                    true,
                ),
                Error::<Runtime>::PriceCalculationFailed
            );
            assert_noop!(
                XSTPool::exchange(
                    &alice(),
                    &alice(),
                    &DEXId::Polkaswap.into(),
                    &XST,
                    &XSTUSD,
                    SwapAmount::with_desired_input(0, Balance::zero()),
                ),
                Error::<Runtime>::PriceCalculationFailed
            );

            // Sell with desired output
            assert_noop!(
                XSTPool::quote(
                    &DEXId::Polkaswap.into(),
                    &XSTUSD,
                    &XST,
                    QuoteAmount::with_desired_output(0),
                    true,
                ),
                Error::<Runtime>::PriceCalculationFailed
            );
            assert_noop!(
                XSTPool::exchange(
                    &alice(),
                    &alice(),
                    &DEXId::Polkaswap.into(),
                    &XSTUSD,
                    &XST,
                    SwapAmount::with_desired_output(0, Balance::max_value()),
                ),
                Error::<Runtime>::PriceCalculationFailed
            );
        });
    }

    #[test]
    fn remove_synthetic_should_work() {
        let mut ext = ExtBuilder::default().build();
        ext.execute_with(|| {
            let euro = relay_new_symbol("EURO", 2_000_000_000);

            let asset_id = AssetId32::<PredefinedAssetId>::from_synthetic_reference_symbol(&euro);

            XSTPool::register_synthetic_asset(
                RuntimeOrigin::root(),
                AssetSymbol("XSTEUR".into()),
                AssetName("XST Euro".into()),
                euro.clone(),
                fixed!(0),
            ).expect("Failed to register synthetic asset");

            let opt_xsteuro = XSTPool::enabled_symbols(&euro);
            assert!(opt_xsteuro.is_some());

            let xsteuro = opt_xsteuro.unwrap();
            assert_eq!(
                XSTPool::enabled_synthetics(&xsteuro).expect("Failed to get synthetic asset").reference_symbol,
                euro
            );

            XSTPool::remove_synthetic_asset(RuntimeOrigin::root(), xsteuro.clone())
                .expect("Failed to disable synthetic asset");

            assert!(XSTPool::enabled_synthetics(&xsteuro).is_none());
            assert!(XSTPool::enabled_symbols(&euro).is_none());

            XSTPool::enable_synthetic_asset(
                RuntimeOrigin::root(),
                asset_id,
                euro.clone(),
                fixed!(0),
            ).expect("Failed to enable synthetic asset");

            let opt_xsteuro = XSTPool::enabled_symbols(&euro);
            assert!(opt_xsteuro.is_some());

            let xsteuro = opt_xsteuro.unwrap();
            assert_eq!(
                XSTPool::enabled_synthetics(&xsteuro).expect("Failed to get synthetic asset").reference_symbol,
                euro
            );
        });
    }

    #[test]
    fn disable_symbol_and_enable_synthetic_should_work() {
        let mut ext = ExtBuilder::default().build();
        ext.execute_with(|| {
            System::set_block_number(1u64);

            let euro = relay_new_symbol("EURO", 2_000_000_000);
            let asset_id = AssetId32::<PredefinedAssetId>::from_synthetic_reference_symbol(&euro);
            XSTPool::register_synthetic_asset(
                RuntimeOrigin::root(),
                AssetSymbol("XSTEUR".into()),
                AssetName("XST Euro".into()),
                euro.clone(),
                fixed!(0),
            ).expect("Failed to register synthetic asset");
            assert!(XSTPool::enabled_synthetics(&asset_id).is_some());
            assert!(XSTPool::enabled_symbols(&euro).is_some());

            let new_block = 1u64 + GetBandRateStaleBlockPeriod::get();
            System::set_block_number(new_block);
            <Band as Hooks<BlockNumberFor<Runtime>>>::on_initialize(new_block);

            assert!(XSTPool::enabled_synthetics(&asset_id).is_none());
            assert!(XSTPool::enabled_symbols(&euro).is_some());

            XSTPool::enable_synthetic_asset(
                RuntimeOrigin::root(),
                asset_id,
                euro.clone(),
                fixed!(0),
            ).expect("Failed to enable synthetic asset");

            let xsteuro = XSTPool::enabled_symbols(&euro)
                .expect("Expected to get a synthetic asset linked to EURO");

            assert_eq!(
                XSTPool::enabled_synthetics(&xsteuro).expect("Failed to get synthetic asset").reference_symbol,
                euro
            );
        });
    }

    #[test]
    fn check_empty_step_quote() {
        let mut ext = ExtBuilder::new(
            vec![
                (alice(), DAI, balance!(0), AssetSymbol(b"DAI".to_vec()), AssetName(b"DAI".to_vec()), 18),
                (alice(), XOR, balance!(0), AssetSymbol(b"XOR".to_vec()), AssetName(b"SORA".to_vec()), 18),
                (alice(), XST, balance!(0), AssetSymbol(b"XST".to_vec()), AssetName(b"SORA Synthetics".to_vec()), 18),
            ],
            vec![
                (alice(), XSTUSD, balance!(2000), AssetSymbol(b"XSTUSD".to_vec()), AssetName(b"SORA Synthetic USD".to_vec()), 18),
            ]
        )
        .build();
    ext.execute_with(|| {
        assert_eq!(
            XSTPool::step_quote(
                &DEXId::Polkaswap.into(),
                &XST,
                &XSTUSD,
                QuoteAmount::with_desired_input(balance!(0)),
                10,
                true
            )
            .unwrap()
            .0,
            VecDeque::new()
        );

        assert_eq!(
            XSTPool::step_quote(
                &DEXId::Polkaswap.into(),
                &XST,
                &XSTUSD,
                QuoteAmount::with_desired_output(balance!(0)),
                10,
                false
            )
            .unwrap()
            .0,
            VecDeque::new()
        );

        assert_eq!(
            XSTPool::step_quote(
                &DEXId::Polkaswap.into(),
                &XSTUSD,
                &XST,
                QuoteAmount::with_desired_input(balance!(0)),
                10,
                true
            )
            .unwrap()
            .0,
            VecDeque::new()
        );

        assert_eq!(
            XSTPool::step_quote(
                &DEXId::Polkaswap.into(),
                &XSTUSD,
                &XST,
                QuoteAmount::with_desired_output(balance!(0)),
                10,
                false
            )
            .unwrap()
            .0,
            VecDeque::new()
        );
    });
    }

    #[test]
    fn check_step_quote_with_zero_samples_count() {
        let mut ext = ExtBuilder::new(
            vec![
                (alice(), DAI, balance!(0), AssetSymbol(b"DAI".to_vec()), AssetName(b"DAI".to_vec()), 18),
                (alice(), XOR, balance!(0), AssetSymbol(b"XOR".to_vec()), AssetName(b"SORA".to_vec()), 18),
                (alice(), XST, balance!(0), AssetSymbol(b"XST".to_vec()), AssetName(b"SORA Synthetics".to_vec()), 18),
            ],
            vec![
                (alice(), XSTUSD, balance!(2000), AssetSymbol(b"XSTUSD".to_vec()), AssetName(b"SORA Synthetic USD".to_vec()), 18),
            ]
        )
        .build();
        ext.execute_with(|| {
            assert_eq!(
                XSTPool::step_quote(
                    &DEXId::Polkaswap.into(),
                    &XSTUSD,
                    &XST,
                    QuoteAmount::with_desired_input(balance!(100)),
                    0,
                    false
                )
                .unwrap()
                .0,
                VecDeque::from([SwapChunk::new(balance!(100), balance!(0.454545454545454545), 0)])
            );
            
            assert_eq!(
                XSTPool::step_quote(
                    &DEXId::Polkaswap.into(),
                    &XSTUSD,
                    &XST,
                    QuoteAmount::with_desired_output(balance!(100)),
                    0,
                    false
                )
                .unwrap()
                .0,
                VecDeque::from([SwapChunk::new(balance!(22000), balance!(100), 0)])
            );
            
            assert_eq!(
                XSTPool::step_quote(
                    &DEXId::Polkaswap.into(),
                    &XST,
                    &XSTUSD,
                    QuoteAmount::with_desired_input(balance!(100)),
                    0,
                    false
                )
                .unwrap()
                .0,
                VecDeque::from([SwapChunk::new(balance!(100), balance!(14999.999999999999994), 0)])
            );

            assert_eq!(
                XSTPool::step_quote(
                    &DEXId::Polkaswap.into(),
                    &XST,
                    &XSTUSD,
                    QuoteAmount::with_desired_output(balance!(100)),
                    0,
                    false
                )
                .unwrap()
                .0,
                VecDeque::from([SwapChunk::new(balance!(0.666666666666666666), balance!(100), 0)])
            );
        });
    }

    #[test]
    fn check_step_quote_without_fee() {
        let mut ext = ExtBuilder::new(
            vec![
                (alice(), DAI, balance!(0), AssetSymbol(b"DAI".to_vec()), AssetName(b"DAI".to_vec()), 18),
                (alice(), XOR, balance!(0), AssetSymbol(b"XOR".to_vec()), AssetName(b"SORA".to_vec()), 18),
                (alice(), XST, balance!(0), AssetSymbol(b"XST".to_vec()), AssetName(b"SORA Synthetics".to_vec()), 18),
            ],
            vec![
                (alice(), XSTUSD, balance!(2000), AssetSymbol(b"XSTUSD".to_vec()), AssetName(b"SORA Synthetic USD".to_vec()), 18),
            ]
        )
        .build();
        ext.execute_with(|| {
            assert_eq!(
                XSTPool::step_quote(
                    &DEXId::Polkaswap.into(),
                    &XSTUSD,
                    &XST,
                    QuoteAmount::with_desired_input(balance!(100)),
                    10,
                    false
                )
                .unwrap()
                .0,
                VecDeque::from([
                    SwapChunk::new(balance!(10), balance!(0.045454545454545454), 0),
                    SwapChunk::new(balance!(10), balance!(0.045454545454545454), 0),
                    SwapChunk::new(balance!(10), balance!(0.045454545454545454), 0),
                    SwapChunk::new(balance!(10), balance!(0.045454545454545454), 0),
                    SwapChunk::new(balance!(10), balance!(0.045454545454545454), 0),
                    SwapChunk::new(balance!(10), balance!(0.045454545454545454), 0),
                    SwapChunk::new(balance!(10), balance!(0.045454545454545454), 0),
                    SwapChunk::new(balance!(10), balance!(0.045454545454545454), 0),
                    SwapChunk::new(balance!(10), balance!(0.045454545454545454), 0),
                    SwapChunk::new(balance!(10), balance!(0.045454545454545459), 0),
                ])
            );
            
            assert_eq!(
                XSTPool::step_quote(
                    &DEXId::Polkaswap.into(),
                    &XSTUSD,
                    &XST,
                    QuoteAmount::with_desired_output(balance!(100)),
                    10,
                    false
                )
                .unwrap()
                .0,
                VecDeque::from([
                    SwapChunk::new(balance!(2200), balance!(10), 0),
                    SwapChunk::new(balance!(2200), balance!(10), 0),
                    SwapChunk::new(balance!(2200), balance!(10), 0),
                    SwapChunk::new(balance!(2200), balance!(10), 0),
                    SwapChunk::new(balance!(2200), balance!(10), 0),
                    SwapChunk::new(balance!(2200), balance!(10), 0),
                    SwapChunk::new(balance!(2200), balance!(10), 0),
                    SwapChunk::new(balance!(2200), balance!(10), 0),
                    SwapChunk::new(balance!(2200), balance!(10), 0),
                    SwapChunk::new(balance!(2200), balance!(10), 0),
                ])
            );
            
            assert_eq!(
                XSTPool::step_quote(
                    &DEXId::Polkaswap.into(),
                    &XST,
                    &XSTUSD,
                    QuoteAmount::with_desired_input(balance!(100)),
                    10,
                    false
                )
                .unwrap()
                .0,
                VecDeque::from([
                    SwapChunk::new(balance!(10), balance!(1499.9999999999999994), 0),
                    SwapChunk::new(balance!(10), balance!(1499.9999999999999994), 0),
                    SwapChunk::new(balance!(10), balance!(1499.9999999999999994), 0),
                    SwapChunk::new(balance!(10), balance!(1499.9999999999999994), 0),
                    SwapChunk::new(balance!(10), balance!(1499.9999999999999994), 0),
                    SwapChunk::new(balance!(10), balance!(1499.9999999999999994), 0),
                    SwapChunk::new(balance!(10), balance!(1499.9999999999999994), 0),
                    SwapChunk::new(balance!(10), balance!(1499.9999999999999994), 0),
                    SwapChunk::new(balance!(10), balance!(1499.9999999999999994), 0),
                    SwapChunk::new(balance!(10), balance!(1499.9999999999999994), 0),
                ])
            );

            assert_eq!(
                XSTPool::step_quote(
                    &DEXId::Polkaswap.into(),
                    &XST,
                    &XSTUSD,
                    QuoteAmount::with_desired_output(balance!(100)),
                    10,
                    false
                )
                .unwrap()
                .0,
                VecDeque::from([
                    SwapChunk::new(balance!(0.066666666666666666), balance!(10), 0),
                    SwapChunk::new(balance!(0.066666666666666666), balance!(10), 0),
                    SwapChunk::new(balance!(0.066666666666666666), balance!(10), 0),
                    SwapChunk::new(balance!(0.066666666666666666), balance!(10), 0),
                    SwapChunk::new(balance!(0.066666666666666666), balance!(10), 0),
                    SwapChunk::new(balance!(0.066666666666666666), balance!(10), 0),
                    SwapChunk::new(balance!(0.066666666666666666), balance!(10), 0),
                    SwapChunk::new(balance!(0.066666666666666666), balance!(10), 0),
                    SwapChunk::new(balance!(0.066666666666666666), balance!(10), 0),
                    SwapChunk::new(balance!(0.066666666666666672), balance!(10), 0),
                ])
            );
        });
    }

    #[test]
    fn check_step_quote_with_fee() {
        let mut ext = ExtBuilder::new(
            vec![
                (alice(), DAI, balance!(0), AssetSymbol(b"DAI".to_vec()), AssetName(b"DAI".to_vec()), 18),
                (alice(), XOR, balance!(0), AssetSymbol(b"XOR".to_vec()), AssetName(b"SORA".to_vec()), 18),
                (alice(), XST, balance!(0), AssetSymbol(b"XST".to_vec()), AssetName(b"SORA Synthetics".to_vec()), 18),
            ],
            vec![
                (alice(), XSTUSD, balance!(2000), AssetSymbol(b"XSTUSD".to_vec()), AssetName(b"SORA Synthetic USD".to_vec()), 18),
            ]
        )
        .build();
        ext.execute_with(|| {
            assert_eq!(
                XSTPool::step_quote(
                    &DEXId::Polkaswap.into(),
                    &XSTUSD,
                    &XST,
                    QuoteAmount::with_desired_input(balance!(100)),
                    10,
                    true
                )
                .unwrap()
                .0,
                VecDeque::from([
                    SwapChunk::new(balance!(10), balance!(0.045151818181818181), balance!(0.000605454545454545)),
                    SwapChunk::new(balance!(10), balance!(0.045151818181818181), balance!(0.000605454545454545)),
                    SwapChunk::new(balance!(10), balance!(0.045151818181818181), balance!(0.000605454545454545)),
                    SwapChunk::new(balance!(10), balance!(0.045151818181818181), balance!(0.000605454545454545)),
                    SwapChunk::new(balance!(10), balance!(0.045151818181818181), balance!(0.000605454545454545)),
                    SwapChunk::new(balance!(10), balance!(0.045151818181818181), balance!(0.000605454545454545)),
                    SwapChunk::new(balance!(10), balance!(0.045151818181818181), balance!(0.000605454545454545)),
                    SwapChunk::new(balance!(10), balance!(0.045151818181818181), balance!(0.000605454545454545)),
                    SwapChunk::new(balance!(10), balance!(0.045151818181818181), balance!(0.000605454545454545)),
                    SwapChunk::new(balance!(10), balance!(0.045151818181818189), balance!(0.000605454545454549)),
                ])
            );
            
            assert_eq!(
                XSTPool::step_quote(
                    &DEXId::Polkaswap.into(),
                    &XSTUSD,
                    &XST,
                    QuoteAmount::with_desired_output(balance!(100)),
                    10,
                    true
                )
                .unwrap()
                .0,
                VecDeque::from([
                    SwapChunk::new(balance!(2214.750236575593452384), balance!(10), balance!(0.134093059778122294)),
                    SwapChunk::new(balance!(2214.750236575593452384), balance!(10), balance!(0.134093059778122294)),
                    SwapChunk::new(balance!(2214.750236575593452384), balance!(10), balance!(0.134093059778122294)),
                    SwapChunk::new(balance!(2214.750236575593452384), balance!(10), balance!(0.134093059778122294)),
                    SwapChunk::new(balance!(2214.750236575593452384), balance!(10), balance!(0.134093059778122294)),
                    SwapChunk::new(balance!(2214.750236575593452384), balance!(10), balance!(0.134093059778122294)),
                    SwapChunk::new(balance!(2214.750236575593452384), balance!(10), balance!(0.134093059778122294)),
                    SwapChunk::new(balance!(2214.750236575593452384), balance!(10), balance!(0.134093059778122294)),
                    SwapChunk::new(balance!(2214.750236575593452384), balance!(10), balance!(0.134093059778122294)),
                    SwapChunk::new(balance!(2214.750236575593452384), balance!(10), balance!(0.134093059778122298)),
                ])
            );
            
            assert_eq!(
                XSTPool::step_quote(
                    &DEXId::Polkaswap.into(),
                    &XST,
                    &XSTUSD,
                    QuoteAmount::with_desired_input(balance!(100)),
                    10,
                    true
                )
                .unwrap()
                .0,
                VecDeque::from([
                    SwapChunk::new(balance!(10), balance!(1490.009999999999999403), balance!(0.1332)),
                    SwapChunk::new(balance!(10), balance!(1490.009999999999999403), balance!(0.1332)),
                    SwapChunk::new(balance!(10), balance!(1490.009999999999999403), balance!(0.1332)),
                    SwapChunk::new(balance!(10), balance!(1490.009999999999999403), balance!(0.1332)),
                    SwapChunk::new(balance!(10), balance!(1490.009999999999999403), balance!(0.1332)),
                    SwapChunk::new(balance!(10), balance!(1490.009999999999999403), balance!(0.1332)),
                    SwapChunk::new(balance!(10), balance!(1490.009999999999999403), balance!(0.1332)),
                    SwapChunk::new(balance!(10), balance!(1490.009999999999999403), balance!(0.1332)),
                    SwapChunk::new(balance!(10), balance!(1490.009999999999999403), balance!(0.1332)),
                    SwapChunk::new(balance!(10), balance!(1490.009999999999999412), balance!(0.1332)),
                ])
            );

            assert_eq!(
                XSTPool::step_quote(
                    &DEXId::Polkaswap.into(),
                    &XST,
                    &XSTUSD,
                    QuoteAmount::with_desired_output(balance!(100)),
                    10,
                    true
                )
                .unwrap()
                .0,
                VecDeque::from([
                    SwapChunk::new(balance!(0.06711364353259374), balance!(10), balance!(0.000893953731854148)),
                    SwapChunk::new(balance!(0.06711364353259374), balance!(10), balance!(0.000893953731854148)),
                    SwapChunk::new(balance!(0.06711364353259374), balance!(10), balance!(0.000893953731854148)),
                    SwapChunk::new(balance!(0.06711364353259374), balance!(10), balance!(0.000893953731854148)),
                    SwapChunk::new(balance!(0.06711364353259374), balance!(10), balance!(0.000893953731854148)),
                    SwapChunk::new(balance!(0.06711364353259374), balance!(10), balance!(0.000893953731854148)),
                    SwapChunk::new(balance!(0.06711364353259374), balance!(10), balance!(0.000893953731854148)),
                    SwapChunk::new(balance!(0.06711364353259374), balance!(10), balance!(0.000893953731854148)),
                    SwapChunk::new(balance!(0.06711364353259374), balance!(10), balance!(0.000893953731854148)),
                    SwapChunk::new(balance!(0.067113643532593749), balance!(10), balance!(0.000893953731854154)),
                ])
            );
        });
    }

    fn compare_quotes(
        dex_id: &DEXId,
        input_asset_id: &AssetId,
        output_asset_id: &AssetId,
        amount: QuoteAmount<Balance>,
        deduce_fee: bool,
    ) {
        let (step_quote_input, step_quote_output, step_quote_fee) = XSTPool::step_quote(
            dex_id,
            input_asset_id,
            output_asset_id,
            amount,
            10,
            deduce_fee,
        )
        .unwrap()
        .0
        .iter()
        .fold((balance!(0), balance!(0), balance!(0)), |acc, item| {
            (acc.0 + item.input, acc.1 + item.output, acc.2 + item.fee)
        });

        let quote_result =
            XSTPool::quote(dex_id, input_asset_id, output_asset_id, amount, deduce_fee)
                .unwrap()
                .0;

        let (quote_input, quote_output, quote_fee) = match amount {
            QuoteAmount::WithDesiredInput { desired_amount_in } => {
                (desired_amount_in, quote_result.amount, quote_result.fee)
            }
            QuoteAmount::WithDesiredOutput { desired_amount_out } => {
                (quote_result.amount, desired_amount_out, quote_result.fee)
            }
        };

        assert_eq!(step_quote_input, quote_input);
        assert_eq!(step_quote_output, quote_output);
        assert_eq!(step_quote_fee, quote_fee);
    }

    #[test]
    fn check_step_quote_equal_with_qoute() {
        let mut ext = ExtBuilder::new(
            vec![
                (alice(), DAI, balance!(0), AssetSymbol(b"DAI".to_vec()), AssetName(b"DAI".to_vec()), 18),
                (alice(), XOR, balance!(0), AssetSymbol(b"XOR".to_vec()), AssetName(b"SORA".to_vec()), 18),
                (alice(), XST, balance!(0), AssetSymbol(b"XST".to_vec()), AssetName(b"SORA Synthetics".to_vec()), 18),
            ],
            vec![
                (alice(), XSTUSD, balance!(2000), AssetSymbol(b"XSTUSD".to_vec()), AssetName(b"SORA Synthetic USD".to_vec()), 18),
            ]
        )
        .build();
        ext.execute_with(|| {
            compare_quotes(&DEXId::Polkaswap, &XSTUSD, &XST, QuoteAmount::with_desired_input(balance!(100)), false);
            compare_quotes(&DEXId::Polkaswap, &XSTUSD, &XST, QuoteAmount::with_desired_output(balance!(100)), false);
            
            compare_quotes(&DEXId::Polkaswap, &XST, &XSTUSD, QuoteAmount::with_desired_input(balance!(100)), false);
            compare_quotes(&DEXId::Polkaswap, &XST, &XSTUSD, QuoteAmount::with_desired_output(balance!(100)), false);

            compare_quotes(&DEXId::Polkaswap, &XSTUSD, &XST, QuoteAmount::with_desired_input(balance!(100)), true);
            compare_quotes(&DEXId::Polkaswap, &XSTUSD, &XST, QuoteAmount::with_desired_output(balance!(100)), true);

            compare_quotes(&DEXId::Polkaswap, &XST, &XSTUSD, QuoteAmount::with_desired_input(balance!(100)), true);
            compare_quotes(&DEXId::Polkaswap, &XST, &XSTUSD, QuoteAmount::with_desired_output(balance!(100)), true);
        });
    }

    #[test]
    fn check_step_quote_exceeds_limit_without_fee() {
        let mut ext = ExtBuilder::new(
            vec![
                (alice(), DAI, balance!(0), AssetSymbol(b"DAI".to_vec()), AssetName(b"DAI".to_vec()), 18),
                (alice(), XOR, balance!(0), AssetSymbol(b"XOR".to_vec()), AssetName(b"SORA".to_vec()), 18),
                (alice(), XST, balance!(0), AssetSymbol(b"XST".to_vec()), AssetName(b"SORA Synthetics".to_vec()), 18),
            ],
            vec![
                (alice(), XSTUSD, balance!(2000), AssetSymbol(b"XSTUSD".to_vec()), AssetName(b"SORA Synthetic USD".to_vec()), 18),
            ]
        )
        .build();
        ext.execute_with(|| {
            assert_eq!(
                XSTPool::step_quote(
                    &DEXId::Polkaswap.into(),
                    &XSTUSD,
                    &XST,
                    QuoteAmount::with_desired_output(balance!(123456789123456789)),
                    10,
                    false
                )
                .unwrap()
                .0,
                VecDeque::from([
                    SwapChunk::new(balance!(220000000.000000022), balance!(1000000), 0),
                    SwapChunk::new(balance!(220000000.000000022), balance!(1000000), 0),
                    SwapChunk::new(balance!(220000000.000000022), balance!(1000000), 0),
                    SwapChunk::new(balance!(220000000.000000022), balance!(1000000), 0),
                    SwapChunk::new(balance!(220000000.000000022), balance!(1000000), 0),
                    SwapChunk::new(balance!(220000000.000000022), balance!(1000000), 0),
                    SwapChunk::new(balance!(220000000.000000022), balance!(1000000), 0),
                    SwapChunk::new(balance!(220000000.000000022), balance!(1000000), 0),
                    SwapChunk::new(balance!(220000000.000000022), balance!(1000000), 0),
                    SwapChunk::new(balance!(220000000.000000022), balance!(1000000), 0),
                ])
            );

            assert_eq!(
                XSTPool::step_quote(
                    &DEXId::Polkaswap.into(),
                    &XST,
                    &XSTUSD,
                    QuoteAmount::with_desired_output(balance!(123456789123456789)),
                    10,
                    false
                )
                .unwrap()
                .0,
                VecDeque::from([
                    SwapChunk::new(balance!(1000000), balance!(149999999.99999999994), 0),
                    SwapChunk::new(balance!(1000000), balance!(149999999.99999999994), 0),
                    SwapChunk::new(balance!(1000000), balance!(149999999.99999999994), 0),
                    SwapChunk::new(balance!(1000000), balance!(149999999.99999999994), 0),
                    SwapChunk::new(balance!(1000000), balance!(149999999.99999999994), 0),
                    SwapChunk::new(balance!(1000000), balance!(149999999.99999999994), 0),
                    SwapChunk::new(balance!(1000000), balance!(149999999.99999999994), 0),
                    SwapChunk::new(balance!(1000000), balance!(149999999.99999999994), 0),
                    SwapChunk::new(balance!(1000000), balance!(149999999.99999999994), 0),
                    SwapChunk::new(balance!(1000000), balance!(149999999.99999999994), 0),
                ])
            );
        });
    }

    #[test]
    fn check_step_quote_exceeds_limit_with_fee() {
        let mut ext = ExtBuilder::new(
            vec![
                (alice(), DAI, balance!(0), AssetSymbol(b"DAI".to_vec()), AssetName(b"DAI".to_vec()), 18),
                (alice(), XOR, balance!(0), AssetSymbol(b"XOR".to_vec()), AssetName(b"SORA".to_vec()), 18),
                (alice(), XST, balance!(0), AssetSymbol(b"XST".to_vec()), AssetName(b"SORA Synthetics".to_vec()), 18),
            ],
            vec![
                (alice(), XSTUSD, balance!(2000), AssetSymbol(b"XSTUSD".to_vec()), AssetName(b"SORA Synthetic USD".to_vec()), 18),
            ]
        )
        .build();
        ext.execute_with(|| {
            assert_eq!(
                XSTPool::step_quote(
                    &DEXId::Polkaswap.into(),
                    &XSTUSD,
                    &XST,
                    QuoteAmount::with_desired_output(balance!(123456789123456789)),
                    10,
                    true
                )
                .unwrap()
                .0,
                VecDeque::from([
                    SwapChunk::new(balance!(221475023.657559354157691169), balance!(1000000), balance!(13409.305869196850905820)),
                    SwapChunk::new(balance!(221475023.657559354157691169), balance!(1000000), balance!(13409.305869196850905820)),
                    SwapChunk::new(balance!(221475023.657559354157691169), balance!(1000000), balance!(13409.305869196850905820)),
                    SwapChunk::new(balance!(221475023.657559354157691169), balance!(1000000), balance!(13409.305869196850905820)),
                    SwapChunk::new(balance!(221475023.657559354157691169), balance!(1000000), balance!(13409.305869196850905820)),
                    SwapChunk::new(balance!(221475023.657559354157691169), balance!(1000000), balance!(13409.305869196850905820)),
                    SwapChunk::new(balance!(221475023.657559354157691169), balance!(1000000), balance!(13409.305869196850905820)),
                    SwapChunk::new(balance!(221475023.657559354157691169), balance!(1000000), balance!(13409.305869196850905820)),
                    SwapChunk::new(balance!(221475023.657559354157691169), balance!(1000000), balance!(13409.305869196850905820)),
                    SwapChunk::new(balance!(221475023.657559354157691173), balance!(1000000), balance!(13409.305869196850905827)),
                ])
            );

            assert_eq!(
                XSTPool::step_quote(
                    &DEXId::Polkaswap.into(),
                    &XST,
                    &XSTUSD,
                    QuoteAmount::with_desired_output(balance!(123456789123456789)),
                    10,
                    true
                )
                .unwrap()
                .0,
                VecDeque::from([
                    SwapChunk::new(balance!(1000000), balance!(149000999.99999999994), balance!(13319.999999161717522971)),
                    SwapChunk::new(balance!(1000000), balance!(149000999.99999999994), balance!(13319.999999161717522971)),
                    SwapChunk::new(balance!(1000000), balance!(149000999.99999999994), balance!(13319.999999161717522971)),
                    SwapChunk::new(balance!(1000000), balance!(149000999.99999999994), balance!(13319.999999161717522971)),
                    SwapChunk::new(balance!(1000000), balance!(149000999.99999999994), balance!(13319.999999161717522971)),
                    SwapChunk::new(balance!(1000000), balance!(149000999.99999999994), balance!(13319.999999161717522971)),
                    SwapChunk::new(balance!(1000000), balance!(149000999.99999999994), balance!(13319.999999161717522971)),
                    SwapChunk::new(balance!(1000000), balance!(149000999.99999999994), balance!(13319.999999161717522971)),
                    SwapChunk::new(balance!(1000000), balance!(149000999.99999999994), balance!(13319.999999161717522971)),
                    SwapChunk::new(balance!(1000000), balance!(149000999.99999999994), balance!(13319.999999161717522976)),
                ])
            );
        });
    }
}<|MERGE_RESOLUTION|>--- conflicted
+++ resolved
@@ -36,10 +36,6 @@
         Error, Pallet,
     };
     use band::FeeCalculationParameters;
-<<<<<<< HEAD
-    use common::{self, AssetId32, AssetName, AssetSymbol, AssetInfoProvider, DEXId, LiquiditySource, USDT, VAL, XOR, XST, XSTUSD, DAI, balance, fixed, GetMarketInfo, prelude::{Balance, SwapAmount, QuoteAmount, FixedWrapper, }, PriceVariant, PredefinedAssetId, SwapChunk};
-    use frame_support::{assert_ok, assert_noop};
-=======
     use common::{
         balance, fixed,
         AssetId32, AssetInfoProvider, AssetName, AssetSymbol, DEXId, GetMarketInfo,
@@ -47,14 +43,12 @@
         XSTUSD,
     };
     use common::prelude::{Balance, FixedWrapper, QuoteAmount, SwapAmount};
->>>>>>> 8d40d299
     use frame_support::traits::Hooks;
     use frame_support::{assert_noop, assert_ok};
     use frame_system::pallet_prelude::BlockNumberFor;
     use sp_arithmetic::traits::Zero;
     use sp_arithmetic::FixedU128;
     use sp_std::collections::vec_deque::VecDeque;
-    use sp_arithmetic::FixedU128;
 
     type XSTPool = Pallet<Runtime>;
     type PriceTools = price_tools::Pallet<Runtime>;
