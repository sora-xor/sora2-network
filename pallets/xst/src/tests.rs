// This file is part of the SORA network and Polkaswap app.

// Copyright (c) 2020, 2021, Polka Biome Ltd. All rights reserved.
// SPDX-License-Identifier: BSD-4-Clause

// Redistribution and use in source and binary forms, with or without modification,
// are permitted provided that the following conditions are met:

// Redistributions of source code must retain the above copyright notice, this list
// of conditions and the following disclaimer.
// Redistributions in binary form must reproduce the above copyright notice, this
// list of conditions and the following disclaimer in the documentation and/or other
// materials provided with the distribution.
//
// All advertising materials mentioning features or use of this software must display
// the following acknowledgement: This product includes software developed by Polka Biome
// Ltd., SORA, and Polkaswap.
//
// Neither the name of the Polka Biome Ltd. nor the names of its contributors may be used
// to endorse or promote products derived from this software without specific prior written permission.

// THIS SOFTWARE IS PROVIDED BY Polka Biome Ltd. AS IS AND ANY EXPRESS OR IMPLIED WARRANTIES,
// INCLUDING, BUT NOT LIMITED TO, THE IMPLIED WARRANTIES OF MERCHANTABILITY AND FITNESS FOR
// A PARTICULAR PURPOSE ARE DISCLAIMED. IN NO EVENT SHALL Polka Biome Ltd. BE LIABLE FOR ANY
// DIRECT, INDIRECT, INCIDENTAL, SPECIAL, EXEMPLARY, OR CONSEQUENTIAL DAMAGES (INCLUDING,
// BUT NOT LIMITED TO, PROCUREMENT OF SUBSTITUTE GOODS OR SERVICES; LOSS OF USE, DATA, OR PROFITS;
// OR BUSINESS INTERRUPTION) HOWEVER CAUSED AND ON ANY THEORY OF LIABILITY, WHETHER IN CONTRACT,
// STRICT LIABILITY, OR TORT (INCLUDING NEGLIGENCE OR OTHERWISE) ARISING IN ANY WAY OUT OF THE
// USE OF THIS SOFTWARE, EVEN IF ADVISED OF THE POSSIBILITY OF SUCH DAMAGE.

#[rustfmt::skip]
mod tests {
    use crate::{Error, Pallet, mock::*, test_utils::{relay_new_symbol, relay_symbol}};
    use band::FeeCalculationParameters;
    use common::{self, AssetName, AssetSymbol, AssetInfoProvider, DEXId, LiquiditySource, USDT, VAL, XOR, XST, XSTUSD, DAI, balance, fixed, GetMarketInfo, assert_approx_eq, prelude::{Balance, SwapAmount, QuoteAmount, FixedWrapper, }, PriceVariant, PredefinedAssetId, AssetId32};
    use frame_support::{assert_ok, assert_noop};
    use sp_arithmetic::traits::Zero;
<<<<<<< HEAD
=======
    use frame_support::traits::Hooks;
    use frame_system::pallet_prelude::BlockNumberFor;
>>>>>>> 7c70d653

    type XSTPool = Pallet<Runtime>;
    type PriceTools = price_tools::Pallet<Runtime>;

    #[test]
    fn should_calculate_price() {
        let mut ext = ExtBuilder::default().build();
        ext.execute_with(|| {
            // base case for buy
            // 1 XOR = 0.5 XST in sell case (X_s)
            // 1 XOR = 0.6 XST in buy case (X_b)
            // 1 XOR = 110 DAI in buy case (D_b) (default reference unit in xstPool)
            // 1 XOR = 90 DAI in sell case (D_s)
            // 1 XST buy price = D_b/X_s = 110/0.5 = 220 DAI (X)
            // 1 XSTUSD = 1 DAI (S)
            // amount out = 100_000 XST (A_out)
            // amount in = (A_out * X) / S = (100_000 * 220) / 1 = 22_000_000 XSTUSD (A_in)
            assert_eq!(
                XSTPool::buy_price(&XST, &XSTUSD, QuoteAmount::with_desired_output(balance!(100000)))
                    .expect("failed to calculate buy assets price"),
                fixed!(22000000.0) 
            );

            // base case for sell
            // 1 XOR = 0.5 XST in sell case (X_s)
            // 1 XOR = 0.6 XST in buy case (X_b)
            // 1 XOR = 110 DAI in buy case (D_b) (default reference unit in xstPool)
            // 1 XOR = 90 DAI in sell case (D_s)
            // 1 XST sell price = D_s/X_b = 90/0.6 = 150 DAI (X)
            // 1 XSTUSD = 1 DAI (S)
            // amount out = 100_000 XSTUSD (A_out)
            // amount in = (A_out * S) / X = (100_000 * 1) / 150 = 666.(6) XST (A_in) 
            assert_eq!(
                XSTPool::sell_price(&XST, &XSTUSD, QuoteAmount::with_desired_output(balance!(100000)))
                    .expect("failed to calculate buy assets price"),
                fixed!(666.666666666666666933),
            );
        });
    }

    #[test]
    fn calculate_price_for_boundary_values() {
        let mut ext = ExtBuilder::default().build();
        ext.execute_with(|| {
            let alice = alice();
            // add some reserves
            XSTPool::exchange(&alice, &alice, &DEXId::Polkaswap, &XSTUSD, &XST, SwapAmount::with_desired_input(balance!(1), 0)).expect("Failed to buy XST.");

            assert_noop!(
                XSTPool::sell_price(
                    &XST,
                    &XSTUSD,
                    QuoteAmount::with_desired_input(Balance::max_value()),
                ),
                Error::<Runtime>::PriceCalculationFailed,
            );
            assert_noop!(
                XSTPool::sell_price(
                    &XST,
                    &XSTUSD,
                    QuoteAmount::with_desired_output(Balance::max_value()),
                ),
                Error::<Runtime>::PriceCalculationFailed,
            );
            assert_eq!(
                XSTPool::sell_price(
                    &XST,
                    &XSTUSD,
                    QuoteAmount::with_desired_input(Balance::zero()),
                ),
                Ok(fixed!(0)),
            );
            assert_eq!(
                XSTPool::sell_price(
                    &XST,
                    &XSTUSD,
                    QuoteAmount::with_desired_output(Balance::zero()),
                ),
                Ok(fixed!(0)),
            );

            assert_noop!(
                XSTPool::buy_price(
                    &XST,
                    &XSTUSD,
                    QuoteAmount::with_desired_input(Balance::max_value()),
                ),
                Error::<Runtime>::PriceCalculationFailed,
            );
            assert_noop!(
                XSTPool::buy_price(
                    &XST,
                    &XSTUSD,
                    QuoteAmount::with_desired_output(Balance::max_value()),
                ),
                Error::<Runtime>::PriceCalculationFailed,
            );
            assert_eq!(
                XSTPool::buy_price(
                    &XST,
                    &XSTUSD,
                    QuoteAmount::with_desired_input(Balance::zero()),
                ),
                Ok(fixed!(0)),
            );
            assert_eq!(
                XSTPool::buy_price(
                    &XST,
                    &XSTUSD,
                    QuoteAmount::with_desired_output(Balance::zero()),
                ),
                Ok(fixed!(0)),
            );
        });
    }

    #[test]
    fn should_set_new_reference_token() {
        let mut ext = ExtBuilder::new(
            vec![
                (alice(), DAI, balance!(0), AssetSymbol(b"DAI".to_vec()), AssetName(b"DAI".to_vec()), 18),
                (alice(), USDT, balance!(0), AssetSymbol(b"USDT".to_vec()), AssetName(b"Tether USD".to_vec()), 18),
                (alice(), XOR, balance!(1), AssetSymbol(b"XOR".to_vec()), AssetName(b"SORA".to_vec()), 18),
                (alice(), VAL, balance!(0), AssetSymbol(b"VAL".to_vec()), AssetName(b"SORA Validator Token".to_vec()), 18),
                (alice(), XST, balance!(0), AssetSymbol(b"XST".to_vec()), AssetName(b"SORA Synthetics".to_vec()), 18),
            ],
            vec![
                (alice(), XSTUSD, balance!(0), AssetSymbol(b"XSTUSD".to_vec()), AssetName(b"SORA Synthetic USD".to_vec()), 18),
            ]
        ).build();
        ext.execute_with(|| {
            let price_a = XSTPool::quote(
                    &DEXId::Polkaswap.into(),
                    &XST,
                    &XSTUSD,
                    QuoteAmount::with_desired_output(balance!(1)),
                    true,
            )
                .unwrap();

            XSTPool::set_reference_asset(RuntimeOrigin::root(), DAI).expect("Failed to set new reference asset.");

            let price_b = XSTPool::quote(
                    &DEXId::Polkaswap.into(),
                    &XSTUSD,
                    &XST,
                    QuoteAmount::with_desired_output(balance!(1)),
                    true,
            )
                .unwrap();

            assert_ne!(price_a, price_b);
        });
    }

    #[test]
    fn similar_returns_should_be_identical() {
        let mut ext = ExtBuilder::new(
            vec![
                (alice(), DAI, balance!(0), AssetSymbol(b"DAI".to_vec()), AssetName(b"DAI".to_vec()), 18),
                (alice(), USDT, balance!(0), AssetSymbol(b"USDT".to_vec()), AssetName(b"Tether USD".to_vec()), 18),
                (alice(), XOR, balance!(0), AssetSymbol(b"XOR".to_vec()), AssetName(b"SORA".to_vec()), 18),
                (alice(), VAL, balance!(4000), AssetSymbol(b"VAL".to_vec()), AssetName(b"SORA Validator Token".to_vec()), 18),
                (alice(), XST, balance!(0), AssetSymbol(b"XST".to_vec()), AssetName(b"SORA Synthetics".to_vec()), 18),
            ],
            vec![
                (alice(), XSTUSD, balance!(50000), AssetSymbol(b"XSTUSD".to_vec()), AssetName(b"SORA Synthetic USD".to_vec()), 18),
            ]
        )
        .build();
        ext.execute_with(|| {
            // Fee ratio should be greater than 0 during this test
            assert!(XSTPool::enabled_synthetics(&XSTUSD).unwrap().fee_ratio != fixed!(0));
            // Buy with desired input
            let amount_a: Balance = balance!(2000);
            let (quote_outcome_a, _) = XSTPool::quote(
                &DEXId::Polkaswap.into(),
                &XSTUSD,
                &XST,
                QuoteAmount::with_desired_input(amount_a.clone()),
                true,
            )
            .unwrap();

            let (exchange_outcome_a, _) = XSTPool::exchange(
                &alice(),
                &alice(),
                &DEXId::Polkaswap.into(),
                &XSTUSD,
                &XST,
                SwapAmount::with_desired_input(amount_a.clone(), Balance::zero()),
            )
            .unwrap();

            let xstusd_balance_a = Assets::free_balance(&XSTUSD, &alice()).unwrap();
            let xst_balance_a = Assets::free_balance(&XST, &alice()).unwrap();

            assert_eq!(quote_outcome_a.amount, exchange_outcome_a.amount);
            assert_eq!(quote_outcome_a.fee, exchange_outcome_a.fee);
            assert_eq!(exchange_outcome_a.amount, xst_balance_a);
            assert_eq!(xstusd_balance_a, balance!(48000));

            // Buy with desired output
            let amount_b: Balance = balance!(200);
            let (quote_outcome_b, _) = XSTPool::quote(
                &DEXId::Polkaswap.into(),
                &XSTUSD,
                &XST,
                QuoteAmount::with_desired_output(amount_b.clone()),
                true,
            )
            .unwrap();

            let (exchange_outcome_b, _) = XSTPool::exchange(
                &alice(),
                &alice(),
                &DEXId::Polkaswap.into(),
                &XSTUSD,
                &XST,
                SwapAmount::with_desired_output(amount_b.clone(), Balance::max_value()),
            )
            .unwrap();

            let xstusd_balance_b = Assets::free_balance(&XSTUSD, &alice()).unwrap();
            let xst_balance_b = Assets::free_balance(&XST, &alice()).unwrap();

            assert_eq!(quote_outcome_b.amount, exchange_outcome_b.amount);
            assert_eq!(quote_outcome_b.fee, exchange_outcome_b.fee);
            assert_eq!(xst_balance_a + amount_b.clone(), xst_balance_b);
            assert_eq!(xstusd_balance_b, xstusd_balance_a - quote_outcome_b.amount);

            // Sell with desired input
            let amount_c: Balance = balance!(205);
            let (quote_outcome_c, _) = XSTPool::quote(
                &DEXId::Polkaswap.into(),
                &XST,
                &XSTUSD,
                QuoteAmount::with_desired_input(amount_c.clone()),
                true,
            )
            .unwrap();

            let (exchange_outcome_c, _) = XSTPool::exchange(
                &alice(),
                &alice(),
                &DEXId::Polkaswap.into(),
                &XST,
                &XSTUSD,
                SwapAmount::with_desired_input(amount_c.clone(), Balance::zero()),
            )
            .unwrap();

            let xstusd_balance_c = Assets::free_balance(&XSTUSD, &alice()).unwrap();
            let xst_balance_c = Assets::free_balance(&XST, &alice()).unwrap();

            assert_eq!(quote_outcome_c.amount, exchange_outcome_c.amount);
            assert_eq!(quote_outcome_c.fee, exchange_outcome_c.fee);
            assert_eq!(xstusd_balance_b + exchange_outcome_c.amount, xstusd_balance_c);
            assert_eq!(xst_balance_b - amount_c.clone(), xst_balance_c.clone());

            // Sell with desired output
            let amount_d: Balance = balance!(100);
            let (quote_outcome_d, _) = XSTPool::quote(
                &DEXId::Polkaswap.into(),
                &XSTUSD,
                &XST,
                QuoteAmount::with_desired_output(amount_d.clone()),
                true,
            )
            .unwrap();
            let (exchange_outcome_d, _) = XSTPool::exchange(
                &alice(),
                &alice(),
                &DEXId::Polkaswap.into(),
                &XSTUSD,
                &XST,
                SwapAmount::with_desired_output(amount_d.clone(), Balance::max_value()),
            )
            .unwrap();
            let xstusd_balance_d = Assets::free_balance(&XSTUSD, &alice()).unwrap();
            let xst_balance_d = Assets::free_balance(&XST, &alice()).unwrap();
            assert_eq!(quote_outcome_d.amount, exchange_outcome_d.amount);
            assert_eq!(quote_outcome_d.fee, exchange_outcome_d.fee);
            assert_eq!(xstusd_balance_c - quote_outcome_d.amount, xstusd_balance_d);
            assert_eq!(xst_balance_c + amount_d.clone(), xst_balance_d);
        });
    }

    #[test]
    fn test_deducing_fee() {
        let mut ext = ExtBuilder::new(
            vec![
                (alice(), DAI, balance!(0), AssetSymbol(b"DAI".to_vec()), AssetName(b"DAI".to_vec()), 18),
                (alice(), XOR, balance!(0), AssetSymbol(b"XOR".to_vec()), AssetName(b"SORA".to_vec()), 18),
                (alice(), XST, balance!(0), AssetSymbol(b"XST".to_vec()), AssetName(b"SORA Synthetics".to_vec()), 18),
            ],
            vec![
                (alice(), XSTUSD, balance!(2000), AssetSymbol(b"XSTUSD".to_vec()), AssetName(b"SORA Synthetic USD".to_vec()), 18),
            ]
        )
        .build();
        ext.execute_with(|| {
            let (price_a, _) = XSTPool::quote(
                &DEXId::Polkaswap.into(),
                &XSTUSD,
                &XST,
                QuoteAmount::with_desired_input(balance!(100)),
                true,
            )
            .unwrap();

            // 1 XOR = 0.5 XST in sell case (X_s)
            // 1 XOR = 0.6 XST in buy case (X_b)
            // 1 XOR = 110 DAI in buy case (D_b) (default reference unit in xstPool)
            // 1 XOR = 90 DAI in sell case (D_s)
            // 1 XST buy price = D_b/X_s = 110/0.5 = 220 DAI (X)
            // 1 XSTUSD = 1 DAI (S)
            // fee ratio for XSTUSD = 0.00666 (F_r)
            // amount in = 100 XSTUSD (A_in)
            // amount out = (A_in * S) / X = (100 * 1) / 220 = 0.(45) XST (A_out)
            // deduced fee = A_out * F = 0.(45) * 0.00666 = 0.0030(27) XST (F_xst)
            // deduced fee in XOR = F_xst / X_b = 0.0030(27) / 0.6 = 0.0060(54) XOR (since we are buying XOR with XST)
            assert_approx_eq!(price_a.fee, balance!(0.006054545454545454), 2);
            // amount out with deduced fee = A_out - F_xst = 0.(45) - 0.0030(27) = 0.4515(18) XST
            assert_approx_eq!(price_a.amount, balance!(0.451518181818181818), 2);

            let (price_b, _) = XSTPool::quote(
                &DEXId::Polkaswap.into(),
                &XSTUSD,
                &XST,
                QuoteAmount::with_desired_input(balance!(100)),
                false,
            )
            .unwrap();
            assert_eq!(price_b.fee, balance!(0));
            // we need to convert XOR fee back to XST 
            let xst_fee = (FixedWrapper::from(price_a.fee)*balance!(0.5)).into_balance();
            assert_approx_eq!(price_b.amount, xst_fee + price_a.amount, 2);

            let (price_a, _) = XSTPool::quote(
                &DEXId::Polkaswap.into(),
                &XSTUSD,
                &XST,
                QuoteAmount::with_desired_output(balance!(100)),
                true,
            )
            .unwrap();

            // 1 XOR = 0.5 XST in sell case (X_s)
            // 1 XOR = 0.6 XST in buy case (X_b)
            // 1 XOR = 110 DAI in buy case (D_b) (default reference unit in xstPool)
            // 1 XOR = 90 DAI in sell case (D_s)
            // 1 XST buy price = D_b/X_s = 110/0.5 = 220 DAI (X)
            // 1 XSTUSD = 1 DAI (S)
            // fee ratio for XSTUSD = 0.00666 (F_r)
            // amount out = 100 XST (A_in)
            // deduced fee = A_out / (1 - F_r) - A_out = 100 / (1 - 0.00666) - 100 = 0.670465298890611 XST (F_xst)
            // amount in = ((A_out + F_xst) * X) / S = ((100 + 0.670465298890611) * 220) / 1 = 22147.5023657559344 XSTUSD (A_in)
            // deduced fee in XOR = F_xst / X_b = 0.670465298890611 / 0.5 = 1.340930597781222944 XOR (since we are buying XOR with XST)
            assert_approx_eq!(price_a.fee, balance!(1.340930597781222944), 1000);
            assert_approx_eq!(price_a.amount, balance!(22147.5023657559344), 1000_000);

            let (price_b, _) = XSTPool::quote(
                &DEXId::Polkaswap.into(),
                &XSTUSD,
                &XST,
                QuoteAmount::with_desired_output(balance!(100)),
                false,
            )
            .unwrap();
            assert_eq!(price_b.fee, balance!(0));
            // amount out = A_out * X / S = 100 * 220 / 1 = 22000 XSTUSD
            assert_eq!(price_b.amount, balance!(22000));
        });
    }

    #[test]
    fn fees_for_equivalent_trades_should_match() {
        let mut ext = ExtBuilder::new(vec![
                (alice(), DAI, balance!(0), AssetSymbol(b"DAI".to_vec()), AssetName(b"DAI".to_vec()), 18),
                (alice(), USDT, balance!(0), AssetSymbol(b"USDT".to_vec()), AssetName(b"Tether USD".to_vec()), 18),
                (alice(), XOR, balance!(0), AssetSymbol(b"XOR".to_vec()), AssetName(b"SORA".to_vec()), 18),
                (alice(), VAL, balance!(2000), AssetSymbol(b"VAL".to_vec()), AssetName(b"SORA Validator Token".to_vec()), 18),
                (alice(), XST, balance!(0), AssetSymbol(b"XST".to_vec()), AssetName(b"SORA Synthetics".to_vec()), 18),
            ],
            vec![
                (alice(), XSTUSD, balance!(2000), AssetSymbol(b"XSTUSD".to_vec()), AssetName(b"SORA Synthetic USD".to_vec()), 18),
            ]
        )
        .build();
        ext.execute_with(|| {
            XSTPool::exchange(
                &alice(),
                &alice(),
                &DEXId::Polkaswap.into(),
                &XSTUSD,
                &XST,
                SwapAmount::with_desired_input(balance!(1000), Balance::zero()),
            )
            .unwrap();

            // Buy
            let (price_a, _) = XSTPool::quote(
                &DEXId::Polkaswap.into(),
                &XSTUSD,
                &XST,
                QuoteAmount::with_desired_input(balance!(100)),
                true,
            )
            .unwrap();
            let (price_b, _) = XSTPool::quote(
                &DEXId::Polkaswap.into(),
                &XSTUSD,
                &XST,
                QuoteAmount::with_desired_output(price_a.amount.clone()),
                true,
            )
            .unwrap();
            assert_eq!(price_a.fee, price_b.fee);
            
            // 1 XOR = 0.5 XST in sell case (X_s)
            // 1 XOR = 0.6 XST in buy case (X_b)
            // 1 XOR = 110 DAI in buy case (D_b) (default reference unit in xstPool)
            // 1 XOR = 90 DAI in sell case (D_s)
            // 1 XST buy price = D_b/X_s = 110/0.5 = 220 DAI (X)
            // 1 XSTUSD = 1 DAI (S)
            // fee ratio for XSTUSD = 0.00666 (F_r)
            // amount in = 100 XSTUSD (A_in)
            // amount out = (A_in * S) / X = (100 * 1) / 220 = 0.(45) XST (A_out)
            // deduced fee = A_out * F = 0.(45) * 0.00666 = 0.0030(27) XST (F_xst)
            // deduced fee in XOR = F_xst / X_b = 0.0030(27) / 0.5 = 0.0060(54) XOR (since we are buying XOR with XST)
            assert_approx_eq!(price_a.fee, balance!(0.006054545454545454), 2);

            // Sell
            let (price_c, _) = XSTPool::quote(
                &DEXId::Polkaswap.into(),
                &XST,
                &XSTUSD,
                QuoteAmount::with_desired_output(balance!(100)),
                true,
            )
            .unwrap();
            let (price_d, _) = XSTPool::quote(
                &DEXId::Polkaswap.into(),
                &XST,
                &XSTUSD,
                QuoteAmount::with_desired_input(price_c.amount.clone()),
                true,
            )
            .unwrap();
            assert_eq!(price_c.fee, price_d.fee);

            // 1 XOR = 0.5 XST in sell case (X_s)
            // 1 XOR = 0.6 XST in buy case (X_b)
            // 1 XOR = 110 DAI in buy case (D_b) (default reference unit in xstPool)
            // 1 XOR = 90 DAI in sell case (D_s)
            // 1 XST sell price = D_s/X_b = 90/0.6 = 150 DAI (X)
            // 1 XSTUSD = 1 DAI (S)
            // fee ratio for XSTUSD = 0.00666 (F_r)
            // amount out = 100 XSTUSD (A_out)
            // amount in = (A_out * S) / X = (100 * 1) / 150 = 0.(6) XST (A_in)
            // deduced fee = A_in / (1 - F) - A_in = 0.(6) / (1 - 0.00666) - A_in ~ 0.004469768659270743 XST (F_xst)
            // deduced fee in XOR = F_xst / X_b = 0.004469768659270743 / 0.5 ~ 0.008939537319 XOR
            // (since we are buying XOR with XST)
            assert_approx_eq!(price_c.fee, balance!(0.008939537318541485), 2);
        });
    }

    #[test]
    fn price_without_impact() {
        let mut ext = ExtBuilder::new(vec![
                (alice(), DAI, balance!(0), AssetSymbol(b"DAI".to_vec()), AssetName(b"DAI".to_vec()), 18),
                (alice(), USDT, balance!(0), AssetSymbol(b"USDT".to_vec()), AssetName(b"Tether USD".to_vec()), 18),
                (alice(), XOR, balance!(0), AssetSymbol(b"XOR".to_vec()), AssetName(b"SORA".to_vec()), 18),
                (alice(), VAL, balance!(0), AssetSymbol(b"VAL".to_vec()), AssetName(b"SORA Validator Token".to_vec()), 18),
                (alice(), XST, balance!(0), AssetSymbol(b"XST".to_vec()), AssetName(b"SORA Synthetics".to_vec()), 18),
            ],
            vec![
                (alice(), XSTUSD, 0, AssetSymbol(b"XSTUSD".to_vec()), AssetName(b"SORA Synthetic USD".to_vec()), 18),
            ]
        )
        .build();
        ext.execute_with(|| {
            // Buy with desired input
            let amount_a: Balance = balance!(200);
            let (quote_outcome_a, _) = XSTPool::quote(
                &DEXId::Polkaswap.into(),
                &XSTUSD,
                &XST,
                QuoteAmount::with_desired_input(amount_a.clone()),
                true,
            )
            .unwrap();
            let quote_without_impact_a = XSTPool::quote_without_impact(
                &DEXId::Polkaswap.into(),
                &XSTUSD,
                &XST,
                QuoteAmount::with_desired_input(amount_a.clone()),
                true,
            )
            .unwrap();
            assert_eq!(quote_outcome_a.amount, quote_without_impact_a.amount);

            // Buy with desired output
            let amount_b: Balance = balance!(200);
            let (quote_outcome_b, _) = XSTPool::quote(
                &DEXId::Polkaswap.into(),
                &XSTUSD,
                &XST,
                QuoteAmount::with_desired_output(amount_b.clone()),
                true,
            )
            .unwrap();
            let quote_without_impact_b = XSTPool::quote_without_impact(
                &DEXId::Polkaswap.into(),
                &XSTUSD,
                &XST,
                QuoteAmount::with_desired_output(amount_b.clone()),
                true,
            )
            .unwrap();
            assert_eq!(quote_outcome_b.amount, quote_without_impact_b.amount);

            // Sell with desired input
            let amount_c: Balance = balance!(1);
            let (quote_outcome_c, _) = XSTPool::quote(
                &DEXId::Polkaswap.into(),
                &XST,
                &XSTUSD,
                QuoteAmount::with_desired_input(amount_c.clone()),
                true,
            )
            .unwrap();
            let quote_without_impact_c = XSTPool::quote_without_impact(
                &DEXId::Polkaswap.into(),
                &XST,
                &XSTUSD,
                QuoteAmount::with_desired_input(amount_c.clone()),
                true,
            )
            .unwrap();
            assert_eq!(quote_outcome_c.amount, quote_without_impact_c.amount);

            // Sell with desired output
            let amount_d: Balance = balance!(1);
            let (quote_outcome_d, _) = XSTPool::quote(
                &DEXId::Polkaswap.into(),
                &XST,
                &XSTUSD,
                QuoteAmount::with_desired_output(amount_d.clone()),
                true,
            )
            .unwrap();
            let quote_without_impact_d = XSTPool::quote_without_impact(
                &DEXId::Polkaswap.into(),
                &XST,
                &XSTUSD,
                QuoteAmount::with_desired_output(amount_d.clone()),
                true,
            )
            .unwrap();
            assert_eq!(quote_outcome_d.amount, quote_without_impact_d.amount);
        });
    }

    #[test]
    fn exchange_synthetic_to_any_token_disallowed() {
        let mut ext = ExtBuilder::default().build();
        ext.execute_with(|| {
            let alice = alice();
            // add some reserves
            assert_noop!(XSTPool::exchange(&alice, &alice, &DEXId::Polkaswap, &XSTUSD, &DAI, SwapAmount::with_desired_input(balance!(1), 0)), Error::<Runtime>::CantExchange);
        });
    }

    #[test]
    fn set_synthetic_base_asset_floor_price_should_work() {
        let mut ext = ExtBuilder::default().build();
        ext.execute_with(|| {
            let price_before = <XSTPool as GetMarketInfo<_>>::buy_price(&XST, &XSTUSD).expect("Failed to get buy price before setting floor price.");
            // 1 XOR = 0.5 XST in sell case
            // 1 XOR = 110 DAI in buy case
            // 1 XST = 110/0.5 = 220 DAI
            assert_eq!(price_before, fixed!(220.)); 

            XSTPool::set_synthetic_base_asset_floor_price(RuntimeOrigin::root(), balance!(300)).expect("Failed to set floor price.");
            let price_after = <XSTPool as GetMarketInfo<_>>::buy_price(&XST, &XSTUSD).expect("Failed to get buy price after setting floor price.");
            assert_eq!(price_after, fixed!(300));
        });
    }

    #[test]
    fn default_synthetic_base_asset_floor_price_should_be_greater_tha_zero() {
        let mut ext = ExtBuilder::default().build();
        ext.execute_with(|| {
            assert!(XSTPool::synthetic_base_asset_floor_price() > 0);
        });
    }

    #[test]
    fn enable_and_disable_synthetic_should_work() {
        let mut ext = ExtBuilder::default().build();
        ext.execute_with(|| {
            let euro = relay_new_symbol("EURO", 2_000_000_000);

            let asset_id = AssetId32::<PredefinedAssetId>::from_synthetic_reference_symbol(&euro);

            XSTPool::register_synthetic_asset(
                RuntimeOrigin::root(),
                AssetSymbol("XSTEUR".into()),
                AssetName("XST Euro".into()),
                euro.clone(),
                fixed!(0),
            ).expect("Failed to register synthetic asset");

            let opt_xsteuro = XSTPool::enabled_symbols(&euro);
            assert!(opt_xsteuro.is_some());

            let xsteuro = opt_xsteuro.unwrap();
            assert_eq!(
                XSTPool::enabled_synthetics(&xsteuro).expect("Failed to get synthetic asset").reference_symbol,
                euro
            );

            XSTPool::disable_synthetic_asset(RuntimeOrigin::root(), xsteuro.clone())
                .expect("Failed to disable synthetic asset");

            assert!(XSTPool::enabled_synthetics(&xsteuro).is_none());
            assert!(XSTPool::enabled_symbols(&euro).is_some());

            XSTPool::enable_synthetic_asset(
                RuntimeOrigin::root(),
                asset_id,
                euro.clone(),
                fixed!(0),
            ).expect("Failed to enable synthetic asset");

            let opt_xsteuro = XSTPool::enabled_symbols(&euro);
            assert!(opt_xsteuro.is_some());

            let xsteuro = opt_xsteuro.unwrap();
            assert_eq!(
                XSTPool::enabled_synthetics(&xsteuro).expect("Failed to get synthetic asset").reference_symbol,
                euro
            );
        });
    }

    #[test]
    fn set_synthetic_fee_should_work() {
        let mut ext = ExtBuilder::default().build();
        ext.execute_with(|| {
            let euro = relay_new_symbol("EURO", 2_000_000_000);

            XSTPool::register_synthetic_asset(
                RuntimeOrigin::root(),
                AssetSymbol("XSTEUR".into()),
                AssetName("XST Euro".into()),
                euro.clone(),
                fixed!(0),
            ).expect("Failed to register synthetic asset");

            let xsteuro = XSTPool::enabled_symbols(&euro).expect("Expected synthetic asset");
            let quote_amount = QuoteAmount::with_desired_input(balance!(100));

            let (swap_outcome_before, _) = XSTPool::quote(
                &DEXId::Polkaswap,
                &XST.into(),
                &xsteuro,
                quote_amount.clone(),
                true
            )
            .expect("Failed to quote XST -> XSTEURO ");
            
            // 1 XOR = 0.5 XST in sell case (X_s)
            // 1 XOR = 0.6 XST in buy case (X_b)
            // 1 XOR = 110 DAI in buy case (D_b) (default reference unit in xstPool)
            // 1 XOR = 90 DAI in sell case (D_s)
            // 1 XST sell price = D_s/X_b = 90/0.6 = 150 DAI (X)
            // 1 XSTEURO = 2 DAI (S)
            // fee ratio for XSTUSD = 0. (F_r)
            // amount in = 100 XST (A_in)
            // amount out = (A_in * X) / S = (100 * 150) / 2 = 7500 XSTEURO (A_out)
            assert_approx_eq!(swap_outcome_before.amount, balance!(7500), 10000);
            assert_eq!(swap_outcome_before.fee, 0);


            assert_ok!(XSTPool::set_synthetic_asset_fee(
                RuntimeOrigin::root(),
                xsteuro.clone(),
                fixed!(0.5))
            );


            let (swap_outcome_after, _) = XSTPool::quote(
                &DEXId::Polkaswap,
                &XST.into(),
                &xsteuro,
                quote_amount,
                true
            )
            .expect("Failed to quote XST -> XSTEURO");

            let xst_to_xor_price = PriceTools::get_average_price(
                &XST.into(),
                &XOR.into(),
                PriceVariant::Buy,
            ).expect("Expected to calculate price XST->XOR");
            let expected_fee_amount = FixedWrapper::from(quote_amount.amount() / 2) * FixedWrapper::from(xst_to_xor_price);

            assert_eq!(swap_outcome_after.amount, swap_outcome_before.amount / 2);
            assert_eq!(swap_outcome_after.fee, expected_fee_amount.into_balance());
        });
    }

    #[test]
    fn should_disallow_invalid_fee_ratio() {
        let mut ext = ExtBuilder::default().build();
        ext.execute_with(|| {
            let euro = relay_new_symbol("EURO", 2_000_000_000);
            assert_eq!(
                XSTPool::register_synthetic_asset(
                    RuntimeOrigin::root(),
                    AssetSymbol("XSTEUR".into()),
                    AssetName("XST Euro".into()),
                    euro.clone(),
                    fixed!(-0.1),
                ),
                Err(Error::<Runtime>::InvalidFeeRatio.into())
            );

            assert_eq!(
                XSTPool::register_synthetic_asset(
                    RuntimeOrigin::root(),
                    AssetSymbol("XSTEUR".into()),
                    AssetName("XST Euro".into()),
                    euro.clone(),
                    fixed!(1),
                ),
                Err(Error::<Runtime>::InvalidFeeRatio.into())
            );

            assert_eq!(
                XSTPool::set_synthetic_asset_fee(
                    RuntimeOrigin::root(),
                    XSTUSD.into(),
                    fixed!(-0.1),
                ),
                Err(Error::<Runtime>::InvalidFeeRatio.into())
            );

            assert_eq!(
                XSTPool::set_synthetic_asset_fee(
                    RuntimeOrigin::root(),
                    XSTUSD.into(),
                    fixed!(1),
                ),
                Err(Error::<Runtime>::InvalidFeeRatio.into())
            );
        });
    }

    #[test]
    fn should_disallow_invalid_resulting_fee_ratio() {
        let mut ext = ExtBuilder::default().build();
        ext.execute_with(|| {
            Band::set_dynamic_fee_parameters(
                RuntimeOrigin::root(),
                FeeCalculationParameters::new(
                    fixed!(0),
                    fixed!(0.1),
                    fixed!(0.05)
                )
            ).expect("Expected to set the dynamic fee calculation paramteres for the Band pallet");
            let euro = relay_new_symbol("EURO", 2_000_000_000);
            relay_symbol(euro.clone(), 3_000_000_000);

            XSTPool::register_synthetic_asset(
                RuntimeOrigin::root(),
                AssetSymbol("XSTEUR".into()),
                AssetName("XST Euro".into()),
                euro.clone(),
                fixed!(0.7),
            ).expect("Failed to register synthetic asset");

            let xsteuro = XSTPool::enabled_symbols(&euro).expect("Expected synthetic asset");
            let quote_amount = QuoteAmount::with_desired_input(balance!(100));

            assert_noop!(
                XSTPool::quote(
                    &DEXId::Polkaswap,
                    &XST.into(),
                    &xsteuro,
                    quote_amount.clone(),
                    true
                ),
                Error::<Runtime>::InvalidFeeRatio
            );
        });
    }

    #[test]
    fn dynamic_fee_should_be_taken_into_account() {
        let mut ext = ExtBuilder::default().build();
        ext.execute_with(|| {
            Band::set_dynamic_fee_parameters(
                RuntimeOrigin::root(),
                FeeCalculationParameters::new(
                    fixed!(0),
                    fixed!(0.1),
                    fixed!(0.05)
                )
            ).expect("Expected to set the dynamic fee calculation paramteres for the Band pallet");
            let euro = relay_new_symbol("EURO", 2_000_000_000);
            relay_symbol(euro.clone(), 3_000_000_000);

            XSTPool::register_synthetic_asset(
                RuntimeOrigin::root(),
                AssetSymbol("XSTEUR".into()),
                AssetName("XST Euro".into()),
                euro.clone(),
                fixed!(0),
            ).expect("Failed to register synthetic asset");

            let xsteuro = XSTPool::enabled_symbols(&euro).expect("Expected synthetic asset");
            let quote_amount = QuoteAmount::with_desired_input(balance!(100));

            let (swap_outcome_before, _) = XSTPool::quote(
                &DEXId::Polkaswap,
                &XST.into(),
                &xsteuro,
                quote_amount.clone(),
                true
<<<<<<< HEAD
            )
            .expect("Failed to quote XST -> XSTEURO ");
            
            // 1 XOR = 0.5 XST in sell case (X_s)
            // 1 XOR = 0.6 XST in buy case (X_b)
            // 1 XOR = 110 DAI in buy case (D_b) (default reference unit in xstPool)
            // 1 XOR = 90 DAI in sell case (D_s)
            // 1 XST sell price = D_s/X_b = 90/0.6 = 150 DAI (X)
            // 1 XSTEURO = 3 DAI (S)
            // fee ratio for XSTEURO = 0.3 (F_r)
            // amount in = 100 XST (A_in)
            // amount out = (A_in * X * (1 - F_r)) / S = (100 * 150 * 0.7) / 3 = 3500 XSTEURO (A_out)
            // fee = F_xst / X_b = 0.3 * 100 / 0.5 = 60 XOR
            assert_approx_eq!(swap_outcome_before.amount, balance!(3500), 10000);
            assert_approx_eq!(swap_outcome_before.fee, balance!(60), 10000);

            assert_ok!(XSTPool::set_synthetic_asset_fee(
                RuntimeOrigin::root(),
                xsteuro.clone(),
                fixed!(0.3))
            );

            let (swap_outcome_after, _) = XSTPool::quote(
                &DEXId::Polkaswap,
                &XST.into(),
                &xsteuro,
                quote_amount,
                true
            )
=======
            )
            .expect("Failed to quote XST -> XSTEURO ");
            
            // 1 XOR = 0.5 XST in sell case (X_s)
            // 1 XOR = 0.6 XST in buy case (X_b)
            // 1 XOR = 110 DAI in buy case (D_b) (default reference unit in xstPool)
            // 1 XOR = 90 DAI in sell case (D_s)
            // 1 XST sell price = D_s/X_b = 90/0.6 = 150 DAI (X)
            // 1 XSTEURO = 3 DAI (S)
            // fee ratio for XSTEURO = 0.3 (F_r)
            // amount in = 100 XST (A_in)
            // amount out = (A_in * X * (1 - F_r)) / S = (100 * 150 * 0.7) / 3 = 3500 XSTEURO (A_out)
            // fee = F_xst / X_b = 0.3 * 100 / 0.5 = 60 XOR
            assert_approx_eq!(swap_outcome_before.amount, balance!(3500), 10000);
            assert_approx_eq!(swap_outcome_before.fee, balance!(60), 10000);

            assert_ok!(XSTPool::set_synthetic_asset_fee(
                RuntimeOrigin::root(),
                xsteuro.clone(),
                fixed!(0.3))
            );

            let (swap_outcome_after, _) = XSTPool::quote(
                &DEXId::Polkaswap,
                &XST.into(),
                &xsteuro,
                quote_amount,
                true
            )
>>>>>>> 7c70d653
            .expect("Failed to quote XST -> XSTEURO");

            // 1 XOR = 0.5 XST in sell case (X_s)
            // 1 XOR = 0.6 XST in buy case (X_b)
            // 1 XOR = 110 DAI in buy case (D_b) (default reference unit in xstPool)
            // 1 XOR = 90 DAI in sell case (D_s)
            // 1 XST sell price = D_s/X_b = 90/0.6 = 150 DAI (X)
            // 1 XSTEURO = 3 DAI (S)
            // fee ratio for XSTEURO = 0.6 (F_r) <- dynamic fee + synthetic fee
            // amount in = 100 XST (A_in)
            // amount out = (A_in * X * (1 - F_r)) / S = (100 * 150 * 0.4) / 3 = 2000 XSTEURO (A_out)
            // fee = F_xst / X_b = 0.6 * 100 / 0.5 = 120 XOR
            assert_approx_eq!(swap_outcome_after.amount, balance!(2000), 10000);
            assert_approx_eq!(swap_outcome_after.fee, balance!(120), 10000);
        });
    }

    #[test]
    fn should_disallow_xst_amount_exceeding_limit() {
        let mut ext = ExtBuilder::default().build();
        ext.execute_with(|| {
            
            // 1 XOR = 0.5 XST in sell case (X_s)
            // 1 XOR = 0.6 XST in buy case (X_b)
            // 1 XOR = 110 DAI in buy case (D_b) (default reference unit in xstPool)
            // 1 XOR = 90 DAI in sell case (D_s)
            // 1 XST sell price = D_s/X_b = 90/0.6 = 150 DAI (XST_s)
            // 1 XST buy price = D_b/X_s = 110/0.5 = 220 DAI (XST_b)
            // 1 XSTUSD = 1 DAI (S)
            // fee ratio for XSTUSD = 0.00666 (F_r)
            // amount_out = 10_000_000 XST
            // amount in = amount_out / (1 - F_r) * XST_b / S = 10_000_000 / (1 - 0.00666) * 220 / 1 = 2214750236.57559344 (XSTUSD)
            let amount_a: Balance = balance!(2214750236.575593452663369226) + 1;
            // Buy with desired input
            assert_noop!(
                XSTPool::quote(
                    &DEXId::Polkaswap.into(),
                    &XSTUSD,
                    &XST,
                    QuoteAmount::with_desired_input(amount_a.clone()),
                    true,
                ),
                Error::<Runtime>::SyntheticBaseBuySellLimitExceeded
            );

            assert_noop!(
                XSTPool::exchange(
                    &alice(),
                    &alice(),
                    &DEXId::Polkaswap.into(),
                    &XSTUSD,
                    &XST,
                    SwapAmount::with_desired_input(amount_a.clone(), Balance::zero()),
                ),
                Error::<Runtime>::SyntheticBaseBuySellLimitExceeded
            );

            // Buy with desired output
            let amount_b: Balance = balance!(10000000) + 1;
            assert_noop!(
                XSTPool::quote(
                    &DEXId::Polkaswap.into(),
                    &XSTUSD,
                    &XST,
                    QuoteAmount::with_desired_output(amount_b.clone()),
                    true,
                ),
                Error::<Runtime>::SyntheticBaseBuySellLimitExceeded
            );
            assert_noop!(
                XSTPool::exchange(
                    &alice(),
                    &alice(),
                    &DEXId::Polkaswap.into(),
                    &XSTUSD,
                    &XST,
                    SwapAmount::with_desired_output(amount_b.clone(), Balance::max_value()),
                ),
                Error::<Runtime>::SyntheticBaseBuySellLimitExceeded
            );

            // Sell with desired input
            let amount_c: Balance = balance!(10000000) + 1;
            assert_noop!(
                XSTPool::quote(
                    &DEXId::Polkaswap.into(),
                    &XST,
                    &XSTUSD,
                    QuoteAmount::with_desired_input(amount_c.clone()),
                    true,
                ),
                Error::<Runtime>::SyntheticBaseBuySellLimitExceeded
            );
            assert_noop!(
                XSTPool::exchange(
                    &alice(),
                    &alice(),
                    &DEXId::Polkaswap.into(),
                    &XST,
                    &XSTUSD,
                    SwapAmount::with_desired_input(amount_c.clone(), Balance::zero()),
                ),
                Error::<Runtime>::SyntheticBaseBuySellLimitExceeded
            );

            // 1 XOR = 0.5 XST in sell case (X_s)
            // 1 XOR = 0.6 XST in buy case (X_b)
            // 1 XOR = 110 DAI in buy case (D_b) (default reference unit in xstPool)
            // 1 XOR = 90 DAI in sell case (D_s)
            // 1 XST sell price = D_s/X_b = 90/0.6 = 150 DAI (XST_s)
            // 1 XST buy price = D_b/X_s = 110/0.5 = 220 DAI (XST_b)
            // 1 XSTUSD = 1 DAI (S)
            // fee ratio for XSTUSD = 0.00666 (F_r)
            // amount_in = 10_000_000 XST
            // amount out = amount_in * (1 - F_r) * XST_s / S = 10_000_000 * (1 - 0.00666) * 150 / 1 = 1490009999.999999999818062202 (XSTUSD)
            // Sell with desired output
            let amount_d: Balance = balance!(1490009999.999999999818062202) + 1;
            assert_noop!(
                XSTPool::quote(
                    &DEXId::Polkaswap.into(),
                    &XSTUSD,
                    &XST,
                    QuoteAmount::with_desired_output(amount_d.clone()),
                    true,
                ),
                Error::<Runtime>::SyntheticBaseBuySellLimitExceeded
            );
            assert_noop!(
                XSTPool::exchange(
                    &alice(),
                    &alice(),
                    &DEXId::Polkaswap.into(),
                    &XSTUSD,
                    &XST,
                    SwapAmount::with_desired_output(amount_d.clone(), Balance::max_value()),
                ),
                Error::<Runtime>::SyntheticBaseBuySellLimitExceeded
            );
        });
    }

    #[test]
    fn should_allow_xst_amount_near_limit() {
        let mut ext = ExtBuilder::default().build();
        ext.execute_with(|| {

            assets::Pallet::<Runtime>::update_balance(
                RuntimeOrigin::root(), alice(), XSTUSD.into(), balance!(13000000000) as i128)
                .expect("Expected to update Alice XSTUSD balance");
            assets::Pallet::<Runtime>::update_balance(
                RuntimeOrigin::root(), alice(), XST.into(), balance!(13000000000) as i128)
                .expect("Expected to update Alice XST balance");
            
            // 1 XOR = 0.5 XST in sell case (X_s)
            // 1 XOR = 0.6 XST in buy case (X_b)
            // 1 XOR = 110 DAI in buy case (D_b) (default reference unit in xstPool)
            // 1 XOR = 90 DAI in sell case (D_s)
            // 1 XST sell price = D_s/X_b = 90/0.6 = 150 DAI (XST_s)
            // 1 XST buy price = D_b/X_s = 110/0.5 = 220 DAI (XST_b)
            // 1 XSTUSD = 1 DAI (S)
            // fee ratio for XSTUSD = 0.00666 (F_r)
            // amount_out = 10_000_000 XST
            // amount in = amount_out / (1 - F_r) * XST_b / S = 10_000_000 / (1 - 0.00666) * 220 / 1 = 2214750236.575593452663369226 (XSTUSD)

            // precision is 10^-9
            let amount_a: Balance = balance!(2214750236.575593452663369226) - 1_000_000_000;
            // Buy with desired input
            assert_ok!(
                XSTPool::quote(
                    &DEXId::Polkaswap.into(),
                    &XSTUSD,
                    &XST,
                    QuoteAmount::with_desired_input(amount_a.clone()),
                    true,
                )
            );
            assert_ok!(
                XSTPool::exchange(
                    &alice(),
                    &alice(),
                    &DEXId::Polkaswap.into(),
                    &XSTUSD,
                    &XST,
                    SwapAmount::with_desired_input(amount_a.clone(), Balance::zero()),
                )
            );

            // Buy with desired output
            let amount_b: Balance = balance!(10000000);
            assert_ok!(
                XSTPool::quote(
                    &DEXId::Polkaswap.into(),
                    &XSTUSD,
                    &XST,
                    QuoteAmount::with_desired_output(amount_b.clone()),
                    true,
                )
            );
            assert_ok!(
                XSTPool::exchange(
                    &alice(),
                    &alice(),
                    &DEXId::Polkaswap.into(),
                    &XSTUSD,
                    &XST,
                    SwapAmount::with_desired_output(amount_b.clone(), Balance::max_value()),
                )
            );

            // Sell with desired input
            let amount_c: Balance = balance!(10000000);
            assert_ok!(
                XSTPool::quote(
                    &DEXId::Polkaswap.into(),
                    &XST,
                    &XSTUSD,
                    QuoteAmount::with_desired_input(amount_c.clone()),
                    true,
                )
            );
            assert_ok!(
                XSTPool::exchange(
                    &alice(),
                    &alice(),
                    &DEXId::Polkaswap.into(),
                    &XST,
                    &XSTUSD,
                    SwapAmount::with_desired_input(amount_c.clone(), Balance::zero()),
                )
            );

            // 1 XOR = 0.5 XST in sell case (X_s)
            // 1 XOR = 0.6 XST in buy case (X_b)
            // 1 XOR = 110 DAI in buy case (D_b) (default reference unit in xstPool)
            // 1 XOR = 90 DAI in sell case (D_s)
            // 1 XST sell price = D_s/X_b = 90/0.6 = 150 DAI (XST_s)
            // 1 XST buy price = D_b/X_s = 110/0.5 = 220 DAI (XST_b)
            // 1 XSTUSD = 1 DAI (S)
            // fee ratio for XSTUSD = 0.00666 (F_r)
            // amount_in = 10_000_000 XST
            // amount out = amount_in * (1 - F_r) * XST_s / S = 10_000_000 * (1 - 0.00666) * 150 / 1 = 1490009999.999999999818062202 (XSTUSD)
            
            // precision is 10^-9
            let amount_d: Balance = balance!(1490009999.999999999818062202) - 1_000_000_000;
            // Sell with desired output
            assert_ok!(
                XSTPool::quote(
                    &DEXId::Polkaswap.into(),
                    &XST,
                    &XSTUSD,
                    QuoteAmount::with_desired_output(amount_d.clone()),
                    true,
                )
            );
            assert_ok!(
                XSTPool::exchange(
                    &alice(),
                    &alice(),
                    &DEXId::Polkaswap.into(),
                    &XST,
                    &XSTUSD,
                    SwapAmount::with_desired_output(amount_d.clone(), Balance::max_value()),
                )
            );
        });
    }

    #[test]
    fn should_disallow_zero_amounts_in_quote_exchange() {
        let mut ext = ExtBuilder::default().build();
        ext.execute_with(|| {
            // Buy with desired input
            assert_noop!(
                XSTPool::quote(
                    &DEXId::Polkaswap.into(),
                    &XSTUSD,
                    &XST,
                    QuoteAmount::with_desired_input(0),
                    true,
                ),
                Error::<Runtime>::PriceCalculationFailed
            );
            assert_noop!(
                XSTPool::exchange(
                    &alice(),
                    &alice(),
                    &DEXId::Polkaswap.into(),
                    &XSTUSD,
                    &XST,
                    SwapAmount::with_desired_input(0, Balance::zero()),
                ),
                Error::<Runtime>::PriceCalculationFailed
            );

            // Buy with desired output
            assert_noop!(
                XSTPool::quote(
                    &DEXId::Polkaswap.into(),
                    &XSTUSD,
                    &XST,
                    QuoteAmount::with_desired_output(0),
                    true,
                ),
                Error::<Runtime>::PriceCalculationFailed
            );
            assert_noop!(
                XSTPool::exchange(
                    &alice(),
                    &alice(),
                    &DEXId::Polkaswap.into(),
                    &XSTUSD,
                    &XST,
                    SwapAmount::with_desired_output(0, Balance::max_value()),
                ),
                Error::<Runtime>::PriceCalculationFailed
            );

            // Sell with desired input
            assert_noop!(
                XSTPool::quote(
                    &DEXId::Polkaswap.into(),
                    &XST,
                    &XSTUSD,
                    QuoteAmount::with_desired_input(0),
                    true,
                ),
                Error::<Runtime>::PriceCalculationFailed
            );
            assert_noop!(
                XSTPool::exchange(
                    &alice(),
                    &alice(),
                    &DEXId::Polkaswap.into(),
                    &XST,
                    &XSTUSD,
                    SwapAmount::with_desired_input(0, Balance::zero()),
                ),
                Error::<Runtime>::PriceCalculationFailed
            );

            // Sell with desired output
            assert_noop!(
                XSTPool::quote(
                    &DEXId::Polkaswap.into(),
                    &XSTUSD,
                    &XST,
                    QuoteAmount::with_desired_output(0),
                    true,
                ),
                Error::<Runtime>::PriceCalculationFailed
            );
            assert_noop!(
                XSTPool::exchange(
                    &alice(),
                    &alice(),
                    &DEXId::Polkaswap.into(),
                    &XSTUSD,
                    &XST,
                    SwapAmount::with_desired_output(0, Balance::max_value()),
                ),
                Error::<Runtime>::PriceCalculationFailed
            );
        });
    }
<<<<<<< HEAD
=======

    #[test]
    fn remove_synthetic_should_work() {
        let mut ext = ExtBuilder::default().build();
        ext.execute_with(|| {
            let euro = relay_new_symbol("EURO", 2_000_000_000);

            let asset_id = AssetId32::<PredefinedAssetId>::from_synthetic_reference_symbol(&euro);

            XSTPool::register_synthetic_asset(
                RuntimeOrigin::root(),
                AssetSymbol("XSTEUR".into()),
                AssetName("XST Euro".into()),
                euro.clone(),
                fixed!(0),
            ).expect("Failed to register synthetic asset");

            let opt_xsteuro = XSTPool::enabled_symbols(&euro);
            assert!(opt_xsteuro.is_some());

            let xsteuro = opt_xsteuro.unwrap();
            assert_eq!(
                XSTPool::enabled_synthetics(&xsteuro).expect("Failed to get synthetic asset").reference_symbol,
                euro
            );

            XSTPool::remove_synthetic_asset(RuntimeOrigin::root(), xsteuro.clone())
                .expect("Failed to disable synthetic asset");

            assert!(XSTPool::enabled_synthetics(&xsteuro).is_none());
            assert!(XSTPool::enabled_symbols(&euro).is_none());

            XSTPool::enable_synthetic_asset(
                RuntimeOrigin::root(),
                asset_id,
                euro.clone(),
                fixed!(0),
            ).expect("Failed to enable synthetic asset");

            let opt_xsteuro = XSTPool::enabled_symbols(&euro);
            assert!(opt_xsteuro.is_some());

            let xsteuro = opt_xsteuro.unwrap();
            assert_eq!(
                XSTPool::enabled_synthetics(&xsteuro).expect("Failed to get synthetic asset").reference_symbol,
                euro
            );
        });
    }

    #[test]
    fn disable_symbol_and_enable_synthetic_should_work() {
        let mut ext = ExtBuilder::default().build();
        ext.execute_with(|| {
            System::set_block_number(1u64);

            let euro = relay_new_symbol("EURO", 2_000_000_000);
            let asset_id = AssetId32::<PredefinedAssetId>::from_synthetic_reference_symbol(&euro);
            XSTPool::register_synthetic_asset(
                RuntimeOrigin::root(),
                AssetSymbol("XSTEUR".into()),
                AssetName("XST Euro".into()),
                euro.clone(),
                fixed!(0),
            ).expect("Failed to register synthetic asset");
            assert!(XSTPool::enabled_synthetics(&asset_id).is_some());
            assert!(XSTPool::enabled_symbols(&euro).is_some());

            let new_block = 1u64 + GetBandRateStaleBlockPeriod::get();
            System::set_block_number(new_block);
            <Band as Hooks<BlockNumberFor<Runtime>>>::on_initialize(new_block);

            assert!(XSTPool::enabled_synthetics(&asset_id).is_none());
            assert!(XSTPool::enabled_symbols(&euro).is_some());

            XSTPool::enable_synthetic_asset(
                RuntimeOrigin::root(),
                asset_id,
                euro.clone(),
                fixed!(0),
            ).expect("Failed to enable synthetic asset");

            let xsteuro = XSTPool::enabled_symbols(&euro)
                .expect("Expected to get a synthetic asset linked to EURO");

            assert_eq!(
                XSTPool::enabled_synthetics(&xsteuro).expect("Failed to get synthetic asset").reference_symbol,
                euro
            );
        });
    }
>>>>>>> 7c70d653
}<|MERGE_RESOLUTION|>--- conflicted
+++ resolved
@@ -35,11 +35,8 @@
     use common::{self, AssetName, AssetSymbol, AssetInfoProvider, DEXId, LiquiditySource, USDT, VAL, XOR, XST, XSTUSD, DAI, balance, fixed, GetMarketInfo, assert_approx_eq, prelude::{Balance, SwapAmount, QuoteAmount, FixedWrapper, }, PriceVariant, PredefinedAssetId, AssetId32};
     use frame_support::{assert_ok, assert_noop};
     use sp_arithmetic::traits::Zero;
-<<<<<<< HEAD
-=======
     use frame_support::traits::Hooks;
     use frame_system::pallet_prelude::BlockNumberFor;
->>>>>>> 7c70d653
 
     type XSTPool = Pallet<Runtime>;
     type PriceTools = price_tools::Pallet<Runtime>;
@@ -873,7 +870,6 @@
                 &xsteuro,
                 quote_amount.clone(),
                 true
-<<<<<<< HEAD
             )
             .expect("Failed to quote XST -> XSTEURO ");
             
@@ -903,37 +899,6 @@
                 quote_amount,
                 true
             )
-=======
-            )
-            .expect("Failed to quote XST -> XSTEURO ");
-            
-            // 1 XOR = 0.5 XST in sell case (X_s)
-            // 1 XOR = 0.6 XST in buy case (X_b)
-            // 1 XOR = 110 DAI in buy case (D_b) (default reference unit in xstPool)
-            // 1 XOR = 90 DAI in sell case (D_s)
-            // 1 XST sell price = D_s/X_b = 90/0.6 = 150 DAI (X)
-            // 1 XSTEURO = 3 DAI (S)
-            // fee ratio for XSTEURO = 0.3 (F_r)
-            // amount in = 100 XST (A_in)
-            // amount out = (A_in * X * (1 - F_r)) / S = (100 * 150 * 0.7) / 3 = 3500 XSTEURO (A_out)
-            // fee = F_xst / X_b = 0.3 * 100 / 0.5 = 60 XOR
-            assert_approx_eq!(swap_outcome_before.amount, balance!(3500), 10000);
-            assert_approx_eq!(swap_outcome_before.fee, balance!(60), 10000);
-
-            assert_ok!(XSTPool::set_synthetic_asset_fee(
-                RuntimeOrigin::root(),
-                xsteuro.clone(),
-                fixed!(0.3))
-            );
-
-            let (swap_outcome_after, _) = XSTPool::quote(
-                &DEXId::Polkaswap,
-                &XST.into(),
-                &xsteuro,
-                quote_amount,
-                true
-            )
->>>>>>> 7c70d653
             .expect("Failed to quote XST -> XSTEURO");
 
             // 1 XOR = 0.5 XST in sell case (X_s)
@@ -1298,8 +1263,6 @@
             );
         });
     }
-<<<<<<< HEAD
-=======
 
     #[test]
     fn remove_synthetic_should_work() {
@@ -1391,5 +1354,4 @@
             );
         });
     }
->>>>>>> 7c70d653
 }