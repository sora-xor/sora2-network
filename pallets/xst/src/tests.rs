--- conflicted
+++ resolved
@@ -31,11 +31,7 @@
 #[rustfmt::skip]
 mod tests {
     use crate::{Error, Pallet, mock::*};
-<<<<<<< HEAD
-    use common::{self, AssetName, AssetSymbol, DEXId, FromGenericPair, LiquiditySource, USDT, VAL, XOR, XST, XSTUSD, DAI, balance, fixed, prelude::{Balance, SwapAmount, QuoteAmount,}};
-=======
     use common::{self, AssetName, AssetSymbol, DEXId, FromGenericPair, LiquiditySource, USDT, VAL, XOR, XST, XSTUSD, DAI, balance, fixed, prelude::{Balance, SwapAmount, QuoteAmount,}, GetMarketInfo };
->>>>>>> b6cf8de0
     use frame_support::assert_ok;
 use frame_support::assert_noop;
     use sp_arithmetic::traits::{Zero};
@@ -596,17 +592,36 @@
     }
 
     #[test]
-<<<<<<< HEAD
+    fn set_synthetic_base_asset_floor_price_should_work() {
+        let mut ext = ExtBuilder::default().build();
+        ext.execute_with(|| {
+            MockDEXApi::init().unwrap();
+            let _ = xst_pool_init().unwrap();
+
+            let price_before = <XSTPool as GetMarketInfo<_>>::buy_price(&XST, &XSTUSD).expect("Failed to get buy price before setting floor price.");
+            assert_eq!(price_before, fixed!(181.6197));
+
+            XSTPool::set_synthetic_base_asset_floor_price(Origin::root(), balance!(200)).expect("Failed to set floor price.");
+            let price_after = <XSTPool as GetMarketInfo<_>>::buy_price(&XST, &XSTUSD).expect("Failed to get buy price after setting floor price.");
+            assert_eq!(price_after, fixed!(200));
+        });
+    }
+
+    #[test]
+    fn default_synthetic_base_asset_floor_price_should_be_greater_tha_zero() {
+        let mut ext = ExtBuilder::default().build();
+        ext.execute_with(|| {
+            assert!(XSTPool::synthetic_base_asset_floor_price() > 0);
+        });
+    }
+
+    #[test]
     fn enable_and_disable_synthetic_should_work() {
-=======
-    fn set_synthetic_base_asset_floor_price_should_work() {
->>>>>>> b6cf8de0
         let mut ext = ExtBuilder::default().build();
         ext.execute_with(|| {
             MockDEXApi::init().unwrap();
             let _ = xst_pool_init().unwrap();
 
-<<<<<<< HEAD
             let euro = "EURO".to_owned();
             let alice = alice();
 
@@ -637,19 +652,10 @@
 
             assert!(XSTPool::enabled_synthetics(&xsteuro).is_none());
             assert!(XSTPool::enabled_symbols(&euro).is_none());
-=======
-            let price_before = <XSTPool as GetMarketInfo<_>>::buy_price(&XST, &XSTUSD).expect("Failed to get buy price before setting floor price.");
-            assert_eq!(price_before, fixed!(181.6197));
-
-            XSTPool::set_synthetic_base_asset_floor_price(Origin::root(), balance!(200)).expect("Failed to set floor price.");
-            let price_after = <XSTPool as GetMarketInfo<_>>::buy_price(&XST, &XSTUSD).expect("Failed to get buy price after setting floor price.");
-            assert_eq!(price_after, fixed!(200));
->>>>>>> b6cf8de0
-        });
-    }
-
-    #[test]
-<<<<<<< HEAD
+        });
+    }
+
+    #[test]
     fn set_synthetic_fee_should_work() {
         let mut ext = ExtBuilder::default().build();
         ext.execute_with(|| {
@@ -704,12 +710,6 @@
 
             assert_eq!(swap_outcome_after.amount, swap_outcome_before.amount / 2);
             assert_eq!(swap_outcome_after.fee, quote_amount.amount() / 2);
-=======
-    fn default_synthetic_base_asset_floor_price_should_be_greater_tha_zero() {
-        let mut ext = ExtBuilder::default().build();
-        ext.execute_with(|| {
-            assert!(XSTPool::synthetic_base_asset_floor_price() > 0);
->>>>>>> b6cf8de0
         });
     }
 }