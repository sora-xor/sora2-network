--- conflicted
+++ resolved
@@ -32,20 +32,13 @@
 mod tests {
     use crate::{Error, Pallet, mock::*, test_utils::{relay_new_symbol, relay_symbol}};
     use band::FeeCalculationParameters;
-<<<<<<< HEAD
-    use common::{self, AssetName, AssetSymbol, AssetInfoProvider, DEXId, LiquiditySource, USDT, VAL, XOR, XST, XSTUSD, DAI, balance, fixed, GetMarketInfo, prelude::{Balance, SwapAmount, QuoteAmount, FixedWrapper, }, PriceVariant, PredefinedAssetId, AssetId32};
-=======
-    use common::{self, AssetId32, AssetName, AssetSymbol, AssetInfoProvider, DEXId, LiquiditySource, USDT, VAL, XOR, XST, XSTUSD, DAI, balance, fixed, GetMarketInfo, assert_approx_eq, prelude::{Balance, SwapAmount, QuoteAmount, FixedWrapper, }, PriceVariant, PredefinedAssetId, SwapChunk};
->>>>>>> 04c02f34
+    use common::{self, AssetId32, AssetName, AssetSymbol, AssetInfoProvider, DEXId, LiquiditySource, USDT, VAL, XOR, XST, XSTUSD, DAI, balance, fixed, GetMarketInfo, prelude::{Balance, SwapAmount, QuoteAmount, FixedWrapper, }, PriceVariant, PredefinedAssetId, SwapChunk};
     use frame_support::{assert_ok, assert_noop};
     use frame_support::traits::Hooks;
     use frame_system::pallet_prelude::BlockNumberFor;
-<<<<<<< HEAD
-    use sp_arithmetic::FixedU128;
-=======
     use sp_arithmetic::traits::Zero;
     use sp_std::collections::vec_deque::VecDeque;
->>>>>>> 04c02f34
+    use sp_arithmetic::FixedU128;
 
     type XSTPool = Pallet<Runtime>;
     type PriceTools = price_tools::Pallet<Runtime>;
