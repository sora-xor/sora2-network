// This file is part of the SORA network and Polkaswap app.

// Copyright (c) 2020, 2021, Polka Biome Ltd. All rights reserved.
// SPDX-License-Identifier: BSD-4-Clause

// Redistribution and use in source and binary forms, with or without modification,
// are permitted provided that the following conditions are met:

// Redistributions of source code must retain the above copyright notice, this list
// of conditions and the following disclaimer.
// Redistributions in binary form must reproduce the above copyright notice, this
// list of conditions and the following disclaimer in the documentation and/or other
// materials provided with the distribution.
//
// All advertising materials mentioning features or use of this software must display
// the following acknowledgement: This product includes software developed by Polka Biome
// Ltd., SORA, and Polkaswap.
//
// Neither the name of the Polka Biome Ltd. nor the names of its contributors may be used
// to endorse or promote products derived from this software without specific prior written permission.

// THIS SOFTWARE IS PROVIDED BY Polka Biome Ltd. AS IS AND ANY EXPRESS OR IMPLIED WARRANTIES,
// INCLUDING, BUT NOT LIMITED TO, THE IMPLIED WARRANTIES OF MERCHANTABILITY AND FITNESS FOR
// A PARTICULAR PURPOSE ARE DISCLAIMED. IN NO EVENT SHALL Polka Biome Ltd. BE LIABLE FOR ANY
// DIRECT, INDIRECT, INCIDENTAL, SPECIAL, EXEMPLARY, OR CONSEQUENTIAL DAMAGES (INCLUDING,
// BUT NOT LIMITED TO, PROCUREMENT OF SUBSTITUTE GOODS OR SERVICES; LOSS OF USE, DATA, OR PROFITS;
// OR BUSINESS INTERRUPTION) HOWEVER CAUSED AND ON ANY THEORY OF LIABILITY, WHETHER IN CONTRACT,
// STRICT LIABILITY, OR TORT (INCLUDING NEGLIGENCE OR OTHERWISE) ARISING IN ANY WAY OUT OF THE
// USE OF THIS SOFTWARE, EVEN IF ADVISED OF THE POSSIBILITY OF SUCH DAMAGE.

#[rustfmt::skip]
mod tests {
    use crate::{Error, Pallet, mock::*, test_utils::{relay_new_symbol, relay_symbol}};
    use band::FeeCalculationParameters;
    use common::{self, AssetName, AssetSymbol, AssetInfoProvider, DEXId, LiquiditySource, USDT, VAL, XOR, XST, XSTUSD, DAI, balance, fixed, GetMarketInfo, assert_approx_eq, prelude::{Balance, SwapAmount, QuoteAmount, FixedWrapper, }, PriceVariant, PredefinedAssetId, AssetId32};
    use frame_support::{assert_ok, assert_noop};
    use sp_arithmetic::traits::{Zero};

    type XSTPool = Pallet<Runtime>;
    type PriceTools = price_tools::Pallet<Runtime>;

    #[test]
    fn should_calculate_price() {
        let mut ext = ExtBuilder::default().build();
        ext.execute_with(|| {
            // base case for buy
            // 1 XOR = 0.5 XST in sell case (X_s)
            // 1 XOR = 0.6 XST in buy case (X_b)
            // 1 XOR = 110 DAI in buy case (D_b) (default reference unit in xstPool)
            // 1 XOR = 90 DAI in sell case (D_s)
            // 1 XST buy price = D_b/X_s = 110/0.5 = 220 DAI (X)
            // 1 XSTUSD = 1 DAI (S)
            // amount out = 100_000 XST (A_out)
            // amount in = (A_out * X) / S = (100_000 * 220) / 1 = 22_000_000 XSTUSD (A_in)
            assert_eq!(
                XSTPool::buy_price(&XST, &XSTUSD, QuoteAmount::with_desired_output(balance!(100000)))
                    .expect("failed to calculate buy assets price"),
                fixed!(22000000.0) 
            );

            // base case for sell
            // 1 XOR = 0.5 XST in sell case (X_s)
            // 1 XOR = 0.6 XST in buy case (X_b)
            // 1 XOR = 110 DAI in buy case (D_b) (default reference unit in xstPool)
            // 1 XOR = 90 DAI in sell case (D_s)
            // 1 XST sell price = D_s/X_b = 90/0.6 = 150 DAI (X)
            // 1 XSTUSD = 1 DAI (S)
            // amount out = 100_000 XSTUSD (A_out)
            // amount in = (A_out * S) / X = (100_000 * 1) / 150 = 666.(6) XST (A_in) 
            assert_eq!(
                XSTPool::sell_price(&XST, &XSTUSD, QuoteAmount::with_desired_output(balance!(100000)))
                    .expect("failed to calculate buy assets price"),
                fixed!(666.666666666666666933),
            );
        });
    }

    #[test]
    fn calculate_price_for_boundary_values() {
        let mut ext = ExtBuilder::default().build();
        ext.execute_with(|| {
            let alice = alice();
            // add some reserves
            XSTPool::exchange(&alice, &alice, &DEXId::Polkaswap, &XSTUSD, &XST, SwapAmount::with_desired_input(balance!(1), 0)).expect("Failed to buy XST.");

            assert_noop!(
                XSTPool::sell_price(
                    &XST,
                    &XSTUSD,
                    QuoteAmount::with_desired_input(Balance::max_value()),
                ),
                Error::<Runtime>::PriceCalculationFailed,
            );
            assert_noop!(
                XSTPool::sell_price(
                    &XST,
                    &XSTUSD,
                    QuoteAmount::with_desired_output(Balance::max_value()),
                ),
                Error::<Runtime>::PriceCalculationFailed,
            );
            assert_eq!(
                XSTPool::sell_price(
                    &XST,
                    &XSTUSD,
                    QuoteAmount::with_desired_input(Balance::zero()),
                ),
                Ok(fixed!(0)),
            );
            assert_eq!(
                XSTPool::sell_price(
                    &XST,
                    &XSTUSD,
                    QuoteAmount::with_desired_output(Balance::zero()),
                ),
                Ok(fixed!(0)),
            );

            assert_noop!(
                XSTPool::buy_price(
                    &XST,
                    &XSTUSD,
                    QuoteAmount::with_desired_input(Balance::max_value()),
                ),
                Error::<Runtime>::PriceCalculationFailed,
            );
            assert_noop!(
                XSTPool::buy_price(
                    &XST,
                    &XSTUSD,
                    QuoteAmount::with_desired_output(Balance::max_value()),
                ),
                Error::<Runtime>::PriceCalculationFailed,
            );
            assert_eq!(
                XSTPool::buy_price(
                    &XST,
                    &XSTUSD,
                    QuoteAmount::with_desired_input(Balance::zero()),
                ),
                Ok(fixed!(0)),
            );
            assert_eq!(
                XSTPool::buy_price(
                    &XST,
                    &XSTUSD,
                    QuoteAmount::with_desired_output(Balance::zero()),
                ),
                Ok(fixed!(0)),
            );
        });
    }

    #[test]
    fn should_set_new_reference_token() {
        let mut ext = ExtBuilder::new(
            vec![
                (alice(), DAI, balance!(0), AssetSymbol(b"DAI".to_vec()), AssetName(b"DAI".to_vec()), 18),
                (alice(), USDT, balance!(0), AssetSymbol(b"USDT".to_vec()), AssetName(b"Tether USD".to_vec()), 18),
                (alice(), XOR, balance!(1), AssetSymbol(b"XOR".to_vec()), AssetName(b"SORA".to_vec()), 18),
                (alice(), VAL, balance!(0), AssetSymbol(b"VAL".to_vec()), AssetName(b"SORA Validator Token".to_vec()), 18),
                (alice(), XST, balance!(0), AssetSymbol(b"XST".to_vec()), AssetName(b"SORA Synthetics".to_vec()), 18),
            ],
            vec![
                (alice(), XSTUSD, balance!(0), AssetSymbol(b"XSTUSD".to_vec()), AssetName(b"SORA Synthetic USD".to_vec()), 18),
            ]
        ).build();
        ext.execute_with(|| {
            let price_a = XSTPool::quote(
                    &DEXId::Polkaswap.into(),
                    &XST,
                    &XSTUSD,
                    QuoteAmount::with_desired_output(balance!(1)),
                    true,
            )
                .unwrap();

            XSTPool::set_reference_asset(RuntimeOrigin::root(), DAI).expect("Failed to set new reference asset.");

            let price_b = XSTPool::quote(
                    &DEXId::Polkaswap.into(),
                    &XSTUSD,
                    &XST,
                    QuoteAmount::with_desired_output(balance!(1)),
                    true,
            )
                .unwrap();

            assert_ne!(price_a, price_b);
        });
    }

    #[test]
    fn similar_returns_should_be_identical() {
        let mut ext = ExtBuilder::new(
            vec![
                (alice(), DAI, balance!(0), AssetSymbol(b"DAI".to_vec()), AssetName(b"DAI".to_vec()), 18),
                (alice(), USDT, balance!(0), AssetSymbol(b"USDT".to_vec()), AssetName(b"Tether USD".to_vec()), 18),
                (alice(), XOR, balance!(0), AssetSymbol(b"XOR".to_vec()), AssetName(b"SORA".to_vec()), 18),
                (alice(), VAL, balance!(4000), AssetSymbol(b"VAL".to_vec()), AssetName(b"SORA Validator Token".to_vec()), 18),
                (alice(), XST, balance!(0), AssetSymbol(b"XST".to_vec()), AssetName(b"SORA Synthetics".to_vec()), 18),
            ],
            vec![
                (alice(), XSTUSD, balance!(50000), AssetSymbol(b"XSTUSD".to_vec()), AssetName(b"SORA Synthetic USD".to_vec()), 18),
            ]
        )
        .build();
        ext.execute_with(|| {
            // Fee ratio should be greater than 0 during this test
            assert!(XSTPool::enabled_synthetics(&XSTUSD).unwrap().fee_ratio != fixed!(0));
            // Buy with desired input
            let amount_a: Balance = balance!(2000);
            let (quote_outcome_a, _) = XSTPool::quote(
                &DEXId::Polkaswap.into(),
                &XSTUSD,
                &XST,
                QuoteAmount::with_desired_input(amount_a.clone()),
                true,
            )
            .unwrap();

            let (exchange_outcome_a, _) = XSTPool::exchange(
                &alice(),
                &alice(),
                &DEXId::Polkaswap.into(),
                &XSTUSD,
                &XST,
                SwapAmount::with_desired_input(amount_a.clone(), Balance::zero()),
            )
            .unwrap();

            let xstusd_balance_a = Assets::free_balance(&XSTUSD, &alice()).unwrap();
            let xst_balance_a = Assets::free_balance(&XST, &alice()).unwrap();

            assert_eq!(quote_outcome_a.amount, exchange_outcome_a.amount);
            assert_eq!(quote_outcome_a.fee, exchange_outcome_a.fee);
            assert_eq!(exchange_outcome_a.amount, xst_balance_a);
            assert_eq!(xstusd_balance_a, balance!(48000));

            // Buy with desired output
            let amount_b: Balance = balance!(200);
            let (quote_outcome_b, _) = XSTPool::quote(
                &DEXId::Polkaswap.into(),
                &XSTUSD,
                &XST,
                QuoteAmount::with_desired_output(amount_b.clone()),
                true,
            )
            .unwrap();

            let (exchange_outcome_b, _) = XSTPool::exchange(
                &alice(),
                &alice(),
                &DEXId::Polkaswap.into(),
                &XSTUSD,
                &XST,
                SwapAmount::with_desired_output(amount_b.clone(), Balance::max_value()),
            )
            .unwrap();

            let xstusd_balance_b = Assets::free_balance(&XSTUSD, &alice()).unwrap();
            let xst_balance_b = Assets::free_balance(&XST, &alice()).unwrap();

            assert_eq!(quote_outcome_b.amount, exchange_outcome_b.amount);
            assert_eq!(quote_outcome_b.fee, exchange_outcome_b.fee);
            assert_eq!(xst_balance_a + amount_b.clone(), xst_balance_b);
            assert_eq!(xstusd_balance_b, xstusd_balance_a - quote_outcome_b.amount);

            // Sell with desired input
            let amount_c: Balance = balance!(205);
            let (quote_outcome_c, _) = XSTPool::quote(
                &DEXId::Polkaswap.into(),
                &XST,
                &XSTUSD,
                QuoteAmount::with_desired_input(amount_c.clone()),
                true,
            )
            .unwrap();

            let (exchange_outcome_c, _) = XSTPool::exchange(
                &alice(),
                &alice(),
                &DEXId::Polkaswap.into(),
                &XST,
                &XSTUSD,
                SwapAmount::with_desired_input(amount_c.clone(), Balance::zero()),
            )
            .unwrap();

            let xstusd_balance_c = Assets::free_balance(&XSTUSD, &alice()).unwrap();
            let xst_balance_c = Assets::free_balance(&XST, &alice()).unwrap();

            assert_eq!(quote_outcome_c.amount, exchange_outcome_c.amount);
            assert_eq!(quote_outcome_c.fee, exchange_outcome_c.fee);
            assert_eq!(xstusd_balance_b + exchange_outcome_c.amount, xstusd_balance_c);
            assert_eq!(xst_balance_b - amount_c.clone(), xst_balance_c.clone());

            // Sell with desired output
            let amount_d: Balance = balance!(100);
            let (quote_outcome_d, _) = XSTPool::quote(
                &DEXId::Polkaswap.into(),
                &XSTUSD,
                &XST,
                QuoteAmount::with_desired_output(amount_d.clone()),
                true,
            )
            .unwrap();
            let (exchange_outcome_d, _) = XSTPool::exchange(
                &alice(),
                &alice(),
                &DEXId::Polkaswap.into(),
                &XSTUSD,
                &XST,
                SwapAmount::with_desired_output(amount_d.clone(), Balance::max_value()),
            )
            .unwrap();
            let xstusd_balance_d = Assets::free_balance(&XSTUSD, &alice()).unwrap();
            let xst_balance_d = Assets::free_balance(&XST, &alice()).unwrap();
            assert_eq!(quote_outcome_d.amount, exchange_outcome_d.amount);
            assert_eq!(quote_outcome_d.fee, exchange_outcome_d.fee);
            assert_eq!(xstusd_balance_c - quote_outcome_d.amount, xstusd_balance_d);
            assert_eq!(xst_balance_c + amount_d.clone(), xst_balance_d);
        });
    }

    #[test]
    fn test_deducing_fee() {
        let mut ext = ExtBuilder::new(
            vec![
                (alice(), DAI, balance!(0), AssetSymbol(b"DAI".to_vec()), AssetName(b"DAI".to_vec()), 18),
                (alice(), XOR, balance!(0), AssetSymbol(b"XOR".to_vec()), AssetName(b"SORA".to_vec()), 18),
                (alice(), XST, balance!(0), AssetSymbol(b"XST".to_vec()), AssetName(b"SORA Synthetics".to_vec()), 18),
            ],
            vec![
                (alice(), XSTUSD, balance!(2000), AssetSymbol(b"XSTUSD".to_vec()), AssetName(b"SORA Synthetic USD".to_vec()), 18),
            ]
        )
        .build();
        ext.execute_with(|| {
            let (price_a, _) = XSTPool::quote(
                &DEXId::Polkaswap.into(),
                &XSTUSD,
                &XST,
                QuoteAmount::with_desired_input(balance!(100)),
                true,
            )
            .unwrap();

            // 1 XOR = 0.5 XST in sell case (X_s)
            // 1 XOR = 0.6 XST in buy case (X_b)
            // 1 XOR = 110 DAI in buy case (D_b) (default reference unit in xstPool)
            // 1 XOR = 90 DAI in sell case (D_s)
            // 1 XST buy price = D_b/X_s = 110/0.5 = 220 DAI (X)
            // 1 XSTUSD = 1 DAI (S)
            // fee ratio for XSTUSD = 0.00666 (F_r)
            // amount in = 100 XSTUSD (A_in)
            // amount out = (A_in * S) / X = (100 * 1) / 220 = 0.(45) XST (A_out)
            // deduced fee = A_out * F = 0.(45) * 0.00666 = 0.0030(27) XST (F_xst)
            // deduced fee in XOR = F_xst / X_b = 0.0030(27) / 0.6 = 0.0050(45) XOR (since we are buying XOR with XST)
            assert_approx_eq!(price_a.fee, balance!(0.005045454545454545), 2);
            // amount out with deduced fee = A_out - F_xst = 0.(45) - 0.0030(27) = 0.4515(18) XST
            assert_approx_eq!(price_a.amount, balance!(0.451518181818181818), 2);

            let (price_b, _) = XSTPool::quote(
                &DEXId::Polkaswap.into(),
                &XSTUSD,
                &XST,
                QuoteAmount::with_desired_input(balance!(100)),
                false,
            )
            .unwrap();
            assert_eq!(price_b.fee, balance!(0));
            // we need to convert XOR fee back to XST 
            let xst_fee = (FixedWrapper::from(price_a.fee)*balance!(0.6)).into_balance();
            assert_approx_eq!(price_b.amount, xst_fee + price_a.amount, 2);

            let (price_a, _) = XSTPool::quote(
                &DEXId::Polkaswap.into(),
                &XSTUSD,
                &XST,
                QuoteAmount::with_desired_output(balance!(100)),
                true,
            )
            .unwrap();

            // 1 XOR = 0.5 XST in sell case (X_s)
            // 1 XOR = 0.6 XST in buy case (X_b)
            // 1 XOR = 110 DAI in buy case (D_b) (default reference unit in xstPool)
            // 1 XOR = 90 DAI in sell case (D_s)
            // 1 XST buy price = D_b/X_s = 110/0.5 = 220 DAI (X)
            // 1 XSTUSD = 1 DAI (S)
            // fee ratio for XSTUSD = 0.00666 (F_r)
            // amount out = 100 XST (A_in)
            // deduced fee = A_out / (1 - F_r) - A_out = 100 / (1 - 0.00666) - 100 = 0.670465298890611 XST (F_xst)
            // amount in = ((A_out + F_xst) * X) / S = ((100 + 0.670465298890611) * 220) / 1 = 22147.5023657559344 XSTUSD (A_in)
            // deduced fee in XOR = F_xst / X_b = 0.670465298890611 / 0.6 = 1.11744216481768504 XOR (since we are buying XOR with XST)
            assert_approx_eq!(price_a.fee, balance!(1.11744216481768504), 1000);
            assert_approx_eq!(price_a.amount, balance!(22147.5023657559344), 1000_000);

            let (price_b, _) = XSTPool::quote(
                &DEXId::Polkaswap.into(),
                &XSTUSD,
                &XST,
                QuoteAmount::with_desired_output(balance!(100)),
                false,
            )
            .unwrap();
            assert_eq!(price_b.fee, balance!(0));
            // amount out = A_out * X / S = 100 * 220 / 1 = 22000 XSTUSD
            assert_eq!(price_b.amount, balance!(22000));
        });
    }

    #[test]
    fn fees_for_equivalent_trades_should_match() {
        let mut ext = ExtBuilder::new(vec![
                (alice(), DAI, balance!(0), AssetSymbol(b"DAI".to_vec()), AssetName(b"DAI".to_vec()), 18),
                (alice(), USDT, balance!(0), AssetSymbol(b"USDT".to_vec()), AssetName(b"Tether USD".to_vec()), 18),
                (alice(), XOR, balance!(0), AssetSymbol(b"XOR".to_vec()), AssetName(b"SORA".to_vec()), 18),
                (alice(), VAL, balance!(2000), AssetSymbol(b"VAL".to_vec()), AssetName(b"SORA Validator Token".to_vec()), 18),
                (alice(), XST, balance!(0), AssetSymbol(b"XST".to_vec()), AssetName(b"SORA Synthetics".to_vec()), 18),
            ],
            vec![
                (alice(), XSTUSD, balance!(2000), AssetSymbol(b"XSTUSD".to_vec()), AssetName(b"SORA Synthetic USD".to_vec()), 18),
            ]
        )
        .build();
        ext.execute_with(|| {
            XSTPool::exchange(
                &alice(),
                &alice(),
                &DEXId::Polkaswap.into(),
                &XSTUSD,
                &XST,
                SwapAmount::with_desired_input(balance!(1000), Balance::zero()),
            )
            .unwrap();

            // Buy
            let (price_a, _) = XSTPool::quote(
                &DEXId::Polkaswap.into(),
                &XSTUSD,
                &XST,
                QuoteAmount::with_desired_input(balance!(100)),
                true,
            )
            .unwrap();
            let (price_b, _) = XSTPool::quote(
                &DEXId::Polkaswap.into(),
                &XSTUSD,
                &XST,
                QuoteAmount::with_desired_output(price_a.amount.clone()),
                true,
            )
            .unwrap();
            assert_eq!(price_a.fee, price_b.fee);
            
            // 1 XOR = 0.5 XST in sell case (X_s)
            // 1 XOR = 0.6 XST in buy case (X_b)
            // 1 XOR = 110 DAI in buy case (D_b) (default reference unit in xstPool)
            // 1 XOR = 90 DAI in sell case (D_s)
            // 1 XST buy price = D_b/X_s = 110/0.5 = 220 DAI (X)
            // 1 XSTUSD = 1 DAI (S)
            // fee ratio for XSTUSD = 0.00666 (F_r)
            // amount in = 100 XSTUSD (A_in)
            // amount out = (A_in * S) / X = (100 * 1) / 220 = 0.(45) XST (A_out)
            // deduced fee = A_out * F = 0.(45) * 0.00666 = 0.0030(27) XST (F_xst)
            // deduced fee in XOR = F_xst / X_b = 0.0030(27) / 0.6 = 0.0050(45) XOR (since we are buying XOR with XST)
            assert_approx_eq!(price_a.fee, balance!(0.005045454545454545), 2);

            // Sell
            let (price_c, _) = XSTPool::quote(
                &DEXId::Polkaswap.into(),
                &XST,
                &XSTUSD,
                QuoteAmount::with_desired_output(balance!(100)),
                true,
            )
            .unwrap();
            let (price_d, _) = XSTPool::quote(
                &DEXId::Polkaswap.into(),
                &XST,
                &XSTUSD,
                QuoteAmount::with_desired_input(price_c.amount.clone()),
                true,
            )
            .unwrap();
            assert_eq!(price_c.fee, price_d.fee);

            // 1 XOR = 0.5 XST in sell case (X_s)
            // 1 XOR = 0.6 XST in buy case (X_b)
            // 1 XOR = 110 DAI in buy case (D_b) (default reference unit in xstPool)
            // 1 XOR = 90 DAI in sell case (D_s)
            // 1 XST sell price = D_s/X_b = 90/0.6 = 150 DAI (X)
            // 1 XSTUSD = 1 DAI (S)
            // fee ratio for XSTUSD = 0.00666 (F_r)
            // amount out = 100 XSTUSD (A_out)
            // amount in = (A_out * S) / X = (100 * 1) / 150 = 0.(6) XST (A_in)
            // deduced fee = A_in / (1 - F) - A_in = 0.(6) / (1 - 0.00666) - A_in ~ 0.004469768659270743 XST (F_xst)
            // deduced fee in XOR = F_xst / X_b = 0.004469768659270743 / 0.6 ~ 0.007449614432117905 XOR
            // (since we are buying XOR with XST)
            assert_approx_eq!(price_c.fee, balance!(0.007449614432117905), 2);
        });
    }

    #[test]
    fn price_without_impact() {
        let mut ext = ExtBuilder::new(vec![
                (alice(), DAI, balance!(0), AssetSymbol(b"DAI".to_vec()), AssetName(b"DAI".to_vec()), 18),
                (alice(), USDT, balance!(0), AssetSymbol(b"USDT".to_vec()), AssetName(b"Tether USD".to_vec()), 18),
                (alice(), XOR, balance!(0), AssetSymbol(b"XOR".to_vec()), AssetName(b"SORA".to_vec()), 18),
                (alice(), VAL, balance!(0), AssetSymbol(b"VAL".to_vec()), AssetName(b"SORA Validator Token".to_vec()), 18),
                (alice(), XST, balance!(0), AssetSymbol(b"XST".to_vec()), AssetName(b"SORA Synthetics".to_vec()), 18),
            ],
            vec![
                (alice(), XSTUSD, 0, AssetSymbol(b"XSTUSD".to_vec()), AssetName(b"SORA Synthetic USD".to_vec()), 18),
            ]
        )
        .build();
        ext.execute_with(|| {
            // Buy with desired input
            let amount_a: Balance = balance!(200);
            let (quote_outcome_a, _) = XSTPool::quote(
                &DEXId::Polkaswap.into(),
                &XSTUSD,
                &XST,
                QuoteAmount::with_desired_input(amount_a.clone()),
                true,
            )
            .unwrap();
            let quote_without_impact_a = XSTPool::quote_without_impact(
                &DEXId::Polkaswap.into(),
                &XSTUSD,
                &XST,
                QuoteAmount::with_desired_input(amount_a.clone()),
                true,
            )
            .unwrap();
            assert_eq!(quote_outcome_a.amount, quote_without_impact_a.amount);

            // Buy with desired output
            let amount_b: Balance = balance!(200);
            let (quote_outcome_b, _) = XSTPool::quote(
                &DEXId::Polkaswap.into(),
                &XSTUSD,
                &XST,
                QuoteAmount::with_desired_output(amount_b.clone()),
                true,
            )
            .unwrap();
            let quote_without_impact_b = XSTPool::quote_without_impact(
                &DEXId::Polkaswap.into(),
                &XSTUSD,
                &XST,
                QuoteAmount::with_desired_output(amount_b.clone()),
                true,
            )
            .unwrap();
            assert_eq!(quote_outcome_b.amount, quote_without_impact_b.amount);

            // Sell with desired input
            let amount_c: Balance = balance!(1);
            let (quote_outcome_c, _) = XSTPool::quote(
                &DEXId::Polkaswap.into(),
                &XST,
                &XSTUSD,
                QuoteAmount::with_desired_input(amount_c.clone()),
                true,
            )
            .unwrap();
            let quote_without_impact_c = XSTPool::quote_without_impact(
                &DEXId::Polkaswap.into(),
                &XST,
                &XSTUSD,
                QuoteAmount::with_desired_input(amount_c.clone()),
                true,
            )
            .unwrap();
            assert_eq!(quote_outcome_c.amount, quote_without_impact_c.amount);

            // Sell with desired output
            let amount_d: Balance = balance!(1);
            let (quote_outcome_d, _) = XSTPool::quote(
                &DEXId::Polkaswap.into(),
                &XST,
                &XSTUSD,
                QuoteAmount::with_desired_output(amount_d.clone()),
                true,
            )
            .unwrap();
            let quote_without_impact_d = XSTPool::quote_without_impact(
                &DEXId::Polkaswap.into(),
                &XST,
                &XSTUSD,
                QuoteAmount::with_desired_output(amount_d.clone()),
                true,
            )
            .unwrap();
            assert_eq!(quote_outcome_d.amount, quote_without_impact_d.amount);
        });
    }

    #[test]
    fn exchange_synthetic_to_any_token_disallowed() {
        let mut ext = ExtBuilder::default().build();
        ext.execute_with(|| {
            let alice = alice();
            // add some reserves
            assert_noop!(XSTPool::exchange(&alice, &alice, &DEXId::Polkaswap, &XSTUSD, &DAI, SwapAmount::with_desired_input(balance!(1), 0)), Error::<Runtime>::CantExchange);
        });
    }

    #[test]
    fn set_synthetic_base_asset_floor_price_should_work() {
        let mut ext = ExtBuilder::default().build();
        ext.execute_with(|| {
            let price_before = <XSTPool as GetMarketInfo<_>>::buy_price(&XST, &XSTUSD).expect("Failed to get buy price before setting floor price.");
            // 1 XOR = 0.5 XST in sell case
            // 1 XOR = 110 DAI in buy case
            // 1 XST = 110/0.5 = 220 DAI
            assert_eq!(price_before, fixed!(220.)); 

            XSTPool::set_synthetic_base_asset_floor_price(RuntimeOrigin::root(), balance!(300)).expect("Failed to set floor price.");
            let price_after = <XSTPool as GetMarketInfo<_>>::buy_price(&XST, &XSTUSD).expect("Failed to get buy price after setting floor price.");
            assert_eq!(price_after, fixed!(300));
        });
    }

    #[test]
    fn default_synthetic_base_asset_floor_price_should_be_greater_tha_zero() {
        let mut ext = ExtBuilder::default().build();
        ext.execute_with(|| {
            assert!(XSTPool::synthetic_base_asset_floor_price() > 0);
        });
    }

    #[test]
    fn enable_and_disable_synthetic_should_work() {
        let mut ext = ExtBuilder::default().build();
        ext.execute_with(|| {
            let euro = relay_new_symbol("EURO", 2_000_000_000);

            let asset_id = AssetId32::<PredefinedAssetId>::from_synthetic_reference_symbol(&euro);

            XSTPool::register_synthetic_asset(
                RuntimeOrigin::root(),
                AssetSymbol("XSTEUR".into()),
                AssetName("XST Euro".into()),
                euro.clone(),
                fixed!(0),
            ).expect("Failed to register synthetic asset");

            let opt_xsteuro = XSTPool::enabled_symbols(&euro);
            assert!(opt_xsteuro.is_some());

            let xsteuro = opt_xsteuro.unwrap();
            assert_eq!(
                XSTPool::enabled_synthetics(&xsteuro).expect("Failed to get synthetic asset").reference_symbol,
                euro
            );

            XSTPool::disable_synthetic_asset(RuntimeOrigin::root(), xsteuro.clone())
                .expect("Failed to disable synthetic asset");

            assert!(XSTPool::enabled_synthetics(&xsteuro).is_none());
            assert!(XSTPool::enabled_symbols(&euro).is_none());

            XSTPool::enable_synthetic_asset(
                RuntimeOrigin::root(),
                asset_id,
                euro.clone(),
                fixed!(0),
            ).expect("Failed to enable synthetic asset");

            let opt_xsteuro = XSTPool::enabled_symbols(&euro);
            assert!(opt_xsteuro.is_some());

            let xsteuro = opt_xsteuro.unwrap();
            assert_eq!(
                XSTPool::enabled_synthetics(&xsteuro).expect("Failed to get synthetic asset").reference_symbol,
                euro
            );
        });
    }

    #[test]
    fn set_synthetic_fee_should_work() {
        let mut ext = ExtBuilder::default().build();
        ext.execute_with(|| {
            let euro = relay_new_symbol("EURO", 2_000_000_000);

            XSTPool::register_synthetic_asset(
                RuntimeOrigin::root(),
                AssetSymbol("XSTEUR".into()),
                AssetName("XST Euro".into()),
                euro.clone(),
                fixed!(0),
            ).expect("Failed to register synthetic asset");

            let xsteuro = XSTPool::enabled_symbols(&euro).expect("Expected synthetic asset");
            let quote_amount = QuoteAmount::with_desired_input(balance!(100));

            let (swap_outcome_before, _) = XSTPool::quote(
                &DEXId::Polkaswap,
                &XST.into(),
                &xsteuro,
                quote_amount.clone(),
                true
            )
            .expect("Failed to quote XST -> XSTEURO ");
            
            // 1 XOR = 0.5 XST in sell case (X_s)
            // 1 XOR = 0.6 XST in buy case (X_b)
            // 1 XOR = 110 DAI in buy case (D_b) (default reference unit in xstPool)
            // 1 XOR = 90 DAI in sell case (D_s)
            // 1 XST sell price = D_s/X_b = 90/0.6 = 150 DAI (X)
            // 1 XSTEURO = 2 DAI (S)
            // fee ratio for XSTUSD = 0. (F_r)
            // amount in = 100 XST (A_in)
            // amount out = (A_in * X) / S = (100 * 150) / 2 = 7500 XSTEURO (A_out)
            assert_approx_eq!(swap_outcome_before.amount, balance!(7500), 10000);
            assert_eq!(swap_outcome_before.fee, 0);


            assert_ok!(XSTPool::set_synthetic_asset_fee(
                RuntimeOrigin::root(),
                xsteuro.clone(),
                fixed!(0.5))
            );


            let (swap_outcome_after, _) = XSTPool::quote(
                &DEXId::Polkaswap,
                &XST.into(),
                &xsteuro,
                quote_amount,
                true
            )
            .expect("Failed to quote XST -> XSTEURO");

            let xst_to_xor_price = PriceTools::get_average_price(
                &XST.into(),
                &XOR.into(),
                PriceVariant::Sell,
            ).expect("Expected to calculate price XST->XOR");
            let expected_fee_amount = FixedWrapper::from(quote_amount.amount() / 2) * FixedWrapper::from(xst_to_xor_price);

            assert_eq!(swap_outcome_after.amount, swap_outcome_before.amount / 2);
            assert_eq!(swap_outcome_after.fee, expected_fee_amount.into_balance());
        });
    }

    #[test]
    fn should_disallow_invalid_fee_ratio() {
        let mut ext = ExtBuilder::default().build();
        ext.execute_with(|| {
            let euro = relay_new_symbol("EURO", 2_000_000_000);
            assert_eq!(
                XSTPool::register_synthetic_asset(
                    RuntimeOrigin::root(),
                    AssetSymbol("XSTEUR".into()),
                    AssetName("XST Euro".into()),
                    euro.clone(),
                    fixed!(-0.1),
                ),
                Err(Error::<Runtime>::InvalidFeeRatio.into())
            );

            assert_eq!(
                XSTPool::register_synthetic_asset(
                    RuntimeOrigin::root(),
                    AssetSymbol("XSTEUR".into()),
                    AssetName("XST Euro".into()),
                    euro.clone(),
                    fixed!(1),
                ),
                Err(Error::<Runtime>::InvalidFeeRatio.into())
            )
        });
    }

    #[test]
<<<<<<< HEAD
    fn dynamic_fee_should_be_taken_into_account() {
        let mut ext = ExtBuilder::default().build();
        ext.execute_with(|| {
            Band::set_dynamic_fee_parameters(
                RuntimeOrigin::root(),
                FeeCalculationParameters::new(
                    fixed!(0),
                    fixed!(0.1),
                    fixed!(0.05)
                )
            ).expect("Expected to set the dynamic fee calculation paramteres for the Band pallet");
            let euro = relay_new_symbol("EURO", 3_000_000_000);
            relay_symbol(euro.clone(), 2_000_000_000);

            XSTPool::register_synthetic_asset(
                RuntimeOrigin::root(),
                AssetSymbol("XSTEUR".into()),
                AssetName("XST Euro".into()),
                euro.clone(),
                fixed!(0),
            ).expect("Failed to register synthetic asset");

            let xsteuro = XSTPool::enabled_symbols(&euro).expect("Expected synthetic asset");
            let quote_amount = QuoteAmount::with_desired_input(balance!(100));

            let (swap_outcome_before, _) = XSTPool::quote(
                &DEXId::Polkaswap,
                &XST.into(),
                &xsteuro,
                quote_amount.clone(),
                true
            )
            .expect("Failed to quote XST -> XSTEURO ");
            
            // 1 XOR = 0.5 XST in sell case (X_s)
            // 1 XOR = 0.6 XST in buy case (X_b)
            // 1 XOR = 110 DAI in buy case (D_b) (default reference unit in xstPool)
            // 1 XOR = 90 DAI in sell case (D_s)
            // 1 XST sell price = D_s/X_b = 90/0.6 = 150 DAI (X)
            // 1 XSTEURO = 2 DAI (S)
            // fee ratio for XSTEURO = 0.3 (F_r)
            // amount in = 100 XST (A_in)
            // amount out = (A_in * X * (1 - F_r)) / S = (100 * 150 * 0.7) / 2 = 5250 XSTEURO (A_out)
            // fee = F_xst / X_b = 0.3 * 100 / 0.6 = 50 XOR
            assert_approx_eq!(swap_outcome_before.amount, balance!(5250), 10000);
            assert_approx_eq!(swap_outcome_before.fee, balance!(50), 10000);

            assert_ok!(XSTPool::set_synthetic_asset_fee(
                RuntimeOrigin::root(),
                xsteuro.clone(),
                fixed!(0.3))
            );

            let (swap_outcome_after, _) = XSTPool::quote(
                &DEXId::Polkaswap,
                &XST.into(),
                &xsteuro,
                quote_amount,
                true
            )
            .expect("Failed to quote XST -> XSTEURO");

            // 1 XOR = 0.5 XST in sell case (X_s)
            // 1 XOR = 0.6 XST in buy case (X_b)
            // 1 XOR = 110 DAI in buy case (D_b) (default reference unit in xstPool)
            // 1 XOR = 90 DAI in sell case (D_s)
            // 1 XST sell price = D_s/X_b = 90/0.6 = 150 DAI (X)
            // 1 XSTEURO = 2 DAI (S)
            // fee ratio for XSTEURO = 0.6 (F_r) <- dynamic fee + synthetic fee
            // amount in = 100 XST (A_in)
            // amount out = (A_in * X * (1 - F_r)) / S = (100 * 150 * 0.4) / 2 = 3000 XSTEURO (A_out)
            // fee = F_xst / X_b = 0.6 * 100 / 0.6 = 100 XOR
            assert_approx_eq!(swap_outcome_after.amount, balance!(3000), 10000);
            assert_approx_eq!(swap_outcome_after.fee, balance!(100), 10000);
=======
    fn should_disallow_xst_amount_exceeding_limit() {
        let mut ext = ExtBuilder::default().build();
        ext.execute_with(|| {
            let amount_a: Balance = balance!(2300000000);
            // Buy with desired input
            assert_noop!(
                XSTPool::quote(
                    &DEXId::Polkaswap.into(),
                    &XSTUSD,
                    &XST,
                    QuoteAmount::with_desired_input(amount_a.clone()),
                    true,
                ),
                Error::<Runtime>::SyntheticBaseBuySellLimitExceeded
            );

            assert_noop!(
                XSTPool::exchange(
                    &alice(),
                    &alice(),
                    &DEXId::Polkaswap.into(),
                    &XSTUSD,
                    &XST,
                    SwapAmount::with_desired_input(amount_a.clone(), Balance::zero()),
                ),
                Error::<Runtime>::SyntheticBaseBuySellLimitExceeded
            );

            // Buy with desired output
            let amount_b: Balance = balance!(10000001);
            assert_noop!(
                XSTPool::quote(
                    &DEXId::Polkaswap.into(),
                    &XSTUSD,
                    &XST,
                    QuoteAmount::with_desired_output(amount_b.clone()),
                    true,
                ),
                Error::<Runtime>::SyntheticBaseBuySellLimitExceeded
            );
            assert_noop!(
                XSTPool::exchange(
                    &alice(),
                    &alice(),
                    &DEXId::Polkaswap.into(),
                    &XSTUSD,
                    &XST,
                    SwapAmount::with_desired_output(amount_b.clone(), Balance::max_value()),
                ),
                Error::<Runtime>::SyntheticBaseBuySellLimitExceeded
            );

            // Sell with desired input
            let amount_c: Balance = balance!(10000001);
            assert_noop!(
                XSTPool::quote(
                    &DEXId::Polkaswap.into(),
                    &XST,
                    &XSTUSD,
                    QuoteAmount::with_desired_input(amount_c.clone()),
                    true,
                ),
                Error::<Runtime>::SyntheticBaseBuySellLimitExceeded
            );
            assert_noop!(
                XSTPool::exchange(
                    &alice(),
                    &alice(),
                    &DEXId::Polkaswap.into(),
                    &XST,
                    &XSTUSD,
                    SwapAmount::with_desired_input(amount_c.clone(), Balance::zero()),
                ),
                Error::<Runtime>::SyntheticBaseBuySellLimitExceeded
            );

            // Sell with desired output
            let amount_d: Balance = balance!(2300000000);
            assert_noop!(
                XSTPool::quote(
                    &DEXId::Polkaswap.into(),
                    &XSTUSD,
                    &XST,
                    QuoteAmount::with_desired_output(amount_d.clone()),
                    true,
                ),
                Error::<Runtime>::SyntheticBaseBuySellLimitExceeded
            );
            assert_noop!(
                XSTPool::exchange(
                    &alice(),
                    &alice(),
                    &DEXId::Polkaswap.into(),
                    &XSTUSD,
                    &XST,
                    SwapAmount::with_desired_output(amount_d.clone(), Balance::max_value()),
                ),
                Error::<Runtime>::SyntheticBaseBuySellLimitExceeded
            );
>>>>>>> 609c350e
        });
    }
}<|MERGE_RESOLUTION|>--- conflicted
+++ resolved
@@ -780,7 +780,109 @@
     }
 
     #[test]
-<<<<<<< HEAD
+    fn should_disallow_xst_amount_exceeding_limit() {
+        let mut ext = ExtBuilder::default().build();
+        ext.execute_with(|| {
+            let amount_a: Balance = balance!(2300000000);
+            // Buy with desired input
+            assert_noop!(
+                XSTPool::quote(
+                    &DEXId::Polkaswap.into(),
+                    &XSTUSD,
+                    &XST,
+                    QuoteAmount::with_desired_input(amount_a.clone()),
+                    true,
+                ),
+                Error::<Runtime>::SyntheticBaseBuySellLimitExceeded
+            );
+
+            assert_noop!(
+                XSTPool::exchange(
+                    &alice(),
+                    &alice(),
+                    &DEXId::Polkaswap.into(),
+                    &XSTUSD,
+                    &XST,
+                    SwapAmount::with_desired_input(amount_a.clone(), Balance::zero()),
+                ),
+                Error::<Runtime>::SyntheticBaseBuySellLimitExceeded
+            );
+
+            // Buy with desired output
+            let amount_b: Balance = balance!(10000001);
+            assert_noop!(
+                XSTPool::quote(
+                    &DEXId::Polkaswap.into(),
+                    &XSTUSD,
+                    &XST,
+                    QuoteAmount::with_desired_output(amount_b.clone()),
+                    true,
+                ),
+                Error::<Runtime>::SyntheticBaseBuySellLimitExceeded
+            );
+            assert_noop!(
+                XSTPool::exchange(
+                    &alice(),
+                    &alice(),
+                    &DEXId::Polkaswap.into(),
+                    &XSTUSD,
+                    &XST,
+                    SwapAmount::with_desired_output(amount_b.clone(), Balance::max_value()),
+                ),
+                Error::<Runtime>::SyntheticBaseBuySellLimitExceeded
+            );
+
+            // Sell with desired input
+            let amount_c: Balance = balance!(10000001);
+            assert_noop!(
+                XSTPool::quote(
+                    &DEXId::Polkaswap.into(),
+                    &XST,
+                    &XSTUSD,
+                    QuoteAmount::with_desired_input(amount_c.clone()),
+                    true,
+                ),
+                Error::<Runtime>::SyntheticBaseBuySellLimitExceeded
+            );
+            assert_noop!(
+                XSTPool::exchange(
+                    &alice(),
+                    &alice(),
+                    &DEXId::Polkaswap.into(),
+                    &XST,
+                    &XSTUSD,
+                    SwapAmount::with_desired_input(amount_c.clone(), Balance::zero()),
+                ),
+                Error::<Runtime>::SyntheticBaseBuySellLimitExceeded
+            );
+
+            // Sell with desired output
+            let amount_d: Balance = balance!(2300000000);
+            assert_noop!(
+                XSTPool::quote(
+                    &DEXId::Polkaswap.into(),
+                    &XSTUSD,
+                    &XST,
+                    QuoteAmount::with_desired_output(amount_d.clone()),
+                    true,
+                ),
+                Error::<Runtime>::SyntheticBaseBuySellLimitExceeded
+            );
+            assert_noop!(
+                XSTPool::exchange(
+                    &alice(),
+                    &alice(),
+                    &DEXId::Polkaswap.into(),
+                    &XSTUSD,
+                    &XST,
+                    SwapAmount::with_desired_output(amount_d.clone(), Balance::max_value()),
+                ),
+                Error::<Runtime>::SyntheticBaseBuySellLimitExceeded
+            );
+        });
+    }
+
+    #[test]
     fn dynamic_fee_should_be_taken_into_account() {
         let mut ext = ExtBuilder::default().build();
         ext.execute_with(|| {
@@ -855,107 +957,6 @@
             // fee = F_xst / X_b = 0.6 * 100 / 0.6 = 100 XOR
             assert_approx_eq!(swap_outcome_after.amount, balance!(3000), 10000);
             assert_approx_eq!(swap_outcome_after.fee, balance!(100), 10000);
-=======
-    fn should_disallow_xst_amount_exceeding_limit() {
-        let mut ext = ExtBuilder::default().build();
-        ext.execute_with(|| {
-            let amount_a: Balance = balance!(2300000000);
-            // Buy with desired input
-            assert_noop!(
-                XSTPool::quote(
-                    &DEXId::Polkaswap.into(),
-                    &XSTUSD,
-                    &XST,
-                    QuoteAmount::with_desired_input(amount_a.clone()),
-                    true,
-                ),
-                Error::<Runtime>::SyntheticBaseBuySellLimitExceeded
-            );
-
-            assert_noop!(
-                XSTPool::exchange(
-                    &alice(),
-                    &alice(),
-                    &DEXId::Polkaswap.into(),
-                    &XSTUSD,
-                    &XST,
-                    SwapAmount::with_desired_input(amount_a.clone(), Balance::zero()),
-                ),
-                Error::<Runtime>::SyntheticBaseBuySellLimitExceeded
-            );
-
-            // Buy with desired output
-            let amount_b: Balance = balance!(10000001);
-            assert_noop!(
-                XSTPool::quote(
-                    &DEXId::Polkaswap.into(),
-                    &XSTUSD,
-                    &XST,
-                    QuoteAmount::with_desired_output(amount_b.clone()),
-                    true,
-                ),
-                Error::<Runtime>::SyntheticBaseBuySellLimitExceeded
-            );
-            assert_noop!(
-                XSTPool::exchange(
-                    &alice(),
-                    &alice(),
-                    &DEXId::Polkaswap.into(),
-                    &XSTUSD,
-                    &XST,
-                    SwapAmount::with_desired_output(amount_b.clone(), Balance::max_value()),
-                ),
-                Error::<Runtime>::SyntheticBaseBuySellLimitExceeded
-            );
-
-            // Sell with desired input
-            let amount_c: Balance = balance!(10000001);
-            assert_noop!(
-                XSTPool::quote(
-                    &DEXId::Polkaswap.into(),
-                    &XST,
-                    &XSTUSD,
-                    QuoteAmount::with_desired_input(amount_c.clone()),
-                    true,
-                ),
-                Error::<Runtime>::SyntheticBaseBuySellLimitExceeded
-            );
-            assert_noop!(
-                XSTPool::exchange(
-                    &alice(),
-                    &alice(),
-                    &DEXId::Polkaswap.into(),
-                    &XST,
-                    &XSTUSD,
-                    SwapAmount::with_desired_input(amount_c.clone(), Balance::zero()),
-                ),
-                Error::<Runtime>::SyntheticBaseBuySellLimitExceeded
-            );
-
-            // Sell with desired output
-            let amount_d: Balance = balance!(2300000000);
-            assert_noop!(
-                XSTPool::quote(
-                    &DEXId::Polkaswap.into(),
-                    &XSTUSD,
-                    &XST,
-                    QuoteAmount::with_desired_output(amount_d.clone()),
-                    true,
-                ),
-                Error::<Runtime>::SyntheticBaseBuySellLimitExceeded
-            );
-            assert_noop!(
-                XSTPool::exchange(
-                    &alice(),
-                    &alice(),
-                    &DEXId::Polkaswap.into(),
-                    &XSTUSD,
-                    &XST,
-                    SwapAmount::with_desired_output(amount_d.clone(), Balance::max_value()),
-                ),
-                Error::<Runtime>::SyntheticBaseBuySellLimitExceeded
-            );
->>>>>>> 609c350e
         });
     }
 }