// This file is part of the SORA network and Polkaswap app.

// Copyright (c) 2020, 2021, Polka Biome Ltd. All rights reserved.
// SPDX-License-Identifier: BSD-4-Clause

// Redistribution and use in source and binary forms, with or without modification,
// are permitted provided that the following conditions are met:

// Redistributions of source code must retain the above copyright notice, this list
// of conditions and the following disclaimer.
// Redistributions in binary form must reproduce the above copyright notice, this
// list of conditions and the following disclaimer in the documentation and/or other
// materials provided with the distribution.
//
// All advertising materials mentioning features or use of this software must display
// the following acknowledgement: This product includes software developed by Polka Biome
// Ltd., SORA, and Polkaswap.
//
// Neither the name of the Polka Biome Ltd. nor the names of its contributors may be used
// to endorse or promote products derived from this software without specific prior written permission.

// THIS SOFTWARE IS PROVIDED BY Polka Biome Ltd. AS IS AND ANY EXPRESS OR IMPLIED WARRANTIES,
// INCLUDING, BUT NOT LIMITED TO, THE IMPLIED WARRANTIES OF MERCHANTABILITY AND FITNESS FOR
// A PARTICULAR PURPOSE ARE DISCLAIMED. IN NO EVENT SHALL Polka Biome Ltd. BE LIABLE FOR ANY
// DIRECT, INDIRECT, INCIDENTAL, SPECIAL, EXEMPLARY, OR CONSEQUENTIAL DAMAGES (INCLUDING,
// BUT NOT LIMITED TO, PROCUREMENT OF SUBSTITUTE GOODS OR SERVICES; LOSS OF USE, DATA, OR PROFITS;
// OR BUSINESS INTERRUPTION) HOWEVER CAUSED AND ON ANY THEORY OF LIABILITY, WHETHER IN CONTRACT,
// STRICT LIABILITY, OR TORT (INCLUDING NEGLIGENCE OR OTHERWISE) ARISING IN ANY WAY OUT OF THE
// USE OF THIS SOFTWARE, EVEN IF ADVISED OF THE POSSIBILITY OF SUCH DAMAGE.

#[rustfmt::skip]
mod tests {
    use crate::{
        mock::*,
        test_utils::{relay_new_symbol, relay_symbol},
        Error, Pallet,
    };
    use band::FeeCalculationParameters;
<<<<<<< HEAD
    use common::alt::{DiscreteQuotation, Fee, SideAmount, SwapChunk, SwapLimits};
    use common::{
        self, assert_approx_eq, balance, fixed,
        prelude::{Balance, FixedWrapper, QuoteAmount, SwapAmount},
        AssetId32, AssetInfoProvider, AssetName, AssetSymbol, DEXId, GetMarketInfo,
        LiquiditySource, PredefinedAssetId, PriceVariant, DAI, USDT, VAL, XOR, XST, XSTUSD,
    };
=======
    use common::{
        balance, fixed,
        AssetId32, AssetInfoProvider, AssetName, AssetSymbol, DEXId, GetMarketInfo,
        LiquiditySource, PredefinedAssetId, PriceVariant, SwapChunk, DAI, USDT, VAL, XOR, XST,
        XSTUSD,
    };
    use common::prelude::{Balance, OutcomeFee, QuoteAmount, SwapAmount};
>>>>>>> 2c51fedc
    use frame_support::traits::Hooks;
    use frame_support::{assert_noop, assert_ok};
    use frame_system::pallet_prelude::BlockNumberFor;
    use sp_arithmetic::traits::Zero;
    use sp_arithmetic::FixedU128;
    use sp_std::collections::vec_deque::VecDeque;

    type XSTPool = Pallet<Runtime>;
    type PriceTools = price_tools::Pallet<Runtime>;

    #[test]
    fn should_calculate_price() {
        let mut ext = ExtBuilder::default().build();
        ext.execute_with(|| {
            // base case for buy
            // 1 XOR = 0.5 XST in sell case (X_s)
            // 1 XOR = 0.6 XST in buy case (X_b)
            // 1 XOR = 110 DAI in buy case (D_b) (default reference unit in xstPool)
            // 1 XOR = 90 DAI in sell case (D_s)
            // 1 XST buy price = D_b/X_s = 110/0.5 = 220 DAI (X)
            // 1 XSTUSD = 1 DAI (S)
            // amount out = 100_000 XST (A_out)
            // amount in = (A_out * X) / S = (100_000 * 220) / 1 = 22_000_000 XSTUSD (A_in)
            assert_eq!(
                XSTPool::buy_price(&XST, &XSTUSD, QuoteAmount::with_desired_output(balance!(100000)))
                    .expect("failed to calculate buy assets price"),
                fixed!(22000000.0) 
            );

            // base case for sell
            // 1 XOR = 0.5 XST in sell case (X_s)
            // 1 XOR = 0.6 XST in buy case (X_b)
            // 1 XOR = 110 DAI in buy case (D_b) (default reference unit in xstPool)
            // 1 XOR = 90 DAI in sell case (D_s)
            // 1 XST sell price = D_s/X_b = 90/0.6 = 150 DAI (X)
            // 1 XSTUSD = 1 DAI (S)
            // amount out = 100_000 XSTUSD (A_out)
            // amount in = (A_out * S) / X = (100_000 * 1) / 150 = 666.(6) XST (A_in) 
            assert_eq!(
                XSTPool::sell_price(&XST, &XSTUSD, QuoteAmount::with_desired_output(balance!(100000)))
                    .expect("failed to calculate buy assets price"),
                fixed!(666.666666666666666933),
            );
        });
    }

    #[test]
    fn calculate_price_for_boundary_values() {
        let mut ext = ExtBuilder::default().build();
        ext.execute_with(|| {
            let alice = alice();
            // add some reserves
            XSTPool::exchange(&alice, &alice, &DEXId::Polkaswap, &XSTUSD, &XST, SwapAmount::with_desired_input(balance!(1), 0)).expect("Failed to buy XST.");

            assert_noop!(
                XSTPool::sell_price(
                    &XST,
                    &XSTUSD,
                    QuoteAmount::with_desired_input(Balance::max_value()),
                ),
                Error::<Runtime>::PriceCalculationFailed,
            );
            assert_noop!(
                XSTPool::sell_price(
                    &XST,
                    &XSTUSD,
                    QuoteAmount::with_desired_output(Balance::max_value()),
                ),
                Error::<Runtime>::PriceCalculationFailed,
            );
            assert_eq!(
                XSTPool::sell_price(
                    &XST,
                    &XSTUSD,
                    QuoteAmount::with_desired_input(Balance::zero()),
                ),
                Ok(fixed!(0)),
            );
            assert_eq!(
                XSTPool::sell_price(
                    &XST,
                    &XSTUSD,
                    QuoteAmount::with_desired_output(Balance::zero()),
                ),
                Ok(fixed!(0)),
            );

            assert_noop!(
                XSTPool::buy_price(
                    &XST,
                    &XSTUSD,
                    QuoteAmount::with_desired_input(Balance::max_value()),
                ),
                Error::<Runtime>::PriceCalculationFailed,
            );
            assert_noop!(
                XSTPool::buy_price(
                    &XST,
                    &XSTUSD,
                    QuoteAmount::with_desired_output(Balance::max_value()),
                ),
                Error::<Runtime>::PriceCalculationFailed,
            );
            assert_eq!(
                XSTPool::buy_price(
                    &XST,
                    &XSTUSD,
                    QuoteAmount::with_desired_input(Balance::zero()),
                ),
                Ok(fixed!(0)),
            );
            assert_eq!(
                XSTPool::buy_price(
                    &XST,
                    &XSTUSD,
                    QuoteAmount::with_desired_output(Balance::zero()),
                ),
                Ok(fixed!(0)),
            );
        });
    }

    #[test]
    fn should_set_new_reference_token() {
        let mut ext = ExtBuilder::new(
            vec![
                (alice(), DAI, balance!(0), AssetSymbol(b"DAI".to_vec()), AssetName(b"DAI".to_vec()), 18),
                (alice(), USDT, balance!(0), AssetSymbol(b"USDT".to_vec()), AssetName(b"Tether USD".to_vec()), 18),
                (alice(), XOR, balance!(1), AssetSymbol(b"XOR".to_vec()), AssetName(b"SORA".to_vec()), 18),
                (alice(), VAL, balance!(0), AssetSymbol(b"VAL".to_vec()), AssetName(b"SORA Validator Token".to_vec()), 18),
                (alice(), XST, balance!(0), AssetSymbol(b"XST".to_vec()), AssetName(b"SORA Synthetics".to_vec()), 18),
            ],
            vec![
                (alice(), XSTUSD, balance!(0), AssetSymbol(b"XSTUSD".to_vec()), AssetName(b"SORA Synthetic USD".to_vec()), 18),
            ]
        ).build();
        ext.execute_with(|| {
            let price_a = XSTPool::quote(
                    &DEXId::Polkaswap.into(),
                    &XST,
                    &XSTUSD,
                    QuoteAmount::with_desired_output(balance!(1)),
                    true,
            )
                .unwrap();

            XSTPool::set_reference_asset(RuntimeOrigin::root(), DAI).expect("Failed to set new reference asset.");

            let price_b = XSTPool::quote(
                    &DEXId::Polkaswap.into(),
                    &XSTUSD,
                    &XST,
                    QuoteAmount::with_desired_output(balance!(1)),
                    true,
            )
                .unwrap();

            assert_ne!(price_a, price_b);
        });
    }

    #[test]
    fn similar_returns_should_be_identical() {
        let mut ext = ExtBuilder::new(
            vec![
                (alice(), DAI, balance!(0), AssetSymbol(b"DAI".to_vec()), AssetName(b"DAI".to_vec()), 18),
                (alice(), USDT, balance!(0), AssetSymbol(b"USDT".to_vec()), AssetName(b"Tether USD".to_vec()), 18),
                (alice(), XOR, balance!(0), AssetSymbol(b"XOR".to_vec()), AssetName(b"SORA".to_vec()), 18),
                (alice(), VAL, balance!(4000), AssetSymbol(b"VAL".to_vec()), AssetName(b"SORA Validator Token".to_vec()), 18),
                (alice(), XST, balance!(0), AssetSymbol(b"XST".to_vec()), AssetName(b"SORA Synthetics".to_vec()), 18),
            ],
            vec![
                (alice(), XSTUSD, balance!(50000), AssetSymbol(b"XSTUSD".to_vec()), AssetName(b"SORA Synthetic USD".to_vec()), 18),
            ]
        )
        .build();
        ext.execute_with(|| {
            // Fee ratio should be greater than 0 during this test
            assert!(XSTPool::enabled_synthetics(&XSTUSD).unwrap().fee_ratio != fixed!(0));
            // Buy with desired input
            let amount_a: Balance = balance!(2000);
            let (quote_outcome_a, _) = XSTPool::quote(
                &DEXId::Polkaswap.into(),
                &XSTUSD,
                &XST,
                QuoteAmount::with_desired_input(amount_a.clone()),
                true,
            )
            .unwrap();

            let (exchange_outcome_a, _) = XSTPool::exchange(
                &alice(),
                &alice(),
                &DEXId::Polkaswap.into(),
                &XSTUSD,
                &XST,
                SwapAmount::with_desired_input(amount_a.clone(), Balance::zero()),
            )
            .unwrap();

            let xstusd_balance_a = Assets::free_balance(&XSTUSD, &alice()).unwrap();
            let xst_balance_a = Assets::free_balance(&XST, &alice()).unwrap();

            assert_eq!(quote_outcome_a.amount, exchange_outcome_a.amount);
            assert_eq!(quote_outcome_a.fee, exchange_outcome_a.fee);
            assert_eq!(exchange_outcome_a.amount, xst_balance_a);
            assert_eq!(xstusd_balance_a, balance!(48000));

            // Buy with desired output
            let amount_b: Balance = balance!(200);
            let (quote_outcome_b, _) = XSTPool::quote(
                &DEXId::Polkaswap.into(),
                &XSTUSD,
                &XST,
                QuoteAmount::with_desired_output(amount_b.clone()),
                true,
            )
            .unwrap();

            let (exchange_outcome_b, _) = XSTPool::exchange(
                &alice(),
                &alice(),
                &DEXId::Polkaswap.into(),
                &XSTUSD,
                &XST,
                SwapAmount::with_desired_output(amount_b.clone(), Balance::max_value()),
            )
            .unwrap();

            let xstusd_balance_b = Assets::free_balance(&XSTUSD, &alice()).unwrap();
            let xst_balance_b = Assets::free_balance(&XST, &alice()).unwrap();

            assert_eq!(quote_outcome_b.amount, exchange_outcome_b.amount);
            assert_eq!(quote_outcome_b.fee, exchange_outcome_b.fee);
            assert_eq!(xst_balance_a + amount_b.clone(), xst_balance_b);
            assert_eq!(xstusd_balance_b, xstusd_balance_a - quote_outcome_b.amount);

            // Sell with desired input
            let amount_c: Balance = balance!(205);
            let (quote_outcome_c, _) = XSTPool::quote(
                &DEXId::Polkaswap.into(),
                &XST,
                &XSTUSD,
                QuoteAmount::with_desired_input(amount_c.clone()),
                true,
            )
            .unwrap();

            let (exchange_outcome_c, _) = XSTPool::exchange(
                &alice(),
                &alice(),
                &DEXId::Polkaswap.into(),
                &XST,
                &XSTUSD,
                SwapAmount::with_desired_input(amount_c.clone(), Balance::zero()),
            )
            .unwrap();

            let xstusd_balance_c = Assets::free_balance(&XSTUSD, &alice()).unwrap();
            let xst_balance_c = Assets::free_balance(&XST, &alice()).unwrap();

            assert_eq!(quote_outcome_c.amount, exchange_outcome_c.amount);
            assert_eq!(quote_outcome_c.fee, exchange_outcome_c.fee);
            assert_eq!(xstusd_balance_b + exchange_outcome_c.amount, xstusd_balance_c);
            assert_eq!(xst_balance_b - amount_c.clone(), xst_balance_c.clone());

            // Sell with desired output
            let amount_d: Balance = balance!(100);
            let (quote_outcome_d, _) = XSTPool::quote(
                &DEXId::Polkaswap.into(),
                &XSTUSD,
                &XST,
                QuoteAmount::with_desired_output(amount_d.clone()),
                true,
            )
            .unwrap();
            let (exchange_outcome_d, _) = XSTPool::exchange(
                &alice(),
                &alice(),
                &DEXId::Polkaswap.into(),
                &XSTUSD,
                &XST,
                SwapAmount::with_desired_output(amount_d.clone(), Balance::max_value()),
            )
            .unwrap();
            let xstusd_balance_d = Assets::free_balance(&XSTUSD, &alice()).unwrap();
            let xst_balance_d = Assets::free_balance(&XST, &alice()).unwrap();
            assert_eq!(quote_outcome_d.amount, exchange_outcome_d.amount);
            assert_eq!(quote_outcome_d.fee, exchange_outcome_d.fee);
            assert_eq!(xstusd_balance_c - quote_outcome_d.amount, xstusd_balance_d);
            assert_eq!(xst_balance_c + amount_d.clone(), xst_balance_d);
        });
    }

    #[test]
    fn test_deducing_fee() {
        let mut ext = ExtBuilder::new(
            vec![
                (alice(), DAI, balance!(0), AssetSymbol(b"DAI".to_vec()), AssetName(b"DAI".to_vec()), 18),
                (alice(), XOR, balance!(0), AssetSymbol(b"XOR".to_vec()), AssetName(b"SORA".to_vec()), 18),
                (alice(), XST, balance!(0), AssetSymbol(b"XST".to_vec()), AssetName(b"SORA Synthetics".to_vec()), 18),
            ],
            vec![
                (alice(), XSTUSD, balance!(2000), AssetSymbol(b"XSTUSD".to_vec()), AssetName(b"SORA Synthetic USD".to_vec()), 18),
            ]
        )
        .build();
        ext.execute_with(|| {
            let (price_a, _) = XSTPool::quote(
                &DEXId::Polkaswap.into(),
                &XSTUSD,
                &XST,
                QuoteAmount::with_desired_input(balance!(100)),
                true,
            )
            .unwrap();

            // 1 XOR = 0.5 XST in sell case (X_s)
            // 1 XOR = 0.6 XST in buy case (X_b)
            // 1 XOR = 110 DAI in buy case (D_b) (default reference unit in xstPool)
            // 1 XOR = 90 DAI in sell case (D_s)
            // 1 XST buy price = D_b/X_s = 110/0.5 = 220 DAI (X)
            // 1 XSTUSD = 1 DAI (S)
            // fee ratio for XSTUSD = 0.00666 (F_r)
            // amount in = 100 XSTUSD (A_in)
            // amount out = (A_in * S) / X = (100 * 1) / 220 = 0.(45) XST (A_out)
            // deduced fee = A_out * F = 0.(45) * 0.00666 = 0.0030(27) XST (F_xst)
            assert_eq!(price_a.fee, OutcomeFee::xst(balance!(0.003027272727272727)));
            // amount out with deduced fee = A_out - F_xst = 0.(45) - 0.0030(27) = 0.4515(18) XST
            assert_eq!(price_a.amount, balance!(0.451518181818181818));

            let (price_b, _) = XSTPool::quote(
                &DEXId::Polkaswap.into(),
                &XSTUSD,
                &XST,
                QuoteAmount::with_desired_input(balance!(100)),
                false,
            )
            .unwrap();
            assert_eq!(price_b.fee, OutcomeFee::new());
            
            assert_eq!(price_b.amount, price_a.fee.get_xst() + price_a.amount);

            let (price_a, _) = XSTPool::quote(
                &DEXId::Polkaswap.into(),
                &XSTUSD,
                &XST,
                QuoteAmount::with_desired_output(balance!(100)),
                true,
            )
            .unwrap();

            // 1 XOR = 0.5 XST in sell case (X_s)
            // 1 XOR = 0.6 XST in buy case (X_b)
            // 1 XOR = 110 DAI in buy case (D_b) (default reference unit in xstPool)
            // 1 XOR = 90 DAI in sell case (D_s)
            // 1 XST buy price = D_b/X_s = 110/0.5 = 220 DAI (X)
            // 1 XSTUSD = 1 DAI (S)
            // fee ratio for XSTUSD = 0.00666 (F_r)
            // amount out = 100 XST (A_in)
            // deduced fee = A_out / (1 - F_r) - A_out = 100 / (1 - 0.00666) - 100 = 0.670465298890611472 XST (F_xst)
            // amount in = ((A_out + F_xst) * X) / S = ((100 + 0.670465298890611472) * 220) / 1 = 22147.502365755934523840 XSTUSD (A_in)
            assert_eq!(price_a.fee, OutcomeFee::xst(balance!(0.670465298890611472)));
            assert_eq!(price_a.amount, balance!(22147.502365755934523840));

            let (price_b, _) = XSTPool::quote(
                &DEXId::Polkaswap.into(),
                &XSTUSD,
                &XST,
                QuoteAmount::with_desired_output(balance!(100)),
                false,
            )
            .unwrap();
            assert_eq!(price_b.fee, OutcomeFee::new());
            // amount out = A_out * X / S = 100 * 220 / 1 = 22000 XSTUSD
            assert_eq!(price_b.amount, balance!(22000));
        });
    }

    #[test]
    fn fees_for_equivalent_trades_should_match() {
        let mut ext = ExtBuilder::new(vec![
                (alice(), DAI, balance!(0), AssetSymbol(b"DAI".to_vec()), AssetName(b"DAI".to_vec()), 18),
                (alice(), USDT, balance!(0), AssetSymbol(b"USDT".to_vec()), AssetName(b"Tether USD".to_vec()), 18),
                (alice(), XOR, balance!(0), AssetSymbol(b"XOR".to_vec()), AssetName(b"SORA".to_vec()), 18),
                (alice(), VAL, balance!(2000), AssetSymbol(b"VAL".to_vec()), AssetName(b"SORA Validator Token".to_vec()), 18),
                (alice(), XST, balance!(0), AssetSymbol(b"XST".to_vec()), AssetName(b"SORA Synthetics".to_vec()), 18),
            ],
            vec![
                (alice(), XSTUSD, balance!(2000), AssetSymbol(b"XSTUSD".to_vec()), AssetName(b"SORA Synthetic USD".to_vec()), 18),
            ]
        )
        .build();
        ext.execute_with(|| {
            XSTPool::exchange(
                &alice(),
                &alice(),
                &DEXId::Polkaswap.into(),
                &XSTUSD,
                &XST,
                SwapAmount::with_desired_input(balance!(1000), Balance::zero()),
            )
            .unwrap();

            // Buy
            let (price_a, _) = XSTPool::quote(
                &DEXId::Polkaswap.into(),
                &XSTUSD,
                &XST,
                QuoteAmount::with_desired_input(balance!(100)),
                true,
            )
            .unwrap();
            let (price_b, _) = XSTPool::quote(
                &DEXId::Polkaswap.into(),
                &XSTUSD,
                &XST,
                QuoteAmount::with_desired_output(price_a.amount.clone()),
                true,
            )
            .unwrap();
            assert_eq!(price_a.fee, price_b.fee);
            
            // 1 XOR = 0.5 XST in sell case (X_s)
            // 1 XOR = 0.6 XST in buy case (X_b)
            // 1 XOR = 110 DAI in buy case (D_b) (default reference unit in xstPool)
            // 1 XOR = 90 DAI in sell case (D_s)
            // 1 XST buy price = D_b/X_s = 110/0.5 = 220 DAI (X)
            // 1 XSTUSD = 1 DAI (S)
            // fee ratio for XSTUSD = 0.00666 (F_r)
            // amount in = 100 XSTUSD (A_in)
            // amount out = (A_in * S) / X = (100 * 1) / 220 = 0.(45) XST (A_out)
            // deduced fee = A_out * F = 0.(45) * 0.00666 = 0.0030(27) XST (F_xst)
            assert_eq!(price_a.fee, OutcomeFee::xst(balance!(0.003027272727272727)));

            // Sell
            let (price_c, _) = XSTPool::quote(
                &DEXId::Polkaswap.into(),
                &XST,
                &XSTUSD,
                QuoteAmount::with_desired_output(balance!(100)),
                true,
            )
            .unwrap();
            let (price_d, _) = XSTPool::quote(
                &DEXId::Polkaswap.into(),
                &XST,
                &XSTUSD,
                QuoteAmount::with_desired_input(price_c.amount.clone()),
                true,
            )
            .unwrap();
            assert_eq!(price_c.fee, price_d.fee);

            // 1 XOR = 0.5 XST in sell case (X_s)
            // 1 XOR = 0.6 XST in buy case (X_b)
            // 1 XOR = 110 DAI in buy case (D_b) (default reference unit in xstPool)
            // 1 XOR = 90 DAI in sell case (D_s)
            // 1 XST sell price = D_s/X_b = 90/0.6 = 150 DAI (X)
            // 1 XSTUSD = 1 DAI (S)
            // fee ratio for XSTUSD = 0.00666 (F_r)
            // amount out = 100 XSTUSD (A_out)
            // amount in = (A_out * S) / X = (100 * 1) / 150 = 0.(6) XST (A_in)
            // deduced fee = A_in / (1 - F) - A_in = 0.(6) / (1 - 0.00666) - A_in = 0.004469768659270743 XST (F_xst)
            assert_eq!(price_c.fee, OutcomeFee::xst(balance!(0.004469768659270743)));
        });
    }

    #[test]
    fn price_without_impact() {
        let mut ext = ExtBuilder::new(vec![
                (alice(), DAI, balance!(0), AssetSymbol(b"DAI".to_vec()), AssetName(b"DAI".to_vec()), 18),
                (alice(), USDT, balance!(0), AssetSymbol(b"USDT".to_vec()), AssetName(b"Tether USD".to_vec()), 18),
                (alice(), XOR, balance!(0), AssetSymbol(b"XOR".to_vec()), AssetName(b"SORA".to_vec()), 18),
                (alice(), VAL, balance!(0), AssetSymbol(b"VAL".to_vec()), AssetName(b"SORA Validator Token".to_vec()), 18),
                (alice(), XST, balance!(0), AssetSymbol(b"XST".to_vec()), AssetName(b"SORA Synthetics".to_vec()), 18),
            ],
            vec![
                (alice(), XSTUSD, 0, AssetSymbol(b"XSTUSD".to_vec()), AssetName(b"SORA Synthetic USD".to_vec()), 18),
            ]
        )
        .build();
        ext.execute_with(|| {
            // Buy with desired input
            let amount_a: Balance = balance!(200);
            let (quote_outcome_a, _) = XSTPool::quote(
                &DEXId::Polkaswap.into(),
                &XSTUSD,
                &XST,
                QuoteAmount::with_desired_input(amount_a.clone()),
                true,
            )
            .unwrap();
            let quote_without_impact_a = XSTPool::quote_without_impact(
                &DEXId::Polkaswap.into(),
                &XSTUSD,
                &XST,
                QuoteAmount::with_desired_input(amount_a.clone()),
                true,
            )
            .unwrap();
            assert_eq!(quote_outcome_a.amount, quote_without_impact_a.amount);

            // Buy with desired output
            let amount_b: Balance = balance!(200);
            let (quote_outcome_b, _) = XSTPool::quote(
                &DEXId::Polkaswap.into(),
                &XSTUSD,
                &XST,
                QuoteAmount::with_desired_output(amount_b.clone()),
                true,
            )
            .unwrap();
            let quote_without_impact_b = XSTPool::quote_without_impact(
                &DEXId::Polkaswap.into(),
                &XSTUSD,
                &XST,
                QuoteAmount::with_desired_output(amount_b.clone()),
                true,
            )
            .unwrap();
            assert_eq!(quote_outcome_b.amount, quote_without_impact_b.amount);

            // Sell with desired input
            let amount_c: Balance = balance!(1);
            let (quote_outcome_c, _) = XSTPool::quote(
                &DEXId::Polkaswap.into(),
                &XST,
                &XSTUSD,
                QuoteAmount::with_desired_input(amount_c.clone()),
                true,
            )
            .unwrap();
            let quote_without_impact_c = XSTPool::quote_without_impact(
                &DEXId::Polkaswap.into(),
                &XST,
                &XSTUSD,
                QuoteAmount::with_desired_input(amount_c.clone()),
                true,
            )
            .unwrap();
            assert_eq!(quote_outcome_c.amount, quote_without_impact_c.amount);

            // Sell with desired output
            let amount_d: Balance = balance!(1);
            let (quote_outcome_d, _) = XSTPool::quote(
                &DEXId::Polkaswap.into(),
                &XST,
                &XSTUSD,
                QuoteAmount::with_desired_output(amount_d.clone()),
                true,
            )
            .unwrap();
            let quote_without_impact_d = XSTPool::quote_without_impact(
                &DEXId::Polkaswap.into(),
                &XST,
                &XSTUSD,
                QuoteAmount::with_desired_output(amount_d.clone()),
                true,
            )
            .unwrap();
            assert_eq!(quote_outcome_d.amount, quote_without_impact_d.amount);
        });
    }

    #[test]
    fn exchange_synthetic_to_any_token_disallowed() {
        let mut ext = ExtBuilder::default().build();
        ext.execute_with(|| {
            let alice = alice();
            // add some reserves
            assert_noop!(XSTPool::exchange(&alice, &alice, &DEXId::Polkaswap, &XSTUSD, &DAI, SwapAmount::with_desired_input(balance!(1), 0)), Error::<Runtime>::CantExchange);
        });
    }

    #[test]
    fn set_synthetic_base_asset_floor_price_should_work() {
        let mut ext = ExtBuilder::default().build();
        ext.execute_with(|| {
            let price_before = <XSTPool as GetMarketInfo<_>>::buy_price(&XST, &XSTUSD).expect("Failed to get buy price before setting floor price.");
            // 1 XOR = 0.5 XST in sell case
            // 1 XOR = 110 DAI in buy case
            // 1 XST = 110/0.5 = 220 DAI
            assert_eq!(price_before, fixed!(220.)); 

            XSTPool::set_synthetic_base_asset_floor_price(RuntimeOrigin::root(), balance!(300)).expect("Failed to set floor price.");
            let price_after = <XSTPool as GetMarketInfo<_>>::buy_price(&XST, &XSTUSD).expect("Failed to get buy price after setting floor price.");
            assert_eq!(price_after, fixed!(300));
        });
    }

    #[test]
    fn default_synthetic_base_asset_floor_price_should_be_greater_tha_zero() {
        let mut ext = ExtBuilder::default().build();
        ext.execute_with(|| {
            assert!(XSTPool::synthetic_base_asset_floor_price() > 0);
        });
    }

    #[test]
    fn enable_and_disable_synthetic_should_work() {
        let mut ext = ExtBuilder::default().build();
        ext.execute_with(|| {
            let euro = relay_new_symbol("EURO", 2_000_000_000);

            let asset_id = AssetId32::<PredefinedAssetId>::from_synthetic_reference_symbol(&euro);

            XSTPool::register_synthetic_asset(
                RuntimeOrigin::root(),
                AssetSymbol("XSTEUR".into()),
                AssetName("XST Euro".into()),
                euro.clone(),
                fixed!(0),
            ).expect("Failed to register synthetic asset");

            let opt_xsteuro = XSTPool::enabled_symbols(&euro);
            assert!(opt_xsteuro.is_some());

            let xsteuro = opt_xsteuro.unwrap();
            assert_eq!(
                XSTPool::enabled_synthetics(&xsteuro).expect("Failed to get synthetic asset").reference_symbol,
                euro
            );

            XSTPool::disable_synthetic_asset(RuntimeOrigin::root(), xsteuro.clone())
                .expect("Failed to disable synthetic asset");

            assert!(XSTPool::enabled_synthetics(&xsteuro).is_none());
            assert!(XSTPool::enabled_symbols(&euro).is_some());

            XSTPool::enable_synthetic_asset(
                RuntimeOrigin::root(),
                asset_id,
                euro.clone(),
                fixed!(0),
            ).expect("Failed to enable synthetic asset");

            let opt_xsteuro = XSTPool::enabled_symbols(&euro);
            assert!(opt_xsteuro.is_some());

            let xsteuro = opt_xsteuro.unwrap();
            assert_eq!(
                XSTPool::enabled_synthetics(&xsteuro).expect("Failed to get synthetic asset").reference_symbol,
                euro
            );
        });
    }

    #[test]
    fn set_synthetic_fee_should_work() {
        let mut ext = ExtBuilder::default().build();
        ext.execute_with(|| {
            let euro = relay_new_symbol("EURO", 2_000_000_000);

            XSTPool::register_synthetic_asset(
                RuntimeOrigin::root(),
                AssetSymbol("XSTEUR".into()),
                AssetName("XST Euro".into()),
                euro.clone(),
                fixed!(0),
            ).expect("Failed to register synthetic asset");

            let xsteuro = XSTPool::enabled_symbols(&euro).expect("Expected synthetic asset");
            let quote_amount = QuoteAmount::with_desired_input(balance!(100));

            let (swap_outcome_before, _) = XSTPool::quote(
                &DEXId::Polkaswap,
                &XST.into(),
                &xsteuro,
                quote_amount.clone(),
                true
            )
            .expect("Failed to quote XST -> XSTEURO ");
            
            // 1 XOR = 0.5 XST in sell case (X_s)
            // 1 XOR = 0.6 XST in buy case (X_b)
            // 1 XOR = 110 DAI in buy case (D_b) (default reference unit in xstPool)
            // 1 XOR = 90 DAI in sell case (D_s)
            // 1 XST sell price = D_s/X_b = 90/0.6 = 150 DAI (X)
            let xst_sell_price = FixedU128::from_inner(
                PriceTools::get_average_price(
                    &XST.into(),
                    &DAI.into(),
                    PriceVariant::Sell,
                ).expect("Expected to calculate price XST->DAI")
            );
            // 1 XSTEURO = 2 DAI (S)
            // fee ratio for XSTUSD = 0. (F_r)
            // amount in = 100 XST (A_in)
            let a_in = FixedU128::from(100);
            // amount out = (A_in * X) / S = (100 * 150) / 2 = 7500 XSTEURO (A_out)
            let expected_amount_out = a_in * xst_sell_price / FixedU128::from(2);
            assert_eq!(swap_outcome_before.amount, expected_amount_out.into_inner());
            assert_eq!(swap_outcome_before.fee, OutcomeFee::new());


            assert_ok!(XSTPool::set_synthetic_asset_fee(
                RuntimeOrigin::root(),
                xsteuro.clone(),
                fixed!(0.5))
            );


            let (swap_outcome_after, _) = XSTPool::quote(
                &DEXId::Polkaswap,
                &XST.into(),
                &xsteuro,
                quote_amount,
                true
            )
            .expect("Failed to quote XST -> XSTEURO");

            let expected_fee = OutcomeFee::xst(quote_amount.amount() / 2);

            assert_eq!(swap_outcome_after.amount, swap_outcome_before.amount / 2);
            assert_eq!(swap_outcome_after.fee, expected_fee);
        });
    }

    #[test]
    fn should_disallow_invalid_fee_ratio() {
        let mut ext = ExtBuilder::default().build();
        ext.execute_with(|| {
            let euro = relay_new_symbol("EURO", 2_000_000_000);
            assert_eq!(
                XSTPool::register_synthetic_asset(
                    RuntimeOrigin::root(),
                    AssetSymbol("XSTEUR".into()),
                    AssetName("XST Euro".into()),
                    euro.clone(),
                    fixed!(-0.1),
                ),
                Err(Error::<Runtime>::InvalidFeeRatio.into())
            );

            assert_eq!(
                XSTPool::register_synthetic_asset(
                    RuntimeOrigin::root(),
                    AssetSymbol("XSTEUR".into()),
                    AssetName("XST Euro".into()),
                    euro.clone(),
                    fixed!(1),
                ),
                Err(Error::<Runtime>::InvalidFeeRatio.into())
            );

            assert_eq!(
                XSTPool::set_synthetic_asset_fee(
                    RuntimeOrigin::root(),
                    XSTUSD.into(),
                    fixed!(-0.1),
                ),
                Err(Error::<Runtime>::InvalidFeeRatio.into())
            );

            assert_eq!(
                XSTPool::set_synthetic_asset_fee(
                    RuntimeOrigin::root(),
                    XSTUSD.into(),
                    fixed!(1),
                ),
                Err(Error::<Runtime>::InvalidFeeRatio.into())
            );
        });
    }

    #[test]
    fn should_disallow_invalid_resulting_fee_ratio() {
        let mut ext = ExtBuilder::default().build();
        ext.execute_with(|| {
            Band::set_dynamic_fee_parameters(
                RuntimeOrigin::root(),
                FeeCalculationParameters::new(
                    fixed!(0),
                    fixed!(0.1),
                    fixed!(0.05)
                )
            ).expect("Expected to set the dynamic fee calculation paramteres for the Band pallet");
            let euro = relay_new_symbol("EURO", 2_000_000_000);
            relay_symbol(euro.clone(), 3_000_000_000);

            XSTPool::register_synthetic_asset(
                RuntimeOrigin::root(),
                AssetSymbol("XSTEUR".into()),
                AssetName("XST Euro".into()),
                euro.clone(),
                fixed!(0.7),
            ).expect("Failed to register synthetic asset");

            let xsteuro = XSTPool::enabled_symbols(&euro).expect("Expected synthetic asset");
            let quote_amount = QuoteAmount::with_desired_input(balance!(100));

            assert_noop!(
                XSTPool::quote(
                    &DEXId::Polkaswap,
                    &XST.into(),
                    &xsteuro,
                    quote_amount.clone(),
                    true
                ),
                Error::<Runtime>::InvalidFeeRatio
            );
        });
    }

    #[test]
    fn dynamic_fee_should_be_taken_into_account() {
        let mut ext = ExtBuilder::default().build();
        ext.execute_with(|| {
            Band::set_dynamic_fee_parameters(
                RuntimeOrigin::root(),
                FeeCalculationParameters::new(
                    fixed!(0),
                    fixed!(0.1),
                    fixed!(0.05)
                )
            ).expect("Expected to set the dynamic fee calculation paramteres for the Band pallet");
            let euro = relay_new_symbol("EURO", 2_000_000_000);
            relay_symbol(euro.clone(), 3_000_000_000);

            XSTPool::register_synthetic_asset(
                RuntimeOrigin::root(),
                AssetSymbol("XSTEUR".into()),
                AssetName("XST Euro".into()),
                euro.clone(),
                fixed!(0),
            ).expect("Failed to register synthetic asset");

            let xsteuro = XSTPool::enabled_symbols(&euro).expect("Expected synthetic asset");
            let quote_amount = QuoteAmount::with_desired_input(balance!(100));

            let (swap_outcome_before, _) = XSTPool::quote(
                &DEXId::Polkaswap,
                &XST.into(),
                &xsteuro,
                quote_amount.clone(),
                true
            )
            .expect("Failed to quote XST -> XSTEURO ");

            // 1 XOR = 0.5 XST in sell case (X_s)
            // 1 XOR = 0.6 XST in buy case (X_b)
            // 1 XOR = 110 DAI in buy case (D_b) (default reference unit in xstPool)
            // 1 XOR = 90 DAI in sell case (D_s)
            // 1 XST sell price = D_s/X_b = 90/0.6 = 150 DAI (X)
            let xst_sell_price = FixedU128::from_inner(
                PriceTools::get_average_price(
                    &XST.into(),
                    &DAI.into(),
                    PriceVariant::Sell,
                ).expect("Expected to calculate price XST->DAI")
            );
            // 1 XSTEURO = 3 DAI (S)
            // fee ratio for XSTEURO = 0.3 (F_r)
            // amount in = 100 XST (A_in)
            let a_in = FixedU128::from(100);
            // amount out = (A_in * X * (1 - F_r)) / S = (100 * 150 * 0.7) / 3 = 3500 XSTEURO (A_out)
            let expected_amount_out = a_in * xst_sell_price * (FixedU128::from_float(0.7)) / FixedU128::from(3);
            assert_eq!(swap_outcome_before.amount, expected_amount_out.into_inner());
            assert_eq!(swap_outcome_before.fee, OutcomeFee::xst(balance!(30)));

            assert_ok!(XSTPool::set_synthetic_asset_fee(
                RuntimeOrigin::root(),
                xsteuro.clone(),
                fixed!(0.3))
            );

            let (swap_outcome_after, _) = XSTPool::quote(
                &DEXId::Polkaswap,
                &XST.into(),
                &xsteuro,
                quote_amount,
                true
            )
            .expect("Failed to quote XST -> XSTEURO");

            // 1 XOR = 0.5 XST in sell case (X_s)
            // 1 XOR = 0.6 XST in buy case (X_b)
            // 1 XOR = 110 DAI in buy case (D_b) (default reference unit in xstPool)
            // 1 XOR = 90 DAI in sell case (D_s)
            // 1 XST sell price = D_s/X_b = 90/0.6 = 150 DAI (X)
            // 1 XSTEURO = 3 DAI (S)
            // fee ratio for XSTEURO = 0.6 (F_r) <- dynamic fee + synthetic fee
            // amount in = 100 XST (A_in)
            // amount out = (A_in * X * (1 - F_r)) / S = (100 * 150 * 0.4) / 3 = 2000 XSTEURO (A_out)
            let expected_amount_out = a_in * xst_sell_price * (FixedU128::from_float(0.4)) / FixedU128::from(3);
            assert_eq!(swap_outcome_after.amount, expected_amount_out.into_inner());
            assert_eq!(swap_outcome_after.fee, OutcomeFee::xst(balance!(60)));
        });
    }

    #[test]
    fn should_disallow_xst_amount_exceeding_limit() {
        let mut ext = ExtBuilder::default().build();
        ext.execute_with(|| {
            
            // 1 XOR = 0.5 XST in sell case (X_s)
            // 1 XOR = 0.6 XST in buy case (X_b)
            // 1 XOR = 110 DAI in buy case (D_b) (default reference unit in xstPool)
            // 1 XOR = 90 DAI in sell case (D_s)
            // 1 XST sell price = D_s/X_b = 90/0.6 = 150 DAI (XST_s)
            // 1 XST buy price = D_b/X_s = 110/0.5 = 220 DAI (XST_b)
            // 1 XSTUSD = 1 DAI (S)
            // fee ratio for XSTUSD = 0.00666 (F_r)
            // amount_out = 10_000_000 XST
            // amount in = amount_out / (1 - F_r) * XST_b / S = 10_000_000 / (1 - 0.00666) * 220 / 1 = 2214750236.57559344 (XSTUSD)
            let amount_a: Balance = balance!(2214750236.575593452663369226) + 1;
            // Buy with desired input
            assert_noop!(
                XSTPool::quote(
                    &DEXId::Polkaswap.into(),
                    &XSTUSD,
                    &XST,
                    QuoteAmount::with_desired_input(amount_a.clone()),
                    true,
                ),
                Error::<Runtime>::SyntheticBaseBuySellLimitExceeded
            );

            assert_noop!(
                XSTPool::exchange(
                    &alice(),
                    &alice(),
                    &DEXId::Polkaswap.into(),
                    &XSTUSD,
                    &XST,
                    SwapAmount::with_desired_input(amount_a.clone(), Balance::zero()),
                ),
                Error::<Runtime>::SyntheticBaseBuySellLimitExceeded
            );

            // Buy with desired output
            let amount_b: Balance = balance!(10000000) + 1;
            assert_noop!(
                XSTPool::quote(
                    &DEXId::Polkaswap.into(),
                    &XSTUSD,
                    &XST,
                    QuoteAmount::with_desired_output(amount_b.clone()),
                    true,
                ),
                Error::<Runtime>::SyntheticBaseBuySellLimitExceeded
            );
            assert_noop!(
                XSTPool::exchange(
                    &alice(),
                    &alice(),
                    &DEXId::Polkaswap.into(),
                    &XSTUSD,
                    &XST,
                    SwapAmount::with_desired_output(amount_b.clone(), Balance::max_value()),
                ),
                Error::<Runtime>::SyntheticBaseBuySellLimitExceeded
            );

            // Sell with desired input
            let amount_c: Balance = balance!(10000000) + 1;
            assert_noop!(
                XSTPool::quote(
                    &DEXId::Polkaswap.into(),
                    &XST,
                    &XSTUSD,
                    QuoteAmount::with_desired_input(amount_c.clone()),
                    true,
                ),
                Error::<Runtime>::SyntheticBaseBuySellLimitExceeded
            );
            assert_noop!(
                XSTPool::exchange(
                    &alice(),
                    &alice(),
                    &DEXId::Polkaswap.into(),
                    &XST,
                    &XSTUSD,
                    SwapAmount::with_desired_input(amount_c.clone(), Balance::zero()),
                ),
                Error::<Runtime>::SyntheticBaseBuySellLimitExceeded
            );

            // 1 XOR = 0.5 XST in sell case (X_s)
            // 1 XOR = 0.6 XST in buy case (X_b)
            // 1 XOR = 110 DAI in buy case (D_b) (default reference unit in xstPool)
            // 1 XOR = 90 DAI in sell case (D_s)
            // 1 XST sell price = D_s/X_b = 90/0.6 = 150 DAI (XST_s)
            // 1 XST buy price = D_b/X_s = 110/0.5 = 220 DAI (XST_b)
            // 1 XSTUSD = 1 DAI (S)
            // fee ratio for XSTUSD = 0.00666 (F_r)
            // amount_in = 10_000_000 XST
            // amount out = amount_in * (1 - F_r) * XST_s / S = 10_000_000 * (1 - 0.00666) * 150 / 1 = 1490009999.999999999818062202 (XSTUSD)
            // Sell with desired output
            let amount_d: Balance = balance!(1490009999.999999999818062202) + 1;
            assert_noop!(
                XSTPool::quote(
                    &DEXId::Polkaswap.into(),
                    &XSTUSD,
                    &XST,
                    QuoteAmount::with_desired_output(amount_d.clone()),
                    true,
                ),
                Error::<Runtime>::SyntheticBaseBuySellLimitExceeded
            );
            assert_noop!(
                XSTPool::exchange(
                    &alice(),
                    &alice(),
                    &DEXId::Polkaswap.into(),
                    &XSTUSD,
                    &XST,
                    SwapAmount::with_desired_output(amount_d.clone(), Balance::max_value()),
                ),
                Error::<Runtime>::SyntheticBaseBuySellLimitExceeded
            );
        });
    }

    #[test]
    fn should_allow_xst_amount_near_limit() {
        let mut ext = ExtBuilder::default().build();
        ext.execute_with(|| {

            assets::Pallet::<Runtime>::update_balance(
                RuntimeOrigin::root(), alice(), XSTUSD.into(), balance!(13000000000) as i128)
                .expect("Expected to update Alice XSTUSD balance");
            assets::Pallet::<Runtime>::update_balance(
                RuntimeOrigin::root(), alice(), XST.into(), balance!(13000000000) as i128)
                .expect("Expected to update Alice XST balance");
            
            // 1 XOR = 0.5 XST in sell case (X_s)
            // 1 XOR = 0.6 XST in buy case (X_b)
            // 1 XOR = 110 DAI in buy case (D_b) (default reference unit in xstPool)
            // 1 XOR = 90 DAI in sell case (D_s)
            // 1 XST sell price = D_s/X_b = 90/0.6 = 150 DAI (XST_s)
            // 1 XST buy price = D_b/X_s = 110/0.5 = 220 DAI (XST_b)
            // 1 XSTUSD = 1 DAI (S)
            // fee ratio for XSTUSD = 0.00666 (F_r)
            // amount_out = 10_000_000 XST
            // amount in = amount_out / (1 - F_r) * XST_b / S = 10_000_000 / (1 - 0.00666) * 220 / 1 = 2214750236.575593452663369226 (XSTUSD)

            // precision is 10^-9
            let amount_a: Balance = balance!(2214750236.575593452663369226) - 1_000_000_000;
            // Buy with desired input
            assert_ok!(
                XSTPool::quote(
                    &DEXId::Polkaswap.into(),
                    &XSTUSD,
                    &XST,
                    QuoteAmount::with_desired_input(amount_a.clone()),
                    true,
                )
            );
            assert_ok!(
                XSTPool::exchange(
                    &alice(),
                    &alice(),
                    &DEXId::Polkaswap.into(),
                    &XSTUSD,
                    &XST,
                    SwapAmount::with_desired_input(amount_a.clone(), Balance::zero()),
                )
            );

            // Buy with desired output
            let amount_b: Balance = balance!(10000000);
            assert_ok!(
                XSTPool::quote(
                    &DEXId::Polkaswap.into(),
                    &XSTUSD,
                    &XST,
                    QuoteAmount::with_desired_output(amount_b.clone()),
                    true,
                )
            );
            assert_ok!(
                XSTPool::exchange(
                    &alice(),
                    &alice(),
                    &DEXId::Polkaswap.into(),
                    &XSTUSD,
                    &XST,
                    SwapAmount::with_desired_output(amount_b.clone(), Balance::max_value()),
                )
            );

            // Sell with desired input
            let amount_c: Balance = balance!(10000000);
            assert_ok!(
                XSTPool::quote(
                    &DEXId::Polkaswap.into(),
                    &XST,
                    &XSTUSD,
                    QuoteAmount::with_desired_input(amount_c.clone()),
                    true,
                )
            );
            assert_ok!(
                XSTPool::exchange(
                    &alice(),
                    &alice(),
                    &DEXId::Polkaswap.into(),
                    &XST,
                    &XSTUSD,
                    SwapAmount::with_desired_input(amount_c.clone(), Balance::zero()),
                )
            );

            // 1 XOR = 0.5 XST in sell case (X_s)
            // 1 XOR = 0.6 XST in buy case (X_b)
            // 1 XOR = 110 DAI in buy case (D_b) (default reference unit in xstPool)
            // 1 XOR = 90 DAI in sell case (D_s)
            // 1 XST sell price = D_s/X_b = 90/0.6 = 150 DAI (XST_s)
            // 1 XST buy price = D_b/X_s = 110/0.5 = 220 DAI (XST_b)
            // 1 XSTUSD = 1 DAI (S)
            // fee ratio for XSTUSD = 0.00666 (F_r)
            // amount_in = 10_000_000 XST
            // amount out = amount_in * (1 - F_r) * XST_s / S = 10_000_000 * (1 - 0.00666) * 150 / 1 = 1490009999.999999999818062202 (XSTUSD)
            
            // precision is 10^-9
            let amount_d: Balance = balance!(1490009999.999999999818062202) - 1_000_000_000;
            // Sell with desired output
            assert_ok!(
                XSTPool::quote(
                    &DEXId::Polkaswap.into(),
                    &XST,
                    &XSTUSD,
                    QuoteAmount::with_desired_output(amount_d.clone()),
                    true,
                )
            );
            assert_ok!(
                XSTPool::exchange(
                    &alice(),
                    &alice(),
                    &DEXId::Polkaswap.into(),
                    &XST,
                    &XSTUSD,
                    SwapAmount::with_desired_output(amount_d.clone(), Balance::max_value()),
                )
            );
        });
    }

    #[test]
    fn should_disallow_zero_amounts_in_quote_exchange() {
        let mut ext = ExtBuilder::default().build();
        ext.execute_with(|| {
            // Buy with desired input
            assert_noop!(
                XSTPool::quote(
                    &DEXId::Polkaswap.into(),
                    &XSTUSD,
                    &XST,
                    QuoteAmount::with_desired_input(0),
                    true,
                ),
                Error::<Runtime>::PriceCalculationFailed
            );
            assert_noop!(
                XSTPool::exchange(
                    &alice(),
                    &alice(),
                    &DEXId::Polkaswap.into(),
                    &XSTUSD,
                    &XST,
                    SwapAmount::with_desired_input(0, Balance::zero()),
                ),
                Error::<Runtime>::PriceCalculationFailed
            );

            // Buy with desired output
            assert_noop!(
                XSTPool::quote(
                    &DEXId::Polkaswap.into(),
                    &XSTUSD,
                    &XST,
                    QuoteAmount::with_desired_output(0),
                    true,
                ),
                Error::<Runtime>::PriceCalculationFailed
            );
            assert_noop!(
                XSTPool::exchange(
                    &alice(),
                    &alice(),
                    &DEXId::Polkaswap.into(),
                    &XSTUSD,
                    &XST,
                    SwapAmount::with_desired_output(0, Balance::max_value()),
                ),
                Error::<Runtime>::PriceCalculationFailed
            );

            // Sell with desired input
            assert_noop!(
                XSTPool::quote(
                    &DEXId::Polkaswap.into(),
                    &XST,
                    &XSTUSD,
                    QuoteAmount::with_desired_input(0),
                    true,
                ),
                Error::<Runtime>::PriceCalculationFailed
            );
            assert_noop!(
                XSTPool::exchange(
                    &alice(),
                    &alice(),
                    &DEXId::Polkaswap.into(),
                    &XST,
                    &XSTUSD,
                    SwapAmount::with_desired_input(0, Balance::zero()),
                ),
                Error::<Runtime>::PriceCalculationFailed
            );

            // Sell with desired output
            assert_noop!(
                XSTPool::quote(
                    &DEXId::Polkaswap.into(),
                    &XSTUSD,
                    &XST,
                    QuoteAmount::with_desired_output(0),
                    true,
                ),
                Error::<Runtime>::PriceCalculationFailed
            );
            assert_noop!(
                XSTPool::exchange(
                    &alice(),
                    &alice(),
                    &DEXId::Polkaswap.into(),
                    &XSTUSD,
                    &XST,
                    SwapAmount::with_desired_output(0, Balance::max_value()),
                ),
                Error::<Runtime>::PriceCalculationFailed
            );
        });
    }

    #[test]
    fn remove_synthetic_should_work() {
        let mut ext = ExtBuilder::default().build();
        ext.execute_with(|| {
            let euro = relay_new_symbol("EURO", 2_000_000_000);

            let asset_id = AssetId32::<PredefinedAssetId>::from_synthetic_reference_symbol(&euro);

            XSTPool::register_synthetic_asset(
                RuntimeOrigin::root(),
                AssetSymbol("XSTEUR".into()),
                AssetName("XST Euro".into()),
                euro.clone(),
                fixed!(0),
            ).expect("Failed to register synthetic asset");

            let opt_xsteuro = XSTPool::enabled_symbols(&euro);
            assert!(opt_xsteuro.is_some());

            let xsteuro = opt_xsteuro.unwrap();
            assert_eq!(
                XSTPool::enabled_synthetics(&xsteuro).expect("Failed to get synthetic asset").reference_symbol,
                euro
            );

            XSTPool::remove_synthetic_asset(RuntimeOrigin::root(), xsteuro.clone())
                .expect("Failed to disable synthetic asset");

            assert!(XSTPool::enabled_synthetics(&xsteuro).is_none());
            assert!(XSTPool::enabled_symbols(&euro).is_none());

            XSTPool::enable_synthetic_asset(
                RuntimeOrigin::root(),
                asset_id,
                euro.clone(),
                fixed!(0),
            ).expect("Failed to enable synthetic asset");

            let opt_xsteuro = XSTPool::enabled_symbols(&euro);
            assert!(opt_xsteuro.is_some());

            let xsteuro = opt_xsteuro.unwrap();
            assert_eq!(
                XSTPool::enabled_synthetics(&xsteuro).expect("Failed to get synthetic asset").reference_symbol,
                euro
            );
        });
    }

    #[test]
    fn disable_symbol_and_enable_synthetic_should_work() {
        let mut ext = ExtBuilder::default().build();
        ext.execute_with(|| {
            System::set_block_number(1u64);

            let euro = relay_new_symbol("EURO", 2_000_000_000);
            let asset_id = AssetId32::<PredefinedAssetId>::from_synthetic_reference_symbol(&euro);
            XSTPool::register_synthetic_asset(
                RuntimeOrigin::root(),
                AssetSymbol("XSTEUR".into()),
                AssetName("XST Euro".into()),
                euro.clone(),
                fixed!(0),
            ).expect("Failed to register synthetic asset");
            assert!(XSTPool::enabled_synthetics(&asset_id).is_some());
            assert!(XSTPool::enabled_symbols(&euro).is_some());

            let new_block = 1u64 + GetBandRateStaleBlockPeriod::get();
            System::set_block_number(new_block);
            <Band as Hooks<BlockNumberFor<Runtime>>>::on_initialize(new_block);

            assert!(XSTPool::enabled_synthetics(&asset_id).is_none());
            assert!(XSTPool::enabled_symbols(&euro).is_some());

            XSTPool::enable_synthetic_asset(
                RuntimeOrigin::root(),
                asset_id,
                euro.clone(),
                fixed!(0),
            ).expect("Failed to enable synthetic asset");

            let xsteuro = XSTPool::enabled_symbols(&euro)
                .expect("Expected to get a synthetic asset linked to EURO");

            assert_eq!(
                XSTPool::enabled_synthetics(&xsteuro).expect("Failed to get synthetic asset").reference_symbol,
                euro
            );
        });
    }

    #[test]
    fn check_empty_step_quote() {
        let mut ext = ExtBuilder::new(
            vec![
                (alice(), DAI, balance!(0), AssetSymbol(b"DAI".to_vec()), AssetName(b"DAI".to_vec()), 18),
                (alice(), XOR, balance!(0), AssetSymbol(b"XOR".to_vec()), AssetName(b"SORA".to_vec()), 18),
                (alice(), XST, balance!(0), AssetSymbol(b"XST".to_vec()), AssetName(b"SORA Synthetics".to_vec()), 18),
            ],
            vec![
                (alice(), XSTUSD, balance!(2000), AssetSymbol(b"XSTUSD".to_vec()), AssetName(b"SORA Synthetic USD".to_vec()), 18),
            ]
        )
        .build();
    ext.execute_with(|| {
        assert_eq!(
            XSTPool::step_quote(
                &DEXId::Polkaswap.into(),
                &XST,
                &XSTUSD,
                QuoteAmount::with_desired_input(balance!(0)),
                10,
                true
            )
            .unwrap()
            .0,
            DiscreteQuotation::new()
        );

        assert_eq!(
            XSTPool::step_quote(
                &DEXId::Polkaswap.into(),
                &XST,
                &XSTUSD,
                QuoteAmount::with_desired_output(balance!(0)),
                10,
                false
            )
            .unwrap()
            .0,
            DiscreteQuotation::new()
        );

        assert_eq!(
            XSTPool::step_quote(
                &DEXId::Polkaswap.into(),
                &XSTUSD,
                &XST,
                QuoteAmount::with_desired_input(balance!(0)),
                10,
                true
            )
            .unwrap()
            .0,
            DiscreteQuotation::new()
        );

        assert_eq!(
            XSTPool::step_quote(
                &DEXId::Polkaswap.into(),
                &XSTUSD,
                &XST,
                QuoteAmount::with_desired_output(balance!(0)),
                10,
                false
            )
            .unwrap()
            .0,
            DiscreteQuotation::new()
        );
    });
    }

    #[test]
    fn check_step_quote_with_zero_samples_count() {
        let mut ext = ExtBuilder::new(
            vec![
                (alice(), DAI, balance!(0), AssetSymbol(b"DAI".to_vec()), AssetName(b"DAI".to_vec()), 18),
                (alice(), XOR, balance!(0), AssetSymbol(b"XOR".to_vec()), AssetName(b"SORA".to_vec()), 18),
                (alice(), XST, balance!(0), AssetSymbol(b"XST".to_vec()), AssetName(b"SORA Synthetics".to_vec()), 18),
            ],
            vec![
                (alice(), XSTUSD, balance!(2000), AssetSymbol(b"XSTUSD".to_vec()), AssetName(b"SORA Synthetic USD".to_vec()), 18),
            ]
        )
        .build();
        ext.execute_with(|| {
            assert_eq!(
                XSTPool::step_quote(
                    &DEXId::Polkaswap.into(),
                    &XSTUSD,
                    &XST,
                    QuoteAmount::with_desired_input(balance!(100)),
                    0,
                    false
                )
                .unwrap()
                .0,
                DiscreteQuotation {
                    chunks: VecDeque::from([SwapChunk::new(balance!(100), balance!(0.454545454545454545), Fee::zero())]),
                    limits: SwapLimits::new(None, Some(SideAmount::Input(balance!(2200000000))), None)
                }
            );
            
            assert_eq!(
                XSTPool::step_quote(
                    &DEXId::Polkaswap.into(),
                    &XSTUSD,
                    &XST,
                    QuoteAmount::with_desired_output(balance!(100)),
                    0,
                    false
                )
                .unwrap()
                .0,
                DiscreteQuotation {
                    chunks: VecDeque::from([SwapChunk::new(balance!(22000), balance!(100), Fee::zero())]),
                    limits: SwapLimits::new(None, Some(SideAmount::Output(balance!(10000000))), None)
                }
            );
            
            assert_eq!(
                XSTPool::step_quote(
                    &DEXId::Polkaswap.into(),
                    &XST,
                    &XSTUSD,
                    QuoteAmount::with_desired_input(balance!(100)),
                    0,
                    false
                )
                .unwrap()
                .0,
                DiscreteQuotation {
                    chunks: VecDeque::from([SwapChunk::new(balance!(100), balance!(14999.999999999999994), Fee::zero())]),
                    limits: SwapLimits::new(None, Some(SideAmount::Input(balance!(10000000))), None)
                }
            );

            assert_eq!(
                XSTPool::step_quote(
                    &DEXId::Polkaswap.into(),
                    &XST,
                    &XSTUSD,
                    QuoteAmount::with_desired_output(balance!(100)),
                    0,
                    false
                )
                .unwrap()
                .0,
                DiscreteQuotation {
                    chunks: VecDeque::from([SwapChunk::new(balance!(0.666666666666666666), balance!(100), Fee::zero())]),
                    limits: SwapLimits::new(None, Some(SideAmount::Output(balance!(1499999999.9999999994))), None)
                }
            );
        });
    }

    #[test]
    fn check_step_quote_without_fee() {
        let mut ext = ExtBuilder::new(
            vec![
                (alice(), DAI, balance!(0), AssetSymbol(b"DAI".to_vec()), AssetName(b"DAI".to_vec()), 18),
                (alice(), XOR, balance!(0), AssetSymbol(b"XOR".to_vec()), AssetName(b"SORA".to_vec()), 18),
                (alice(), XST, balance!(0), AssetSymbol(b"XST".to_vec()), AssetName(b"SORA Synthetics".to_vec()), 18),
            ],
            vec![
                (alice(), XSTUSD, balance!(2000), AssetSymbol(b"XSTUSD".to_vec()), AssetName(b"SORA Synthetic USD".to_vec()), 18),
            ]
        )
        .build();
        ext.execute_with(|| {
            assert_eq!(
                XSTPool::step_quote(
                    &DEXId::Polkaswap.into(),
                    &XSTUSD,
                    &XST,
                    QuoteAmount::with_desired_input(balance!(100)),
                    10,
                    false
                )
                .unwrap()
                .0,
                DiscreteQuotation {
                    chunks: VecDeque::from([
                        SwapChunk::new(balance!(10), balance!(0.045454545454545454), Fee::zero()),
                        SwapChunk::new(balance!(10), balance!(0.045454545454545454), Fee::zero()),
                        SwapChunk::new(balance!(10), balance!(0.045454545454545454), Fee::zero()),
                        SwapChunk::new(balance!(10), balance!(0.045454545454545454), Fee::zero()),
                        SwapChunk::new(balance!(10), balance!(0.045454545454545454), Fee::zero()),
                        SwapChunk::new(balance!(10), balance!(0.045454545454545454), Fee::zero()),
                        SwapChunk::new(balance!(10), balance!(0.045454545454545454), Fee::zero()),
                        SwapChunk::new(balance!(10), balance!(0.045454545454545454), Fee::zero()),
                        SwapChunk::new(balance!(10), balance!(0.045454545454545454), Fee::zero()),
                        SwapChunk::new(balance!(10), balance!(0.045454545454545459), Fee::zero()),
                    ]),
                    limits: SwapLimits::new(None, Some(SideAmount::Input(balance!(2200000000))), None)
                }
            );
            
            assert_eq!(
                XSTPool::step_quote(
                    &DEXId::Polkaswap.into(),
                    &XSTUSD,
                    &XST,
                    QuoteAmount::with_desired_output(balance!(100)),
                    10,
                    false
                )
                .unwrap()
                .0,
                DiscreteQuotation {
                    chunks: VecDeque::from([
                        SwapChunk::new(balance!(2200), balance!(10), Fee::zero()),
                        SwapChunk::new(balance!(2200), balance!(10), Fee::zero()),
                        SwapChunk::new(balance!(2200), balance!(10), Fee::zero()),
                        SwapChunk::new(balance!(2200), balance!(10), Fee::zero()),
                        SwapChunk::new(balance!(2200), balance!(10), Fee::zero()),
                        SwapChunk::new(balance!(2200), balance!(10), Fee::zero()),
                        SwapChunk::new(balance!(2200), balance!(10), Fee::zero()),
                        SwapChunk::new(balance!(2200), balance!(10), Fee::zero()),
                        SwapChunk::new(balance!(2200), balance!(10), Fee::zero()),
                        SwapChunk::new(balance!(2200), balance!(10), Fee::zero()),
                    ]),
                    limits: SwapLimits::new(None, Some(SideAmount::Output(balance!(10000000))), None)
                }
            );
            
            assert_eq!(
                XSTPool::step_quote(
                    &DEXId::Polkaswap.into(),
                    &XST,
                    &XSTUSD,
                    QuoteAmount::with_desired_input(balance!(100)),
                    10,
                    false
                )
                .unwrap()
                .0,
                DiscreteQuotation {
                    chunks: VecDeque::from([
                        SwapChunk::new(balance!(10), balance!(1499.9999999999999994), Fee::zero()),
                        SwapChunk::new(balance!(10), balance!(1499.9999999999999994), Fee::zero()),
                        SwapChunk::new(balance!(10), balance!(1499.9999999999999994), Fee::zero()),
                        SwapChunk::new(balance!(10), balance!(1499.9999999999999994), Fee::zero()),
                        SwapChunk::new(balance!(10), balance!(1499.9999999999999994), Fee::zero()),
                        SwapChunk::new(balance!(10), balance!(1499.9999999999999994), Fee::zero()),
                        SwapChunk::new(balance!(10), balance!(1499.9999999999999994), Fee::zero()),
                        SwapChunk::new(balance!(10), balance!(1499.9999999999999994), Fee::zero()),
                        SwapChunk::new(balance!(10), balance!(1499.9999999999999994), Fee::zero()),
                        SwapChunk::new(balance!(10), balance!(1499.9999999999999994), Fee::zero()),
                    ]),
                    limits: SwapLimits::new(None, Some(SideAmount::Input(balance!(10000000))), None)
                }
            );

            assert_eq!(
                XSTPool::step_quote(
                    &DEXId::Polkaswap.into(),
                    &XST,
                    &XSTUSD,
                    QuoteAmount::with_desired_output(balance!(100)),
                    10,
                    false
                )
                .unwrap()
                .0,
                DiscreteQuotation {
                    chunks: VecDeque::from([
                        SwapChunk::new(balance!(0.066666666666666666), balance!(10), Fee::zero()),
                        SwapChunk::new(balance!(0.066666666666666666), balance!(10), Fee::zero()),
                        SwapChunk::new(balance!(0.066666666666666666), balance!(10), Fee::zero()),
                        SwapChunk::new(balance!(0.066666666666666666), balance!(10), Fee::zero()),
                        SwapChunk::new(balance!(0.066666666666666666), balance!(10), Fee::zero()),
                        SwapChunk::new(balance!(0.066666666666666666), balance!(10), Fee::zero()),
                        SwapChunk::new(balance!(0.066666666666666666), balance!(10), Fee::zero()),
                        SwapChunk::new(balance!(0.066666666666666666), balance!(10), Fee::zero()),
                        SwapChunk::new(balance!(0.066666666666666666), balance!(10), Fee::zero()),
                        SwapChunk::new(balance!(0.066666666666666672), balance!(10), Fee::zero()),
                    ]),
                    limits: SwapLimits::new(None, Some(SideAmount::Output(balance!(1499999999.9999999994))), None)
                }
            );
        });
    }

    #[ignore] // todo fix (m.tagirov)
    #[test]
    fn check_step_quote_with_fee() {
        let mut ext = ExtBuilder::new(
            vec![
                (alice(), DAI, balance!(0), AssetSymbol(b"DAI".to_vec()), AssetName(b"DAI".to_vec()), 18),
                (alice(), XOR, balance!(0), AssetSymbol(b"XOR".to_vec()), AssetName(b"SORA".to_vec()), 18),
                (alice(), XST, balance!(0), AssetSymbol(b"XST".to_vec()), AssetName(b"SORA Synthetics".to_vec()), 18),
            ],
            vec![
                (alice(), XSTUSD, balance!(2000), AssetSymbol(b"XSTUSD".to_vec()), AssetName(b"SORA Synthetic USD".to_vec()), 18),
            ]
        )
        .build();
        ext.execute_with(|| {
            assert_eq!(
                XSTPool::step_quote(
                    &DEXId::Polkaswap.into(),
                    &XSTUSD,
                    &XST,
                    QuoteAmount::with_desired_input(balance!(100)),
                    10,
                    true
                )
                .unwrap()
                .0,
                DiscreteQuotation {
                    chunks: VecDeque::from([
                        SwapChunk::new(balance!(10), balance!(0.045151818181818181), Fee::xst(balance!(0.000605454545454545))),
                        SwapChunk::new(balance!(10), balance!(0.045151818181818181), Fee::xst(balance!(0.000605454545454545))),
                        SwapChunk::new(balance!(10), balance!(0.045151818181818181), Fee::xst(balance!(0.000605454545454545))),
                        SwapChunk::new(balance!(10), balance!(0.045151818181818181), Fee::xst(balance!(0.000605454545454545))),
                        SwapChunk::new(balance!(10), balance!(0.045151818181818181), Fee::xst(balance!(0.000605454545454545))),
                        SwapChunk::new(balance!(10), balance!(0.045151818181818181), Fee::xst(balance!(0.000605454545454545))),
                        SwapChunk::new(balance!(10), balance!(0.045151818181818181), Fee::xst(balance!(0.000605454545454545))),
                        SwapChunk::new(balance!(10), balance!(0.045151818181818181), Fee::xst(balance!(0.000605454545454545))),
                        SwapChunk::new(balance!(10), balance!(0.045151818181818181), Fee::xst(balance!(0.000605454545454545))),
                        SwapChunk::new(balance!(10), balance!(0.045151818181818189), Fee::xst(balance!(0.000605454545454549))),
                    ]),
                    limits: SwapLimits::new(None, Some(SideAmount::Input(balance!(2214750236.57559345239293684))), None)
                }
            );
            
            assert_eq!(
                XSTPool::step_quote(
                    &DEXId::Polkaswap.into(),
                    &XSTUSD,
                    &XST,
                    QuoteAmount::with_desired_output(balance!(100)),
                    10,
                    true
                )
                .unwrap()
                .0,
                DiscreteQuotation {
                    chunks: VecDeque::from([
                        SwapChunk::new(balance!(2214.750236575593452384), balance!(10), Fee::xst(balance!(0.134093059778122294))),
                        SwapChunk::new(balance!(2214.750236575593452384), balance!(10), Fee::xst(balance!(0.134093059778122294))),
                        SwapChunk::new(balance!(2214.750236575593452384), balance!(10), Fee::xst(balance!(0.134093059778122294))),
                        SwapChunk::new(balance!(2214.750236575593452384), balance!(10), Fee::xst(balance!(0.134093059778122294))),
                        SwapChunk::new(balance!(2214.750236575593452384), balance!(10), Fee::xst(balance!(0.134093059778122294))),
                        SwapChunk::new(balance!(2214.750236575593452384), balance!(10), Fee::xst(balance!(0.134093059778122294))),
                        SwapChunk::new(balance!(2214.750236575593452384), balance!(10), Fee::xst(balance!(0.134093059778122294))),
                        SwapChunk::new(balance!(2214.750236575593452384), balance!(10), Fee::xst(balance!(0.134093059778122294))),
                        SwapChunk::new(balance!(2214.750236575593452384), balance!(10), Fee::xst(balance!(0.134093059778122294))),
                        SwapChunk::new(balance!(2214.750236575593452384), balance!(10), Fee::xst(balance!(0.134093059778122298))),
                    ]),
                    limits: SwapLimits::new(None, Some(SideAmount::Output(balance!(10000000))), None)
                }
            );
            
            assert_eq!(
                XSTPool::step_quote(
                    &DEXId::Polkaswap.into(),
                    &XST,
                    &XSTUSD,
                    QuoteAmount::with_desired_input(balance!(100)),
                    10,
                    true
                )
                .unwrap()
                .0,
                DiscreteQuotation {
                    chunks: VecDeque::from([
                        SwapChunk::new(balance!(10), balance!(1490.009999999999999403), Fee::xst(balance!(0.1332))),
                        SwapChunk::new(balance!(10), balance!(1490.009999999999999403), Fee::xst(balance!(0.1332))),
                        SwapChunk::new(balance!(10), balance!(1490.009999999999999403), Fee::xst(balance!(0.1332))),
                        SwapChunk::new(balance!(10), balance!(1490.009999999999999403), Fee::xst(balance!(0.1332))),
                        SwapChunk::new(balance!(10), balance!(1490.009999999999999403), Fee::xst(balance!(0.1332))),
                        SwapChunk::new(balance!(10), balance!(1490.009999999999999403), Fee::xst(balance!(0.1332))),
                        SwapChunk::new(balance!(10), balance!(1490.009999999999999403), Fee::xst(balance!(0.1332))),
                        SwapChunk::new(balance!(10), balance!(1490.009999999999999403), Fee::xst(balance!(0.1332))),
                        SwapChunk::new(balance!(10), balance!(1490.009999999999999403), Fee::xst(balance!(0.1332))),
                        SwapChunk::new(balance!(10), balance!(1490.009999999999999412), Fee::xst(balance!(0.1332))),
                    ]),
                    limits: SwapLimits::new(None, Some(SideAmount::Input(balance!(10000000))), None)
                }
            );

            assert_eq!(
                XSTPool::step_quote(
                    &DEXId::Polkaswap.into(),
                    &XST,
                    &XSTUSD,
                    QuoteAmount::with_desired_output(balance!(100)),
                    10,
                    true
                )
                .unwrap()
                .0,
                DiscreteQuotation {
                    chunks: VecDeque::from([
                        SwapChunk::new(balance!(0.06711364353259374), balance!(10), Fee::xst(balance!(0.000893953731854148))),
                        SwapChunk::new(balance!(0.06711364353259374), balance!(10), Fee::xst(balance!(0.000893953731854148))),
                        SwapChunk::new(balance!(0.06711364353259374), balance!(10), Fee::xst(balance!(0.000893953731854148))),
                        SwapChunk::new(balance!(0.06711364353259374), balance!(10), Fee::xst(balance!(0.000893953731854148))),
                        SwapChunk::new(balance!(0.06711364353259374), balance!(10), Fee::xst(balance!(0.000893953731854148))),
                        SwapChunk::new(balance!(0.06711364353259374), balance!(10), Fee::xst(balance!(0.000893953731854148))),
                        SwapChunk::new(balance!(0.06711364353259374), balance!(10), Fee::xst(balance!(0.000893953731854148))),
                        SwapChunk::new(balance!(0.06711364353259374), balance!(10), Fee::xst(balance!(0.000893953731854148))),
                        SwapChunk::new(balance!(0.06711364353259374), balance!(10), Fee::xst(balance!(0.000893953731854148))),
                        SwapChunk::new(balance!(0.067113643532593749), balance!(10), Fee::xst(balance!(0.000893953731854154))),
                    ]),
                    limits: SwapLimits::new(None, Some(SideAmount::Output(balance!(1490009999.999999999403996))), None)
                }
            );
        });
    }

    fn compare_quotes(
        dex_id: &DEXId,
        input_asset_id: &AssetId,
        output_asset_id: &AssetId,
        amount: QuoteAmount<Balance>,
        deduce_fee: bool,
    ) {
        let (step_quote_input, step_quote_output, _step_quote_fee) = XSTPool::step_quote(
            dex_id,
            input_asset_id,
            output_asset_id,
            amount,
            10,
            deduce_fee,
        )
        .unwrap()
        .0
        .chunks
        .iter()
        .fold((balance!(0), balance!(0), Fee::zero()), |acc, item| {
            (acc.0 + item.input, acc.1 + item.output, acc.2.saturating_add(item.fee))
        });

        let quote_result =
            XSTPool::quote(dex_id, input_asset_id, output_asset_id, amount, deduce_fee)
                .unwrap()
                .0;

        let (quote_input, quote_output, _quote_fee) = match amount {
            QuoteAmount::WithDesiredInput { desired_amount_in } => {
                (desired_amount_in, quote_result.amount, quote_result.fee)
            }
            QuoteAmount::WithDesiredOutput { desired_amount_out } => {
                (quote_result.amount, desired_amount_out, quote_result.fee)
            }
        };

        assert_eq!(step_quote_input, quote_input);
        assert_eq!(step_quote_output, quote_output);
<<<<<<< HEAD
        assert_eq!(step_quote_fee, Fee::xst(quote_fee));
=======
        // assert_eq!(step_quote_fee, quote_fee); // todo fix (m.tagirov)
>>>>>>> 2c51fedc
    }

    #[test]
    fn check_step_quote_equal_with_qoute() {
        let mut ext = ExtBuilder::new(
            vec![
                (alice(), DAI, balance!(0), AssetSymbol(b"DAI".to_vec()), AssetName(b"DAI".to_vec()), 18),
                (alice(), XOR, balance!(0), AssetSymbol(b"XOR".to_vec()), AssetName(b"SORA".to_vec()), 18),
                (alice(), XST, balance!(0), AssetSymbol(b"XST".to_vec()), AssetName(b"SORA Synthetics".to_vec()), 18),
            ],
            vec![
                (alice(), XSTUSD, balance!(2000), AssetSymbol(b"XSTUSD".to_vec()), AssetName(b"SORA Synthetic USD".to_vec()), 18),
            ]
        )
        .build();
        ext.execute_with(|| {
            compare_quotes(&DEXId::Polkaswap, &XSTUSD, &XST, QuoteAmount::with_desired_input(balance!(100)), false);
            compare_quotes(&DEXId::Polkaswap, &XSTUSD, &XST, QuoteAmount::with_desired_output(balance!(100)), false);
            
            compare_quotes(&DEXId::Polkaswap, &XST, &XSTUSD, QuoteAmount::with_desired_input(balance!(100)), false);
            compare_quotes(&DEXId::Polkaswap, &XST, &XSTUSD, QuoteAmount::with_desired_output(balance!(100)), false);

            compare_quotes(&DEXId::Polkaswap, &XSTUSD, &XST, QuoteAmount::with_desired_input(balance!(100)), true);
            compare_quotes(&DEXId::Polkaswap, &XSTUSD, &XST, QuoteAmount::with_desired_output(balance!(100)), true);

            compare_quotes(&DEXId::Polkaswap, &XST, &XSTUSD, QuoteAmount::with_desired_input(balance!(100)), true);
            compare_quotes(&DEXId::Polkaswap, &XST, &XSTUSD, QuoteAmount::with_desired_output(balance!(100)), true);
        });
    }

    #[test]
    fn check_step_quote_exceeds_limit_without_fee() {
        let mut ext = ExtBuilder::new(
            vec![
                (alice(), DAI, balance!(0), AssetSymbol(b"DAI".to_vec()), AssetName(b"DAI".to_vec()), 18),
                (alice(), XOR, balance!(0), AssetSymbol(b"XOR".to_vec()), AssetName(b"SORA".to_vec()), 18),
                (alice(), XST, balance!(0), AssetSymbol(b"XST".to_vec()), AssetName(b"SORA Synthetics".to_vec()), 18),
            ],
            vec![
                (alice(), XSTUSD, balance!(2000), AssetSymbol(b"XSTUSD".to_vec()), AssetName(b"SORA Synthetic USD".to_vec()), 18),
            ]
        )
        .build();
        ext.execute_with(|| {
            assert_eq!(
                XSTPool::step_quote(
                    &DEXId::Polkaswap.into(),
                    &XSTUSD,
                    &XST,
                    QuoteAmount::with_desired_output(balance!(123456789123456789)),
                    10,
                    false
                )
                .unwrap()
                .0,
                DiscreteQuotation {
                    chunks: VecDeque::from([
                        SwapChunk::new(balance!(220000000.000000022), balance!(1000000), Fee::zero()),
                        SwapChunk::new(balance!(220000000.000000022), balance!(1000000), Fee::zero()),
                        SwapChunk::new(balance!(220000000.000000022), balance!(1000000), Fee::zero()),
                        SwapChunk::new(balance!(220000000.000000022), balance!(1000000), Fee::zero()),
                        SwapChunk::new(balance!(220000000.000000022), balance!(1000000), Fee::zero()),
                        SwapChunk::new(balance!(220000000.000000022), balance!(1000000), Fee::zero()),
                        SwapChunk::new(balance!(220000000.000000022), balance!(1000000), Fee::zero()),
                        SwapChunk::new(balance!(220000000.000000022), balance!(1000000), Fee::zero()),
                        SwapChunk::new(balance!(220000000.000000022), balance!(1000000), Fee::zero()),
                        SwapChunk::new(balance!(220000000.000000022), balance!(1000000), Fee::zero()),
                    ]),
                    limits: SwapLimits::new(None, Some(SideAmount::Output(balance!(10000000))), None)
                }
            );

            assert_eq!(
                XSTPool::step_quote(
                    &DEXId::Polkaswap.into(),
                    &XST,
                    &XSTUSD,
                    QuoteAmount::with_desired_output(balance!(123456789123456789)),
                    10,
                    false
                )
                .unwrap()
                .0,
                DiscreteQuotation {
                    chunks: VecDeque::from([
                        SwapChunk::new(balance!(1000000), balance!(149999999.99999999994), Fee::zero()),
                        SwapChunk::new(balance!(1000000), balance!(149999999.99999999994), Fee::zero()),
                        SwapChunk::new(balance!(1000000), balance!(149999999.99999999994), Fee::zero()),
                        SwapChunk::new(balance!(1000000), balance!(149999999.99999999994), Fee::zero()),
                        SwapChunk::new(balance!(1000000), balance!(149999999.99999999994), Fee::zero()),
                        SwapChunk::new(balance!(1000000), balance!(149999999.99999999994), Fee::zero()),
                        SwapChunk::new(balance!(1000000), balance!(149999999.99999999994), Fee::zero()),
                        SwapChunk::new(balance!(1000000), balance!(149999999.99999999994), Fee::zero()),
                        SwapChunk::new(balance!(1000000), balance!(149999999.99999999994), Fee::zero()),
                        SwapChunk::new(balance!(1000000), balance!(149999999.99999999994), Fee::zero()),
                    ]),
                    limits: SwapLimits::new(None, Some(SideAmount::Output(balance!(1499999999.9999999994))), None)
                }
            );
        });
    }

    #[ignore] // todo fix (m.tagirov)
    #[test]
    fn check_step_quote_exceeds_limit_with_fee() {
        let mut ext = ExtBuilder::new(
            vec![
                (alice(), DAI, balance!(0), AssetSymbol(b"DAI".to_vec()), AssetName(b"DAI".to_vec()), 18),
                (alice(), XOR, balance!(0), AssetSymbol(b"XOR".to_vec()), AssetName(b"SORA".to_vec()), 18),
                (alice(), XST, balance!(0), AssetSymbol(b"XST".to_vec()), AssetName(b"SORA Synthetics".to_vec()), 18),
            ],
            vec![
                (alice(), XSTUSD, balance!(2000), AssetSymbol(b"XSTUSD".to_vec()), AssetName(b"SORA Synthetic USD".to_vec()), 18),
            ]
        )
        .build();
        ext.execute_with(|| {
            assert_eq!(
                XSTPool::step_quote(
                    &DEXId::Polkaswap.into(),
                    &XSTUSD,
                    &XST,
                    QuoteAmount::with_desired_output(balance!(123456789123456789)),
                    10,
                    true
                )
                .unwrap()
                .0,
                DiscreteQuotation {
                    chunks: VecDeque::from([
                        SwapChunk::new(balance!(221475023.657559354157691169), balance!(1000000), Fee::xst(balance!(13409.305869196850905820))),
                        SwapChunk::new(balance!(221475023.657559354157691169), balance!(1000000), Fee::xst(balance!(13409.305869196850905820))),
                        SwapChunk::new(balance!(221475023.657559354157691169), balance!(1000000), Fee::xst(balance!(13409.305869196850905820))),
                        SwapChunk::new(balance!(221475023.657559354157691169), balance!(1000000), Fee::xst(balance!(13409.305869196850905820))),
                        SwapChunk::new(balance!(221475023.657559354157691169), balance!(1000000), Fee::xst(balance!(13409.305869196850905820))),
                        SwapChunk::new(balance!(221475023.657559354157691169), balance!(1000000), Fee::xst(balance!(13409.305869196850905820))),
                        SwapChunk::new(balance!(221475023.657559354157691169), balance!(1000000), Fee::xst(balance!(13409.305869196850905820))),
                        SwapChunk::new(balance!(221475023.657559354157691169), balance!(1000000), Fee::xst(balance!(13409.305869196850905820))),
                        SwapChunk::new(balance!(221475023.657559354157691169), balance!(1000000), Fee::xst(balance!(13409.305869196850905820))),
                        SwapChunk::new(balance!(221475023.657559354157691173), balance!(1000000), Fee::xst(balance!(13409.305869196850905827))),
                    ]),
                    limits: SwapLimits::new(None, Some(SideAmount::Output(balance!(10000000))), None)
                }
            );

            assert_eq!(
                XSTPool::step_quote(
                    &DEXId::Polkaswap.into(),
                    &XST,
                    &XSTUSD,
                    QuoteAmount::with_desired_output(balance!(123456789123456789)),
                    10,
                    true
                )
                .unwrap()
                .0,
                DiscreteQuotation {
                    chunks: VecDeque::from([
                        SwapChunk::new(balance!(1000000), balance!(149000999.99999999994), Fee::xst(balance!(13319.999999161717522971))),
                        SwapChunk::new(balance!(1000000), balance!(149000999.99999999994), Fee::xst(balance!(13319.999999161717522971))),
                        SwapChunk::new(balance!(1000000), balance!(149000999.99999999994), Fee::xst(balance!(13319.999999161717522971))),
                        SwapChunk::new(balance!(1000000), balance!(149000999.99999999994), Fee::xst(balance!(13319.999999161717522971))),
                        SwapChunk::new(balance!(1000000), balance!(149000999.99999999994), Fee::xst(balance!(13319.999999161717522971))),
                        SwapChunk::new(balance!(1000000), balance!(149000999.99999999994), Fee::xst(balance!(13319.999999161717522971))),
                        SwapChunk::new(balance!(1000000), balance!(149000999.99999999994), Fee::xst(balance!(13319.999999161717522971))),
                        SwapChunk::new(balance!(1000000), balance!(149000999.99999999994), Fee::xst(balance!(13319.999999161717522971))),
                        SwapChunk::new(balance!(1000000), balance!(149000999.99999999994), Fee::xst(balance!(13319.999999161717522971))),
                        SwapChunk::new(balance!(1000000), balance!(149000999.99999999994), Fee::xst(balance!(13319.999999161717522976))),
                    ]),
                    limits: SwapLimits::new(None, Some(SideAmount::Output(balance!(1490009999.999999999403996))), None)
                }
            );
        });
    }
}<|MERGE_RESOLUTION|>--- conflicted
+++ resolved
@@ -36,7 +36,6 @@
         Error, Pallet,
     };
     use band::FeeCalculationParameters;
-<<<<<<< HEAD
     use common::alt::{DiscreteQuotation, Fee, SideAmount, SwapChunk, SwapLimits};
     use common::{
         self, assert_approx_eq, balance, fixed,
@@ -44,15 +43,6 @@
         AssetId32, AssetInfoProvider, AssetName, AssetSymbol, DEXId, GetMarketInfo,
         LiquiditySource, PredefinedAssetId, PriceVariant, DAI, USDT, VAL, XOR, XST, XSTUSD,
     };
-=======
-    use common::{
-        balance, fixed,
-        AssetId32, AssetInfoProvider, AssetName, AssetSymbol, DEXId, GetMarketInfo,
-        LiquiditySource, PredefinedAssetId, PriceVariant, SwapChunk, DAI, USDT, VAL, XOR, XST,
-        XSTUSD,
-    };
-    use common::prelude::{Balance, OutcomeFee, QuoteAmount, SwapAmount};
->>>>>>> 2c51fedc
     use frame_support::traits::Hooks;
     use frame_support::{assert_noop, assert_ok};
     use frame_system::pallet_prelude::BlockNumberFor;
@@ -1835,11 +1825,7 @@
 
         assert_eq!(step_quote_input, quote_input);
         assert_eq!(step_quote_output, quote_output);
-<<<<<<< HEAD
-        assert_eq!(step_quote_fee, Fee::xst(quote_fee));
-=======
         // assert_eq!(step_quote_fee, quote_fee); // todo fix (m.tagirov)
->>>>>>> 2c51fedc
     }
 
     #[test]
