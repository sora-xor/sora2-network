--- conflicted
+++ resolved
@@ -1106,12 +1106,8 @@
         // in XST
         let fee = OutcomeFee::from_asset(T::GetSyntheticBaseAssetId::get(), fee_amount);
 
-<<<<<<< HEAD
-        let mut monolith = SwapChunk::new(input_amount, output_amount, Fee::xst(fee_amount));
-=======
         // todo fix (m.tagirov)
-        let mut monolith = SwapChunk::new(input_amount, output_amount, fee.get_xst());
->>>>>>> 2c51fedc
+        let mut monolith = SwapChunk::new(input_amount, output_amount, Fee::xst(fee.get_xst()));
 
         // Get max amount for the limit
         let limit = T::GetSyntheticBaseBuySellLimit::get();
