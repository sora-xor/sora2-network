// This file is part of the SORA network and Polkaswap app.

// Copyright (c) 2020, 2021, Polka Biome Ltd. All rights reserved.
// SPDX-License-Identifier: BSD-4-Clause

// Redistribution and use in source and binary forms, with or without modification,
// are permitted provided that the following conditions are met:

// Redistributions of source code must retain the above copyright notice, this list
// of conditions and the following disclaimer.
// Redistributions in binary form must reproduce the above copyright notice, this
// list of conditions and the following disclaimer in the documentation and/or other
// materials provided with the distribution.
//
// All advertising materials mentioning features or use of this software must display
// the following acknowledgement: This product includes software developed by Polka Biome
// Ltd., SORA, and Polkaswap.
//
// Neither the name of the Polka Biome Ltd. nor the names of its contributors may be used
// to endorse or promote products derived from this software without specific prior written permission.

// THIS SOFTWARE IS PROVIDED BY Polka Biome Ltd. AS IS AND ANY EXPRESS OR IMPLIED WARRANTIES,
// INCLUDING, BUT NOT LIMITED TO, THE IMPLIED WARRANTIES OF MERCHANTABILITY AND FITNESS FOR
// A PARTICULAR PURPOSE ARE DISCLAIMED. IN NO EVENT SHALL Polka Biome Ltd. BE LIABLE FOR ANY
// DIRECT, INDIRECT, INCIDENTAL, SPECIAL, EXEMPLARY, OR CONSEQUENTIAL DAMAGES (INCLUDING,
// BUT NOT LIMITED TO, PROCUREMENT OF SUBSTITUTE GOODS OR SERVICES; LOSS OF USE, DATA, OR PROFITS;
// OR BUSINESS INTERRUPTION) HOWEVER CAUSED AND ON ANY THEORY OF LIABILITY, WHETHER IN CONTRACT,
// STRICT LIABILITY, OR TORT (INCLUDING NEGLIGENCE OR OTHERWISE) ARISING IN ANY WAY OUT OF THE
// USE OF THIS SOFTWARE, EVEN IF ADVISED OF THE POSSIBILITY OF SUCH DAMAGE.

use crate::{self as xstpool, Config};
use common::mock::ExistentialDeposits;
use common::prelude::{Balance, FixedWrapper, PriceToolsPallet, QuoteAmount, SwapOutcome};
use common::{
    self, balance, fixed, fixed_wrapper, hash, Amount, AssetId32, AssetName, AssetSymbol, DEXInfo,
<<<<<<< HEAD
    Fixed, TechPurpose, DAI, DEFAULT_BALANCE_PRECISION, PSWAP, USDT, VAL, XOR, XST, XSTUSD,
=======
    Fixed, LiquidityProxyTrait, LiquiditySourceFilter, LiquiditySourceType, PriceVariant,
    TechPurpose, DAI, DEFAULT_BALANCE_PRECISION, PSWAP, USDT, VAL, XOR, XST, XSTUSD,
>>>>>>> 262d492c
};
use currencies::BasicCurrencyAdapter;
use frame_support::traits::{Everything, GenesisBuild};
use frame_support::weights::Weight;
use frame_support::{construct_runtime, parameter_types};
use frame_system::pallet_prelude::BlockNumberFor;
use hex_literal::hex;
use permissions::{Scope, INIT_DEX, MANAGE_DEX};
use sp_core::crypto::AccountId32;
use sp_core::H256;
use sp_runtime::testing::Header;
use sp_runtime::traits::{BlakeTwo256, IdentityLookup, Zero};
use sp_runtime::{DispatchError, DispatchResult, Perbill, Percent};
use std::collections::HashMap;

pub type AccountId = AccountId32;
pub type BlockNumber = u64;
pub type TechAccountId = common::TechAccountId<AccountId, TechAssetId, DEXId>;
type TechAssetId = common::TechAssetId<common::PredefinedAssetId>;
pub type AssetId = AssetId32<common::PredefinedAssetId>;
type DEXId = common::DEXId;
type UncheckedExtrinsic = frame_system::mocking::MockUncheckedExtrinsic<Runtime>;
type Block = frame_system::mocking::MockBlock<Runtime>;

pub fn alice() -> AccountId {
    AccountId32::from([1u8; 32])
}

pub fn bob() -> AccountId {
    AccountId32::from([2u8; 32])
}

pub fn assets_owner() -> AccountId {
    AccountId32::from([3u8; 32])
}

pub const DEX_A_ID: DEXId = DEXId::Polkaswap;

parameter_types! {
    pub const BlockHashCount: u64 = 250;
    pub const MaximumBlockWeight: Weight = 1024;
    pub const MaximumBlockLength: u32 = 2 * 1024;
    pub const AvailableBlockRatio: Perbill = Perbill::from_percent(75);
    pub const GetDefaultFee: u16 = 30;
    pub const GetDefaultProtocolFee: u16 = 0;
    pub const GetBaseAssetId: AssetId = XOR;
    pub const GetSyntheticBaseAssetId: AssetId = XST;
    pub const ExistentialDeposit: u128 = 0;
    pub const TransferFee: u128 = 0;
    pub const CreationFee: u128 = 0;
    pub const TransactionByteFee: u128 = 1;
    pub const GetNumSamples: usize = 40;
    pub GetIncentiveAssetId: AssetId = common::AssetId32::from_bytes(hex!("0200050000000000000000000000000000000000000000000000000000000000").into());
    pub GetPswapDistributionAccountId: AccountId = AccountId32::from([151; 32]);
    pub const GetDefaultSubscriptionFrequency: BlockNumber = 10;
    pub const GetBurnUpdateFrequency: BlockNumber = 14400;
    pub GetParliamentAccountId: AccountId = AccountId32::from([152; 32]);
    pub GetXykFee: Fixed = fixed!(0.003);
    pub const MinimumPeriod: u64 = 5;
}

construct_runtime! {
    pub enum Runtime where
        Block = Block,
        NodeBlock = Block,
        UncheckedExtrinsic = UncheckedExtrinsic,
    {
        System: frame_system::{Pallet, Call, Config, Storage, Event<T>},
        DexManager: dex_manager::{Pallet, Call, Storage},
        TradingPair: trading_pair::{Pallet, Call, Storage, Event<T>},
        MockLiquiditySource: mock_liquidity_source::<Instance1>::{Pallet, Call, Config<T>, Storage},
        Tokens: tokens::{Pallet, Call, Config<T>, Storage, Event<T>},
        Timestamp: pallet_timestamp::{Pallet, Call, Storage, Inherent},
        Currencies: currencies::{Pallet, Call, Storage},
        Assets: assets::{Pallet, Call, Config<T>, Storage, Event<T>},
        Permissions: permissions::{Pallet, Call, Config<T>, Storage, Event<T>},
        Technical: technical::{Pallet, Call, Storage, Event<T>},
        Balances: pallet_balances::{Pallet, Call, Storage, Event<T>},
        PoolXYK: pool_xyk::{Pallet, Call, Storage, Event<T>},
        XSTPool: xstpool::{Pallet, Call, Storage, Event<T>},
        PswapDistribution: pswap_distribution::{Pallet, Call, Storage, Event<T>},
        DEXApi: dex_api::{Pallet, Storage},
        Band: band::{Pallet, Call, Storage, Event<T>},
        CeresLiquidityLocker: ceres_liquidity_locker::{Pallet, Call, Storage, Event<T>},
        DemeterFarmingPlatform: demeter_farming_platform::{Pallet, Call, Storage, Event<T>},
    }
}

impl frame_system::Config for Runtime {
    type BaseCallFilter = Everything;
    type BlockWeights = ();
    type BlockLength = ();
    type Origin = Origin;
    type Call = Call;
    type Index = u64;
    type BlockNumber = u64;
    type Hash = H256;
    type Hashing = BlakeTwo256;
    type AccountId = AccountId;
    type Lookup = IdentityLookup<Self::AccountId>;
    type Header = Header;
    type Event = Event;
    type BlockHashCount = BlockHashCount;
    type DbWeight = ();
    type Version = ();
    type AccountData = pallet_balances::AccountData<Balance>;
    type OnNewAccount = ();
    type OnKilledAccount = ();
    type SystemWeightInfo = ();
    type PalletInfo = PalletInfo;
    type SS58Prefix = ();
    type OnSetCode = ();
    type MaxConsumers = frame_support::traits::ConstU32<65536>;
}

impl dex_manager::Config for Runtime {}

impl trading_pair::Config for Runtime {
    type Event = Event;
    type EnsureDEXManager = dex_manager::Pallet<Runtime>;
    type WeightInfo = ();
}

impl mock_liquidity_source::Config<mock_liquidity_source::Instance1> for Runtime {
    type GetFee = ();
    type EnsureDEXManager = ();
    type EnsureTradingPairExists = ();
}

impl Config for Runtime {
    type Event = Event;
    type GetSyntheticBaseAssetId = GetSyntheticBaseAssetId;
    type EnsureDEXManager = dex_manager::Pallet<Runtime>;
    type PriceToolsPallet = MockDEXApi;
    type Oracle = band::Pallet<Runtime>; // TODO: Replace with oracle-proxy
    type Symbol = <Runtime as band::Config>::Symbol;
    type WeightInfo = ();
}

impl band::Config for Runtime {
    type Event = Event;
    type Symbol = String;
    type WeightInfo = ();
}

impl tokens::Config for Runtime {
    type Event = Event;
    type Balance = Balance;
    type Amount = Amount;
    type CurrencyId = <Runtime as assets::Config>::AssetId;
    type WeightInfo = ();
    type ExistentialDeposits = ExistentialDeposits;
    type OnDust = ();
    type MaxLocks = ();
    type MaxReserves = ();
    type ReserveIdentifier = ();
    type OnNewTokenAccount = ();
    type OnKilledTokenAccount = ();
    type DustRemovalWhitelist = Everything;
}

impl currencies::Config for Runtime {
    type MultiCurrency = Tokens;
    type NativeCurrency = BasicCurrencyAdapter<Runtime, Balances, Amount, BlockNumber>;
    type GetNativeCurrencyId = <Runtime as assets::Config>::GetBaseAssetId;
    type WeightInfo = ();
}

impl common::Config for Runtime {
    type DEXId = DEXId;
    type LstId = common::LiquiditySourceType;
}

parameter_types! {
    pub const GetBuyBackAssetId: AssetId = XST;
    pub GetBuyBackSupplyAssets: Vec<AssetId> = vec![VAL, PSWAP];
    pub const GetBuyBackPercentage: u8 = 10;
    pub const GetBuyBackAccountId: AccountId = AccountId::new(hex!(
            "0000000000000000000000000000000000000000000000000000000000000023"
    ));
    pub const GetBuyBackDexId: DEXId = DEXId::Polkaswap;
}

impl assets::Config for Runtime {
    type Event = Event;
    type ExtraAccountId = [u8; 32];
    type ExtraAssetRecordArg =
        common::AssetIdExtraAssetRecordArg<DEXId, common::LiquiditySourceType, [u8; 32]>;
    type AssetId = AssetId;
    type GetBaseAssetId = GetBaseAssetId;
    type GetBuyBackAssetId = GetBuyBackAssetId;
    type GetBuyBackSupplyAssets = GetBuyBackSupplyAssets;
    type GetBuyBackPercentage = GetBuyBackPercentage;
    type GetBuyBackAccountId = GetBuyBackAccountId;
    type GetBuyBackDexId = GetBuyBackDexId;
    type BuyBackLiquidityProxy = ();
    type Currency = currencies::Pallet<Runtime>;
    type GetTotalBalance = ();
    type WeightInfo = ();
}

impl dex_api::Config for Runtime {
    type MockLiquiditySource = ();
    type MockLiquiditySource2 = ();
    type MockLiquiditySource3 = ();
    type MockLiquiditySource4 = ();
    type XYKPool = MockLiquiditySource;
    type XSTPool = XSTPool;
    type MulticollateralBondingCurvePool = ();
    type WeightInfo = ();
}

impl permissions::Config for Runtime {
    type Event = Event;
}

impl technical::Config for Runtime {
    type Event = Event;
    type TechAssetId = TechAssetId;
    type TechAccountId = TechAccountId;
    type Trigger = ();
    type Condition = ();
    type SwapAction = pool_xyk::PolySwapAction<AssetId, AccountId, TechAccountId>;
}

impl pallet_balances::Config for Runtime {
    type Balance = Balance;
    type Event = Event;
    type DustRemoval = ();
    type ExistentialDeposit = ExistentialDeposit;
    type AccountStore = System;
    type WeightInfo = ();
    type MaxLocks = ();
    type MaxReserves = ();
    type ReserveIdentifier = ();
}

impl pswap_distribution::Config for Runtime {
    const PSWAP_BURN_PERCENT: Percent = Percent::from_percent(3);
    type Event = Event;
    type GetIncentiveAssetId = GetIncentiveAssetId;
    type LiquidityProxy = ();
    type CompatBalance = Balance;
    type GetDefaultSubscriptionFrequency = GetDefaultSubscriptionFrequency;
    type GetBurnUpdateFrequency = GetBurnUpdateFrequency;
    type GetTechnicalAccountId = GetPswapDistributionAccountId;
    type EnsureDEXManager = ();
    type OnPswapBurnedAggregator = ();
    type WeightInfo = ();
    type GetParliamentAccountId = GetParliamentAccountId;
    type PoolXykPallet = PoolXYK;
}

impl demeter_farming_platform::Config for Runtime {
    type Event = Event;
    type DemeterAssetId = ();
    const BLOCKS_PER_HOUR_AND_A_HALF: BlockNumberFor<Self> = 900;
    type WeightInfo = ();
}

impl pool_xyk::Config for Runtime {
    const MIN_XOR: Balance = balance!(0.0007);
    type Event = Event;
    type PairSwapAction = pool_xyk::PairSwapAction<AssetId, AccountId, TechAccountId>;
    type DepositLiquidityAction =
        pool_xyk::DepositLiquidityAction<AssetId, AccountId, TechAccountId>;
    type WithdrawLiquidityAction =
        pool_xyk::WithdrawLiquidityAction<AssetId, AccountId, TechAccountId>;
    type PolySwapAction = pool_xyk::PolySwapAction<AssetId, AccountId, TechAccountId>;
    type EnsureDEXManager = dex_manager::Pallet<Runtime>;
    type GetFee = GetXykFee;
    type OnPoolCreated = PswapDistribution;
    type OnPoolReservesChanged = ();
    type WeightInfo = ();
}

impl pallet_timestamp::Config for Runtime {
    type Moment = u64;
    type OnTimestampSet = ();
    type MinimumPeriod = MinimumPeriod;
    type WeightInfo = ();
}

impl ceres_liquidity_locker::Config for Runtime {
    const BLOCKS_PER_ONE_DAY: BlockNumberFor<Self> = 14_440;
    type Event = Event;
    type XYKPool = PoolXYK;
    type DemeterFarmingPlatform = DemeterFarmingPlatform;
    type CeresAssetId = ();
    type WeightInfo = ();
}

pub struct MockDEXApi;

impl MockDEXApi {
    fn get_mock_source_account() -> Result<(TechAccountId, AccountId), DispatchError> {
        let tech_account_id =
            TechAccountId::Pure(DEXId::Polkaswap.into(), TechPurpose::FeeCollector);
        let account_id = Technical::tech_account_id_to_account_id(&tech_account_id)?;
        Ok((tech_account_id, account_id))
    }

    pub fn init_without_reserves() -> Result<(), DispatchError> {
        let (tech_account_id, _) = Self::get_mock_source_account()?;
        Technical::register_tech_account_id(tech_account_id.clone())?;
        MockLiquiditySource::set_reserves_account_id(tech_account_id)?;
        Ok(())
    }

    pub fn init() -> Result<(), DispatchError> {
        Self::init_without_reserves()?;
        Ok(())
    }

    fn inner_quote(
        _target_id: &DEXId,
        input_asset_id: &AssetId,
        output_asset_id: &AssetId,
        amount: QuoteAmount<Balance>,
        deduce_fee: bool,
    ) -> Result<SwapOutcome<Balance>, DispatchError> {
        match amount {
            QuoteAmount::WithDesiredInput {
                desired_amount_in, ..
            } => {
                let amount_out = FixedWrapper::from(desired_amount_in)
                    * get_mock_prices()[&(*input_asset_id, *output_asset_id)];
                let fee = if deduce_fee {
                    let fee = amount_out.clone() * balance!(0.007); // XST uses 0.7% fees
                    fee.into_balance()
                } else {
                    0
                };
                let amount_out: Balance = amount_out.into_balance();
                let amount_out = amount_out - fee;
                Ok(SwapOutcome::new(amount_out, fee))
            }
            QuoteAmount::WithDesiredOutput {
                desired_amount_out, ..
            } => {
                let amount_in = FixedWrapper::from(desired_amount_out)
                    / get_mock_prices()[&(*input_asset_id, *output_asset_id)];
                if deduce_fee {
                    let with_fee = amount_in.clone() / balance!(0.993); // XST uses 0.7% fees
                    let fee = with_fee.clone() - amount_in;
                    let fee = fee.into_balance();
                    let with_fee = with_fee.into_balance();
                    Ok(SwapOutcome::new(with_fee, fee))
                } else {
                    Ok(SwapOutcome::new(amount_in.into_balance(), 0))
                }
            }
        }
    }
}

pub fn get_mock_prices() -> HashMap<(AssetId, AssetId), Balance> {
    let direct = vec![
        ((XOR, VAL), balance!(2.0)),
        // USDT
        ((XOR, USDT), balance!(100.0)),
        ((VAL, USDT), balance!(50.0)),
        // DAI
        ((XOR, DAI), balance!(102.0)),
        ((XST, DAI), balance!(182.9)),
        ((VAL, DAI), balance!(51.0)),
        ((USDT, DAI), balance!(1.02)),
        // PSWAP
        ((XOR, PSWAP), balance!(10)),
        ((VAL, PSWAP), balance!(5)),
        ((USDT, PSWAP), balance!(0.1)),
        ((DAI, PSWAP), balance!(0.098)),
        // XSTUSD
        ((XOR, XSTUSD), balance!(103.0)),
        ((VAL, XSTUSD), balance!(52.0)),
        ((USDT, XSTUSD), balance!(1.03)),
        ((DAI, XSTUSD), balance!(1.03)),
        ((XST, XSTUSD), balance!(183.0)),
    ];
    let reverse = direct.clone().into_iter().map(|((a, b), price)| {
        (
            (b, a),
            (fixed_wrapper!(1) / FixedWrapper::from(price))
                .try_into_balance()
                .unwrap(),
        )
    });
    direct.into_iter().chain(reverse).collect()
}

pub struct ExtBuilder {
    endowed_accounts: Vec<(AccountId, AssetId, Balance, AssetSymbol, AssetName, u8)>,
    endowed_accounts_with_synthetics:
        Vec<(AccountId, AssetId, Balance, AssetSymbol, AssetName, u8)>,
    dex_list: Vec<(DEXId, DEXInfo<AssetId>)>,
    initial_permission_owners: Vec<(u32, Scope, Vec<AccountId>)>,
    initial_permissions: Vec<(AccountId, Scope, Vec<u32>)>,
}

impl Default for ExtBuilder {
    fn default() -> Self {
        Self {
            endowed_accounts: vec![
                (
                    alice(),
                    USDT,
                    0,
                    AssetSymbol(b"USDT".to_vec()),
                    AssetName(b"Tether USD".to_vec()),
                    DEFAULT_BALANCE_PRECISION,
                ),
                (
                    alice(),
                    XOR,
                    balance!(350000),
                    AssetSymbol(b"XOR".to_vec()),
                    AssetName(b"SORA".to_vec()),
                    DEFAULT_BALANCE_PRECISION,
                ),
                (
                    alice(),
                    VAL,
                    balance!(500000),
                    AssetSymbol(b"VAL".to_vec()),
                    AssetName(b"SORA Validator Token".to_vec()),
                    DEFAULT_BALANCE_PRECISION,
                ),
                (
                    alice(),
                    PSWAP,
                    balance!(0),
                    AssetSymbol(b"PSWAP".to_vec()),
                    AssetName(b"Polkaswap Token".to_vec()),
                    DEFAULT_BALANCE_PRECISION,
                ),
                (
                    alice(),
                    XST,
                    balance!(250000),
                    AssetSymbol(b"XST".to_vec()),
                    AssetName(b"Sora Synthetics".to_vec()),
                    DEFAULT_BALANCE_PRECISION,
                ),
                (
                    alice(),
                    DAI,
                    balance!(100000),
                    AssetSymbol(b"DAI".to_vec()),
                    AssetName(b"DAI".to_vec()),
                    DEFAULT_BALANCE_PRECISION,
                ),
            ],
            endowed_accounts_with_synthetics: vec![(
                alice(),
                XSTUSD,
                balance!(100000),
                AssetSymbol(b"XSTUSD".to_vec()),
                AssetName(b"SORA Synthetic USD".to_vec()),
                DEFAULT_BALANCE_PRECISION,
            )],
            dex_list: vec![(
                DEX_A_ID,
                DEXInfo {
                    base_asset_id: GetBaseAssetId::get(),
                    synthetic_base_asset_id: GetSyntheticBaseAssetId::get(),
                    is_public: true,
                },
            )],
            initial_permission_owners: vec![
                (INIT_DEX, Scope::Unlimited, vec![alice()]),
                (MANAGE_DEX, Scope::Limited(hash(&DEX_A_ID)), vec![alice()]),
            ],
            initial_permissions: vec![
                (alice(), Scope::Unlimited, vec![INIT_DEX]),
                (alice(), Scope::Limited(hash(&DEX_A_ID)), vec![MANAGE_DEX]),
                (
                    assets_owner(),
                    Scope::Unlimited,
                    vec![permissions::MINT, permissions::BURN],
                ),
            ],
        }
    }
}

impl PriceToolsPallet<AssetId> for MockDEXApi {
    fn get_average_price(
        input_asset_id: &AssetId,
        output_asset_id: &AssetId,
        _price_variant: PriceVariant,
    ) -> Result<Balance, DispatchError> {
        Ok(Self::inner_quote(
            &DEXId::Polkaswap.into(),
            input_asset_id,
            output_asset_id,
            QuoteAmount::with_desired_input(balance!(1)),
            true,
        )?
        .amount)
    }

    fn register_asset(_: &AssetId) -> DispatchResult {
        // do nothing
        Ok(())
    }
}

impl ExtBuilder {
    pub fn new(
        endowed_accounts: Vec<(AccountId, AssetId, Balance, AssetSymbol, AssetName, u8)>,
        endowed_accounts_with_synthetics: Vec<(
            AccountId,
            AssetId,
            Balance,
            AssetSymbol,
            AssetName,
            u8,
        )>,
    ) -> Self {
        Self {
            endowed_accounts,
            endowed_accounts_with_synthetics,
            ..Default::default()
        }
    }

    pub fn build(self) -> sp_io::TestExternalities {
        let mut t = frame_system::GenesisConfig::default()
            .build_storage::<Runtime>()
            .unwrap();

        pallet_balances::GenesisConfig::<Runtime> {
            balances: self
                .endowed_accounts
                .iter()
                .cloned()
                .filter_map(|(account_id, asset_id, balance, ..)| {
                    if asset_id == GetBaseAssetId::get() {
                        Some((account_id, balance))
                    } else {
                        None
                    }
                })
                .chain(vec![(bob(), 0), (assets_owner(), 0)])
                .collect(),
        }
        .assimilate_storage(&mut t)
        .unwrap();

        dex_manager::GenesisConfig::<Runtime> {
            dex_list: self.dex_list,
        }
        .assimilate_storage(&mut t)
        .unwrap();

        permissions::GenesisConfig::<Runtime> {
            initial_permission_owners: self.initial_permission_owners,
            initial_permissions: self.initial_permissions,
        }
        .assimilate_storage(&mut t)
        .unwrap();

        assets::GenesisConfig::<Runtime> {
            endowed_assets: self
                .endowed_accounts
                .iter()
                .cloned()
                .map(|(account_id, asset_id, _, symbol, name, precision)| {
                    (
                        asset_id,
                        account_id,
                        symbol,
                        name,
                        precision,
                        Balance::zero(),
                        true,
                        None,
                        None,
                    )
                })
                .collect(),
        }
        .assimilate_storage(&mut t)
        .unwrap();

        crate::GenesisConfig::<Runtime>::default()
            .assimilate_storage(&mut t)
            .unwrap();

        tokens::GenesisConfig::<Runtime> {
            balances: self
                .endowed_accounts
                .into_iter()
                .chain(self.endowed_accounts_with_synthetics.into_iter())
                .map(|(account_id, asset_id, balance, ..)| (account_id, asset_id, balance))
                .collect(),
        }
        .assimilate_storage(&mut t)
        .unwrap();

        t.into()
    }
}<|MERGE_RESOLUTION|>--- conflicted
+++ resolved
@@ -33,12 +33,8 @@
 use common::prelude::{Balance, FixedWrapper, PriceToolsPallet, QuoteAmount, SwapOutcome};
 use common::{
     self, balance, fixed, fixed_wrapper, hash, Amount, AssetId32, AssetName, AssetSymbol, DEXInfo,
-<<<<<<< HEAD
-    Fixed, TechPurpose, DAI, DEFAULT_BALANCE_PRECISION, PSWAP, USDT, VAL, XOR, XST, XSTUSD,
-=======
-    Fixed, LiquidityProxyTrait, LiquiditySourceFilter, LiquiditySourceType, PriceVariant,
-    TechPurpose, DAI, DEFAULT_BALANCE_PRECISION, PSWAP, USDT, VAL, XOR, XST, XSTUSD,
->>>>>>> 262d492c
+    Fixed, PriceVariant, TechPurpose, DAI, DEFAULT_BALANCE_PRECISION, PSWAP, USDT, VAL, XOR, XST,
+    XSTUSD,
 };
 use currencies::BasicCurrencyAdapter;
 use frame_support::traits::{Everything, GenesisBuild};
