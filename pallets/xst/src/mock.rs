// This file is part of the SORA network and Polkaswap app.

// Copyright (c) 2020, 2021, Polka Biome Ltd. All rights reserved.
// SPDX-License-Identifier: BSD-4-Clause

// Redistribution and use in source and binary forms, with or without modification,
// are permitted provided that the following conditions are met:

// Redistributions of source code must retain the above copyright notice, this list
// of conditions and the following disclaimer.
// Redistributions in binary form must reproduce the above copyright notice, this
// list of conditions and the following disclaimer in the documentation and/or other
// materials provided with the distribution.
//
// All advertising materials mentioning features or use of this software must display
// the following acknowledgement: This product includes software developed by Polka Biome
// Ltd., SORA, and Polkaswap.
//
// Neither the name of the Polka Biome Ltd. nor the names of its contributors may be used
// to endorse or promote products derived from this software without specific prior written permission.

// THIS SOFTWARE IS PROVIDED BY Polka Biome Ltd. AS IS AND ANY EXPRESS OR IMPLIED WARRANTIES,
// INCLUDING, BUT NOT LIMITED TO, THE IMPLIED WARRANTIES OF MERCHANTABILITY AND FITNESS FOR
// A PARTICULAR PURPOSE ARE DISCLAIMED. IN NO EVENT SHALL Polka Biome Ltd. BE LIABLE FOR ANY
// DIRECT, INDIRECT, INCIDENTAL, SPECIAL, EXEMPLARY, OR CONSEQUENTIAL DAMAGES (INCLUDING,
// BUT NOT LIMITED TO, PROCUREMENT OF SUBSTITUTE GOODS OR SERVICES; LOSS OF USE, DATA, OR PROFITS;
// OR BUSINESS INTERRUPTION) HOWEVER CAUSED AND ON ANY THEORY OF LIABILITY, WHETHER IN CONTRACT,
// STRICT LIABILITY, OR TORT (INCLUDING NEGLIGENCE OR OTHERWISE) ARISING IN ANY WAY OUT OF THE
// USE OF THIS SOFTWARE, EVEN IF ADVISED OF THE POSSIBILITY OF SUCH DAMAGE.

use crate::{self as xstpool, Config};
use common::mock::{ExistentialDeposits, GetTradingPairRestrictedFlag};
use common::prelude::{Balance, PriceToolsProvider};
use common::{
    self, balance, fixed, hash, mock_assets_config, mock_common_config, mock_currencies_config,
    mock_frame_system_config, mock_pallet_balances_config, mock_technical_config,
    mock_tokens_config, Amount, AssetId32, AssetIdOf, AssetName, AssetSymbol, DEXInfo, Fixed,
    FromGenericPair, PriceVariant, DAI, DEFAULT_BALANCE_PRECISION, PSWAP, TBCD, USDT, VAL, XOR,
    XST, XSTUSD,
};
use currencies::BasicCurrencyAdapter;
use frame_support::traits::{Everything, GenesisBuild};
use frame_support::weights::Weight;
use frame_support::{construct_runtime, parameter_types};
use frame_system::pallet_prelude::BlockNumberFor;
use hex_literal::hex;
use permissions::{Scope, INIT_DEX, MANAGE_DEX};
use sp_core::crypto::AccountId32;
use sp_core::H256;
use sp_runtime::testing::Header;
use sp_runtime::traits::{BlakeTwo256, IdentityLookup, Zero};
use sp_runtime::{BuildStorage, Perbill, Percent};

pub type AccountId = AccountId32;
pub type BlockNumber = u64;
pub type TechAccountId = common::TechAccountId<AccountId, TechAssetId, DEXId>;
type TechAssetId = common::TechAssetId<common::PredefinedAssetId>;
pub type AssetId = AssetId32<common::PredefinedAssetId>;
type DEXId = common::DEXId;
type UncheckedExtrinsic = frame_system::mocking::MockUncheckedExtrinsic<Runtime>;
type Block = frame_system::mocking::MockBlock<Runtime>;
type Moment = u64;

pub fn alice() -> AccountId {
    AccountId32::from([1u8; 32])
}

pub fn bob() -> AccountId {
    AccountId32::from([2u8; 32])
}

pub fn assets_owner() -> AccountId {
    AccountId32::from([3u8; 32])
}

pub const DEX_A_ID: DEXId = DEXId::Polkaswap;

parameter_types! {
    pub const BlockHashCount: u64 = 250;
    pub const MaximumBlockWeight: Weight = Weight::from_parts(1024, 0);
    pub const MaximumBlockLength: u32 = 2 * 1024;
    pub const AvailableBlockRatio: Perbill = Perbill::from_percent(75);
    pub const GetDefaultFee: u16 = 30;
    pub const GetDefaultProtocolFee: u16 = 0;
    pub const GetBaseAssetId: AssetId = XOR;
    pub const GetSyntheticBaseAssetId: AssetId = XST;
<<<<<<< HEAD
    pub const ExistentialDeposit: u128 = 1;
=======
>>>>>>> e907ed12
    pub const TransferFee: u128 = 0;
    pub const CreationFee: u128 = 0;
    pub const TransactionByteFee: u128 = 1;
    pub const GetNumSamples: usize = 40;
    pub GetIncentiveAssetId: AssetId = common::AssetId32::from_bytes(hex!("0200050000000000000000000000000000000000000000000000000000000000").into());
    pub GetPswapDistributionAccountId: AccountId = AccountId32::from([151; 32]);
    pub const GetDefaultSubscriptionFrequency: BlockNumber = 10;
    pub const GetBurnUpdateFrequency: BlockNumber = 14400;
    pub GetParliamentAccountId: AccountId = AccountId32::from([152; 32]);
    pub GetXykFee: Fixed = fixed!(0.003);
    pub const MinimumPeriod: u64 = 5;
    pub const GetBandRateStalePeriod: Moment = 60*5*1000; // 5 minutes
    pub const GetBandRateStaleBlockPeriod: u64 = 600;
    pub GetXSTPoolPermissionedTechAccountId: TechAccountId = {
        let tech_account_id = TechAccountId::from_generic_pair(
            crate::TECH_ACCOUNT_PREFIX.to_vec(),
            crate::TECH_ACCOUNT_PERMISSIONED.to_vec(),
        );
        tech_account_id
    };
    pub GetXSTPoolPermissionedAccountId: AccountId = {
        let tech_account_id = GetXSTPoolPermissionedTechAccountId::get();
        let account_id =
            technical::Pallet::<Runtime>::tech_account_id_to_account_id(&tech_account_id)
                .expect("Failed to get ordinary account id for technical account id.");
        account_id
    };
    pub const GetSyntheticBaseBuySellLimit: Balance = balance!(10000000);
    pub GetXykIrreducibleReservePercent: Percent = Percent::from_percent(1);
}

construct_runtime! {
    pub enum Runtime {
        System: frame_system::{Pallet, Call, Config<T>, Storage, Event<T>},
        DexManager: dex_manager::{Pallet, Call, Storage},
        TradingPair: trading_pair::{Pallet, Call, Storage, Event<T>},
        MockLiquiditySource: mock_liquidity_source::<Instance1>::{Pallet, Call, Config<T>, Storage},
        Tokens: tokens::{Pallet, Call, Config<T>, Storage, Event<T>},
        Timestamp: pallet_timestamp::{Pallet, Call, Storage, Inherent},
        Currencies: currencies::{Pallet, Call, Storage},
        Assets: assets::{Pallet, Call, Config<T>, Storage, Event<T>},
        Permissions: permissions::{Pallet, Call, Config<T>, Storage, Event<T>},
        Technical: technical::{Pallet, Call, Storage, Event<T>},
        Balances: pallet_balances::{Pallet, Call, Storage, Event<T>},
        PoolXYK: pool_xyk::{Pallet, Call, Storage, Event<T>},
        XSTPool: xstpool::{Pallet, Call, Storage, Event<T>},
        PswapDistribution: pswap_distribution::{Pallet, Call, Storage, Event<T>},
        DEXApi: dex_api::{Pallet, Call, Storage, Config<T>, Event<T>},
        Band: band::{Pallet, Call, Storage, Event<T>},
        OracleProxy: oracle_proxy::{Pallet, Call, Storage, Event<T>},
        CeresLiquidityLocker: ceres_liquidity_locker::{Pallet, Call, Storage, Event<T>},
        DemeterFarmingPlatform: demeter_farming_platform::{Pallet, Call, Storage, Event<T>},
        PriceTools: price_tools::{Pallet, Storage, Event<T>},
    }
}

<<<<<<< HEAD
impl frame_system::Config for Runtime {
    type BaseCallFilter = Everything;
    type BlockWeights = ();
    type BlockLength = ();
    type RuntimeOrigin = RuntimeOrigin;
    type RuntimeCall = RuntimeCall;
    type Nonce = u64;
    type Block = Block;
    type Hash = H256;
    type Hashing = BlakeTwo256;
    type AccountId = AccountId;
    type Lookup = IdentityLookup<Self::AccountId>;
    type RuntimeEvent = RuntimeEvent;
    type BlockHashCount = BlockHashCount;
    type DbWeight = ();
    type Version = ();
    type AccountData = pallet_balances::AccountData<Balance>;
    type OnNewAccount = ();
    type OnKilledAccount = ();
    type SystemWeightInfo = ();
    type PalletInfo = PalletInfo;
    type SS58Prefix = ();
    type OnSetCode = ();
    type MaxConsumers = frame_support::traits::ConstU32<65536>;
}
=======
mock_technical_config!(Runtime, pool_xyk::PolySwapAction<DEXId, AssetId, AccountId, TechAccountId>);
mock_currencies_config!(Runtime);
mock_pallet_balances_config!(Runtime);
mock_frame_system_config!(Runtime);
mock_common_config!(Runtime);
mock_tokens_config!(Runtime);
mock_assets_config!(Runtime);
>>>>>>> e907ed12

impl dex_manager::Config for Runtime {}

impl trading_pair::Config for Runtime {
    type RuntimeEvent = RuntimeEvent;
    type EnsureDEXManager = dex_manager::Pallet<Runtime>;
    type DexInfoProvider = dex_manager::Pallet<Runtime>;
    type WeightInfo = ();
    type AssetInfoProvider = assets::Pallet<Runtime>;
}

impl mock_liquidity_source::Config<mock_liquidity_source::Instance1> for Runtime {
    type GetFee = ();
    type EnsureDEXManager = ();
    type EnsureTradingPairExists = ();
    type DexInfoProvider = dex_manager::Pallet<Runtime>;
}

impl Config for Runtime {
    type RuntimeEvent = RuntimeEvent;
    type GetSyntheticBaseAssetId = GetSyntheticBaseAssetId;
    type GetXSTPoolPermissionedTechAccountId = GetXSTPoolPermissionedTechAccountId;
    type EnsureDEXManager = dex_manager::Pallet<Runtime>;
    type PriceToolsPallet = price_tools::Pallet<Runtime>;
    type Oracle = oracle_proxy::Pallet<Runtime>;
    type Symbol = <Runtime as band::Config>::Symbol;
    type GetSyntheticBaseBuySellLimit = GetSyntheticBaseBuySellLimit;
    type TradingPairSourceManager = trading_pair::Pallet<Runtime>;
    type WeightInfo = ();
    type AssetInfoProvider = assets::Pallet<Runtime>;
}

impl band::Config for Runtime {
    type RuntimeEvent = RuntimeEvent;
    type Symbol = common::SymbolName;
    type WeightInfo = ();
    type OnNewSymbolsRelayedHook = oracle_proxy::Pallet<Runtime>;
    type GetBandRateStalePeriod = GetBandRateStalePeriod;
    type Time = Timestamp;
    type OnSymbolDisabledHook = crate::Pallet<Runtime>;
    type GetBandRateStaleBlockPeriod = GetBandRateStaleBlockPeriod;
    type MaxRelaySymbols = frame_support::traits::ConstU32<100>;
}

impl oracle_proxy::Config for Runtime {
    type RuntimeEvent = RuntimeEvent;
    type WeightInfo = ();
    type Symbol = <Runtime as band::Config>::Symbol;
    type BandChainOracle = band::Pallet<Runtime>;
}

parameter_types! {
    pub const GetBuyBackAssetId: AssetId = TBCD;
}

impl dex_api::Config for Runtime {
    type RuntimeEvent = RuntimeEvent;
    type MockLiquiditySource = ();
    type MockLiquiditySource2 = ();
    type MockLiquiditySource3 = ();
    type MockLiquiditySource4 = ();
    type XYKPool = MockLiquiditySource;
    type XSTPool = XSTPool;
    type MulticollateralBondingCurvePool = ();
    type DexInfoProvider = ();
    type OrderBook = ();
    type WeightInfo = ();
}

impl permissions::Config for Runtime {
    type RuntimeEvent = RuntimeEvent;
}

<<<<<<< HEAD
impl technical::Config for Runtime {
    type RuntimeEvent = RuntimeEvent;
    type TechAssetId = TechAssetId;
    type TechAccountId = TechAccountId;
    type Trigger = ();
    type Condition = ();
    type SwapAction = pool_xyk::PolySwapAction<DEXId, AssetId, AccountId, TechAccountId>;
}

impl pallet_balances::Config for Runtime {
    type Balance = Balance;
    type RuntimeEvent = RuntimeEvent;
    type DustRemoval = ();
    type ExistentialDeposit = ExistentialDeposit;
    type AccountStore = System;
    type WeightInfo = ();
    type MaxLocks = ();
    type MaxReserves = ();
    type ReserveIdentifier = ();
    type RuntimeHoldReason = ();
    type FreezeIdentifier = ();
    type MaxHolds = ();
    type MaxFreezes = ();
}

=======
>>>>>>> e907ed12
impl pswap_distribution::Config for Runtime {
    const PSWAP_BURN_PERCENT: Percent = Percent::from_percent(3);
    type RuntimeEvent = RuntimeEvent;
    type GetIncentiveAssetId = GetIncentiveAssetId;
    type GetTBCDAssetId = GetBuyBackAssetId;
    type LiquidityProxy = ();
    type CompatBalance = Balance;
    type GetDefaultSubscriptionFrequency = GetDefaultSubscriptionFrequency;
    type GetBurnUpdateFrequency = GetBurnUpdateFrequency;
    type GetTechnicalAccountId = GetPswapDistributionAccountId;
    type EnsureDEXManager = ();
    type OnPswapBurnedAggregator = ();
    type WeightInfo = ();
    type GetParliamentAccountId = GetParliamentAccountId;
    type PoolXykPallet = PoolXYK;
    type BuyBackHandler = ();
    type DexInfoProvider = dex_manager::Pallet<Runtime>;
    type GetChameleonPoolBaseAssetId = common::mock::GetChameleonPoolBaseAssetId;
    type AssetInfoProvider = assets::Pallet<Runtime>;
}

impl price_tools::Config for Runtime {
    type RuntimeEvent = RuntimeEvent;
    type LiquidityProxy = ();
    type TradingPairSourceManager = trading_pair::Pallet<Runtime>;
    type WeightInfo = price_tools::weights::SubstrateWeight<Runtime>;
}

impl demeter_farming_platform::Config for Runtime {
    type RuntimeEvent = RuntimeEvent;
    type DemeterAssetId = ();
    const BLOCKS_PER_HOUR_AND_A_HALF: BlockNumberFor<Self> = 900;
    type WeightInfo = ();
    type AssetInfoProvider = assets::Pallet<Runtime>;
}

impl pool_xyk::Config for Runtime {
    const MIN_XOR: Balance = balance!(0.0007);
    type RuntimeEvent = RuntimeEvent;
    type PairSwapAction = pool_xyk::PairSwapAction<DEXId, AssetId, AccountId, TechAccountId>;
    type DepositLiquidityAction =
        pool_xyk::DepositLiquidityAction<AssetId, AccountId, TechAccountId>;
    type WithdrawLiquidityAction =
        pool_xyk::WithdrawLiquidityAction<AssetId, AccountId, TechAccountId>;
    type PolySwapAction = pool_xyk::PolySwapAction<DEXId, AssetId, AccountId, TechAccountId>;
    type EnsureDEXManager = dex_manager::Pallet<Runtime>;
    type TradingPairSourceManager = trading_pair::Pallet<Runtime>;
    type DexInfoProvider = dex_manager::Pallet<Runtime>;
    type EnsureTradingPairExists = trading_pair::Pallet<Runtime>;
    type EnabledSourcesManager = trading_pair::Pallet<Runtime>;
    type GetFee = GetXykFee;
    type OnPoolCreated = PswapDistribution;
    type OnPoolReservesChanged = ();
    type XSTMarketInfo = ();
    type GetTradingPairRestrictedFlag = GetTradingPairRestrictedFlag;
    type GetChameleonPool = common::mock::GetChameleonPool;
    type GetChameleonPoolBaseAssetId = common::mock::GetChameleonPoolBaseAssetId;
    type AssetInfoProvider = assets::Pallet<Runtime>;
    type IrreducibleReserve = GetXykIrreducibleReservePercent;
    type WeightInfo = ();
}

impl pallet_timestamp::Config for Runtime {
    type Moment = Moment;
    type OnTimestampSet = ();
    type MinimumPeriod = MinimumPeriod;
    type WeightInfo = ();
}

impl ceres_liquidity_locker::Config for Runtime {
    const BLOCKS_PER_ONE_DAY: BlockNumberFor<Self> = 14_440;
    type RuntimeEvent = RuntimeEvent;
    type XYKPool = PoolXYK;
    type DemeterFarmingPlatform = DemeterFarmingPlatform;
    type CeresAssetId = ();
    type WeightInfo = ();
}

pub fn set_mock_price<T: Config>(asset_id: &AssetId, price_buy: Balance, price_sell: Balance)
where
    T: price_tools::Config,
{
    let asset_id_to_register = AssetIdOf::<T>::from(*asset_id);
    let _ = price_tools::Pallet::<T>::register_asset(&asset_id_to_register);

    for _ in 0..31 {
        price_tools::Pallet::<T>::incoming_spot_price(
            &asset_id_to_register,
            price_buy,
            PriceVariant::Buy,
        )
        .expect("Failed to relay spot price");
        price_tools::Pallet::<T>::incoming_spot_price(
            &asset_id_to_register,
            price_sell,
            PriceVariant::Sell,
        )
        .expect("Failed to relay spot price");
    }
}

pub struct ExtBuilder {
    endowed_accounts: Vec<(AccountId, AssetId, Balance, AssetSymbol, AssetName, u8)>,
    endowed_accounts_with_synthetics:
        Vec<(AccountId, AssetId, Balance, AssetSymbol, AssetName, u8)>,
    dex_list: Vec<(DEXId, DEXInfo<AssetId>)>,
    initial_permission_owners: Vec<(u32, Scope, Vec<AccountId>)>,
    initial_permissions: Vec<(AccountId, Scope, Vec<u32>)>,
    // Vec<(AssetId, Price, Buy fee ratio, Sell fee ratio)>
    initial_prices: Vec<(AssetId, Balance, Balance)>,
}

impl Default for ExtBuilder {
    fn default() -> Self {
        Self {
            endowed_accounts: vec![
                (
                    alice(),
                    USDT,
                    balance!(1),
                    AssetSymbol(b"USDT".to_vec()),
                    AssetName(b"Tether USD".to_vec()),
                    DEFAULT_BALANCE_PRECISION,
                ),
                (
                    alice(),
                    XOR,
                    balance!(350001),
                    AssetSymbol(b"XOR".to_vec()),
                    AssetName(b"SORA".to_vec()),
                    DEFAULT_BALANCE_PRECISION,
                ),
                (
                    alice(),
                    VAL,
                    balance!(500000),
                    AssetSymbol(b"VAL".to_vec()),
                    AssetName(b"SORA Validator Token".to_vec()),
                    DEFAULT_BALANCE_PRECISION,
                ),
                (
                    alice(),
                    PSWAP,
                    balance!(0),
                    AssetSymbol(b"PSWAP".to_vec()),
                    AssetName(b"Polkaswap Token".to_vec()),
                    DEFAULT_BALANCE_PRECISION,
                ),
                (
                    alice(),
                    XST,
                    balance!(250000),
                    AssetSymbol(b"XST".to_vec()),
                    AssetName(b"Sora Synthetics".to_vec()),
                    DEFAULT_BALANCE_PRECISION,
                ),
                (
                    alice(),
                    DAI,
                    balance!(100000),
                    AssetSymbol(b"DAI".to_vec()),
                    AssetName(b"DAI".to_vec()),
                    DEFAULT_BALANCE_PRECISION,
                ),
            ],
            endowed_accounts_with_synthetics: vec![(
                alice(),
                XSTUSD,
                balance!(100000),
                AssetSymbol(b"XSTUSD".to_vec()),
                AssetName(b"SORA Synthetic USD".to_vec()),
                DEFAULT_BALANCE_PRECISION,
            )],
            dex_list: vec![(
                DEX_A_ID,
                DEXInfo {
                    base_asset_id: GetBaseAssetId::get(),
                    synthetic_base_asset_id: GetSyntheticBaseAssetId::get(),
                    is_public: true,
                },
            )],
            initial_permission_owners: vec![
                (INIT_DEX, Scope::Unlimited, vec![alice()]),
                (MANAGE_DEX, Scope::Limited(hash(&DEX_A_ID)), vec![alice()]),
            ],
            initial_permissions: vec![
                (alice(), Scope::Unlimited, vec![INIT_DEX]),
                (alice(), Scope::Limited(hash(&DEX_A_ID)), vec![MANAGE_DEX]),
                (
                    assets_owner(),
                    Scope::Unlimited,
                    vec![permissions::MINT, permissions::BURN],
                ),
                (
                    GetXSTPoolPermissionedAccountId::get(),
                    Scope::Unlimited,
                    vec![permissions::MINT, permissions::BURN],
                ),
            ],
            initial_prices: vec![
                (XST, balance!(0.6), balance!(0.5)),
                (DAI, balance!(110), balance!(90)),
                (USDT, balance!(200), balance!(190)),
            ],
        }
    }
}

impl ExtBuilder {
    pub fn new(
        endowed_accounts: Vec<(AccountId, AssetId, Balance, AssetSymbol, AssetName, u8)>,
        endowed_accounts_with_synthetics: Vec<(
            AccountId,
            AssetId,
            Balance,
            AssetSymbol,
            AssetName,
            u8,
        )>,
    ) -> Self {
        Self {
            endowed_accounts,
            endowed_accounts_with_synthetics,
            ..Default::default()
        }
    }

    pub fn build(self) -> sp_io::TestExternalities {
        let mut t = frame_system::GenesisConfig::<Runtime>::default()
            .build_storage()
            .unwrap();

        pallet_balances::GenesisConfig::<Runtime> {
            balances: self
                .endowed_accounts
                .iter()
                .cloned()
                .filter_map(|(account_id, asset_id, balance, ..)| {
                    if asset_id == GetBaseAssetId::get() {
                        Some((account_id, balance))
                    } else {
                        None
                    }
                })
                .chain(vec![(bob(), 1), (assets_owner(), 1)])
                .collect(),
        }
        .assimilate_storage(&mut t)
        .unwrap();

        technical::GenesisConfig::<Runtime> {
            register_tech_accounts: vec![(
                GetXSTPoolPermissionedAccountId::get(),
                GetXSTPoolPermissionedTechAccountId::get(),
            )],
        }
        .assimilate_storage(&mut t)
        .unwrap();

        dex_manager::GenesisConfig::<Runtime> {
            dex_list: self.dex_list,
        }
        .assimilate_storage(&mut t)
        .unwrap();

        permissions::GenesisConfig::<Runtime> {
            initial_permission_owners: self.initial_permission_owners,
            initial_permissions: self.initial_permissions,
        }
        .assimilate_storage(&mut t)
        .unwrap();

        assets::GenesisConfig::<Runtime> {
            endowed_assets: self
                .endowed_accounts
                .iter()
                .cloned()
                .chain(self.endowed_accounts_with_synthetics.iter().cloned())
                .map(|(account_id, asset_id, balance, symbol, name, precision)| {
                    (
                        asset_id, account_id, symbol, name, precision, balance, true, None, None,
                    )
                })
                .collect(),
        }
        .assimilate_storage(&mut t)
        .unwrap();

        crate::GenesisConfig::<Runtime>::default()
            .assimilate_storage(&mut t)
            .unwrap();

        tokens::GenesisConfig::<Runtime> {
            balances: self
                .endowed_accounts
                .into_iter()
                .chain(self.endowed_accounts_with_synthetics.into_iter())
                .map(|(account_id, asset_id, balance, ..)| (account_id, asset_id, balance))
                .collect(),
        }
        .assimilate_storage(&mut t)
        .unwrap();

        let mut ext: sp_io::TestExternalities = t.into();
        ext.execute_with(|| {
            self.initial_prices
                .into_iter()
                .for_each(|(asset_id, price_buy, price_sell)| {
                    set_mock_price::<Runtime>(&asset_id, price_buy, price_sell)
                })
        });
        ext
    }
}<|MERGE_RESOLUTION|>--- conflicted
+++ resolved
@@ -33,7 +33,7 @@
 use common::prelude::{Balance, PriceToolsProvider};
 use common::{
     self, balance, fixed, hash, mock_assets_config, mock_common_config, mock_currencies_config,
-    mock_frame_system_config, mock_pallet_balances_config, mock_technical_config,
+    mock_frame_system_config, mock_pallet_balances_config, mock_technical_config, mock_permissions_config, mock_pallet_timestamp_config
     mock_tokens_config, Amount, AssetId32, AssetIdOf, AssetName, AssetSymbol, DEXInfo, Fixed,
     FromGenericPair, PriceVariant, DAI, DEFAULT_BALANCE_PRECISION, PSWAP, TBCD, USDT, VAL, XOR,
     XST, XSTUSD,
@@ -84,10 +84,7 @@
     pub const GetDefaultProtocolFee: u16 = 0;
     pub const GetBaseAssetId: AssetId = XOR;
     pub const GetSyntheticBaseAssetId: AssetId = XST;
-<<<<<<< HEAD
     pub const ExistentialDeposit: u128 = 1;
-=======
->>>>>>> e907ed12
     pub const TransferFee: u128 = 0;
     pub const CreationFee: u128 = 0;
     pub const TransactionByteFee: u128 = 1;
@@ -98,7 +95,6 @@
     pub const GetBurnUpdateFrequency: BlockNumber = 14400;
     pub GetParliamentAccountId: AccountId = AccountId32::from([152; 32]);
     pub GetXykFee: Fixed = fixed!(0.003);
-    pub const MinimumPeriod: u64 = 5;
     pub const GetBandRateStalePeriod: Moment = 60*5*1000; // 5 minutes
     pub const GetBandRateStaleBlockPeriod: u64 = 600;
     pub GetXSTPoolPermissionedTechAccountId: TechAccountId = {
@@ -144,7 +140,6 @@
     }
 }
 
-<<<<<<< HEAD
 impl frame_system::Config for Runtime {
     type BaseCallFilter = Everything;
     type BlockWeights = ();
@@ -170,15 +165,6 @@
     type OnSetCode = ();
     type MaxConsumers = frame_support::traits::ConstU32<65536>;
 }
-=======
-mock_technical_config!(Runtime, pool_xyk::PolySwapAction<DEXId, AssetId, AccountId, TechAccountId>);
-mock_currencies_config!(Runtime);
-mock_pallet_balances_config!(Runtime);
-mock_frame_system_config!(Runtime);
-mock_common_config!(Runtime);
-mock_tokens_config!(Runtime);
-mock_assets_config!(Runtime);
->>>>>>> e907ed12
 
 impl dex_manager::Config for Runtime {}
 
@@ -248,19 +234,7 @@
     type WeightInfo = ();
 }
 
-impl permissions::Config for Runtime {
-    type RuntimeEvent = RuntimeEvent;
-}
-
-<<<<<<< HEAD
-impl technical::Config for Runtime {
-    type RuntimeEvent = RuntimeEvent;
-    type TechAssetId = TechAssetId;
-    type TechAccountId = TechAccountId;
-    type Trigger = ();
-    type Condition = ();
-    type SwapAction = pool_xyk::PolySwapAction<DEXId, AssetId, AccountId, TechAccountId>;
-}
+
 
 impl pallet_balances::Config for Runtime {
     type Balance = Balance;
@@ -278,8 +252,6 @@
     type MaxFreezes = ();
 }
 
-=======
->>>>>>> e907ed12
 impl pswap_distribution::Config for Runtime {
     const PSWAP_BURN_PERCENT: Percent = Percent::from_percent(3);
     type RuntimeEvent = RuntimeEvent;
@@ -339,13 +311,6 @@
     type GetChameleonPoolBaseAssetId = common::mock::GetChameleonPoolBaseAssetId;
     type AssetInfoProvider = assets::Pallet<Runtime>;
     type IrreducibleReserve = GetXykIrreducibleReservePercent;
-    type WeightInfo = ();
-}
-
-impl pallet_timestamp::Config for Runtime {
-    type Moment = Moment;
-    type OnTimestampSet = ();
-    type MinimumPeriod = MinimumPeriod;
     type WeightInfo = ();
 }
 
