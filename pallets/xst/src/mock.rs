// This file is part of the SORA network and Polkaswap app.

// Copyright (c) 2020, 2021, Polka Biome Ltd. All rights reserved.
// SPDX-License-Identifier: BSD-4-Clause

// Redistribution and use in source and binary forms, with or without modification,
// are permitted provided that the following conditions are met:

// Redistributions of source code must retain the above copyright notice, this list
// of conditions and the following disclaimer.
// Redistributions in binary form must reproduce the above copyright notice, this
// list of conditions and the following disclaimer in the documentation and/or other
// materials provided with the distribution.
//
// All advertising materials mentioning features or use of this software must display
// the following acknowledgement: This product includes software developed by Polka Biome
// Ltd., SORA, and Polkaswap.
//
// Neither the name of the Polka Biome Ltd. nor the names of its contributors may be used
// to endorse or promote products derived from this software without specific prior written permission.

// THIS SOFTWARE IS PROVIDED BY Polka Biome Ltd. AS IS AND ANY EXPRESS OR IMPLIED WARRANTIES,
// INCLUDING, BUT NOT LIMITED TO, THE IMPLIED WARRANTIES OF MERCHANTABILITY AND FITNESS FOR
// A PARTICULAR PURPOSE ARE DISCLAIMED. IN NO EVENT SHALL Polka Biome Ltd. BE LIABLE FOR ANY
// DIRECT, INDIRECT, INCIDENTAL, SPECIAL, EXEMPLARY, OR CONSEQUENTIAL DAMAGES (INCLUDING,
// BUT NOT LIMITED TO, PROCUREMENT OF SUBSTITUTE GOODS OR SERVICES; LOSS OF USE, DATA, OR PROFITS;
// OR BUSINESS INTERRUPTION) HOWEVER CAUSED AND ON ANY THEORY OF LIABILITY, WHETHER IN CONTRACT,
// STRICT LIABILITY, OR TORT (INCLUDING NEGLIGENCE OR OTHERWISE) ARISING IN ANY WAY OUT OF THE
// USE OF THIS SOFTWARE, EVEN IF ADVISED OF THE POSSIBILITY OF SUCH DAMAGE.

use crate::{self as xstpool, Config};
use common::mock::{ExistentialDeposits, GetTradingPairRestrictedFlag};
use common::prelude::{Balance, PriceToolsProvider};
use common::{
    self, balance, fixed, hash, mock_assets_config, mock_common_config, mock_currencies_config,
    mock_frame_system_config, mock_pallet_balances_config, mock_pallet_timestamp_config,
    mock_permissions_config, mock_technical_config, mock_tokens_config, Amount, AssetId32,
    AssetIdOf, AssetName, AssetSymbol, DEXInfo, Fixed, FromGenericPair, PriceVariant, DAI,
    DEFAULT_BALANCE_PRECISION, PSWAP, TBCD, USDT, VAL, XOR, XST, XSTUSD,
};
use currencies::BasicCurrencyAdapter;
use frame_support::traits::{Everything, GenesisBuild};
use frame_support::weights::Weight;
use frame_support::{construct_runtime, parameter_types};
use frame_system::pallet_prelude::BlockNumberFor;
use hex_literal::hex;
use permissions::{Scope, INIT_DEX, MANAGE_DEX};
use sp_core::crypto::AccountId32;
use sp_core::H256;
use sp_runtime::testing::Header;
use sp_runtime::traits::{BlakeTwo256, IdentityLookup, Zero};
use sp_runtime::{BuildStorage, Perbill, Percent};

pub type AccountId = AccountId32;
pub type BlockNumber = u64;
pub type TechAccountId = common::TechAccountId<AccountId, TechAssetId, DEXId>;
type TechAssetId = common::TechAssetId<common::PredefinedAssetId>;
pub type AssetId = AssetId32<common::PredefinedAssetId>;
type DEXId = common::DEXId;
type UncheckedExtrinsic = frame_system::mocking::MockUncheckedExtrinsic<Runtime>;
type Block = frame_system::mocking::MockBlock<Runtime>;
type Moment = u64;

pub fn alice() -> AccountId {
    AccountId32::from([1u8; 32])
}

pub fn bob() -> AccountId {
    AccountId32::from([2u8; 32])
}

pub fn assets_owner() -> AccountId {
    AccountId32::from([3u8; 32])
}

pub const DEX_A_ID: DEXId = DEXId::Polkaswap;

parameter_types! {
    pub const BlockHashCount: u64 = 250;
    pub const MaximumBlockWeight: Weight = Weight::from_parts(1024, 0);
    pub const MaximumBlockLength: u32 = 2 * 1024;
    pub const AvailableBlockRatio: Perbill = Perbill::from_percent(75);
    pub const GetDefaultFee: u16 = 30;
    pub const GetDefaultProtocolFee: u16 = 0;
    pub const GetBaseAssetId: AssetId = XOR;
    pub const GetSyntheticBaseAssetId: AssetId = XST;
    pub const TransferFee: u128 = 0;
    pub const CreationFee: u128 = 0;
    pub const TransactionByteFee: u128 = 1;
    pub const GetNumSamples: usize = 40;
    pub GetIncentiveAssetId: AssetId = common::AssetId32::from_bytes(hex!("0200050000000000000000000000000000000000000000000000000000000000").into());
    pub GetPswapDistributionAccountId: AccountId = AccountId32::from([151; 32]);
    pub const GetDefaultSubscriptionFrequency: BlockNumber = 10;
    pub const GetBurnUpdateFrequency: BlockNumber = 14400;
    pub GetParliamentAccountId: AccountId = AccountId32::from([152; 32]);
    pub GetXykFee: Fixed = fixed!(0.003);
<<<<<<< HEAD
=======
    pub GetXykMaxIssuanceRatio: Fixed = fixed!(1.5);
    pub const MinimumPeriod: u64 = 5;
>>>>>>> 799156ec
    pub const GetBandRateStalePeriod: Moment = 60*5*1000; // 5 minutes
    pub const GetBandRateStaleBlockPeriod: u64 = 600;
    pub GetXSTPoolPermissionedTechAccountId: TechAccountId = {
        let tech_account_id = TechAccountId::from_generic_pair(
            crate::TECH_ACCOUNT_PREFIX.to_vec(),
            crate::TECH_ACCOUNT_PERMISSIONED.to_vec(),
        );
        tech_account_id
    };
    pub GetXSTPoolPermissionedAccountId: AccountId = {
        let tech_account_id = GetXSTPoolPermissionedTechAccountId::get();
        let account_id =
            technical::Pallet::<Runtime>::tech_account_id_to_account_id(&tech_account_id)
                .expect("Failed to get ordinary account id for technical account id.");
        account_id
    };
    pub const GetSyntheticBaseBuySellLimit: Balance = balance!(10000000);
    pub GetXykIrreducibleReservePercent: Percent = Percent::from_percent(1);
}

construct_runtime! {
    pub enum Runtime {
        System: frame_system::{Pallet, Call, Config<T>, Storage, Event<T>},
        DexManager: dex_manager::{Pallet, Call, Storage},
        TradingPair: trading_pair::{Pallet, Call, Storage, Event<T>},
        MockLiquiditySource: mock_liquidity_source::<Instance1>::{Pallet, Call, Config<T>, Storage},
        Tokens: tokens::{Pallet, Call, Config<T>, Storage, Event<T>},
        Timestamp: pallet_timestamp::{Pallet, Call, Storage, Inherent},
        Currencies: currencies::{Pallet, Call, Storage},
        Assets: assets::{Pallet, Call, Config<T>, Storage, Event<T>},
        Permissions: permissions::{Pallet, Call, Config<T>, Storage, Event<T>},
        Technical: technical::{Pallet, Call, Storage, Event<T>},
        Balances: pallet_balances::{Pallet, Call, Storage, Event<T>},
        PoolXYK: pool_xyk::{Pallet, Call, Storage, Event<T>},
        XSTPool: xstpool::{Pallet, Call, Storage, Event<T>},
        PswapDistribution: pswap_distribution::{Pallet, Call, Storage, Event<T>},
        DEXApi: dex_api::{Pallet, Call, Storage, Config<T>, Event<T>},
        Band: band::{Pallet, Call, Storage, Event<T>},
        OracleProxy: oracle_proxy::{Pallet, Call, Storage, Event<T>},
        CeresLiquidityLocker: ceres_liquidity_locker::{Pallet, Call, Storage, Event<T>},
        DemeterFarmingPlatform: demeter_farming_platform::{Pallet, Call, Storage, Event<T>},
        PriceTools: price_tools::{Pallet, Storage, Event<T>},
    }
}

mock_frame_system_config!(Runtime);
mock_pallet_balances_config!(Runtime);
mock_pallet_timestamp_config!(Runtime);
mock_common_config!(Runtime);
mock_currencies_config!(Runtime);
mock_technical_config!(Runtime);
mock_tokens_config!(Runtime);
mock_assets_config!(Runtime);
mock_permissions_config!(Runtime);

impl dex_manager::Config for Runtime {}

impl trading_pair::Config for Runtime {
    type RuntimeEvent = RuntimeEvent;
    type EnsureDEXManager = dex_manager::Pallet<Runtime>;
    type DexInfoProvider = dex_manager::Pallet<Runtime>;
    type WeightInfo = ();
    type AssetInfoProvider = assets::Pallet<Runtime>;
}

impl mock_liquidity_source::Config<mock_liquidity_source::Instance1> for Runtime {
    type GetFee = ();
    type EnsureDEXManager = ();
    type EnsureTradingPairExists = ();
    type DexInfoProvider = dex_manager::Pallet<Runtime>;
}

impl Config for Runtime {
    type RuntimeEvent = RuntimeEvent;
    type GetSyntheticBaseAssetId = GetSyntheticBaseAssetId;
    type GetXSTPoolPermissionedTechAccountId = GetXSTPoolPermissionedTechAccountId;
    type EnsureDEXManager = dex_manager::Pallet<Runtime>;
    type PriceToolsPallet = price_tools::Pallet<Runtime>;
    type Oracle = oracle_proxy::Pallet<Runtime>;
    type Symbol = <Runtime as band::Config>::Symbol;
    type GetSyntheticBaseBuySellLimit = GetSyntheticBaseBuySellLimit;
    type TradingPairSourceManager = trading_pair::Pallet<Runtime>;
    type WeightInfo = ();
    type AssetInfoProvider = assets::Pallet<Runtime>;
}

impl band::Config for Runtime {
    type RuntimeEvent = RuntimeEvent;
    type Symbol = common::SymbolName;
    type WeightInfo = ();
    type OnNewSymbolsRelayedHook = oracle_proxy::Pallet<Runtime>;
    type GetBandRateStalePeriod = GetBandRateStalePeriod;
    type Time = Timestamp;
    type OnSymbolDisabledHook = crate::Pallet<Runtime>;
    type GetBandRateStaleBlockPeriod = GetBandRateStaleBlockPeriod;
    type MaxRelaySymbols = frame_support::traits::ConstU32<100>;
}

impl oracle_proxy::Config for Runtime {
    type RuntimeEvent = RuntimeEvent;
    type WeightInfo = ();
    type Symbol = <Runtime as band::Config>::Symbol;
    type BandChainOracle = band::Pallet<Runtime>;
}

parameter_types! {
    pub const GetBuyBackAssetId: AssetId = TBCD;
}

impl dex_api::Config for Runtime {
    type RuntimeEvent = RuntimeEvent;
    type MockLiquiditySource = ();
    type MockLiquiditySource2 = ();
    type MockLiquiditySource3 = ();
    type MockLiquiditySource4 = ();
    type XYKPool = MockLiquiditySource;
    type XSTPool = XSTPool;
    type MulticollateralBondingCurvePool = ();
    type DexInfoProvider = ();
    type OrderBook = ();
    type WeightInfo = ();
}

impl pswap_distribution::Config for Runtime {
    const PSWAP_BURN_PERCENT: Percent = Percent::from_percent(3);
    type RuntimeEvent = RuntimeEvent;
    type GetIncentiveAssetId = GetIncentiveAssetId;
    type GetTBCDAssetId = GetBuyBackAssetId;
    type LiquidityProxy = ();
    type CompatBalance = Balance;
    type GetDefaultSubscriptionFrequency = GetDefaultSubscriptionFrequency;
    type GetBurnUpdateFrequency = GetBurnUpdateFrequency;
    type GetTechnicalAccountId = GetPswapDistributionAccountId;
    type EnsureDEXManager = ();
    type OnPswapBurnedAggregator = ();
    type WeightInfo = ();
    type GetParliamentAccountId = GetParliamentAccountId;
    type PoolXykPallet = PoolXYK;
    type BuyBackHandler = ();
    type DexInfoProvider = dex_manager::Pallet<Runtime>;
    type GetChameleonPools = common::mock::GetChameleonPools;
    type AssetInfoProvider = assets::Pallet<Runtime>;
}

impl price_tools::Config for Runtime {
    type RuntimeEvent = RuntimeEvent;
    type LiquidityProxy = ();
    type TradingPairSourceManager = trading_pair::Pallet<Runtime>;
    type WeightInfo = price_tools::weights::SubstrateWeight<Runtime>;
}

impl demeter_farming_platform::Config for Runtime {
    type RuntimeEvent = RuntimeEvent;
    type DemeterAssetId = ();
    const BLOCKS_PER_HOUR_AND_A_HALF: BlockNumberFor<Self> = 900;
    type WeightInfo = ();
    type AssetInfoProvider = assets::Pallet<Runtime>;
}

impl pool_xyk::Config for Runtime {
    const MIN_XOR: Balance = balance!(0.0007);
    type RuntimeEvent = RuntimeEvent;
    type PairSwapAction = pool_xyk::PairSwapAction<DEXId, AssetId, AccountId, TechAccountId>;
    type DepositLiquidityAction =
        pool_xyk::DepositLiquidityAction<AssetId, AccountId, TechAccountId>;
    type WithdrawLiquidityAction =
        pool_xyk::WithdrawLiquidityAction<AssetId, AccountId, TechAccountId>;
    type PolySwapAction = pool_xyk::PolySwapAction<DEXId, AssetId, AccountId, TechAccountId>;
    type EnsureDEXManager = dex_manager::Pallet<Runtime>;
    type TradingPairSourceManager = trading_pair::Pallet<Runtime>;
    type DexInfoProvider = dex_manager::Pallet<Runtime>;
    type EnsureTradingPairExists = trading_pair::Pallet<Runtime>;
    type EnabledSourcesManager = trading_pair::Pallet<Runtime>;
    type GetFee = GetXykFee;
    type GetMaxIssuanceRatio = GetXykMaxIssuanceRatio;
    type OnPoolCreated = PswapDistribution;
    type OnPoolReservesChanged = ();
    type XSTMarketInfo = ();
    type GetTradingPairRestrictedFlag = GetTradingPairRestrictedFlag;
    type GetChameleonPools = common::mock::GetChameleonPools;
    type AssetInfoProvider = assets::Pallet<Runtime>;
    type AssetRegulator = ();
    type IrreducibleReserve = GetXykIrreducibleReservePercent;
    type PoolAdjustPeriod = sp_runtime::traits::ConstU64<1>;
    type WeightInfo = ();
}

impl ceres_liquidity_locker::Config for Runtime {
    const BLOCKS_PER_ONE_DAY: BlockNumberFor<Self> = 14_440;
    type RuntimeEvent = RuntimeEvent;
    type XYKPool = PoolXYK;
    type DemeterFarmingPlatform = DemeterFarmingPlatform;
    type CeresAssetId = ();
    type WeightInfo = ();
}

pub fn set_mock_price<T: Config>(asset_id: &AssetId, price_buy: Balance, price_sell: Balance)
where
    T: price_tools::Config,
{
    let asset_id_to_register = AssetIdOf::<T>::from(*asset_id);
    let _ = price_tools::Pallet::<T>::register_asset(&asset_id_to_register);

    for _ in 0..31 {
        price_tools::Pallet::<T>::incoming_spot_price(
            &asset_id_to_register,
            price_buy,
            PriceVariant::Buy,
        )
        .expect("Failed to relay spot price");
        price_tools::Pallet::<T>::incoming_spot_price(
            &asset_id_to_register,
            price_sell,
            PriceVariant::Sell,
        )
        .expect("Failed to relay spot price");
    }
}

pub struct ExtBuilder {
    endowed_accounts: Vec<(AccountId, AssetId, Balance, AssetSymbol, AssetName, u8)>,
    endowed_accounts_with_synthetics:
        Vec<(AccountId, AssetId, Balance, AssetSymbol, AssetName, u8)>,
    dex_list: Vec<(DEXId, DEXInfo<AssetId>)>,
    initial_permission_owners: Vec<(u32, Scope, Vec<AccountId>)>,
    initial_permissions: Vec<(AccountId, Scope, Vec<u32>)>,
    // Vec<(AssetId, Price, Buy fee ratio, Sell fee ratio)>
    initial_prices: Vec<(AssetId, Balance, Balance)>,
}

impl Default for ExtBuilder {
    fn default() -> Self {
        Self {
            endowed_accounts: vec![
                (
                    alice(),
                    USDT,
                    balance!(1),
                    AssetSymbol(b"USDT".to_vec()),
                    AssetName(b"Tether USD".to_vec()),
                    DEFAULT_BALANCE_PRECISION,
                ),
                (
                    alice(),
                    XOR,
                    balance!(350001),
                    AssetSymbol(b"XOR".to_vec()),
                    AssetName(b"SORA".to_vec()),
                    DEFAULT_BALANCE_PRECISION,
                ),
                (
                    alice(),
                    VAL,
                    balance!(500000),
                    AssetSymbol(b"VAL".to_vec()),
                    AssetName(b"SORA Validator Token".to_vec()),
                    DEFAULT_BALANCE_PRECISION,
                ),
                (
                    alice(),
                    PSWAP,
                    balance!(0),
                    AssetSymbol(b"PSWAP".to_vec()),
                    AssetName(b"Polkaswap Token".to_vec()),
                    DEFAULT_BALANCE_PRECISION,
                ),
                (
                    alice(),
                    XST,
                    balance!(250000),
                    AssetSymbol(b"XST".to_vec()),
                    AssetName(b"Sora Synthetics".to_vec()),
                    DEFAULT_BALANCE_PRECISION,
                ),
                (
                    alice(),
                    DAI,
                    balance!(100000),
                    AssetSymbol(b"DAI".to_vec()),
                    AssetName(b"DAI".to_vec()),
                    DEFAULT_BALANCE_PRECISION,
                ),
            ],
            endowed_accounts_with_synthetics: vec![(
                alice(),
                XSTUSD,
                balance!(100000),
                AssetSymbol(b"XSTUSD".to_vec()),
                AssetName(b"SORA Synthetic USD".to_vec()),
                DEFAULT_BALANCE_PRECISION,
            )],
            dex_list: vec![(
                DEX_A_ID,
                DEXInfo {
                    base_asset_id: GetBaseAssetId::get(),
                    synthetic_base_asset_id: GetSyntheticBaseAssetId::get(),
                    is_public: true,
                },
            )],
            initial_permission_owners: vec![
                (INIT_DEX, Scope::Unlimited, vec![alice()]),
                (MANAGE_DEX, Scope::Limited(hash(&DEX_A_ID)), vec![alice()]),
            ],
            initial_permissions: vec![
                (alice(), Scope::Unlimited, vec![INIT_DEX]),
                (alice(), Scope::Limited(hash(&DEX_A_ID)), vec![MANAGE_DEX]),
                (
                    assets_owner(),
                    Scope::Unlimited,
                    vec![permissions::MINT, permissions::BURN],
                ),
                (
                    GetXSTPoolPermissionedAccountId::get(),
                    Scope::Unlimited,
                    vec![permissions::MINT, permissions::BURN],
                ),
            ],
            initial_prices: vec![
                (XST, balance!(0.6), balance!(0.5)),
                (DAI, balance!(110), balance!(90)),
                (USDT, balance!(200), balance!(190)),
            ],
        }
    }
}

impl ExtBuilder {
    pub fn new(
        endowed_accounts: Vec<(AccountId, AssetId, Balance, AssetSymbol, AssetName, u8)>,
        endowed_accounts_with_synthetics: Vec<(
            AccountId,
            AssetId,
            Balance,
            AssetSymbol,
            AssetName,
            u8,
        )>,
    ) -> Self {
        Self {
            endowed_accounts,
            endowed_accounts_with_synthetics,
            ..Default::default()
        }
    }

    pub fn build(self) -> sp_io::TestExternalities {
        let mut t = frame_system::GenesisConfig::<Runtime>::default()
            .build_storage()
            .unwrap();

        pallet_balances::GenesisConfig::<Runtime> {
            balances: self
                .endowed_accounts
                .iter()
                .cloned()
                .filter_map(|(account_id, asset_id, balance, ..)| {
                    if asset_id == GetBaseAssetId::get() {
                        Some((account_id, balance))
                    } else {
                        None
                    }
                })
                .chain(vec![(bob(), 1), (assets_owner(), 1)])
                .collect(),
        }
        .assimilate_storage(&mut t)
        .unwrap();

        technical::GenesisConfig::<Runtime> {
            register_tech_accounts: vec![(
                GetXSTPoolPermissionedAccountId::get(),
                GetXSTPoolPermissionedTechAccountId::get(),
            )],
        }
        .assimilate_storage(&mut t)
        .unwrap();

        dex_manager::GenesisConfig::<Runtime> {
            dex_list: self.dex_list,
        }
        .assimilate_storage(&mut t)
        .unwrap();

        permissions::GenesisConfig::<Runtime> {
            initial_permission_owners: self.initial_permission_owners,
            initial_permissions: self.initial_permissions,
        }
        .assimilate_storage(&mut t)
        .unwrap();

        assets::GenesisConfig::<Runtime> {
            endowed_assets: self
                .endowed_accounts
                .iter()
                .cloned()
                .chain(self.endowed_accounts_with_synthetics.iter().cloned())
                .map(|(account_id, asset_id, balance, symbol, name, precision)| {
                    (
                        asset_id, account_id, symbol, name, precision, balance, true, None, None,
                    )
                })
                .collect(),
        }
        .assimilate_storage(&mut t)
        .unwrap();

        crate::GenesisConfig::<Runtime>::default()
            .assimilate_storage(&mut t)
            .unwrap();

        tokens::GenesisConfig::<Runtime> {
            balances: self
                .endowed_accounts
                .into_iter()
                .chain(self.endowed_accounts_with_synthetics.into_iter())
                .map(|(account_id, asset_id, balance, ..)| (account_id, asset_id, balance))
                .collect(),
        }
        .assimilate_storage(&mut t)
        .unwrap();

        let mut ext: sp_io::TestExternalities = t.into();
        ext.execute_with(|| {
            self.initial_prices
                .into_iter()
                .for_each(|(asset_id, price_buy, price_sell)| {
                    set_mock_price::<Runtime>(&asset_id, price_buy, price_sell)
                })
        });
        ext
    }
}<|MERGE_RESOLUTION|>--- conflicted
+++ resolved
@@ -94,11 +94,8 @@
     pub const GetBurnUpdateFrequency: BlockNumber = 14400;
     pub GetParliamentAccountId: AccountId = AccountId32::from([152; 32]);
     pub GetXykFee: Fixed = fixed!(0.003);
-<<<<<<< HEAD
-=======
     pub GetXykMaxIssuanceRatio: Fixed = fixed!(1.5);
     pub const MinimumPeriod: u64 = 5;
->>>>>>> 799156ec
     pub const GetBandRateStalePeriod: Moment = 60*5*1000; // 5 minutes
     pub const GetBandRateStaleBlockPeriod: u64 = 600;
     pub GetXSTPoolPermissionedTechAccountId: TechAccountId = {
