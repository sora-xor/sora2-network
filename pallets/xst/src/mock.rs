--- conflicted
+++ resolved
@@ -522,11 +522,7 @@
                     XSTUSD,
                     balance!(100000),
                     AssetSymbol(b"XSTUSD".to_vec()),
-<<<<<<< HEAD
                     AssetName(b"SORA Synthetic USD".to_vec()),
-=======
-                    AssetName(b"XOR Synthetic USD".to_vec()),
->>>>>>> 16ef1667
                     18,
                 ),
             ],
