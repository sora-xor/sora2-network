// This file is part of the SORA network and Polkaswap app.

// Copyright (c) 2020, 2021, Polka Biome Ltd. All rights reserved.
// SPDX-License-Identifier: BSD-4-Clause

// Redistribution and use in source and binary forms, with or without modification,
// are permitted provided that the following conditions are met:

// Redistributions of source code must retain the above copyright notice, this list
// of conditions and the following disclaimer.
// Redistributions in binary form must reproduce the above copyright notice, this
// list of conditions and the following disclaimer in the documentation and/or other
// materials provided with the distribution.
//
// All advertising materials mentioning features or use of this software must display
// the following acknowledgement: This product includes software developed by Polka Biome
// Ltd., SORA, and Polkaswap.
//
// Neither the name of the Polka Biome Ltd. nor the names of its contributors may be used
// to endorse or promote products derived from this software without specific prior written permission.

// THIS SOFTWARE IS PROVIDED BY Polka Biome Ltd. AS IS AND ANY EXPRESS OR IMPLIED WARRANTIES,
// INCLUDING, BUT NOT LIMITED TO, THE IMPLIED WARRANTIES OF MERCHANTABILITY AND FITNESS FOR
// A PARTICULAR PURPOSE ARE DISCLAIMED. IN NO EVENT SHALL Polka Biome Ltd. BE LIABLE FOR ANY
// DIRECT, INDIRECT, INCIDENTAL, SPECIAL, EXEMPLARY, OR CONSEQUENTIAL DAMAGES (INCLUDING,
// BUT NOT LIMITED TO, PROCUREMENT OF SUBSTITUTE GOODS OR SERVICES; LOSS OF USE, DATA, OR PROFITS;
// OR BUSINESS INTERRUPTION) HOWEVER CAUSED AND ON ANY THEORY OF LIABILITY, WHETHER IN CONTRACT,
// STRICT LIABILITY, OR TORT (INCLUDING NEGLIGENCE OR OTHERWISE) ARISING IN ANY WAY OUT OF THE
// USE OF THIS SOFTWARE, EVEN IF ADVISED OF THE POSSIBILITY OF SUCH DAMAGE.

//! XST pool module benchmarking.

#![cfg(feature = "runtime-benchmarks")]

use super::*;

use codec::Decode;
use common::{DAI, XST};
use frame_benchmarking::benchmarks;
use frame_system::{EventRecord, RawOrigin};
use hex_literal::hex;
use sp_std::prelude::*;

// Support Functions
fn alice<T: Config>() -> T::AccountId {
    let bytes = hex!("d43593c715fdd31c61141abd04a99fd6822c8558854ccde39a5684e7a56da27d");
    let account = T::AccountId::decode(&mut &bytes[..]).expect("Failed to decode account ID");
    frame_system::Pallet::<T>::inc_providers(&account);
    account
}

fn assert_last_event<T: Config>(generic_event: <T as Config>::RuntimeEvent) {
    let events = frame_system::Pallet::<T>::events();
    let system_event: <T as frame_system::Config>::RuntimeEvent = generic_event.into();
    // compare to the last event record
    let EventRecord { event, .. } = &events[events.len() - 1];
    assert_eq!(event, &system_event);
}

benchmarks! {
    initialize_pool {
        let caller = alice::<T>();
        let dex_id: T::DEXId = common::DEXId::Polkaswap.into();
        trading_pair::Pallet::<T>::register(
            RawOrigin::Signed(caller.clone()).into(),
            DEXId::Polkaswap.into(),
            XST.into(),
            DAI.into(),
        ).unwrap();
        permissions::Pallet::<T>::assign_permission(
            caller.clone(),
            &caller,
            permissions::MANAGE_DEX,
            permissions::Scope::Limited(common::hash(&dex_id)),
        ).unwrap();
    }: _(
        RawOrigin::Signed(caller.clone()),
        DAI.into()
    )
    verify {
        assert_last_event::<T>(Event::<T>::PoolInitialized(common::DEXId::Polkaswap.into(), DAI.into()).into())
    }

    set_reference_asset {
    }: _(
        RawOrigin::Root,
        DAI.into()
    )
    verify {
        assert_last_event::<T>(Event::ReferenceAssetChanged(DAI.into()).into())
    }

<<<<<<< HEAD
=======
    set_reference_asset {
    }: _(
        RawOrigin::Root,
        DAI.into()
    )
    verify {
        assert_last_event::<T>(Event::ReferenceAssetChanged(DAI.into()).into())
    }

>>>>>>> b8f58d47
    enable_synthetic_asset{
        let synthetic = common::AssetId32::from_bytes(hex!("0200012345000000000000000000000000000000000000000000000000000000").into());
    }: _(
        RawOrigin::Root,
        synthetic.into()
    )
    verify {
        assert_last_event::<T>(Event::SyntheticAssetEnabled(synthetic.into()).into())
    }

    set_synthetic_base_asset_floor_price {
    }: _(RawOrigin::Root, balance!(200))
    verify {
        assert_last_event::<T>(Event::SyntheticBaseAssetFloorPriceChanged(balance!(200)).into())
    }

    impl_benchmark_test_suite!(Pallet, crate::mock::ExtBuilder::default().build(), crate::mock::Runtime);
}<|MERGE_RESOLUTION|>--- conflicted
+++ resolved
@@ -90,8 +90,6 @@
         assert_last_event::<T>(Event::ReferenceAssetChanged(DAI.into()).into())
     }
 
-<<<<<<< HEAD
-=======
     set_reference_asset {
     }: _(
         RawOrigin::Root,
@@ -101,7 +99,6 @@
         assert_last_event::<T>(Event::ReferenceAssetChanged(DAI.into()).into())
     }
 
->>>>>>> b8f58d47
     enable_synthetic_asset{
         let synthetic = common::AssetId32::from_bytes(hex!("0200012345000000000000000000000000000000000000000000000000000000").into());
     }: _(
