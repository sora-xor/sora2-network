--- conflicted
+++ resolved
@@ -13,15 +13,6 @@
 [dependencies]
 codec = { package = "parity-scale-codec", version = "3", default-features = false }
 currencies = { git = "https://github.com/open-web3-stack/open-runtime-module-library.git", package = "orml-currencies", default-features = false }
-<<<<<<< HEAD
-frame-support = { git = "https://github.com/sora-xor/polkadot-sdk.git", branch = "add_sora_substrate_commits", default-features = false }
-frame-system = { git = "https://github.com/sora-xor/polkadot-sdk.git", branch = "add_sora_substrate_commits", default-features = false }
-frame-benchmarking = { git = "https://github.com/sora-xor/polkadot-sdk.git", branch = "add_sora_substrate_commits", default-features = false }
-hex-literal = { version = "0.4.1" }
-sp-core = { git = "https://github.com/sora-xor/polkadot-sdk.git", branch = "add_sora_substrate_commits", default-features = false }
-sp-runtime = { git = "https://github.com/sora-xor/polkadot-sdk.git", branch = "add_sora_substrate_commits", default-features = false }
-sp-std = { git = "https://github.com/sora-xor/polkadot-sdk.git", branch = "add_sora_substrate_commits", default-features = false }
-=======
 frame-support = { git = "https://github.com/sora-xor/polkadot-sdk.git", branch = "polkadot-v1.1.0", default-features = false }
 frame-system = { git = "https://github.com/sora-xor/polkadot-sdk.git", branch = "polkadot-v1.1.0", default-features = false }
 frame-benchmarking = { git = "https://github.com/sora-xor/polkadot-sdk.git", branch = "polkadot-v1.1.0", default-features = false }
@@ -29,7 +20,6 @@
 sp-core = { git = "https://github.com/sora-xor/polkadot-sdk.git", branch = "polkadot-v1.1.0", default-features = false }
 sp-runtime = { git = "https://github.com/sora-xor/polkadot-sdk.git", branch = "polkadot-v1.1.0", default-features = false }
 sp-std = { git = "https://github.com/sora-xor/polkadot-sdk.git", branch = "polkadot-v1.1.0", default-features = false }
->>>>>>> 87a5efdc
 common = { path = "../../../common", default-features = false }
 permissions = { path = "../../permissions", default-features = false }
 dex-manager = { path = "../../dex-manager", default-features = false }
@@ -45,15 +35,9 @@
 price-tools = { path = "../../price-tools", default-features = false }
 
 [dev-dependencies]
-<<<<<<< HEAD
-sp-io = { git = "https://github.com/sora-xor/polkadot-sdk.git", branch = "add_sora_substrate_commits", default-features = false }
-pallet-balances = { git = "https://github.com/sora-xor/polkadot-sdk.git", branch = "add_sora_substrate_commits", default-features = false }
-pallet-timestamp = { git = "https://github.com/sora-xor/polkadot-sdk.git", branch = "add_sora_substrate_commits", default-features = false }
-=======
 sp-io = { git = "https://github.com/sora-xor/polkadot-sdk.git", branch = "polkadot-v1.1.0", default-features = false }
 pallet-balances = { git = "https://github.com/sora-xor/polkadot-sdk.git", branch = "polkadot-v1.1.0", default-features = false }
 pallet-timestamp = { git = "https://github.com/sora-xor/polkadot-sdk.git", branch = "polkadot-v1.1.0", default-features = false }
->>>>>>> 87a5efdc
 tokens = { git = "https://github.com/open-web3-stack/open-runtime-module-library.git", package = "orml-tokens", default-features = false }
 dex-api = { path = "../../dex-api", default-features = false }
 pool-xyk = { path = "../../pool-xyk", default-features = false }
