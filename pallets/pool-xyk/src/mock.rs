// This file is part of the SORA network and Polkaswap app.

// Copyright (c) 2020, 2021, Polka Biome Ltd. All rights reserved.
// SPDX-License-Identifier: BSD-4-Clause

// Redistribution and use in source and binary forms, with or without modification,
// are permitted provided that the following conditions are met:

// Redistributions of source code must retain the above copyright notice, this list
// of conditions and the following disclaimer.
// Redistributions in binary form must reproduce the above copyright notice, this
// list of conditions and the following disclaimer in the documentation and/or other
// materials provided with the distribution.
//
// All advertising materials mentioning features or use of this software must display
// the following acknowledgement: This product includes software developed by Polka Biome
// Ltd., SORA, and Polkaswap.
//
// Neither the name of the Polka Biome Ltd. nor the names of its contributors may be used
// to endorse or promote products derived from this software without specific prior written permission.

// THIS SOFTWARE IS PROVIDED BY Polka Biome Ltd. AS IS AND ANY EXPRESS OR IMPLIED WARRANTIES,
// INCLUDING, BUT NOT LIMITED TO, THE IMPLIED WARRANTIES OF MERCHANTABILITY AND FITNESS FOR
// A PARTICULAR PURPOSE ARE DISCLAIMED. IN NO EVENT SHALL Polka Biome Ltd. BE LIABLE FOR ANY
// DIRECT, INDIRECT, INCIDENTAL, SPECIAL, EXEMPLARY, OR CONSEQUENTIAL DAMAGES (INCLUDING,
// BUT NOT LIMITED TO, PROCUREMENT OF SUBSTITUTE GOODS OR SERVICES; LOSS OF USE, DATA, OR PROFITS;
// OR BUSINESS INTERRUPTION) HOWEVER CAUSED AND ON ANY THEORY OF LIABILITY, WHETHER IN CONTRACT,
// STRICT LIABILITY, OR TORT (INCLUDING NEGLIGENCE OR OTHERWISE) ARISING IN ANY WAY OUT OF THE
// USE OF THIS SOFTWARE, EVEN IF ADVISED OF THE POSSIBILITY OF SUCH DAMAGE.

use crate::{self as pool_xyk, Config};
use common::prelude::{AssetName, AssetSymbol, Balance, Fixed, FromGenericPair, SymbolName};
use common::{
<<<<<<< HEAD
    balance, fixed, hash, mock_common_config, mock_pallet_balances_config, mock_technical_config,
    DEXInfo, GetMarketInfo, PSWAP, TBCD, VAL,
=======
    balance, fixed, hash, mock_currencies_config, mock_frame_system_config,
    mock_pallet_balances_config, mock_technical_config, DEXInfo, GetMarketInfo, PSWAP, TBCD, VAL,
>>>>>>> 1def84be
};
use currencies::BasicCurrencyAdapter;
use frame_support::traits::{Everything, GenesisBuild};
use frame_support::weights::Weight;
use frame_support::{construct_runtime, parameter_types};
use frame_system;
use hex_literal::hex;
use orml_traits::parameter_type_with_key;
use permissions::{Scope, MANAGE_DEX};
use sp_core::crypto::AccountId32;
use sp_core::H256;
use sp_runtime::testing::Header;
use sp_runtime::traits::{BlakeTwo256, IdentityLookup};
use sp_runtime::{Perbill, Percent};

pub use common::mock::ComicAssetId::*;
pub use common::mock::*;
pub use common::TechAssetId as Tas;
pub use common::TechPurpose::*;
use frame_system::pallet_prelude::BlockNumberFor;

pub type DEXId = u32;
pub type BlockNumber = u64;
pub type AccountId = AccountId32;
pub type Amount = i128;
pub type TechAssetId = common::TechAssetId<common::mock::ComicAssetId>;
pub type AssetId = common::AssetId32<common::mock::ComicAssetId>;
pub type TechAccountId = common::TechAccountId<AccountId, TechAssetId, DEXId>;
pub type Moment = u64;
type UncheckedExtrinsic = frame_system::mocking::MockUncheckedExtrinsic<Runtime>;
type Block = frame_system::mocking::MockBlock<Runtime>;

parameter_types! {
    pub const BlockHashCount: u64 = 250;
    pub const MaximumBlockWeight: Weight = Weight::from_parts(1024, 0);
    pub const MaximumBlockLength: u32 = 2 * 1024;
    pub const AvailableBlockRatio: Perbill = Perbill::from_percent(75);
    pub GetBaseAssetId: AssetId = common::AssetId32::from_bytes(hex!("0200000000000000000000000000000000000000000000000000000000000000").into());
    pub GetIncentiveAssetId: AssetId = common::AssetId32::from_bytes(hex!("0200050000000000000000000000000000000000000000000000000000000000").into());
    pub GetPswapDistributionAccountId: AccountId = AccountId32::from([3; 32]);
    pub const GetDefaultSubscriptionFrequency: BlockNumber = 10;
    pub const GetBurnUpdateFrequency: BlockNumber = 14400;
    pub GetParliamentAccountId: AccountId = AccountId32::from([8; 32]);
    pub GetFee: Fixed = fixed!(0.003);
    pub const MinimumPeriod: u64 = 5;
    pub GetXykIrreducibleReservePercent: Percent = Percent::from_percent(1);
}

parameter_type_with_key! {
    pub ExistentialDeposits: |_currency_id: AssetId| -> Balance {
        0
    };
}

construct_runtime! {
    pub enum Runtime where
        Block = Block,
        NodeBlock = Block,
        UncheckedExtrinsic = UncheckedExtrinsic,
    {
        System: frame_system::{Pallet, Call, Config, Storage, Event<T>},
        Permissions: permissions::{Pallet, Call, Config<T>, Storage, Event<T>},
        DexManager: dex_manager::{Pallet, Call, Config<T>, Storage},
        TradingPair: trading_pair::{Pallet, Call, Config<T>, Storage, Event<T>},
        Balances: pallet_balances::{Pallet, Call, Storage, Event<T>},
        Tokens: orml_tokens::{Pallet, Call, Config<T>, Storage, Event<T>},
        Timestamp: pallet_timestamp::{Pallet, Call, Storage, Inherent},
        Currencies: currencies::{Pallet, Call, Storage},
        Assets: assets::{Pallet, Call, Config<T>, Storage, Event<T>},
        Technical: technical::{Pallet, Call, Config<T>, Storage, Event<T>},
        PswapDistribution: pswap_distribution::{Pallet, Call, Config<T>, Storage, Event<T>},
        PoolXYK: pool_xyk::{Pallet, Call, Storage, Event<T>},
        CeresLiquidityLocker: ceres_liquidity_locker::{Pallet, Call, Storage, Event<T>},
        DemeterFarmingPlatform: demeter_farming_platform::{Pallet, Call, Storage, Event<T>},
        XSTPools: xst::{Pallet, Call, Storage, Event<T>},
        Band: band::{Pallet, Call, Storage, Event<T>},
        OracleProxy: oracle_proxy::{Pallet, Call, Storage, Event<T>},
    }
}

mock_pallet_balances_config!(Runtime);
mock_currencies_config!(Runtime);
mock_technical_config!(Runtime, crate::PolySwapAction<DEXId, AssetId, AccountId, TechAccountId>);
mock_frame_system_config!(Runtime);

impl permissions::Config for Runtime {
    type RuntimeEvent = RuntimeEvent;
}

impl dex_manager::Config for Runtime {}

impl trading_pair::Config for Runtime {
    type RuntimeEvent = RuntimeEvent;
    type EnsureDEXManager = dex_manager::Pallet<Runtime>;
    type DexInfoProvider = dex_manager::Pallet<Runtime>;
    type WeightInfo = ();
    type AssetInfoProvider = assets::Pallet<Runtime>;
}

mock_common_config!(Runtime);

impl orml_tokens::Config for Runtime {
    type RuntimeEvent = RuntimeEvent;
    type Balance = Balance;
    type Amount = Amount;
    type CurrencyId = <Runtime as assets::Config>::AssetId;
    type WeightInfo = ();
    type ExistentialDeposits = ExistentialDeposits;
    type CurrencyHooks = ();
    type MaxLocks = ();
    type MaxReserves = ();
    type ReserveIdentifier = ();
    type DustRemovalWhitelist = Everything;
}

parameter_types! {
    pub GetBuyBackAssetId: AssetId = TBCD.into();
    pub GetBuyBackSupplyAssets: Vec<AssetId> = vec![VAL.into(), PSWAP.into()];
    pub const GetBuyBackPercentage: u8 = 10;
    pub const GetBuyBackAccountId: AccountId = AccountId::new(hex!(
            "0000000000000000000000000000000000000000000000000000000000000023"
    ));
    pub const GetBuyBackDexId: DEXId = 0;
}

impl assets::Config for Runtime {
    type RuntimeEvent = RuntimeEvent;
    type ExtraAccountId = [u8; 32];
    type ExtraAssetRecordArg =
        common::AssetIdExtraAssetRecordArg<DEXId, common::LiquiditySourceType, [u8; 32]>;
    type AssetId = AssetId;
    type GetBaseAssetId = GetBaseAssetId;
    type GetBuyBackAssetId = GetBuyBackAssetId;
    type GetBuyBackSupplyAssets = GetBuyBackSupplyAssets;
    type GetBuyBackPercentage = GetBuyBackPercentage;
    type GetBuyBackAccountId = GetBuyBackAccountId;
    type GetBuyBackDexId = GetBuyBackDexId;
    type BuyBackLiquidityProxy = ();
    type Currency = currencies::Pallet<Runtime>;
    type GetTotalBalance = ();
    type WeightInfo = ();
    type AssetRegulator = permissions::Pallet<Runtime>;
}

impl pswap_distribution::Config for Runtime {
    const PSWAP_BURN_PERCENT: Percent = Percent::from_percent(3);
    type RuntimeEvent = RuntimeEvent;
    type GetIncentiveAssetId = GetIncentiveAssetId;
    type GetTBCDAssetId = GetBuyBackAssetId;
    type LiquidityProxy = ();
    type CompatBalance = Balance;
    type GetDefaultSubscriptionFrequency = GetDefaultSubscriptionFrequency;
    type GetBurnUpdateFrequency = GetBurnUpdateFrequency;
    type GetTechnicalAccountId = GetPswapDistributionAccountId;
    type EnsureDEXManager = ();
    type OnPswapBurnedAggregator = ();
    type WeightInfo = ();
    type GetParliamentAccountId = GetParliamentAccountId;
    type PoolXykPallet = PoolXYK;
    type BuyBackHandler = ();
    type DexInfoProvider = dex_manager::Pallet<Runtime>;
    type GetChameleonPoolBaseAssetId = GetChameleonPoolBaseAssetId;
    type AssetInfoProvider = assets::Pallet<Runtime>;
}

impl pallet_timestamp::Config for Runtime {
    type Moment = Moment;
    type OnTimestampSet = ();
    type MinimumPeriod = MinimumPeriod;
    type WeightInfo = ();
}

impl ceres_liquidity_locker::Config for Runtime {
    const BLOCKS_PER_ONE_DAY: BlockNumberFor<Self> = 14_440;
    type RuntimeEvent = RuntimeEvent;
    type XYKPool = PoolXYK;
    type DemeterFarmingPlatform = DemeterFarmingPlatform;
    type CeresAssetId = ();
    type WeightInfo = ();
}

impl demeter_farming_platform::Config for Runtime {
    type RuntimeEvent = RuntimeEvent;
    type DemeterAssetId = ();
    const BLOCKS_PER_HOUR_AND_A_HALF: BlockNumberFor<Self> = 900;
    type WeightInfo = ();
    type AssetInfoProvider = assets::Pallet<Runtime>;
}

parameter_types! {
    pub GetXSTPoolPermissionedTechAccountId: TechAccountId = {
        let tech_account_id = TechAccountId::from_generic_pair(
            xst::TECH_ACCOUNT_PREFIX.to_vec(),
            xst::TECH_ACCOUNT_PERMISSIONED.to_vec(),
        );
        tech_account_id
    };
    pub GetSyntheticBaseAssetId: AssetId = BatteryForMusicPlayer.into();
    pub const GetSyntheticBaseBuySellLimit: Balance = balance!(10000000000);
    pub const GetBandRateStalePeriod: Moment = 60*5*1000; // 5 minutes
    pub const GetBandRateStaleBlockPeriod: u64 = 600; // 1 hour
}

impl band::Config for Runtime {
    type Symbol = common::SymbolName;
    type RuntimeEvent = RuntimeEvent;
    type WeightInfo = ();
    type OnNewSymbolsRelayedHook = oracle_proxy::Pallet<Runtime>;
    type Time = Timestamp;
    type GetBandRateStalePeriod = GetBandRateStalePeriod;
    type GetBandRateStaleBlockPeriod = GetBandRateStaleBlockPeriod;
    type OnSymbolDisabledHook = ();
    type MaxRelaySymbols = frame_support::traits::ConstU32<100>;
}

impl oracle_proxy::Config for Runtime {
    type RuntimeEvent = RuntimeEvent;
    type WeightInfo = ();
    type Symbol = <Runtime as band::Config>::Symbol;
    type BandChainOracle = band::Pallet<Runtime>;
}

impl xst::Config for Runtime {
    type RuntimeEvent = RuntimeEvent;
    type GetSyntheticBaseAssetId = GetSyntheticBaseAssetId;
    type GetXSTPoolPermissionedTechAccountId = GetXSTPoolPermissionedTechAccountId;
    type EnsureDEXManager = DexManager;
    type PriceToolsPallet = ();
    type WeightInfo = ();
    type Oracle = OracleProxy;
    type Symbol = SymbolName;
    type GetSyntheticBaseBuySellLimit = GetSyntheticBaseBuySellLimit;
    type TradingPairSourceManager = trading_pair::Pallet<Runtime>;
    type AssetInfoProvider = assets::Pallet<Runtime>;
}

parameter_type_with_key! {
    pub GetTradingPairRestrictedFlag: |trading_pair: common::TradingPair<AssetId>| -> bool {
        let common::TradingPair {
            base_asset_id,
            target_asset_id
        } = trading_pair;
        <xst::Pallet::<Runtime> as GetMarketInfo<AssetId>>::enabled_target_assets()
            .contains(target_asset_id) ||
            (base_asset_id, target_asset_id) == (&Mango.into(), &GoldenTicket.into()) ||
            (base_asset_id, target_asset_id) == (&Mango.into(), &BatteryForMusicPlayer.into())
    };
}

parameter_type_with_key! {
    pub GetChameleonPoolBaseAssetId: |base_asset_id: AssetId| -> Option<AssetId> {
        if base_asset_id == &GoldenTicket.into() {
            Some(Potato.into())
        } else {
            None
        }
    };
}

parameter_type_with_key! {
    pub GetChameleonPool: |tpair: common::TradingPair<AssetId>| -> bool {
        tpair.base_asset_id == GoldenTicket.into() && tpair.target_asset_id == BlackPepper.into()
    };
}

impl Config for Runtime {
    const MIN_XOR: Balance = balance!(0.007);
    type RuntimeEvent = RuntimeEvent;
    type PairSwapAction = crate::PairSwapAction<DEXId, AssetId, AccountId, TechAccountId>;
    type DepositLiquidityAction = crate::DepositLiquidityAction<AssetId, AccountId, TechAccountId>;
    type WithdrawLiquidityAction =
        crate::WithdrawLiquidityAction<AssetId, AccountId, TechAccountId>;
    type PolySwapAction = crate::PolySwapAction<DEXId, AssetId, AccountId, TechAccountId>;
    type EnsureDEXManager = dex_manager::Pallet<Runtime>;
    type TradingPairSourceManager = trading_pair::Pallet<Runtime>;
    type DexInfoProvider = dex_manager::Pallet<Runtime>;
    type EnsureTradingPairExists = trading_pair::Pallet<Runtime>;
    type EnabledSourcesManager = trading_pair::Pallet<Runtime>;
    type GetFee = GetFee;
    type OnPoolCreated = PswapDistribution;
    type OnPoolReservesChanged = ();
    type XSTMarketInfo = xst::Pallet<Runtime>;
    type GetTradingPairRestrictedFlag = GetTradingPairRestrictedFlag;
    type GetChameleonPool = GetChameleonPool;
    type GetChameleonPoolBaseAssetId = GetChameleonPoolBaseAssetId;
    type AssetInfoProvider = assets::Pallet<Runtime>;
    type IrreducibleReserve = GetXykIrreducibleReservePercent;
    type WeightInfo = ();
}

#[allow(non_snake_case)]
pub fn ALICE() -> AccountId {
    AccountId32::from([1; 32])
}

#[allow(non_snake_case)]
pub fn BOB() -> AccountId {
    AccountId32::from([2; 32])
}

#[allow(non_snake_case)]
pub fn CHARLIE() -> AccountId {
    AccountId32::from([35; 32])
}

pub const DEX_A_ID: DEXId = 220;
pub const DEX_B_ID: DEXId = 221;
pub const DEX_C_ID: DEXId = 222;
// XSTPool uses hardcoded DEXId (DEXId::Polkaswap), without this
// DEX XSTPool initializes with error
pub const DEX_D_ID: DEXId = 0;

pub struct ExtBuilder {
    initial_dex_list: Vec<(DEXId, DEXInfo<AssetId>)>,
    endowed_accounts: Vec<(AccountId, AssetId, Balance)>,
    endowed_accounts_for_synthetics_platform:
        Vec<(AccountId, AssetId, Balance, AssetSymbol, AssetName, u8)>,
    initial_permission_owners: Vec<(u32, Scope, Vec<AccountId>)>,
    initial_permissions: Vec<(AccountId, Scope, Vec<u32>)>,
    initial_synthetics: Vec<(AssetId, SymbolName, Fixed)>,
}

impl Default for ExtBuilder {
    fn default() -> Self {
        Self {
            initial_dex_list: vec![
                (
                    DEX_A_ID,
                    DEXInfo {
                        base_asset_id: GoldenTicket.into(),
                        synthetic_base_asset_id: BatteryForMusicPlayer.into(),
                        is_public: true,
                    },
                ),
                (
                    DEX_B_ID,
                    DEXInfo {
                        base_asset_id: AppleTree.into(),
                        synthetic_base_asset_id: BatteryForMusicPlayer.into(),
                        is_public: true,
                    },
                ),
                (
                    DEX_C_ID,
                    DEXInfo {
                        base_asset_id: Mango.into(),
                        synthetic_base_asset_id: BatteryForMusicPlayer.into(),
                        is_public: true,
                    },
                ),
                (
                    DEX_D_ID,
                    DEXInfo {
                        base_asset_id: GoldenTicket.into(),
                        synthetic_base_asset_id: BatteryForMusicPlayer.into(),
                        is_public: true,
                    },
                ),
            ],
            endowed_accounts: vec![
                (ALICE(), RedPepper.into(), balance!(99000)),
                (ALICE(), BlackPepper.into(), balance!(2000000)),
                (ALICE(), Potato.into(), balance!(2000000)),
                (BOB(), RedPepper.into(), balance!(2000000)),
                (CHARLIE(), BlackPepper.into(), balance!(2000000)),
                (CHARLIE(), Potato.into(), balance!(2000000)),
            ],
            // some assets must be registered (synthetic assets and base synthetic asset)
            // before the initialization of XSTPool
            endowed_accounts_for_synthetics_platform: vec![
                (
                    ALICE(),
                    Mango.into(),
                    balance!(100000),
                    AssetSymbol(b"XSTUSD".to_vec()),
                    AssetName(b"SORA Synthetic USD".to_vec()),
                    common::DEFAULT_BALANCE_PRECISION,
                ),
                (
                    ALICE(),
                    BatteryForMusicPlayer.into(),
                    balance!(10000),
                    AssetSymbol(b"XST".to_vec()),
                    AssetName(b"Sora Synthetics".to_vec()),
                    common::DEFAULT_BALANCE_PRECISION,
                ),
            ],
            initial_permission_owners: vec![(
                MANAGE_DEX,
                Scope::Limited(hash(&DEX_A_ID)),
                vec![BOB()],
            )],
            initial_permissions: vec![(BOB(), Scope::Limited(hash(&DEX_A_ID)), vec![MANAGE_DEX])],
            initial_synthetics: vec![(Mango.into(), SymbolName::usd(), fixed!(0))],
        }
    }
}

impl ExtBuilder {
    pub fn build(self) -> sp_io::TestExternalities {
        common::test_utils::init_logger();
        let mut t = frame_system::GenesisConfig::default()
            .build_storage::<Runtime>()
            .unwrap();

        dex_manager::GenesisConfig::<Runtime> {
            dex_list: self.initial_dex_list,
        }
        .assimilate_storage(&mut t)
        .unwrap();

        orml_tokens::GenesisConfig::<Runtime> {
            balances: self.endowed_accounts,
        }
        .assimilate_storage(&mut t)
        .unwrap();

        permissions::GenesisConfig::<Runtime> {
            initial_permission_owners: self.initial_permission_owners,
            initial_permissions: self.initial_permissions,
        }
        .assimilate_storage(&mut t)
        .unwrap();

        assets::GenesisConfig::<Runtime> {
            endowed_assets: self
                .endowed_accounts_for_synthetics_platform
                .iter()
                .cloned()
                .map(|(account_id, asset_id, _, symbol, name, precision)| {
                    (
                        asset_id,
                        account_id,
                        symbol,
                        name,
                        precision,
                        balance!(0),
                        true,
                        None,
                        None,
                    )
                })
                .collect(),
        }
        .assimilate_storage(&mut t)
        .unwrap();

        xst::GenesisConfig::<Runtime> {
            initial_synthetic_assets: self.initial_synthetics,
            reference_asset_id: Teapot.into(),
        }
        .assimilate_storage(&mut t)
        .unwrap();

        t.into()
    }
}<|MERGE_RESOLUTION|>--- conflicted
+++ resolved
@@ -31,13 +31,8 @@
 use crate::{self as pool_xyk, Config};
 use common::prelude::{AssetName, AssetSymbol, Balance, Fixed, FromGenericPair, SymbolName};
 use common::{
-<<<<<<< HEAD
-    balance, fixed, hash, mock_common_config, mock_pallet_balances_config, mock_technical_config,
-    DEXInfo, GetMarketInfo, PSWAP, TBCD, VAL,
-=======
-    balance, fixed, hash, mock_currencies_config, mock_frame_system_config,
+    balance, fixed, hash, mock_common_config, mock_currencies_config, mock_frame_system_config,
     mock_pallet_balances_config, mock_technical_config, DEXInfo, GetMarketInfo, PSWAP, TBCD, VAL,
->>>>>>> 1def84be
 };
 use currencies::BasicCurrencyAdapter;
 use frame_support::traits::{Everything, GenesisBuild};
@@ -122,6 +117,7 @@
 mock_currencies_config!(Runtime);
 mock_technical_config!(Runtime, crate::PolySwapAction<DEXId, AssetId, AccountId, TechAccountId>);
 mock_frame_system_config!(Runtime);
+mock_common_config!(Runtime);
 
 impl permissions::Config for Runtime {
     type RuntimeEvent = RuntimeEvent;
@@ -136,8 +132,6 @@
     type WeightInfo = ();
     type AssetInfoProvider = assets::Pallet<Runtime>;
 }
-
-mock_common_config!(Runtime);
 
 impl orml_tokens::Config for Runtime {
     type RuntimeEvent = RuntimeEvent;
