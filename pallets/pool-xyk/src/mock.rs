--- conflicted
+++ resolved
@@ -246,11 +246,8 @@
     type PoolXykPallet = PoolXYK;
     type BuyBackHandler = ();
     type DexInfoProvider = dex_manager::Pallet<Runtime>;
-<<<<<<< HEAD
     type GetChameleonPoolBaseAssetId = GetChameleonPoolBaseAssetId;
-=======
     type AssetInfoProvider = assets::Pallet<Runtime>;
->>>>>>> b227521b
 }
 
 impl pallet_timestamp::Config for Runtime {
@@ -371,12 +368,9 @@
     type WeightInfo = ();
     type XSTMarketInfo = xst::Pallet<Runtime>;
     type GetTradingPairRestrictedFlag = GetTradingPairRestrictedFlag;
-<<<<<<< HEAD
     type GetChameleonPool = GetChameleonPool;
     type GetChameleonPoolBaseAssetId = GetChameleonPoolBaseAssetId;
-=======
     type AssetInfoProvider = assets::Pallet<Runtime>;
->>>>>>> b227521b
 }
 
 #[allow(non_snake_case)]
