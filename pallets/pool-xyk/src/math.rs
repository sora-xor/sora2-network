--- conflicted
+++ resolved
@@ -32,11 +32,7 @@
 use frame_support::ensure;
 
 use common::prelude::{Balance, Fixed, FixedWrapper};
-<<<<<<< HEAD
-use common::{fixed_wrapper, TradingPair};
-=======
 use common::{fixed_wrapper, AssetIdOf, AssetInfoProvider, TradingPair};
->>>>>>> da0b88eb
 
 use crate::{to_balance, to_fixed_wrapper};
 
@@ -222,14 +218,7 @@
         trading_pair: &TradingPair<AssetIdOf<T>>,
         liq_amount: Balance,
     ) -> Result<Balance, DispatchError> {
-<<<<<<< HEAD
         let (b_in_pool, t_in_pool) = Self::get_actual_reserves(
-=======
-        let b_in_pool =
-            <T as Config>::AssetInfoProvider::free_balance(&trading_pair.base_asset_id, pool_acc)?;
-        let t_in_pool = <T as Config>::AssetInfoProvider::free_balance(
-            &trading_pair.target_asset_id,
->>>>>>> da0b88eb
             pool_acc,
             &trading_pair.base_asset_id,
             &trading_pair.base_asset_id,
