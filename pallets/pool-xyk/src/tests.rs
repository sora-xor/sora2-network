// This file is part of the SORA network and Polkaswap app.

// Copyright (c) 2020, 2021, Polka Biome Ltd. All rights reserved.
// SPDX-License-Identifier: BSD-4-Clause

// Redistribution and use in source and binary forms, with or without modification,
// are permitted provided that the following conditions are met:

// Redistributions of source code must retain the above copyright notice, this list
// of conditions and the following disclaimer.
// Redistributions in binary form must reproduce the above copyright notice, this
// list of conditions and the following disclaimer in the documentation and/or other
// materials provided with the distribution.
//
// All advertising materials mentioning features or use of this software must display
// the following acknowledgement: This product includes software developed by Polka Biome
// Ltd., SORA, and Polkaswap.
//
// Neither the name of the Polka Biome Ltd. nor the names of its contributors may be used
// to endorse or promote products derived from this software without specific prior written permission.

// THIS SOFTWARE IS PROVIDED BY Polka Biome Ltd. AS IS AND ANY EXPRESS OR IMPLIED WARRANTIES,
// INCLUDING, BUT NOT LIMITED TO, THE IMPLIED WARRANTIES OF MERCHANTABILITY AND FITNESS FOR
// A PARTICULAR PURPOSE ARE DISCLAIMED. IN NO EVENT SHALL Polka Biome Ltd. BE LIABLE FOR ANY
// DIRECT, INDIRECT, INCIDENTAL, SPECIAL, EXEMPLARY, OR CONSEQUENTIAL DAMAGES (INCLUDING,
// BUT NOT LIMITED TO, PROCUREMENT OF SUBSTITUTE GOODS OR SERVICES; LOSS OF USE, DATA, OR PROFITS;
// OR BUSINESS INTERRUPTION) HOWEVER CAUSED AND ON ANY THEORY OF LIABILITY, WHETHER IN CONTRACT,
// STRICT LIABILITY, OR TORT (INCLUDING NEGLIGENCE OR OTHERWISE) ARISING IN ANY WAY OUT OF THE
// USE OF THIS SOFTWARE, EVEN IF ADVISED OF THE POSSIBILITY OF SUCH DAMAGE.

use core::str::FromStr;

use common::alt::{DiscreteQuotation, SideAmount, SwapChunk, SwapLimits};
use common::prelude::{FixedWrapper, OutcomeFee, QuoteAmount, SwapAmount, SwapOutcome};
use common::{
    balance, fixed, AssetInfoProvider, AssetName, AssetSymbol, Balance, LiquiditySource,
    LiquiditySourceType, Oracle, ToFeeAccount, TradingPairSourceManager, DEFAULT_BALANCE_PRECISION,
};
use frame_support::assert_noop;
use frame_support::assert_ok;

use crate::mock::*;
use crate::{PoolProviders, TotalIssuances};
use sp_std::collections::vec_deque::VecDeque;
use sp_std::rc::Rc;

type PresetFunction<'a> = Rc<
    dyn Fn(
            crate::mock::DEXId,
            AssetId,
            AssetId,
            AssetId,
            common::TradingPair<crate::mock::TechAssetId>,
            crate::mock::TechAccountId,
            crate::mock::TechAccountId,
            AccountId,
            AccountId,
        ) -> ()
        + 'a,
>;

#[derive(Clone)]
struct RunTestsWithSlippageBehaviors<'a> {
    initial_deposit: (Balance, Balance),
    desired_amount: Balance,
    tests: Vec<PresetFunction<'a>>,
}

impl<'a> crate::Pallet<Runtime> {
    fn preset_initial(tests: Vec<PresetFunction<'a>>) {
        let mut ext = ExtBuilder::default().build();
        let dex_id = DEX_A_ID;
        let gt: crate::mock::AssetId = GoldenTicket.into();
        let bp: crate::mock::AssetId = BlackPepper.into();
        let pt: crate::mock::AssetId = Potato.into();

        ext.execute_with(|| {
            assert_ok!(assets::Pallet::<Runtime>::register_asset_id(
                ALICE(),
                GoldenTicket.into(),
                AssetSymbol(b"GT".to_vec()),
                AssetName(b"Golden Ticket".to_vec()),
                DEFAULT_BALANCE_PRECISION,
                Balance::from(0u32),
                true,
                None,
                None,
            ));

            assert_ok!(assets::Pallet::<Runtime>::register_asset_id(
                ALICE(),
                BlackPepper.into(),
                AssetSymbol(b"BP".to_vec()),
                AssetName(b"Black Pepper".to_vec()),
                DEFAULT_BALANCE_PRECISION,
                Balance::from(0u32),
                true,
                None,
                None,
            ));

            assert_ok!(assets::Pallet::<Runtime>::register_asset_id(
                ALICE(),
                Potato.into(),
                AssetSymbol(b"PT".to_vec()),
                AssetName(b"Potato".to_vec()),
                DEFAULT_BALANCE_PRECISION,
                Balance::from(0u32),
                true,
                None,
                None,
            ));

            assert_ok!(trading_pair::Pallet::<Runtime>::register(
                RuntimeOrigin::signed(BOB()),
                dex_id.clone(),
                GoldenTicket.into(),
                BlackPepper.into()
            ));

            assert_ok!(crate::Pallet::<Runtime>::initialize_pool(
                RuntimeOrigin::signed(BOB()),
                dex_id.clone(),
                GoldenTicket.into(),
                BlackPepper.into(),
            ));

            assert!(
                trading_pair::Pallet::<Runtime>::is_source_enabled_for_trading_pair(
                    &dex_id,
                    &GoldenTicket.into(),
                    &BlackPepper.into(),
                    LiquiditySourceType::XYKPool,
                )
                .expect("Failed to query trading pair status.")
            );

            let (tpair, tech_acc_id) =
                crate::Pallet::<Runtime>::tech_account_from_dex_and_asset_pair(
                    dex_id.clone(),
                    GoldenTicket.into(),
                    BlackPepper.into(),
                )
                .unwrap();

            let fee_acc = tech_acc_id.clone().to_fee_account().unwrap();
            let repr: AccountId =
                technical::Pallet::<Runtime>::tech_account_id_to_account_id(&tech_acc_id).unwrap();
            let fee_repr: AccountId =
                technical::Pallet::<Runtime>::tech_account_id_to_account_id(&fee_acc).unwrap();

            assert_ok!(assets::Pallet::<Runtime>::mint_to(
                &gt,
                &ALICE(),
                &ALICE(),
                balance!(900000)
            ));

            assert_ok!(assets::Pallet::<Runtime>::mint_to(
                &gt,
                &ALICE(),
                &CHARLIE(),
                balance!(900000)
            ));

            assert_eq!(
                assets::Pallet::<Runtime>::free_balance(&gt, &ALICE()).unwrap(),
                balance!(900000)
            );
            assert_eq!(
                assets::Pallet::<Runtime>::free_balance(&bp, &ALICE()).unwrap(),
                balance!(2000000)
            );
            assert_eq!(
                assets::Pallet::<Runtime>::free_balance(&gt, &repr.clone()).unwrap(),
                0
            );

            assert_eq!(
                assets::Pallet::<Runtime>::free_balance(&bp, &repr.clone()).unwrap(),
                0
            );
            assert_eq!(
                assets::Pallet::<Runtime>::free_balance(&gt, &fee_repr.clone()).unwrap(),
                0
            );

            let base_asset: AssetId = GoldenTicket.into();
            let target_asset: AssetId = BlackPepper.into();
            assert_eq!(
                crate::Pallet::<Runtime>::properties(base_asset, target_asset),
                Some((repr.clone(), fee_repr.clone()))
            );
            assert_eq!(
                pswap_distribution::Pallet::<Runtime>::subscribed_accounts(&fee_repr),
                Some((
                    dex_id.clone(),
                    repr.clone(),
                    GetDefaultSubscriptionFrequency::get(),
                    0
                ))
            );

            for test in &tests {
                test(
                    dex_id.clone(),
                    gt.clone(),
                    bp.clone(),
                    pt.clone(),
                    tpair.clone(),
                    tech_acc_id.clone(),
                    fee_acc.clone(),
                    repr.clone(),
                    fee_repr.clone(),
                );
            }
        });
    }

    fn preset_custom_deposited_pool(
        with_chameleon: bool,
        base_amount: Balance,
        min_base_amount: Balance,
        target_amount: Balance,
        min_target_amount: Balance,
        pool_tokens: Balance,
        tests: Vec<PresetFunction<'a>>,
    ) {
        let mut new_tests: Vec<PresetFunction> = vec![Rc::new(
            |dex_id, _, _, _, _, _tech_acc_id: crate::mock::TechAccountId, _, pool_account, _| {
                assert_ok!(crate::Pallet::<Runtime>::deposit_liquidity(
                    RuntimeOrigin::signed(ALICE()),
                    dex_id,
                    GoldenTicket.into(),
                    BlackPepper.into(),
                    base_amount,
                    min_base_amount,
                    target_amount,
                    min_target_amount,
                ));

                if with_chameleon {
                    assert_ok!(crate::Pallet::<Runtime>::deposit_liquidity(
                        RuntimeOrigin::signed(ALICE()),
                        dex_id,
                        Potato.into(),
                        BlackPepper.into(),
                        base_amount,
                        min_base_amount,
                        target_amount,
                        min_target_amount,
                    ));
                }

                assert_eq!(
                    PoolProviders::<Runtime>::get(pool_account, &ALICE()),
                    Some(pool_tokens),
                );
                //TODO: total supply check
            },
        )];
        let mut tests_to_add = tests.clone();
        new_tests.append(&mut tests_to_add);
        crate::Pallet::<Runtime>::preset_initial(new_tests);
    }

    fn preset_deposited_pool(with_chameleon: bool, tests: Vec<PresetFunction<'a>>) {
        Self::preset_custom_deposited_pool(
            false,
            balance!(360000),
            balance!(144000),
            balance!(360000),
            balance!(144000),
            balance!(227683.9915321233119024),
            tests.clone(),
        );
        if with_chameleon {
            Self::preset_custom_deposited_pool(
                true,
                balance!(180000),
                balance!(72000),
                balance!(180000),
                balance!(72000),
                balance!(227683.991532123311902562),
                tests,
            );
        }
    }

    fn preset_deposited_pool_2(with_chameleon: bool, tests: Vec<PresetFunction<'a>>) {
        Self::preset_custom_deposited_pool(
            false,
            balance!(100000),
            balance!(200000),
            balance!(100000),
            balance!(200000),
            balance!(141421.356237309504878507),
            tests.clone(),
        );
        if with_chameleon {
            Self::preset_custom_deposited_pool(
                true,
                balance!(50000),
                balance!(100000),
                balance!(50000),
                balance!(100000),
                balance!(141421.356237309504878190),
                tests,
            );
        }
    }

    fn run_tests_with_different_slippage_behavior(descriptor: RunTestsWithSlippageBehaviors<'a>) {
        let initial_deposit = descriptor.initial_deposit;
        let desired_amount = descriptor.desired_amount;
        let prepare: PresetFunction<'a> = Rc::new({
            move |dex_id, _, _, _, _, _, _, _, _| {
                assert_ok!(crate::Pallet::<Runtime>::deposit_liquidity(
                    RuntimeOrigin::signed(ALICE()),
                    dex_id,
                    GoldenTicket.into(),
                    BlackPepper.into(),
                    initial_deposit.0,
                    initial_deposit.1,
                    initial_deposit.0,
                    initial_deposit.1,
                ));
            }
        });

        // List of cases for different slippage behavior.
        let cases: Vec<PresetFunction<'a>> = vec![
            Rc::new(move |dex_id, _, _, _, _, _, _, _, _| {
                assert_ok!(crate::Pallet::<Runtime>::exchange(
                    &ALICE(),
                    &ALICE(),
                    &dex_id,
                    &GoldenTicket.into(),
                    &BlackPepper.into(),
                    SwapAmount::WithDesiredOutput {
                        desired_amount_out: desired_amount,
                        max_amount_in: balance!(99999999),
                    }
                ));
            }),
            Rc::new(move |dex_id, _, _, _, _, _, _, _, _| {
                assert_ok!(crate::Pallet::<Runtime>::exchange(
                    &ALICE(),
                    &ALICE(),
                    &dex_id,
                    &BlackPepper.into(),
                    &GoldenTicket.into(),
                    SwapAmount::WithDesiredInput {
                        desired_amount_in: desired_amount,
                        min_amount_out: balance!(0),
                    }
                ));
            }),
        ];

        // Run tests inside each behavior.
        for case in &cases {
            let mut new_tests = vec![prepare.clone(), case.clone()];
            new_tests.append(&mut descriptor.tests.clone());
            crate::Pallet::<Runtime>::preset_initial(new_tests);
        }

        // Case with original pool state, behavior is not prepended.
        let mut new_tests = vec![prepare.clone()];
        new_tests.append(&mut descriptor.tests.clone());
        crate::Pallet::<Runtime>::preset_initial(new_tests);
    }
}

macro_rules! simplify_swap_outcome(
 ($a: expr) => ({
     match $a {
         (SwapOutcome { amount, fee }, _) => (amount, fee)
     }
 })
);

#[test]
fn can_exchange_all_directions() {
    crate::Pallet::<Runtime>::preset_deposited_pool_2(
        true,
        vec![Rc::new(|dex_id, gt, bp, pt, _, _, _, _, _| {
            assert!(crate::Pallet::<Runtime>::can_exchange(&dex_id, &gt, &bp));
            assert!(crate::Pallet::<Runtime>::can_exchange(&dex_id, &bp, &gt));
            assert!(crate::Pallet::<Runtime>::can_exchange(&dex_id, &pt, &bp));
            assert!(crate::Pallet::<Runtime>::can_exchange(&dex_id, &bp, &pt));
        })],
    );
}

#[test]
fn quote_case_exact_input_for_output_base_first() {
    crate::Pallet::<Runtime>::preset_deposited_pool_2(
        true,
        vec![Rc::new(|dex_id, gt, bp, _, _, _, _, _, _| {
            assert_eq!(
                simplify_swap_outcome!(crate::Pallet::<Runtime>::quote(
                    &dex_id,
                    &gt,
                    &bp,
                    QuoteAmount::WithDesiredInput {
                        desired_amount_in: balance!(100000)
                    },
                    true
                )
                .unwrap()),
                (
                    99849774661992989484226,
                    OutcomeFee::from_asset(GoldenTicket.into(), balance!(300))
                )
            );
        })],
    );
}

#[test]
fn test_deducing_fee() {
    crate::Pallet::<Runtime>::preset_deposited_pool_2(
        true,
        vec![Rc::new(|dex_id, gt, bp, _, _, _, _, _, _| {
            let (amount_a, fee_a) = simplify_swap_outcome!(crate::Pallet::<Runtime>::quote(
                &dex_id,
                &gt,
                &bp,
                QuoteAmount::WithDesiredInput {
                    desired_amount_in: balance!(100000)
                },
                true
            )
            .unwrap());
            assert_eq!(
                (amount_a, fee_a),
                (
                    99849774661992989484226,
                    OutcomeFee::from_asset(GoldenTicket.into(), balance!(300))
                )
            );
            let (_, fee_b) = simplify_swap_outcome!(crate::Pallet::<Runtime>::quote(
                &dex_id,
                &gt,
                &bp,
                QuoteAmount::WithDesiredInput {
                    desired_amount_in: balance!(100000)
                },
                false
            )
            .unwrap());
            assert!(fee_b.is_zero_fee());

            let (amount_a, fee_a) = simplify_swap_outcome!(crate::Pallet::<Runtime>::quote(
                &dex_id,
                &gt,
                &bp,
                QuoteAmount::WithDesiredOutput {
                    desired_amount_out: balance!(100000)
                },
                true
            )
            .unwrap());
            assert_eq!(
                (amount_a, fee_a),
                (
                    100300902708124373119360,
                    OutcomeFee::from_asset(GoldenTicket.into(), balance!(300.902708124373119358))
                )
            );
            let (_, fee_b) = simplify_swap_outcome!(crate::Pallet::<Runtime>::quote(
                &dex_id,
                &gt,
                &bp,
                QuoteAmount::WithDesiredOutput {
                    desired_amount_out: balance!(100000)
                },
                false
            )
            .unwrap());
            assert!(fee_b.is_zero_fee());
        })],
    );
}

#[test]
fn quote_case_exact_input_for_output_base_second() {
    crate::Pallet::<Runtime>::preset_deposited_pool_2(
        true,
        vec![Rc::new(|dex_id, gt, bp, _, _, _, _, _, _| {
            assert_eq!(
                simplify_swap_outcome!(crate::Pallet::<Runtime>::quote(
                    &dex_id,
                    &bp,
                    &gt,
                    QuoteAmount::WithDesiredInput {
                        desired_amount_in: balance!(100000)
                    },
                    true
                )
                .unwrap()),
                (
                    balance!(33233.333333333333333333),
                    OutcomeFee::from_asset(GoldenTicket.into(), balance!(100))
                )
            );
        })],
    );
}

#[test]
fn quote_case_exact_output_for_input_base_first() {
    crate::Pallet::<Runtime>::preset_deposited_pool_2(
        true,
        vec![Rc::new(|dex_id, gt, bp, _, _, _, _, _, _| {
            assert_eq!(
                simplify_swap_outcome!(crate::Pallet::<Runtime>::quote(
                    &dex_id,
                    &gt,
                    &bp,
                    QuoteAmount::WithDesiredOutput {
                        desired_amount_out: balance!(100000)
                    },
                    true,
                )
                .unwrap()),
                (
                    100300902708124373119360,
                    OutcomeFee::from_asset(GoldenTicket.into(), 300902708124373119358)
                )
            );
        })],
    );
}

#[test]
fn quote_case_exact_output_for_input_base_second() {
    crate::Pallet::<Runtime>::preset_deposited_pool_2(
        true,
        vec![Rc::new(|dex_id, gt, bp, _, _, _, _, _, _| {
            assert_eq!(
                simplify_swap_outcome!(crate::Pallet::<Runtime>::quote(
                    &dex_id,
                    &bp,
                    &gt,
                    QuoteAmount::WithDesiredOutput {
                        desired_amount_out: balance!(50000)
                    },
                    true,
                )
                .unwrap()),
                (
                    201207243460764587525158,
                    OutcomeFee::from_asset(GoldenTicket.into(), 150451354062186559679)
                )
            );
        })],
    );
}

#[test]
fn check_empty_step_quote() {
    crate::Pallet::<Runtime>::preset_deposited_pool_2(
        true,
        vec![Rc::new(|dex_id, gt, bp, _, _, _, _, _, _| {
            assert_eq!(
                crate::Pallet::<Runtime>::step_quote(
                    &dex_id,
                    &gt,
                    &bp,
                    QuoteAmount::with_desired_input(balance!(0)),
                    10,
                    true
                )
                .unwrap()
                .0,
                DiscreteQuotation::new()
            );

<<<<<<< HEAD
            assert_eq!(
                crate::Pallet::<Runtime>::step_quote(
                    &dex_id,
                    &gt,
                    &bp,
                    QuoteAmount::with_desired_output(balance!(0)),
                    10,
                    false
                )
                .unwrap()
                .0,
                DiscreteQuotation::new()
            );
        })],
    );
=======
        assert_eq!(
            crate::Pallet::<Runtime>::step_quote(
                &dex_id,
                &gt,
                &bp,
                QuoteAmount::with_desired_input(balance!(100)),
                0,
                false
            )
            .unwrap()
            .0,
            DiscreteQuotation {
                chunks: VecDeque::from([SwapChunk::new(
                    balance!(100),
                    balance!(199.800199800199800199),
                    Default::default()
                )]),
                limits: Default::default()
            }
        );

        assert_eq!(
            crate::Pallet::<Runtime>::step_quote(
                &dex_id,
                &gt,
                &bp,
                QuoteAmount::with_desired_output(balance!(200)),
                0,
                false
            )
            .unwrap()
            .0,
            DiscreteQuotation {
                chunks: VecDeque::from([SwapChunk::new(
                    balance!(100.100100100100100100),
                    balance!(200),
                    Default::default()
                )]),
                limits: SwapLimits::new(None, Some(SideAmount::Output(balance!(198000))), None)
            }
        );
    })]);
>>>>>>> a675f5ad
}

#[test]
fn check_step_quote_with_zero_samples_count() {
    crate::Pallet::<Runtime>::preset_deposited_pool_2(
        true,
        vec![Rc::new(|dex_id, gt, bp, _, _, _, _, _, _| {
            assert_eq!(
                crate::Pallet::<Runtime>::step_quote(
                    &dex_id,
                    &gt,
                    &bp,
                    QuoteAmount::with_desired_input(balance!(100)),
                    0,
                    false
                )
                .unwrap()
                .0,
                DiscreteQuotation {
                    chunks: VecDeque::from([SwapChunk::new(
                        balance!(100),
                        balance!(199.800199800199800199),
                        Default::default()
                    )]),
                    limits: Default::default()
                }
            );

            assert_eq!(
                crate::Pallet::<Runtime>::step_quote(
                    &dex_id,
                    &gt,
                    &bp,
                    QuoteAmount::with_desired_output(balance!(200)),
                    0,
                    false
                )
                .unwrap()
                .0,
                DiscreteQuotation {
                    chunks: VecDeque::from([SwapChunk::new(
                        balance!(100.100100100100100100),
                        balance!(200),
                        Default::default()
<<<<<<< HEAD
                    )]),
                    limits: Default::default()
                }
            );
        })],
    );
}
=======
                    ),
                ]),
                limits: SwapLimits::new(None, Some(SideAmount::Output(balance!(198000))), None)
            }
        );
>>>>>>> a675f5ad

#[test]
fn check_step_quote_without_fee() {
    crate::Pallet::<Runtime>::preset_deposited_pool_2(
        true,
        vec![Rc::new(|dex_id, gt, bp, _, _, _, _, _, _| {
            assert_eq!(
                crate::Pallet::<Runtime>::step_quote(
                    &dex_id,
                    &gt,
                    &bp,
                    QuoteAmount::with_desired_input(balance!(100)),
                    10,
                    false
                )
                .unwrap()
                .0,
                DiscreteQuotation {
                    chunks: VecDeque::from([
                        SwapChunk::new(
                            balance!(10),
                            balance!(19.998000199980001999),
                            Default::default()
                        ),
                        SwapChunk::new(
                            balance!(10),
                            balance!(19.994001399700061988),
                            Default::default()
                        ),
                        SwapChunk::new(
                            balance!(10),
                            balance!(19.990003798700421867),
                            Default::default()
                        ),
                        SwapChunk::new(
                            balance!(10),
                            balance!(19.986007396501561327),
                            Default::default()
                        ),
                        SwapChunk::new(
                            balance!(10),
                            balance!(19.982012192624199695),
                            Default::default()
                        ),
                        SwapChunk::new(
                            balance!(10),
                            balance!(19.978018186589295798),
                            Default::default()
                        ),
                        SwapChunk::new(
                            balance!(10),
                            balance!(19.974025377918047812),
                            Default::default()
                        ),
                        SwapChunk::new(
                            balance!(10),
                            balance!(19.970033766131893127),
                            Default::default()
                        ),
                        SwapChunk::new(
                            balance!(10),
                            balance!(19.966043350752508194),
                            Default::default()
                        ),
                        SwapChunk::new(
                            balance!(10),
                            balance!(19.962054131301808392),
                            Default::default()
                        ),
                    ]),
                    limits: Default::default()
                }
            );

<<<<<<< HEAD
            assert_eq!(
                crate::Pallet::<Runtime>::step_quote(
                    &dex_id,
                    &gt,
                    &bp,
                    QuoteAmount::with_desired_output(balance!(200)),
                    10,
                    false
                )
                .unwrap()
                .0,
                DiscreteQuotation {
                    chunks: VecDeque::from([
                        SwapChunk::new(
                            balance!(10.001000100010001000),
                            balance!(20),
                            Default::default()
                        ),
                        SwapChunk::new(
                            balance!(10.003000700150031006),
                            balance!(20),
                            Default::default()
                        ),
                        SwapChunk::new(
                            balance!(10.005001900650211067),
                            balance!(20),
                            Default::default()
                        ),
                        SwapChunk::new(
                            balance!(10.007003701750781337),
                            balance!(20),
                            Default::default()
                        ),
                        SwapChunk::new(
                            balance!(10.009006103692102153),
                            balance!(20),
                            Default::default()
                        ),
                        SwapChunk::new(
                            balance!(10.011009106714654105),
                            balance!(20),
                            Default::default()
                        ),
                        SwapChunk::new(
                            balance!(10.013012711059038105),
                            balance!(20),
                            Default::default()
                        ),
                        SwapChunk::new(
                            balance!(10.015016916965975462),
                            balance!(20),
                            Default::default()
                        ),
                        SwapChunk::new(
                            balance!(10.017021724676307957),
                            balance!(20),
                            Default::default()
                        ),
                        SwapChunk::new(
                            balance!(10.019027134430997908),
                            balance!(20),
                            Default::default()
                        ),
                    ]),
                    limits: Default::default()
                }
            );

            assert_eq!(
                crate::Pallet::<Runtime>::step_quote(
                    &dex_id,
                    &bp,
                    &gt,
                    QuoteAmount::with_desired_input(balance!(200)),
                    10,
                    false
                )
                .unwrap()
                .0,
                DiscreteQuotation {
                    chunks: VecDeque::from([
                        SwapChunk::new(
                            balance!(20),
                            balance!(9.999000099990000999),
                            Default::default()
                        ),
                        SwapChunk::new(
                            balance!(20),
                            balance!(9.997000699850030994),
                            Default::default()
                        ),
                        SwapChunk::new(
                            balance!(20),
                            balance!(9.995001899350210934),
                            Default::default()
                        ),
                        SwapChunk::new(
                            balance!(20),
                            balance!(9.993003698250780663),
                            Default::default()
                        ),
                        SwapChunk::new(
                            balance!(20),
                            balance!(9.991006096312099848),
                            Default::default()
                        ),
                        SwapChunk::new(
                            balance!(20),
                            balance!(9.989009093294647899),
                            Default::default()
                        ),
                        SwapChunk::new(
                            balance!(20),
                            balance!(9.987012688959023906),
                            Default::default()
                        ),
                        SwapChunk::new(
                            balance!(20),
                            balance!(9.985016883065946563),
                            Default::default()
                        ),
                        SwapChunk::new(
                            balance!(20),
                            balance!(9.983021675376254097),
                            Default::default()
                        ),
                        SwapChunk::new(
                            balance!(20),
                            balance!(9.981027065650904196),
                            Default::default()
                        ),
                    ]),
                    limits: Default::default()
                }
            );

            assert_eq!(
                crate::Pallet::<Runtime>::step_quote(
                    &dex_id,
                    &bp,
                    &gt,
                    QuoteAmount::with_desired_output(balance!(100)),
                    10,
                    false
                )
                .unwrap()
                .0,
                DiscreteQuotation {
                    chunks: VecDeque::from([
                        SwapChunk::new(
                            balance!(20.002000200020002002),
                            balance!(10),
                            Default::default()
                        ),
                        SwapChunk::new(
                            balance!(20.006001400300062012),
                            balance!(10),
                            Default::default()
                        ),
                        SwapChunk::new(
                            balance!(20.010003801300422133),
                            balance!(10),
                            Default::default()
                        ),
                        SwapChunk::new(
                            balance!(20.014007403501562674),
                            balance!(10),
                            Default::default()
                        ),
                        SwapChunk::new(
                            balance!(20.018012207384204307),
                            balance!(10),
                            Default::default()
                        ),
                        SwapChunk::new(
                            balance!(20.022018213429308210),
                            balance!(10),
                            Default::default()
                        ),
                        SwapChunk::new(
                            balance!(20.026025422118076210),
                            balance!(10),
                            Default::default()
                        ),
                        SwapChunk::new(
                            balance!(20.030033833931950924),
                            balance!(10),
                            Default::default()
                        ),
                        SwapChunk::new(
                            balance!(20.034043449352615913),
                            balance!(10),
                            Default::default()
                        ),
                        SwapChunk::new(
                            balance!(20.038054268861995817),
                            balance!(10),
                            Default::default()
                        ),
                    ]),
                    limits: Default::default()
                }
            );
        })],
    );
=======
        assert_eq!(
            crate::Pallet::<Runtime>::step_quote(
                &dex_id,
                &bp,
                &gt,
                QuoteAmount::with_desired_output(balance!(100)),
                10,
                false
            )
            .unwrap()
            .0,
            DiscreteQuotation {
                chunks: VecDeque::from([
                    SwapChunk::new(
                        balance!(20.002000200020002002),
                        balance!(10),
                        Default::default()
                    ),
                    SwapChunk::new(
                        balance!(20.006001400300062012),
                        balance!(10),
                        Default::default()
                    ),
                    SwapChunk::new(
                        balance!(20.010003801300422133),
                        balance!(10),
                        Default::default()
                    ),
                    SwapChunk::new(
                        balance!(20.014007403501562674),
                        balance!(10),
                        Default::default()
                    ),
                    SwapChunk::new(
                        balance!(20.018012207384204307),
                        balance!(10),
                        Default::default()
                    ),
                    SwapChunk::new(
                        balance!(20.022018213429308210),
                        balance!(10),
                        Default::default()
                    ),
                    SwapChunk::new(
                        balance!(20.026025422118076210),
                        balance!(10),
                        Default::default()
                    ),
                    SwapChunk::new(
                        balance!(20.030033833931950924),
                        balance!(10),
                        Default::default()
                    ),
                    SwapChunk::new(
                        balance!(20.034043449352615913),
                        balance!(10),
                        Default::default()
                    ),
                    SwapChunk::new(
                        balance!(20.038054268861995817),
                        balance!(10),
                        Default::default()
                    ),
                ]),
                limits: SwapLimits::new(None, Some(SideAmount::Output(balance!(99000))), None)
            }
        );
    })]);
>>>>>>> a675f5ad
}

#[test]
fn check_step_quote_with_fee() {
    crate::Pallet::<Runtime>::preset_deposited_pool_2(
        true,
        vec![Rc::new(|dex_id, gt, bp, _, _, _, _, _, _| {
            assert_eq!(
                crate::Pallet::<Runtime>::step_quote(
                    &dex_id,
                    &gt,
                    &bp,
                    QuoteAmount::with_desired_input(balance!(100)),
                    10,
                    true
                )
                .unwrap()
                .0,
                DiscreteQuotation {
                    chunks: VecDeque::from([
                        SwapChunk::new(
                            balance!(10),
                            balance!(19.938012180185635492),
                            OutcomeFee::from_asset(GoldenTicket.into(), balance!(0.03))
                        ),
                        SwapChunk::new(
                            balance!(10),
                            balance!(19.934037333141407095),
                            OutcomeFee::from_asset(GoldenTicket.into(), balance!(0.03))
                        ),
                        SwapChunk::new(
                            balance!(10),
                            balance!(19.930063674618442918),
                            OutcomeFee::from_asset(GoldenTicket.into(), balance!(0.03))
                        ),
                        SwapChunk::new(
                            balance!(10),
                            balance!(19.926091204142949627),
                            OutcomeFee::from_asset(GoldenTicket.into(), balance!(0.03))
                        ),
                        SwapChunk::new(
                            balance!(10),
                            balance!(19.922119921241369960),
                            OutcomeFee::from_asset(GoldenTicket.into(), balance!(0.03))
                        ),
                        SwapChunk::new(
                            balance!(10),
                            balance!(19.918149825440382581),
                            OutcomeFee::from_asset(GoldenTicket.into(), balance!(0.03))
                        ),
                        SwapChunk::new(
                            balance!(10),
                            balance!(19.914180916266901942),
                            OutcomeFee::from_asset(GoldenTicket.into(), balance!(0.03))
                        ),
                        SwapChunk::new(
                            balance!(10),
                            balance!(19.910213193248078135),
                            OutcomeFee::from_asset(GoldenTicket.into(), balance!(0.03))
                        ),
                        SwapChunk::new(
                            balance!(10),
                            balance!(19.906246655911296762),
                            OutcomeFee::from_asset(GoldenTicket.into(), balance!(0.03))
                        ),
                        SwapChunk::new(
                            balance!(10),
                            balance!(19.902281303784178786),
                            OutcomeFee::from_asset(GoldenTicket.into(), balance!(0.03))
                        ),
                    ]),
                    limits: Default::default()
                }
            );

<<<<<<< HEAD
            assert_eq!(
                crate::Pallet::<Runtime>::step_quote(
                    &dex_id,
                    &gt,
                    &bp,
                    QuoteAmount::with_desired_output(balance!(200)),
                    10,
                    true
                )
                .unwrap()
                .0,
                DiscreteQuotation {
                    chunks: VecDeque::from([
                        SwapChunk::new(
                            balance!(10.031093380150452357),
                            balance!(20),
                            OutcomeFee::from_asset(
                                GoldenTicket.into(),
                                balance!(0.030093280140451357)
                            )
                        ),
                        SwapChunk::new(
                            balance!(10.033100000150482453),
                            balance!(20),
                            OutcomeFee::from_asset(
                                GoldenTicket.into(),
                                balance!(0.030099300000451447)
                            )
                        ),
                        SwapChunk::new(
                            balance!(10.035107222317162555),
                            balance!(20),
                            OutcomeFee::from_asset(
                                GoldenTicket.into(),
                                balance!(0.030105321666951488)
                            )
                        ),
                        SwapChunk::new(
                            balance!(10.037115046891455704),
                            balance!(20),
                            OutcomeFee::from_asset(
                                GoldenTicket.into(),
                                balance!(0.030111345140674367)
                            )
                        ),
                        SwapChunk::new(
                            balance!(10.039123474114445489),
                            balance!(20),
                            OutcomeFee::from_asset(
                                GoldenTicket.into(),
                                balance!(0.030117370422343336)
                            )
                        ),
                        SwapChunk::new(
                            balance!(10.041132504227336114),
                            balance!(20),
                            OutcomeFee::from_asset(
                                GoldenTicket.into(),
                                balance!(0.030123397512682009)
                            )
                        ),
                        SwapChunk::new(
                            balance!(10.043142137471452462),
                            balance!(20),
                            OutcomeFee::from_asset(
                                GoldenTicket.into(),
                                balance!(0.030129426412414357)
                            )
                        ),
                        SwapChunk::new(
                            balance!(10.045152374088240182),
                            balance!(20),
                            OutcomeFee::from_asset(
                                GoldenTicket.into(),
                                balance!(0.030135457122264720)
                            )
                        ),
                        SwapChunk::new(
                            balance!(10.047163214319265755),
                            balance!(20),
                            OutcomeFee::from_asset(
                                GoldenTicket.into(),
                                balance!(0.030141489642957798)
                            )
                        ),
                        SwapChunk::new(
                            balance!(10.049174658406216557),
                            balance!(20),
                            OutcomeFee::from_asset(
                                GoldenTicket.into(),
                                balance!(0.030147523975218649)
                            )
                        ),
                    ]),
                    limits: Default::default()
                }
            );
=======
        assert_eq!(
            crate::Pallet::<Runtime>::step_quote(
                &dex_id,
                &gt,
                &bp,
                QuoteAmount::with_desired_output(balance!(200)),
                10,
                true
            )
            .unwrap()
            .0,
            DiscreteQuotation {
                chunks: VecDeque::from([
                    SwapChunk::new(
                        balance!(10.031093380150452357),
                        balance!(20),
                        OutcomeFee::from_asset(GoldenTicket.into(), balance!(0.030093280140451357))
                    ),
                    SwapChunk::new(
                        balance!(10.033100000150482453),
                        balance!(20),
                        OutcomeFee::from_asset(GoldenTicket.into(), balance!(0.030099300000451447))
                    ),
                    SwapChunk::new(
                        balance!(10.035107222317162555),
                        balance!(20),
                        OutcomeFee::from_asset(GoldenTicket.into(), balance!(0.030105321666951488))
                    ),
                    SwapChunk::new(
                        balance!(10.037115046891455704),
                        balance!(20),
                        OutcomeFee::from_asset(GoldenTicket.into(), balance!(0.030111345140674367))
                    ),
                    SwapChunk::new(
                        balance!(10.039123474114445489),
                        balance!(20),
                        OutcomeFee::from_asset(GoldenTicket.into(), balance!(0.030117370422343336))
                    ),
                    SwapChunk::new(
                        balance!(10.041132504227336114),
                        balance!(20),
                        OutcomeFee::from_asset(GoldenTicket.into(), balance!(0.030123397512682009))
                    ),
                    SwapChunk::new(
                        balance!(10.043142137471452462),
                        balance!(20),
                        OutcomeFee::from_asset(GoldenTicket.into(), balance!(0.030129426412414357))
                    ),
                    SwapChunk::new(
                        balance!(10.045152374088240182),
                        balance!(20),
                        OutcomeFee::from_asset(GoldenTicket.into(), balance!(0.030135457122264720))
                    ),
                    SwapChunk::new(
                        balance!(10.047163214319265755),
                        balance!(20),
                        OutcomeFee::from_asset(GoldenTicket.into(), balance!(0.030141489642957798))
                    ),
                    SwapChunk::new(
                        balance!(10.049174658406216557),
                        balance!(20),
                        OutcomeFee::from_asset(GoldenTicket.into(), balance!(0.030147523975218649))
                    ),
                ]),
                limits: SwapLimits::new(None, Some(SideAmount::Output(balance!(198000))), None)
            }
        );
>>>>>>> a675f5ad

            assert_eq!(
                crate::Pallet::<Runtime>::step_quote(
                    &dex_id,
                    &bp,
                    &gt,
                    QuoteAmount::with_desired_input(balance!(200)),
                    10,
                    true
                )
                .unwrap()
                .0,
                DiscreteQuotation {
                    chunks: VecDeque::from([
                        SwapChunk::new(
                            balance!(20),
                            balance!(9.969003099690030996),
                            OutcomeFee::from_asset(
                                GoldenTicket.into(),
                                balance!(0.029997000299970003)
                            )
                        ),
                        SwapChunk::new(
                            balance!(20),
                            balance!(9.967009697750480901),
                            OutcomeFee::from_asset(
                                GoldenTicket.into(),
                                balance!(0.029991002099550093)
                            )
                        ),
                        SwapChunk::new(
                            balance!(20),
                            balance!(9.965016893652160301),
                            OutcomeFee::from_asset(
                                GoldenTicket.into(),
                                balance!(0.029985005698050633)
                            )
                        ),
                        SwapChunk::new(
                            balance!(20),
                            balance!(9.963024687156028321),
                            OutcomeFee::from_asset(
                                GoldenTicket.into(),
                                balance!(0.029979011094752342)
                            )
                        ),
                        SwapChunk::new(
                            balance!(20),
                            balance!(9.961033078023163548),
                            OutcomeFee::from_asset(
                                GoldenTicket.into(),
                                balance!(0.029973018288936300)
                            )
                        ),
                        SwapChunk::new(
                            balance!(20),
                            balance!(9.959042066014763955),
                            OutcomeFee::from_asset(
                                GoldenTicket.into(),
                                balance!(0.029967027279883944)
                            )
                        ),
                        SwapChunk::new(
                            balance!(20),
                            balance!(9.957051650892146835),
                            OutcomeFee::from_asset(
                                GoldenTicket.into(),
                                balance!(0.029961038066877071)
                            )
                        ),
                        SwapChunk::new(
                            balance!(20),
                            balance!(9.955061832416748723),
                            OutcomeFee::from_asset(
                                GoldenTicket.into(),
                                balance!(0.029955050649197840)
                            )
                        ),
                        SwapChunk::new(
                            balance!(20),
                            balance!(9.953072610350125335),
                            OutcomeFee::from_asset(
                                GoldenTicket.into(),
                                balance!(0.029949065026128762)
                            )
                        ),
                        SwapChunk::new(
                            balance!(20),
                            balance!(9.951083984453951483),
                            OutcomeFee::from_asset(
                                GoldenTicket.into(),
                                balance!(0.029943081196952713)
                            )
                        ),
                    ]),
                    limits: Default::default()
                }
            );

<<<<<<< HEAD
            assert_eq!(
                crate::Pallet::<Runtime>::step_quote(
                    &dex_id,
                    &bp,
                    &gt,
                    QuoteAmount::with_desired_output(balance!(100)),
                    10,
                    true
                )
                .unwrap()
                .0,
                DiscreteQuotation {
                    chunks: VecDeque::from([
                        SwapChunk::new(
                            balance!(20.062192797672785635),
                            balance!(10),
                            OutcomeFee::from_asset(
                                GoldenTicket.into(),
                                balance!(0.030090270812437311)
                            )
                        ),
                        SwapChunk::new(
                            balance!(20.066218117254983225),
                            balance!(10),
                            OutcomeFee::from_asset(
                                GoldenTicket.into(),
                                balance!(0.030090270812437312)
                            )
                        ),
                        SwapChunk::new(
                            balance!(20.070244648431316120),
                            balance!(10),
                            OutcomeFee::from_asset(
                                GoldenTicket.into(),
                                balance!(0.030090270812437312)
                            )
                        ),
                        SwapChunk::new(
                            balance!(20.074272391688075365),
                            balance!(10),
                            OutcomeFee::from_asset(
                                GoldenTicket.into(),
                                balance!(0.030090270812437312)
                            )
                        ),
                        SwapChunk::new(
                            balance!(20.078301347511796002),
                            balance!(10),
                            OutcomeFee::from_asset(
                                GoldenTicket.into(),
                                balance!(0.030090270812437312)
                            )
                        ),
                        SwapChunk::new(
                            balance!(20.082331516389257222),
                            balance!(10),
                            OutcomeFee::from_asset(
                                GoldenTicket.into(),
                                balance!(0.030090270812437312)
                            )
                        ),
                        SwapChunk::new(
                            balance!(20.086362898807482507),
                            balance!(10),
                            OutcomeFee::from_asset(
                                GoldenTicket.into(),
                                balance!(0.030090270812437312)
                            )
                        ),
                        SwapChunk::new(
                            balance!(20.090395495253739781),
                            balance!(10),
                            OutcomeFee::from_asset(
                                GoldenTicket.into(),
                                balance!(0.030090270812437312)
                            )
                        ),
                        SwapChunk::new(
                            balance!(20.094429306215541556),
                            balance!(10),
                            OutcomeFee::from_asset(
                                GoldenTicket.into(),
                                balance!(0.030090270812437312)
                            )
                        ),
                        SwapChunk::new(
                            balance!(20.098464332180645078),
                            balance!(10),
                            OutcomeFee::from_asset(
                                GoldenTicket.into(),
                                balance!(0.030090270812437312)
                            )
                        ),
                    ]),
                    limits: Default::default()
                }
            );
        })],
    );
=======
        assert_eq!(
            crate::Pallet::<Runtime>::step_quote(
                &dex_id,
                &bp,
                &gt,
                QuoteAmount::with_desired_output(balance!(100)),
                10,
                true
            )
            .unwrap()
            .0,
            DiscreteQuotation {
                chunks: VecDeque::from([
                    SwapChunk::new(
                        balance!(20.062192797672785635),
                        balance!(10),
                        OutcomeFee::from_asset(GoldenTicket.into(), balance!(0.030090270812437311))
                    ),
                    SwapChunk::new(
                        balance!(20.066218117254983225),
                        balance!(10),
                        OutcomeFee::from_asset(GoldenTicket.into(), balance!(0.030090270812437312))
                    ),
                    SwapChunk::new(
                        balance!(20.070244648431316120),
                        balance!(10),
                        OutcomeFee::from_asset(GoldenTicket.into(), balance!(0.030090270812437312))
                    ),
                    SwapChunk::new(
                        balance!(20.074272391688075365),
                        balance!(10),
                        OutcomeFee::from_asset(GoldenTicket.into(), balance!(0.030090270812437312))
                    ),
                    SwapChunk::new(
                        balance!(20.078301347511796002),
                        balance!(10),
                        OutcomeFee::from_asset(GoldenTicket.into(), balance!(0.030090270812437312))
                    ),
                    SwapChunk::new(
                        balance!(20.082331516389257222),
                        balance!(10),
                        OutcomeFee::from_asset(GoldenTicket.into(), balance!(0.030090270812437312))
                    ),
                    SwapChunk::new(
                        balance!(20.086362898807482507),
                        balance!(10),
                        OutcomeFee::from_asset(GoldenTicket.into(), balance!(0.030090270812437312))
                    ),
                    SwapChunk::new(
                        balance!(20.090395495253739781),
                        balance!(10),
                        OutcomeFee::from_asset(GoldenTicket.into(), balance!(0.030090270812437312))
                    ),
                    SwapChunk::new(
                        balance!(20.094429306215541556),
                        balance!(10),
                        OutcomeFee::from_asset(GoldenTicket.into(), balance!(0.030090270812437312))
                    ),
                    SwapChunk::new(
                        balance!(20.098464332180645078),
                        balance!(10),
                        OutcomeFee::from_asset(GoldenTicket.into(), balance!(0.030090270812437312))
                    ),
                ]),
                limits: SwapLimits::new(None, Some(SideAmount::Output(balance!(98703))), None)
            }
        );
    })]);
>>>>>>> a675f5ad
}

fn sum_step_quote<AssetId: Ord + Clone>(
    step_quote_result: DiscreteQuotation<AssetId, Balance>,
) -> (Balance, Balance, OutcomeFee<AssetId, Balance>) {
    let (step_quote_input, step_quote_output, step_quote_fee) =
        step_quote_result.chunks.iter().fold(
            (balance!(0), balance!(0), OutcomeFee::default()),
            |acc, item| {
                (
                    acc.0 + item.input,
                    acc.1 + item.output,
                    acc.2.merge(item.fee.clone()),
                )
            },
        );
    (step_quote_input, step_quote_output, step_quote_fee)
}

fn compare_quotes(
    dex_id: &DEXId,
    input_asset_id: &AssetId,
    output_asset_id: &AssetId,
    amount: QuoteAmount<Balance>,
    deduce_fee: bool,
) {
    let (step_quote_input, step_quote_output, step_quote_fee) = sum_step_quote(
        crate::Pallet::<Runtime>::step_quote(
            dex_id,
            input_asset_id,
            output_asset_id,
            amount,
            10,
            deduce_fee,
        )
        .unwrap()
        .0,
    );

    let quote_result = crate::Pallet::<Runtime>::quote(
        dex_id,
        input_asset_id,
        output_asset_id,
        amount,
        deduce_fee,
    )
    .unwrap()
    .0;

    let (quote_input, quote_output, quote_fee) = match amount {
        QuoteAmount::WithDesiredInput { desired_amount_in } => {
            (desired_amount_in, quote_result.amount, quote_result.fee)
        }
        QuoteAmount::WithDesiredOutput { desired_amount_out } => {
            (quote_result.amount, desired_amount_out, quote_result.fee)
        }
    };

    assert_eq!(step_quote_input, quote_input);
    assert_eq!(step_quote_output, quote_output);
    assert_eq!(step_quote_fee, quote_fee);
}

#[test]
fn check_step_quote_equal_with_qoute() {
    crate::Pallet::<Runtime>::preset_deposited_pool_2(
        true,
        vec![Rc::new(|dex_id, gt, bp, _, _, _, _, _, _| {
            compare_quotes(
                &dex_id,
                &gt,
                &bp,
                QuoteAmount::with_desired_input(balance!(100)),
                false,
            );
            compare_quotes(
                &dex_id,
                &gt,
                &bp,
                QuoteAmount::with_desired_output(balance!(100)),
                false,
            );

            compare_quotes(
                &dex_id,
                &bp,
                &gt,
                QuoteAmount::with_desired_input(balance!(100)),
                false,
            );
            compare_quotes(
                &dex_id,
                &bp,
                &gt,
                QuoteAmount::with_desired_output(balance!(100)),
                false,
            );

            compare_quotes(
                &dex_id,
                &gt,
                &bp,
                QuoteAmount::with_desired_input(balance!(100)),
                true,
            );
            compare_quotes(
                &dex_id,
                &gt,
                &bp,
                QuoteAmount::with_desired_output(balance!(100)),
                true,
            );

            compare_quotes(
                &dex_id,
                &bp,
                &gt,
                QuoteAmount::with_desired_input(balance!(100)),
                true,
            );
            compare_quotes(
                &dex_id,
                &bp,
                &gt,
                QuoteAmount::with_desired_output(balance!(100)),
                true,
            );
        })],
    );
}

#[test]
fn check_exceed_reserves() {
    crate::Pallet::<Runtime>::preset_initial(vec![Rc::new(|dex_id, gt, bp, _, _, _, _, _| {
        let gt_reserve = balance!(100000);
        let bp_reserve = balance!(200000);

        assert_ok!(crate::Pallet::<Runtime>::deposit_liquidity(
            RuntimeOrigin::signed(ALICE()),
            dex_id,
            GoldenTicket.into(),
            BlackPepper.into(),
            gt_reserve,
            bp_reserve,
            gt_reserve,
            bp_reserve,
        ));

        // quote

        assert_eq!(
            simplify_swap_outcome!(crate::Pallet::<Runtime>::quote(
                &dex_id,
                &gt,
                &bp,
                QuoteAmount::WithDesiredInput {
                    desired_amount_in: gt_reserve + balance!(1)
                },
                true
            )
            .unwrap()),
            (
                balance!(99850.274658368380604529),
                OutcomeFee::from_asset(GoldenTicket.into(), balance!(300.003))
            )
        );

        // error when desired output exceeds reserves
        assert_noop!(
            crate::Pallet::<Runtime>::quote(
                &dex_id,
                &gt,
                &bp,
                QuoteAmount::WithDesiredOutput {
                    desired_amount_out: bp_reserve + balance!(1)
                },
                true
            ),
            crate::Error::<Runtime>::FixedWrapperCalculationFailed
        );

        assert_eq!(
            simplify_swap_outcome!(crate::Pallet::<Runtime>::quote(
                &dex_id,
                &bp,
                &gt,
                QuoteAmount::WithDesiredInput {
                    desired_amount_in: bp_reserve + balance!(1)
                },
                true
            )
            .unwrap()),
            (
                balance!(49850.124624688438278904),
                OutcomeFee::from_asset(GoldenTicket.into(), balance!(150.000374999062502344))
            )
        );

        // error when desired output exceeds reserves
        assert_noop!(
            crate::Pallet::<Runtime>::quote(
                &dex_id,
                &bp,
                &gt,
                QuoteAmount::WithDesiredOutput {
                    desired_amount_out: gt_reserve + balance!(1)
                },
                true
            ),
            crate::Error::<Runtime>::FixedWrapperCalculationFailed
        );

        // step quote

        assert_eq!(
            sum_step_quote(
                crate::Pallet::<Runtime>::step_quote(
                    &dex_id,
                    &gt,
                    &bp,
                    QuoteAmount::WithDesiredInput {
                        desired_amount_in: gt_reserve + balance!(1)
                    },
                    10,
                    true,
                )
                .unwrap()
                .0,
            ),
            (
                gt_reserve + balance!(1),
                balance!(99850.274658368380604529),
                OutcomeFee::from_asset(GoldenTicket.into(), balance!(300.003))
            )
        );

        // no error for step_quote
        assert_eq!(
            sum_step_quote(
                crate::Pallet::<Runtime>::step_quote(
                    &dex_id,
                    &gt,
                    &bp,
                    QuoteAmount::WithDesiredOutput {
                        desired_amount_out: bp_reserve + balance!(1)
                    },
                    10,
                    true,
                )
                .unwrap()
                .0,
            ),
            (
                balance!(9929789.368104312938821464),
                balance!(198000),
                OutcomeFee::from_asset(GoldenTicket.into(), balance!(29789.368104312938816464))
            )
        );

        assert_eq!(
            sum_step_quote(
                crate::Pallet::<Runtime>::step_quote(
                    &dex_id,
                    &bp,
                    &gt,
                    QuoteAmount::WithDesiredInput {
                        desired_amount_in: bp_reserve + balance!(1)
                    },
                    10,
                    true,
                )
                .unwrap()
                .0,
            ),
            (
                bp_reserve + balance!(1),
                balance!(49850.124624688438278904),
                OutcomeFee::from_asset(GoldenTicket.into(), balance!(150.000374999062502344))
            )
        );

        // no error for step_quote
        assert_eq!(
            sum_step_quote(
                crate::Pallet::<Runtime>::step_quote(
                    &dex_id,
                    &bp,
                    &gt,
                    QuoteAmount::WithDesiredOutput {
                        desired_amount_out: gt_reserve + balance!(1)
                    },
                    10,
                    true,
                )
                .unwrap()
                .0,
            ),
            (
                balance!(19800000.00000000000002),
                balance!(98703),
                OutcomeFee::from_asset(GoldenTicket.into(), balance!(297))
            )
        );
    })]);
}

#[test]
fn check_empty_reserves() {
    crate::Pallet::<Runtime>::preset_initial(vec![Rc::new(|dex_id, gt, bp, _, _, _, _, _| {
        // don't deposit any liquidity

        // error for quote

        assert_noop!(
            crate::Pallet::<Runtime>::quote(
                &dex_id,
                &gt,
                &bp,
                QuoteAmount::with_desired_input(balance!(1)),
                true
            ),
            crate::Error::<Runtime>::PoolIsEmpty
        );

        assert_noop!(
            crate::Pallet::<Runtime>::quote(
                &dex_id,
                &gt,
                &bp,
                QuoteAmount::with_desired_output(balance!(1)),
                true
            ),
            crate::Error::<Runtime>::PoolIsEmpty
        );

        assert_noop!(
            crate::Pallet::<Runtime>::quote(
                &dex_id,
                &bp,
                &gt,
                QuoteAmount::with_desired_input(balance!(1)),
                true
            ),
            crate::Error::<Runtime>::PoolIsEmpty
        );

        assert_noop!(
            crate::Pallet::<Runtime>::quote(
                &dex_id,
                &bp,
                &gt,
                QuoteAmount::with_desired_output(balance!(1)),
                true
            ),
            crate::Error::<Runtime>::PoolIsEmpty
        );

        // no error for step_quote

        assert_eq!(
            sum_step_quote(
                crate::Pallet::<Runtime>::step_quote(
                    &dex_id,
                    &gt,
                    &bp,
                    QuoteAmount::with_desired_input(balance!(1)),
                    10,
                    true,
                )
                .unwrap()
                .0,
            ),
            (balance!(0), balance!(0), Default::default())
        );

        assert_eq!(
            sum_step_quote(
                crate::Pallet::<Runtime>::step_quote(
                    &dex_id,
                    &gt,
                    &bp,
                    QuoteAmount::with_desired_output(balance!(1)),
                    10,
                    true,
                )
                .unwrap()
                .0,
            ),
            (balance!(0), balance!(0), Default::default())
        );

        assert_eq!(
            sum_step_quote(
                crate::Pallet::<Runtime>::step_quote(
                    &dex_id,
                    &bp,
                    &gt,
                    QuoteAmount::with_desired_input(balance!(1)),
                    10,
                    true,
                )
                .unwrap()
                .0,
            ),
            (balance!(0), balance!(0), Default::default())
        );

        assert_eq!(
            sum_step_quote(
                crate::Pallet::<Runtime>::step_quote(
                    &dex_id,
                    &bp,
                    &gt,
                    QuoteAmount::with_desired_output(balance!(1)),
                    10,
                    true,
                )
                .unwrap()
                .0,
            ),
            (balance!(0), balance!(0), Default::default())
        );
    })]);
}

#[test]
// Deposit to an empty pool
fn deposit_less_than_minimum_1() {
    crate::Pallet::<Runtime>::preset_initial(vec![Rc::new(|dex_id, _, _, _, _, _, _, _, _| {
        assert_noop!(
            crate::Pallet::<Runtime>::deposit_liquidity(
                RuntimeOrigin::signed(ALICE()),
                dex_id,
                GoldenTicket.into(),
                BlackPepper.into(),
                balance!(0.00001),
                balance!(100),
                balance!(0.00001),
                balance!(100),
            ),
            crate::Error::<Runtime>::UnableToDepositXorLessThanMinimum
        );
    })]);
}

#[test]
// Deposit to an already existing pool
fn deposit_less_than_minimum_2() {
    crate::Pallet::<Runtime>::preset_deposited_pool(
        true,
        vec![Rc::new(|dex_id, _, _, _, _, _, _, _, _| {
            assert_noop!(
                crate::Pallet::<Runtime>::deposit_liquidity(
                    RuntimeOrigin::signed(CHARLIE()),
                    dex_id,
                    GoldenTicket.into(),
                    BlackPepper.into(),
                    balance!(0.00025),
                    balance!(0.0001),
                    balance!(0.00025),
                    balance!(0.0001),
                ),
                crate::Error::<Runtime>::UnableToDepositXorLessThanMinimum
            );
            assert_noop!(
                crate::Pallet::<Runtime>::deposit_liquidity(
                    RuntimeOrigin::signed(CHARLIE()),
                    dex_id,
                    Potato.into(),
                    BlackPepper.into(),
                    balance!(0.00025),
                    balance!(0.0001),
                    balance!(0.00025),
                    balance!(0.0001),
                ),
                crate::Error::<Runtime>::UnableToDepositXorLessThanMinimum
            );
        })],
    );
}

#[test]
// Deposit to an already existing pool, but you're in the pool already
fn deposit_less_than_minimum_3() {
    crate::Pallet::<Runtime>::preset_deposited_pool(
        true,
        vec![Rc::new(|dex_id, _, _, _, _, _, _, _, _| {
            assert_ok!(crate::Pallet::<Runtime>::deposit_liquidity(
                RuntimeOrigin::signed(ALICE()),
                dex_id,
                GoldenTicket.into(),
                BlackPepper.into(),
                balance!(0.00025),
                balance!(0.0001),
                balance!(0.00025),
                balance!(0.0001),
            ),);
        })],
    );
}

#[test]
// Deposit to an already existing pool, but you're in the pool already
fn deposit_less_than_minimum_3_chameleon() {
    crate::Pallet::<Runtime>::preset_deposited_pool(
        true,
        vec![Rc::new(|dex_id, _, _, _, _, _, _, _, _| {
            assert_ok!(crate::Pallet::<Runtime>::deposit_liquidity(
                RuntimeOrigin::signed(ALICE()),
                dex_id,
                Potato.into(),
                BlackPepper.into(),
                balance!(0.00025),
                balance!(0.0001),
                balance!(0.00025),
                balance!(0.0001),
            ),);
        })],
    );
}

#[test]
// Deposit to an existing pool
fn multiple_providers() {
    crate::Pallet::<Runtime>::preset_deposited_pool(
        true,
        vec![Rc::new(|dex_id, _, _, _, _, _, _, _, _| {
            assert_ok!(crate::Pallet::<Runtime>::deposit_liquidity(
                RuntimeOrigin::signed(CHARLIE()),
                dex_id,
                GoldenTicket.into(),
                BlackPepper.into(),
                balance!(25),
                balance!(10),
                balance!(25),
                balance!(10),
            ),);
        })],
    );
}

#[test]
fn depositliq_large_values() {
    crate::Pallet::<Runtime>::preset_initial(vec![Rc::new(|dex_id, _, _, _, _, _, _, _, _| {
        assert_noop!(
            crate::Pallet::<Runtime>::deposit_liquidity(
                RuntimeOrigin::signed(ALICE()),
                dex_id,
                GoldenTicket.into(),
                BlackPepper.into(),
                balance!(999360000),
                balance!(999144000),
                balance!(360000),
                balance!(144000),
            ),
            crate::Error::<Runtime>::SourceBaseAmountIsNotLargeEnough
        );
    })]);
}

#[test]
fn depositliq_valid_range_but_desired_is_corrected() {
    crate::Pallet::<Runtime>::preset_deposited_pool(
        true,
        vec![Rc::new(|dex_id, _, _, _, _, _, _, _, _| {
            assert_ok!(crate::Pallet::<Runtime>::deposit_liquidity(
                RuntimeOrigin::signed(ALICE()),
                dex_id,
                GoldenTicket.into(),
                BlackPepper.into(),
                balance!(360000),
                balance!(999000),
                balance!(350000),
                balance!(143000),
            ));
        })],
    );
}

#[test]
fn cannot_deposit_zero_values() {
    crate::Pallet::<Runtime>::preset_deposited_pool(
        true,
        vec![Rc::new(|dex_id, _, _, _, _, _, _, _, _| {
            for base in [GoldenTicket, Potato] {
                assert_noop!(
                    crate::Pallet::<Runtime>::deposit_liquidity(
                        RuntimeOrigin::signed(ALICE()),
                        dex_id,
                        base.into(),
                        BlackPepper.into(),
                        balance!(0),
                        balance!(100),
                        balance!(100),
                        balance!(100),
                    ),
                    crate::Error::<Runtime>::InvalidDepositLiquidityBasicAssetAmount
                );
                assert_noop!(
                    crate::Pallet::<Runtime>::deposit_liquidity(
                        RuntimeOrigin::signed(ALICE()),
                        dex_id,
                        base.into(),
                        BlackPepper.into(),
                        balance!(100),
                        balance!(0),
                        balance!(100),
                        balance!(100),
                    ),
                    crate::Error::<Runtime>::InvalidDepositLiquidityTargetAssetAmount
                );
                assert_noop!(
                    crate::Pallet::<Runtime>::deposit_liquidity(
                        RuntimeOrigin::signed(ALICE()),
                        dex_id,
                        base.into(),
                        BlackPepper.into(),
                        balance!(100),
                        balance!(100),
                        balance!(0),
                        balance!(100),
                    ),
                    crate::Error::<Runtime>::InvalidDepositLiquidityBasicAssetAmount
                );
                assert_noop!(
                    crate::Pallet::<Runtime>::deposit_liquidity(
                        RuntimeOrigin::signed(ALICE()),
                        dex_id,
                        base.into(),
                        BlackPepper.into(),
                        balance!(1000),
                        balance!(100),
                        balance!(100),
                        balance!(0),
                    ),
                    crate::Error::<Runtime>::InvalidDepositLiquidityTargetAssetAmount
                );
            }
        })],
    );
}

#[test]
fn cannot_withdraw_zero_values() {
    crate::Pallet::<Runtime>::preset_deposited_pool(
        true,
        vec![Rc::new(|dex_id, _, _, _, _, _, _, _, _| {
            assert_ok!(crate::Pallet::<Runtime>::deposit_liquidity(
                RuntimeOrigin::signed(ALICE()),
                dex_id,
                GoldenTicket.into(),
                BlackPepper.into(),
                balance!(360000),
                balance!(999000),
                balance!(350000),
                balance!(143000),
            ));
            assert_noop!(
                crate::Pallet::<Runtime>::withdraw_liquidity(
                    RuntimeOrigin::signed(ALICE()),
                    dex_id,
                    GoldenTicket.into(),
                    BlackPepper.into(),
                    balance!(8784),
                    balance!(0),
                    balance!(4300)
                ),
                crate::Error::<Runtime>::InvalidWithdrawLiquidityBasicAssetAmount
            );
            assert_noop!(
                crate::Pallet::<Runtime>::withdraw_liquidity(
                    RuntimeOrigin::signed(ALICE()),
                    dex_id,
                    GoldenTicket.into(),
                    BlackPepper.into(),
                    balance!(8784),
                    balance!(4300),
                    balance!(0)
                ),
                crate::Error::<Runtime>::InvalidWithdrawLiquidityTargetAssetAmount
            );
        })],
    );
}

#[test]
fn cannot_initialize_with_non_divisible_asset() {
    ExtBuilder::default().build().execute_with(|| {
        assert_ok!(assets::Pallet::<Runtime>::register_asset_id(
            ALICE(),
            GoldenTicket.into(),
            AssetSymbol(b"GT".to_vec()),
            AssetName(b"Golden Ticket".to_vec()),
            DEFAULT_BALANCE_PRECISION,
            Balance::from(0u32),
            true,
            None,
            None,
        ));
        assert_ok!(assets::Pallet::<Runtime>::register_asset_id(
            ALICE(),
            Flower.into(),
            AssetSymbol(b"FLOWER".to_vec()),
            AssetName(b"FLOWER".to_vec()),
            0,
            1,
            true,
            None,
            None,
        ));
        assert_ok!(trading_pair::Pallet::<Runtime>::register(
            RuntimeOrigin::signed(BOB()),
            DEX_A_ID,
            GoldenTicket.into(),
            Flower.into()
        ));
        assert_noop!(
            crate::Pallet::<Runtime>::initialize_pool(
                RuntimeOrigin::signed(BOB()),
                DEX_A_ID,
                GoldenTicket.into(),
                Flower.into(),
            ),
            crate::Error::<Runtime>::UnableToCreatePoolWithIndivisibleAssets
        );
    });
}

#[test]
fn pool_is_already_initialized_and_other_after_depositliq() {
    crate::Pallet::<Runtime>::preset_deposited_pool(
        true,
        vec![Rc::new(
            |dex_id, gt, bp, pt, _, _, _, repr: AccountId, fee_repr: AccountId| {
                assert_eq!(
                    assets::Pallet::<Runtime>::free_balance(&bp, &repr.clone()).unwrap(),
                    balance!(144000)
                );
                assert_eq!(
                    assets::Pallet::<Runtime>::free_balance(&gt, &repr.clone()).unwrap()
                        + assets::Pallet::<Runtime>::free_balance(&pt, &repr.clone()).unwrap(),
                    balance!(360000)
                );
                assert_eq!(
                    assets::Pallet::<Runtime>::free_balance(&bp, &fee_repr.clone()).unwrap(),
                    0
                );
                assert_eq!(
                    assets::Pallet::<Runtime>::free_balance(&gt, &fee_repr.clone()).unwrap(),
                    0
                );

                assert_noop!(
                    crate::Pallet::<Runtime>::initialize_pool(
                        RuntimeOrigin::signed(BOB()),
                        dex_id.clone(),
                        GoldenTicket.into(),
                        BlackPepper.into(),
                    ),
                    crate::Error::<Runtime>::PoolIsAlreadyInitialized
                );
            },
        )],
    );
}

#[test]
fn exchange_desired_output_and_withdraw_cascade() {
    crate::Pallet::<Runtime>::preset_deposited_pool(
        true,
        vec![Rc::new(
            |dex_id, gt, bp, pt, _, _, _, repr: AccountId, fee_repr: AccountId| {
                let gt_balance = assets::Pallet::<Runtime>::free_balance(&gt, &ALICE()).unwrap();
                let bp_balance = assets::Pallet::<Runtime>::free_balance(&bp, &ALICE()).unwrap();
                assert_ok!(crate::Pallet::<Runtime>::exchange(
                    &ALICE(),
                    &ALICE(),
                    &dex_id,
                    &GoldenTicket.into(),
                    &BlackPepper.into(),
                    SwapAmount::WithDesiredOutput {
                        desired_amount_out: balance!(33000),
                        max_amount_in: balance!(99999999),
                    }
                ));
                assert_eq!(
                    gt_balance - assets::Pallet::<Runtime>::free_balance(&gt, &ALICE()).unwrap(),
                    balance!(107349.074249776356095316)
                );
                assert_eq!(
                    assets::Pallet::<Runtime>::free_balance(&bp, &ALICE()).unwrap() - bp_balance,
                    balance!(33000)
                );
                assert_eq!(
                    assets::Pallet::<Runtime>::free_balance(&gt, &repr.clone()).unwrap()
                        + assets::Pallet::<Runtime>::free_balance(&pt, &repr.clone()).unwrap(),
                    balance!(467027.027027027027027031)
                );
                assert_eq!(
                    assets::Pallet::<Runtime>::free_balance(&bp, &repr.clone()).unwrap(),
                    balance!(111000)
                );
                assert_eq!(
                    assets::Pallet::<Runtime>::free_balance(&gt, &fee_repr.clone()).unwrap(),
                    balance!(322.047222749329068285)
                );

                // a = sqrt ( 467027 * 111000 ) / 8784 = 25.92001146000573
                // b = 467_027 / a = 18018.00900900901
                // c = 111_000 / a = 4282.405514028097
                // Testing this line with noop
                // fail for each asset min, after this success.

                // First minimum is above boundaries.
                assert_noop!(
                    crate::Pallet::<Runtime>::withdraw_liquidity(
                        RuntimeOrigin::signed(ALICE()),
                        dex_id,
                        GoldenTicket.into(),
                        BlackPepper.into(),
                        balance!(8784),
                        balance!(18100),
                        balance!(4100)
                    ),
                    crate::Error::<Runtime>::CalculatedValueIsNotMeetsRequiredBoundaries
                );

                // Second minimum is above boundaries.
                assert_noop!(
                    crate::Pallet::<Runtime>::withdraw_liquidity(
                        RuntimeOrigin::signed(ALICE()),
                        dex_id,
                        GoldenTicket.into(),
                        BlackPepper.into(),
                        balance!(8784),
                        balance!(18000),
                        balance!(4300)
                    ),
                    crate::Error::<Runtime>::CalculatedValueIsNotMeetsRequiredBoundaries
                );

                let gt_balance = assets::Pallet::<Runtime>::free_balance(&gt, &ALICE()).unwrap();
                let bp_balance = assets::Pallet::<Runtime>::free_balance(&bp, &ALICE()).unwrap();

                // Both minimums is below.
                assert_ok!(crate::Pallet::<Runtime>::withdraw_liquidity(
                    RuntimeOrigin::signed(ALICE()),
                    dex_id,
                    GoldenTicket.into(),
                    BlackPepper.into(),
                    balance!(8784),
                    balance!(18000),
                    balance!(4200),
                ));

                common::assert_approx_eq_abs!(
                    assets::Pallet::<Runtime>::free_balance(&gt, &ALICE()).unwrap() - gt_balance,
                    balance!(18017.803438001542088005),
                    balance!(0.00000001),
                );
                common::assert_approx_eq_abs!(
                    assets::Pallet::<Runtime>::free_balance(&bp, &ALICE()).unwrap() - bp_balance,
                    balance!(4282.356407400019291402),
                    balance!(0.00000001),
                );
                common::assert_approx_eq_abs!(
                    assets::Pallet::<Runtime>::free_balance(&gt, &repr.clone()).unwrap()
                        + assets::Pallet::<Runtime>::free_balance(&pt, &repr.clone()).unwrap(),
                    balance!(449009.223589025484939026),
                    balance!(0.00000001),
                );
                common::assert_approx_eq_abs!(
                    assets::Pallet::<Runtime>::free_balance(&bp, &repr.clone()).unwrap(),
                    balance!(106717.643592599980708598),
                    balance!(0.00000001),
                );
                assert_eq!(
                    assets::Pallet::<Runtime>::free_balance(&gt, &fee_repr.clone()).unwrap(),
                    322047222749329068285
                );

                let gt_balance = assets::Pallet::<Runtime>::free_balance(&gt, &ALICE()).unwrap();
                let bp_balance = assets::Pallet::<Runtime>::free_balance(&bp, &ALICE()).unwrap();

                assert_ok!(crate::Pallet::<Runtime>::exchange(
                    &ALICE(),
                    &ALICE(),
                    &dex_id,
                    &GoldenTicket.into(),
                    &BlackPepper.into(),
                    SwapAmount::WithDesiredOutput {
                        desired_amount_out: balance!(33000),
                        max_amount_in: balance!(99999999),
                    }
                ));

                common::assert_approx_eq_abs!(
                    gt_balance - assets::Pallet::<Runtime>::free_balance(&gt, &ALICE()).unwrap(),
                    balance!(201605.603818778020949073),
                    balance!(0.00000001),
                );
                common::assert_approx_eq_abs!(
                    assets::Pallet::<Runtime>::free_balance(&bp, &ALICE()).unwrap() - bp_balance,
                    balance!(33000),
                    balance!(0.00000001),
                );
                common::assert_approx_eq_abs!(
                    assets::Pallet::<Runtime>::free_balance(&gt, &repr.clone()).unwrap()
                        + assets::Pallet::<Runtime>::free_balance(&pt, &repr.clone()).unwrap(),
                    balance!(650010.010596347171825252),
                    balance!(0.00000001),
                );
                common::assert_approx_eq_abs!(
                    assets::Pallet::<Runtime>::free_balance(&bp, &repr.clone()).unwrap(),
                    balance!(73717.643592599980708598),
                    balance!(0.00000001),
                );
                assert_eq!(
                    assets::Pallet::<Runtime>::free_balance(&gt, &fee_repr.clone()).unwrap(),
                    926864034205663131132
                );
            },
        )],
    );
}

#[test]
fn exchange_desired_input() {
    crate::Pallet::<Runtime>::preset_deposited_pool(
        true,
        vec![Rc::new(
            |dex_id, gt, bp, pt, _, _, _, repr: AccountId, fee_repr: AccountId| {
                let gt_balance = assets::Pallet::<Runtime>::free_balance(&gt, &ALICE()).unwrap();
                let bp_balance = assets::Pallet::<Runtime>::free_balance(&bp, &ALICE()).unwrap();
                assert_ok!(crate::Pallet::<Runtime>::exchange(
                    &ALICE(),
                    &ALICE(),
                    &dex_id,
                    &GoldenTicket.into(),
                    &BlackPepper.into(),
                    SwapAmount::WithDesiredInput {
                        desired_amount_in: balance!(33000),
                        min_amount_out: 0,
                    }
                ));
                assert_eq!(
                    gt_balance - assets::Pallet::<Runtime>::free_balance(&gt, &ALICE()).unwrap(),
                    balance!(33000)
                );
                assert_eq!(
                    assets::Pallet::<Runtime>::free_balance(&bp, &ALICE()).unwrap() - bp_balance,
                    balance!(12058.365847885345163285)
                );
                assert_eq!(
                    assets::Pallet::<Runtime>::free_balance(&gt, &repr.clone()).unwrap()
                        + assets::Pallet::<Runtime>::free_balance(&pt, &repr.clone()).unwrap(),
                    balance!(392901)
                );
                assert_eq!(
                    assets::Pallet::<Runtime>::free_balance(&bp, &repr.clone()).unwrap(),
                    balance!(131941.634152114654836715)
                );
                assert_eq!(
                    assets::Pallet::<Runtime>::free_balance(&gt, &fee_repr.clone()).unwrap(),
                    balance!(99)
                );
            },
        )],
    );
}

#[test]
fn exchange_invalid_dex_id() {
    crate::Pallet::<Runtime>::preset_deposited_pool(
        true,
        vec![Rc::new(|_, _, _, _, _, _, _, _, _| {
            assert_noop!(
                crate::Pallet::<Runtime>::exchange(
                    &ALICE(),
                    &ALICE(),
                    &380,
                    &GoldenTicket.into(),
                    &BlackPepper.into(),
                    SwapAmount::WithDesiredOutput {
                        desired_amount_out: balance!(33000),
                        max_amount_in: balance!(99999999),
                    }
                ),
                dex_manager::Error::<Runtime>::DEXDoesNotExist
            );
        })],
    );
}

#[test]
fn exchange_different_asset_pair() {
    crate::Pallet::<Runtime>::preset_deposited_pool(
        true,
        vec![Rc::new(|dex_id, _, _, _, _, _, _, _, _| {
            assert_noop!(
                crate::Pallet::<Runtime>::exchange(
                    &ALICE(),
                    &ALICE(),
                    &dex_id,
                    &GoldenTicket.into(),
                    &RedPepper.into(),
                    SwapAmount::WithDesiredOutput {
                        desired_amount_out: balance!(33000),
                        max_amount_in: balance!(99999999),
                    }
                ),
                technical::Error::<Runtime>::TechAccountIdIsNotRegistered
            );
        })],
    );
}

#[test]
fn exchange_swap_fail_with_invalid_balance() {
    crate::Pallet::<Runtime>::preset_deposited_pool(
        true,
        vec![Rc::new(|dex_id, _, _, _, _, _, _, _, _| {
            assert_noop!(
                crate::Pallet::<Runtime>::exchange(
                    &BOB(),
                    &BOB(),
                    &dex_id,
                    &GoldenTicket.into(),
                    &BlackPepper.into(),
                    SwapAmount::WithDesiredOutput {
                        desired_amount_out: balance!(33000),
                        max_amount_in: balance!(999999999),
                    }
                ),
                crate::Error::<Runtime>::AccountBalanceIsInvalid
            );
        })],
    );
}

#[test]
fn exchange_outcome_should_match_actual_desired_amount_in_with_input_base() {
    crate::Pallet::<Runtime>::preset_deposited_pool(
        true,
        vec![Rc::new(
            |dex_id, gt, bp, _, _, _, _, _repr: AccountId, _fee_repr: AccountId| {
                use sp_core::crypto::AccountId32;
                let new_account = AccountId32::from([33; 32]);
                assets::Pallet::<Runtime>::transfer(
                    RuntimeOrigin::signed(ALICE()),
                    gt.clone(),
                    new_account.clone(),
                    balance!(100000),
                )
                .expect("Failed to transfer balance");

                let (quote_outcome, _) = crate::Pallet::<Runtime>::quote(
                    &dex_id,
                    &GoldenTicket.into(),
                    &BlackPepper.into(),
                    QuoteAmount::WithDesiredInput {
                        desired_amount_in: balance!(100000),
                    },
                    true,
                )
                .expect("Failed to quote.");
                let (outcome, _) = crate::Pallet::<Runtime>::exchange(
                    &new_account,
                    &new_account,
                    &dex_id,
                    &GoldenTicket.into(),
                    &BlackPepper.into(),
                    SwapAmount::WithDesiredInput {
                        desired_amount_in: balance!(100000),
                        min_amount_out: 0,
                    },
                )
                .expect("Failed to perform swap.");
                assert_eq!(
                    assets::Pallet::<Runtime>::free_balance(&gt, &new_account.clone()).unwrap(),
                    0,
                );
                assert_eq!(
                    assets::Pallet::<Runtime>::free_balance(&bp, &new_account.clone()).unwrap(),
                    balance!(31230.802697411355231672),
                );
                assert_eq!(
                    assets::Pallet::<Runtime>::free_balance(&bp, &new_account.clone()).unwrap(),
                    outcome.amount,
                );
                assert_eq!(
                    assets::Pallet::<Runtime>::free_balance(&bp, &new_account.clone()).unwrap(),
                    quote_outcome.amount,
                );
            },
        )],
    );
}

#[test]
fn exchange_outcome_should_match_actual_desired_amount_in_with_output_base() {
    crate::Pallet::<Runtime>::preset_deposited_pool(
        true,
        vec![Rc::new(
            |dex_id, gt, bp, _, _, _, _, _repr: AccountId, _fee_repr: AccountId| {
                use sp_core::crypto::AccountId32;
                let new_account = AccountId32::from([3; 32]);
                assets::Pallet::<Runtime>::transfer(
                    RuntimeOrigin::signed(ALICE()),
                    bp.clone(),
                    new_account.clone(),
                    balance!(100000),
                )
                .expect("Failed to transfer balance");

                assert_eq!(
                    assets::Pallet::<Runtime>::free_balance(&bp, &ALICE()).unwrap(),
                    balance!(1756000),
                );
                let (quote_outcome, _) = crate::Pallet::<Runtime>::quote(
                    &dex_id,
                    &BlackPepper.into(),
                    &GoldenTicket.into(),
                    QuoteAmount::WithDesiredInput {
                        desired_amount_in: balance!(100000),
                    },
                    true,
                )
                .expect("Failed to quote.");
                let (outcome, _) = crate::Pallet::<Runtime>::exchange(
                    &new_account,
                    &new_account,
                    &dex_id,
                    &BlackPepper.into(),
                    &GoldenTicket.into(),
                    SwapAmount::WithDesiredInput {
                        desired_amount_in: balance!(100000),
                        min_amount_out: 0,
                    },
                )
                .expect("Failed to perform swap.");
                assert_eq!(
                    assets::Pallet::<Runtime>::free_balance(&bp, &new_account.clone()).unwrap(),
                    0,
                );
                assert_eq!(
                    assets::Pallet::<Runtime>::free_balance(&gt, &new_account.clone()).unwrap(),
                    balance!(147098.360655737704918032),
                );
                assert_eq!(
                    assets::Pallet::<Runtime>::free_balance(&gt, &new_account.clone()).unwrap(),
                    outcome.amount,
                );
                assert_eq!(
                    assets::Pallet::<Runtime>::free_balance(&gt, &new_account.clone()).unwrap(),
                    quote_outcome.amount,
                );
            },
        )],
    );
}

#[test]
fn exchange_outcome_should_match_actual_desired_amount_out_with_input_base() {
    crate::Pallet::<Runtime>::preset_deposited_pool(
        true,
        vec![Rc::new(
            |dex_id, gt, bp, _, _, _, _, _repr: AccountId, _fee_repr: AccountId| {
                use sp_core::crypto::AccountId32;
                let new_account = AccountId32::from([3; 32]);
                assets::Pallet::<Runtime>::transfer(
                    RuntimeOrigin::signed(ALICE()),
                    gt.clone(),
                    new_account.clone(),
                    balance!(100000),
                )
                .expect("Failed to transfer balance");

                let desired_out = balance!(31230.802697411355231672);
                let (quote_outcome, _) = crate::Pallet::<Runtime>::quote(
                    &dex_id,
                    &GoldenTicket.into(),
                    &BlackPepper.into(),
                    QuoteAmount::WithDesiredOutput {
                        desired_amount_out: desired_out,
                    },
                    true,
                )
                .expect("Failed to quote.");
                let (outcome, _) = crate::Pallet::<Runtime>::exchange(
                    &new_account,
                    &new_account,
                    &dex_id,
                    &GoldenTicket.into(),
                    &BlackPepper.into(),
                    SwapAmount::WithDesiredOutput {
                        desired_amount_out: desired_out,
                        max_amount_in: Balance::MAX,
                    },
                )
                .expect("Failed to perform swap.");
                assert_eq!(
                    assets::Pallet::<Runtime>::free_balance(&gt, &new_account.clone()).unwrap(),
                    0,
                );
                assert_eq!(
                    assets::Pallet::<Runtime>::free_balance(&bp, &new_account.clone()).unwrap(),
                    desired_out,
                );
                assert_eq!(balance!(100000), quote_outcome.amount,);
                assert_eq!(balance!(100000), outcome.amount);
            },
        )],
    );
}

#[test]
fn exchange_outcome_should_match_actual_desired_amount_out_with_output_base() {
    crate::Pallet::<Runtime>::preset_deposited_pool(
        true,
        vec![Rc::new(
            |dex_id, gt, bp, _, _, _, _, _repr: AccountId, _fee_repr: AccountId| {
                use sp_core::crypto::AccountId32;
                let new_account = AccountId32::from([3; 32]);
                assets::Pallet::<Runtime>::transfer(
                    RuntimeOrigin::signed(ALICE()),
                    bp.clone(),
                    new_account.clone(),
                    balance!(100000),
                )
                .expect("Failed to transfer balance");

                assert_eq!(
                    assets::Pallet::<Runtime>::free_balance(&bp, &ALICE()).unwrap(),
                    balance!(1756000),
                );
                let desired_out = balance!(147098.360655737704918032);
                let (quote_outcome, _) = crate::Pallet::<Runtime>::quote(
                    &dex_id,
                    &BlackPepper.into(),
                    &GoldenTicket.into(),
                    QuoteAmount::WithDesiredOutput {
                        desired_amount_out: desired_out,
                    },
                    true,
                )
                .expect("Failed to quote.");
                let (outcome, _) = crate::Pallet::<Runtime>::exchange(
                    &new_account,
                    &new_account,
                    &dex_id,
                    &BlackPepper.into(),
                    &GoldenTicket.into(),
                    SwapAmount::WithDesiredOutput {
                        desired_amount_out: desired_out,
                        max_amount_in: Balance::MAX,
                    },
                )
                .expect("Failed to perform swap.");
                assert_eq!(
                    assets::Pallet::<Runtime>::free_balance(&bp, &new_account.clone()).unwrap(),
                    1, // TODO: still not enough overestimation due to duducing fee from output, find workaroud to improve precision
                );
                assert_eq!(
                    assets::Pallet::<Runtime>::free_balance(&gt, &new_account.clone()).unwrap(),
                    desired_out
                );
                assert_eq!(balance!(100000) - 1, quote_outcome.amount);
                assert_eq!(balance!(100000) - 1, outcome.amount);
            },
        )],
    );
}

#[test]
fn withdraw_all_liquidity() {
    crate::Pallet::<Runtime>::preset_deposited_pool(
        false,
        vec![Rc::new(
            |dex_id,
             gt,
             bp,
             _,
             _,
             _tech_acc_id: crate::mock::TechAccountId,
             _,
             repr: AccountId,
             _fee_repr: AccountId| {
                assert_eq!(
                    assets::Pallet::<Runtime>::free_balance(&gt, &ALICE()).unwrap(),
                    balance!(540000.0),
                );
                assert_eq!(
                    assets::Pallet::<Runtime>::free_balance(&bp, &ALICE()).unwrap(),
                    balance!(1856000.0),
                );

                assert_eq!(
                    PoolProviders::<Runtime>::get(&repr, &ALICE()).unwrap(),
                    balance!(227683.9915321233119024),
                );

                assert_noop!(
                    crate::Pallet::<Runtime>::withdraw_liquidity(
                        RuntimeOrigin::signed(ALICE()),
                        dex_id,
                        GoldenTicket.into(),
                        BlackPepper.into(),
                        balance!(227683.9915321233119025),
                        1,
                        1
                    ),
                    crate::Error::<Runtime>::SourceBalanceOfLiquidityTokensIsNotLargeEnough
                );

                assert_ok!(crate::Pallet::<Runtime>::withdraw_liquidity(
                    RuntimeOrigin::signed(ALICE()),
                    dex_id,
                    GoldenTicket.into(),
                    BlackPepper.into(),
                    balance!(227683.9915321233119024),
                    balance!(1),
                    balance!(1),
                ));

                assert_eq!(PoolProviders::<Runtime>::get(repr, &ALICE()), None);

                assert_eq!(
                    assets::Pallet::<Runtime>::free_balance(&gt, &ALICE()).unwrap(),
                    balance!(900000.000000000000000000),
                );
                assert_eq!(
                    assets::Pallet::<Runtime>::free_balance(&bp, &ALICE()).unwrap(),
                    balance!(2000000.000000000000000000),
                );
                // small fractions are lost due to min_liquidity locked for initial provider
                // and also rounding proportions such that user does not withdraw more thus breaking the pool
                // 900000.0 - 540000.0 = 360000.0
                // 2000000.0 - 1856000.0 = 144000.0
            },
        )],
    );
}

#[test]
fn withdraw_all_liquidity_chameleon() {
    let base_pool_tokens = balance!(113841.995766061655951781);
    let sum_pool_tokens = balance!(227683.991532123311902562);
    let chameleon_pool_tokens = sum_pool_tokens - base_pool_tokens;
    crate::Pallet::<Runtime>::preset_custom_deposited_pool(
        true,
        balance!(180000),
        balance!(72000),
        balance!(180000),
        balance!(72000),
        sum_pool_tokens,
        vec![Rc::new(
            |dex_id,
             gt,
             bp,
             _,
             _,
             _tech_acc_id: crate::mock::TechAccountId,
             _,
             repr: AccountId,
             _fee_repr: AccountId| {
                assert_noop!(
                    crate::Pallet::<Runtime>::withdraw_liquidity(
                        RuntimeOrigin::signed(ALICE()),
                        dex_id,
                        GoldenTicket.into(),
                        BlackPepper.into(),
                        balance!(227683.991532123311902563),
                        1,
                        1
                    ),
                    crate::Error::<Runtime>::SourceBalanceOfLiquidityTokensIsNotLargeEnough
                );

                assert_noop!(
                    crate::Pallet::<Runtime>::withdraw_liquidity(
                        RuntimeOrigin::signed(ALICE()),
                        dex_id,
                        GoldenTicket.into(),
                        BlackPepper.into(),
                        balance!(227683.991532123311902562),
                        1,
                        1
                    ),
                    pallet_balances::Error::<Runtime>::InsufficientBalance
                );

                assert_noop!(
                    crate::Pallet::<Runtime>::withdraw_liquidity(
                        RuntimeOrigin::signed(ALICE()),
                        dex_id,
                        GoldenTicket.into(),
                        BlackPepper.into(),
                        base_pool_tokens + 1,
                        1,
                        1
                    ),
                    pallet_balances::Error::<Runtime>::InsufficientBalance
                );

                assert_ok!(crate::Pallet::<Runtime>::withdraw_liquidity(
                    RuntimeOrigin::signed(ALICE()),
                    dex_id,
                    GoldenTicket.into(),
                    BlackPepper.into(),
                    base_pool_tokens,
                    balance!(1),
                    balance!(1),
                ));

                assert_eq!(
                    PoolProviders::<Runtime>::get(repr, &ALICE()),
                    Some(chameleon_pool_tokens)
                );

                assert_ok!(crate::Pallet::<Runtime>::withdraw_liquidity(
                    RuntimeOrigin::signed(ALICE()),
                    dex_id,
                    Potato.into(),
                    BlackPepper.into(),
                    chameleon_pool_tokens,
                    balance!(1),
                    balance!(1),
                ));

                assert_eq!(
                    assets::Pallet::<Runtime>::free_balance(&gt, &ALICE()).unwrap(),
                    balance!(900000.000000000000000000),
                );
                assert_eq!(
                    assets::Pallet::<Runtime>::free_balance(&bp, &ALICE()).unwrap(),
                    balance!(2000000.000000000000000000),
                );
                // small fractions are lost due to min_liquidity locked for initial provider
                // and also rounding proportions such that user does not withdraw more thus breaking the pool
                // 900000.0 - 540000.0 = 360000.0
                // 2000000.0 - 1856000.0 = 144000.0
            },
        )],
    );
}

#[test]
fn deposit_liquidity_with_different_slippage_behavior() {
    crate::Pallet::<Runtime>::run_tests_with_different_slippage_behavior(
        RunTestsWithSlippageBehaviors {
            initial_deposit: (balance!(360000), balance!(144000)),
            desired_amount: balance!(2999),
            tests: vec![Rc::new(
                |dex_id,
                 _gt,
                 _bp,
                 _,
                 _,
                 _tech_acc_id: crate::mock::TechAccountId,
                 _,
                 _repr: AccountId,
                 _fee_repr: AccountId| {
                    assert_ok!(crate::Pallet::<Runtime>::deposit_liquidity(
                        RuntimeOrigin::signed(ALICE()),
                        dex_id,
                        GoldenTicket.into(),
                        BlackPepper.into(),
                        balance!(360000),
                        balance!(144000),
                        balance!(345000),
                        balance!(137000),
                    ));
                },
            )],
        },
    );
}

#[test]
fn withdraw_liquidity_with_different_slippage_behavior() {
    crate::Pallet::<Runtime>::run_tests_with_different_slippage_behavior(
        RunTestsWithSlippageBehaviors {
            initial_deposit: (balance!(360000), balance!(144000)),
            desired_amount: balance!(2999),
            tests: vec![Rc::new(
                |dex_id,
                 _gt,
                 _bp,
                 _,
                 _,
                 _tech_acc_id: crate::mock::TechAccountId,
                 _,
                 _repr: AccountId,
                 _fee_repr: AccountId| {
                    assert_ok!(crate::Pallet::<Runtime>::withdraw_liquidity(
                        RuntimeOrigin::signed(ALICE()),
                        dex_id,
                        GoldenTicket.into(),
                        BlackPepper.into(),
                        balance!(227683),
                        balance!(352000),
                        balance!(141000),
                    ));
                },
            )],
        },
    );
}

#[test]
fn variants_of_deposit_liquidity_twice() {
    let variants: Vec<Balance> = vec![1u128, 10u128, 100u128, 1000u128, 10000u128];

    for scale in variants {
        crate::Pallet::<Runtime>::run_tests_with_different_slippage_behavior(
            RunTestsWithSlippageBehaviors {
                initial_deposit: (balance!(10.13097) * scale, balance!(8.09525) * scale),
                desired_amount: balance!(0.0005) * scale,
                tests: vec![Rc::new(
                    |dex_id,
                     _gt,
                     _bp,
                     _,
                     _,
                     _tech_acc_id: crate::mock::TechAccountId,
                     _,
                     _repr: AccountId,
                     _fee_repr: AccountId| {
                        assert_ok!(crate::Pallet::<Runtime>::deposit_liquidity(
                            RuntimeOrigin::signed(ALICE()),
                            dex_id,
                            GoldenTicket.into(),
                            BlackPepper.into(),
                            balance!(20) * scale,
                            balance!(15.98291400432839) * scale,
                            balance!(19.9) * scale,
                            balance!(15.90299943430675) * scale,
                        ));
                    },
                )],
            },
        );
    }
}

fn distance(a: Balance, b: Balance) -> Balance {
    if a < b {
        b - a
    } else {
        a - b
    }
}

#[test]
/// WithDesiredOutput, Reserves with fractional numbers, Input is base asset
fn swapping_should_not_affect_k_1() {
    crate::Pallet::<Runtime>::preset_initial(vec![Rc::new(|dex_id, _, _, _, _, _, _, _, _| {
        let base_asset_id: AssetId = GoldenTicket.into();
        let target_asset_id: AssetId = BlackPepper.into();
        let initial_reserve_base = balance!(9.000000000000000001);
        let initial_reserve_target = balance!(5.999999999999999999);
        let desired_out = balance!(4);
        let expected_in = balance!(18.054162487462387185);
        let expected_fee =
            OutcomeFee::from_asset(GoldenTicket.into(), balance!(0.054162487462387161));

        assert_ok!(crate::Pallet::<Runtime>::deposit_liquidity(
            RuntimeOrigin::signed(ALICE()),
            dex_id,
            GoldenTicket.into(),
            BlackPepper.into(),
            initial_reserve_base,
            initial_reserve_target,
            initial_reserve_base,
            initial_reserve_target,
        ));
        let (reserve_base, reserve_target) =
            crate::Reserves::<Runtime>::get(base_asset_id, target_asset_id);
        assert_eq!(reserve_base, initial_reserve_base);
        assert_eq!(reserve_target, initial_reserve_target);
        let k_before_swap =
            (FixedWrapper::from(reserve_base) * FixedWrapper::from(reserve_target)).into_balance();

        assert_eq!(
            crate::Pallet::<Runtime>::exchange(
                &ALICE(),
                &ALICE(),
                &dex_id,
                &GoldenTicket.into(),
                &BlackPepper.into(),
                SwapAmount::WithDesiredOutput {
                    desired_amount_out: desired_out,
                    max_amount_in: expected_in,
                }
            )
            .unwrap()
            .0,
            SwapOutcome {
                amount: expected_in,
                fee: expected_fee.clone(),
            }
        );
        let (reserve_base, reserve_target) =
            crate::Reserves::<Runtime>::get(base_asset_id, target_asset_id);
        assert_eq!(
            reserve_base,
            initial_reserve_base + (expected_in - expected_fee.get_by_asset(&GoldenTicket.into()))
        );
        assert_eq!(reserve_target, initial_reserve_target - desired_out);
        let k_after_swap =
            (FixedWrapper::from(reserve_base) * FixedWrapper::from(reserve_target)).into_balance();
        assert!(distance(k_after_swap, k_before_swap) < balance!(0.000000000000000030));
    })]);
}

#[test]
/// WithDesiredOutput, Reserves with fractional numbers, Output is base asset
fn swapping_should_not_affect_k_2() {
    crate::Pallet::<Runtime>::preset_initial(vec![Rc::new(|dex_id, _, _, _, _, _, _, _, _| {
        let base_asset_id: AssetId = GoldenTicket.into();
        let target_asset_id: AssetId = BlackPepper.into();
        let initial_reserve_base = balance!(9.000000000000000001);
        let initial_reserve_target = balance!(5.999999999999999999);
        let desired_out = balance!(4);
        let expected_in = balance!(4.826060727930826461);
        let expected_fee =
            OutcomeFee::from_asset(GoldenTicket.into(), balance!(0.012036108324974924));

        assert_ok!(crate::Pallet::<Runtime>::deposit_liquidity(
            RuntimeOrigin::signed(ALICE()),
            dex_id,
            GoldenTicket.into(),
            BlackPepper.into(),
            initial_reserve_base,
            initial_reserve_target,
            initial_reserve_base,
            initial_reserve_target,
        ));
        let (reserve_base, reserve_target) =
            crate::Reserves::<Runtime>::get(base_asset_id, target_asset_id);
        assert_eq!(reserve_base, initial_reserve_base);
        assert_eq!(reserve_target, initial_reserve_target);
        let k_before_swap =
            (FixedWrapper::from(reserve_base) * FixedWrapper::from(reserve_target)).into_balance();

        assert_eq!(
            crate::Pallet::<Runtime>::exchange(
                &ALICE(),
                &ALICE(),
                &dex_id,
                &BlackPepper.into(),
                &GoldenTicket.into(),
                SwapAmount::WithDesiredOutput {
                    desired_amount_out: desired_out,
                    max_amount_in: expected_in,
                }
            )
            .unwrap()
            .0,
            SwapOutcome {
                amount: expected_in,
                fee: expected_fee.clone(),
            }
        );
        let (reserve_base, reserve_target) =
            crate::Reserves::<Runtime>::get(base_asset_id, target_asset_id);
        assert_eq!(
            reserve_base,
            initial_reserve_base - (desired_out + expected_fee.get_by_asset(&GoldenTicket.into()))
        );
        assert_eq!(reserve_target, initial_reserve_target + expected_in);

        let k_after_swap =
            (FixedWrapper::from(reserve_base) * FixedWrapper::from(reserve_target)).into_balance();
        assert!(distance(k_after_swap, k_before_swap) < balance!(0.000000000000000015));
    })]);
}

#[test]
/// WithDesiredInput, Reserves with fractional numbers, Input is base asset
fn swapping_should_not_affect_k_3() {
    crate::Pallet::<Runtime>::preset_initial(vec![Rc::new(|dex_id, _, _, _, _, _, _, _, _| {
        let base_asset_id: AssetId = GoldenTicket.into();
        let target_asset_id: AssetId = BlackPepper.into();
        let initial_reserve_base = balance!(9.000000000000000001);
        let initial_reserve_target = balance!(5.999999999999999999);
        let desired_in = balance!(4);
        let expected_out = balance!(1.842315983985217123);
        let expected_fee =
            OutcomeFee::from_asset(GoldenTicket.into(), balance!(0.012000000000000000));

        assert_ok!(crate::Pallet::<Runtime>::deposit_liquidity(
            RuntimeOrigin::signed(ALICE()),
            dex_id,
            GoldenTicket.into(),
            BlackPepper.into(),
            initial_reserve_base,
            initial_reserve_target,
            initial_reserve_base,
            initial_reserve_target,
        ));
        let (reserve_base, reserve_target) =
            crate::Reserves::<Runtime>::get(base_asset_id, target_asset_id);
        assert_eq!(reserve_base, initial_reserve_base);
        assert_eq!(reserve_target, initial_reserve_target);
        let k_before_swap =
            (FixedWrapper::from(reserve_base) * FixedWrapper::from(reserve_target)).into_balance();

        assert_eq!(
            crate::Pallet::<Runtime>::exchange(
                &ALICE(),
                &ALICE(),
                &dex_id,
                &GoldenTicket.into(),
                &BlackPepper.into(),
                SwapAmount::WithDesiredInput {
                    desired_amount_in: desired_in,
                    min_amount_out: expected_out,
                }
            )
            .unwrap()
            .0,
            SwapOutcome {
                amount: expected_out,
                fee: expected_fee.clone(),
            }
        );
        let (reserve_base, reserve_target) =
            crate::Reserves::<Runtime>::get(base_asset_id, target_asset_id);
        assert_eq!(
            reserve_base,
            initial_reserve_base + (desired_in - expected_fee.get_by_asset(&GoldenTicket.into()))
        );
        assert_eq!(reserve_target, initial_reserve_target - expected_out);

        let k_after_swap =
            (FixedWrapper::from(reserve_base) * FixedWrapper::from(reserve_target)).into_balance();
        assert!(distance(k_after_swap, k_before_swap) < balance!(0.000000000000000015));
    })]);
}

#[test]
/// WithDesiredInput, Reserves with fractional numbers, Output is base asset
fn swapping_should_not_affect_k_4() {
    crate::Pallet::<Runtime>::preset_initial(vec![Rc::new(|dex_id, _, _, _, _, _, _, _, _| {
        let base_asset_id: AssetId = GoldenTicket.into();
        let target_asset_id: AssetId = BlackPepper.into();
        let initial_reserve_base = balance!(9.000000000000000001);
        let initial_reserve_target = balance!(5.999999999999999999);
        let desired_in = balance!(4);
        let expected_out = balance!(3.589200000000000000);
        let expected_fee =
            OutcomeFee::from_asset(GoldenTicket.into(), balance!(0.010800000000000000));

        assert_ok!(crate::Pallet::<Runtime>::deposit_liquidity(
            RuntimeOrigin::signed(ALICE()),
            dex_id,
            GoldenTicket.into(),
            BlackPepper.into(),
            initial_reserve_base,
            initial_reserve_target,
            initial_reserve_base,
            initial_reserve_target,
        ));
        let (reserve_base, reserve_target) =
            crate::Reserves::<Runtime>::get(base_asset_id, target_asset_id);
        assert_eq!(reserve_base, initial_reserve_base);
        assert_eq!(reserve_target, initial_reserve_target);
        let k_before_swap =
            (FixedWrapper::from(reserve_base) * FixedWrapper::from(reserve_target)).into_balance();

        assert_eq!(
            crate::Pallet::<Runtime>::exchange(
                &ALICE(),
                &ALICE(),
                &dex_id,
                &BlackPepper.into(),
                &GoldenTicket.into(),
                SwapAmount::WithDesiredInput {
                    desired_amount_in: desired_in,
                    min_amount_out: expected_out,
                }
            )
            .unwrap()
            .0,
            SwapOutcome {
                amount: expected_out,
                fee: expected_fee.clone(),
            }
        );
        let (reserve_base, reserve_target) =
            crate::Reserves::<Runtime>::get(base_asset_id, target_asset_id);
        assert_eq!(
            reserve_base,
            initial_reserve_base - (expected_out + expected_fee.get_by_asset(&GoldenTicket.into()))
        );
        assert_eq!(reserve_target, initial_reserve_target + desired_in);

        let k_after_swap =
            (FixedWrapper::from(reserve_base) * FixedWrapper::from(reserve_target)).into_balance();
        assert!(distance(k_after_swap, k_before_swap) < balance!(0.000000000000000015));
    })]);
}

#[test]
fn burn() {
    ExtBuilder::default().build().execute_with(|| {
        PoolProviders::<Runtime>::insert(ALICE(), BOB(), 10);
        TotalIssuances::<Runtime>::insert(ALICE(), 10);
        assert_ok!(crate::Pallet::<Runtime>::burn(&ALICE(), &BOB(), 10));
        assert_eq!(PoolProviders::<Runtime>::get(ALICE(), BOB()), None);
        assert_eq!(TotalIssuances::<Runtime>::get(ALICE()), Some(0));
    });

    ExtBuilder::default().build().execute_with(|| {
        TotalIssuances::<Runtime>::insert(ALICE(), 10);
        assert_noop!(
            crate::Pallet::<Runtime>::burn(&ALICE(), &BOB(), 10),
            crate::Error::<Runtime>::AccountBalanceIsInvalid
        );
        assert_eq!(PoolProviders::<Runtime>::get(ALICE(), BOB()), None);
        assert_eq!(TotalIssuances::<Runtime>::get(ALICE()), Some(10));
    });

    ExtBuilder::default().build().execute_with(|| {
        PoolProviders::<Runtime>::insert(ALICE(), BOB(), 5);
        TotalIssuances::<Runtime>::insert(ALICE(), 10);
        assert_noop!(
            crate::Pallet::<Runtime>::burn(&ALICE(), &BOB(), 10),
            crate::Error::<Runtime>::AccountBalanceIsInvalid
        );
        assert_eq!(PoolProviders::<Runtime>::get(ALICE(), BOB()), Some(5));
        assert_eq!(TotalIssuances::<Runtime>::get(ALICE()), Some(10));
    });
}

#[test]
fn mint() {
    ExtBuilder::default().build().execute_with(|| {
        assert_ok!(crate::Pallet::<Runtime>::mint(&ALICE(), &BOB(), 10));
        assert_eq!(PoolProviders::<Runtime>::get(ALICE(), BOB()), Some(10));
        assert_eq!(TotalIssuances::<Runtime>::get(ALICE()), Some(10));
    });
}

#[test]
fn test_get_pair_info() {
    ExtBuilder::default().build().execute_with(|| {
        let asset_base = GetBaseAssetId::get();
        let asset_target = GreenPromise.into();
        let asset_target_2 = BlackPepper.into();
        let asset_chameleon = Potato.into();

        let (pair, asset_chameleon_opt, flag) =
            PoolXYK::get_pair_info(&asset_base, &asset_base, &asset_target).unwrap();
        assert_eq!(pair.base_asset_id, asset_base);
        assert_eq!(pair.target_asset_id, asset_target);
        assert_eq!(asset_chameleon_opt, Some(asset_chameleon));
        assert_eq!(flag, false);

        let (pair, asset_chameleon_opt, flag) =
            PoolXYK::get_pair_info(&asset_base, &asset_target, &asset_base).unwrap();
        assert_eq!(pair.base_asset_id, asset_base);
        assert_eq!(pair.target_asset_id, asset_target);
        assert_eq!(asset_chameleon_opt, Some(asset_chameleon));
        assert_eq!(flag, false);

        let (pair, asset_chameleon_opt, flag) =
            PoolXYK::get_pair_info(&asset_base, &asset_base, &asset_target_2).unwrap();
        assert_eq!(pair.base_asset_id, asset_base);
        assert_eq!(pair.target_asset_id, asset_target_2);
        assert_eq!(asset_chameleon_opt, Some(asset_chameleon));
        assert_eq!(flag, true);

        let (pair, asset_chameleon_opt, flag) =
            PoolXYK::get_pair_info(&asset_base, &asset_target_2, &asset_base).unwrap();
        assert_eq!(pair.base_asset_id, asset_base);
        assert_eq!(pair.target_asset_id, asset_target_2);
        assert_eq!(asset_chameleon_opt, Some(asset_chameleon));
        assert_eq!(flag, true);

        let (pair, asset_chameleon_opt, flag) =
            PoolXYK::get_pair_info(&asset_base, &asset_chameleon, &asset_target_2).unwrap();
        assert_eq!(pair.base_asset_id, asset_base);
        assert_eq!(pair.target_asset_id, asset_target_2);
        assert_eq!(asset_chameleon_opt, Some(asset_chameleon));
        assert_eq!(flag, true);

        let (pair, asset_chameleon_opt, flag) =
            PoolXYK::get_pair_info(&asset_base, &asset_target_2, &asset_chameleon).unwrap();
        assert_eq!(pair.base_asset_id, asset_base);
        assert_eq!(pair.target_asset_id, asset_target_2);
        assert_eq!(asset_chameleon_opt, Some(asset_chameleon));
        assert_eq!(flag, true);

        let (pair, asset_chameleon_opt, flag) =
            PoolXYK::get_pair_info(&asset_base, &asset_base, &asset_chameleon).unwrap();
        assert_eq!(pair.base_asset_id, asset_base);
        assert_eq!(pair.target_asset_id, asset_chameleon);
        assert_eq!(asset_chameleon_opt, Some(asset_chameleon));
        assert_eq!(flag, false);

        let (pair, asset_chameleon_opt, flag) =
            PoolXYK::get_pair_info(&asset_base, &asset_chameleon, &asset_base).unwrap();
        assert_eq!(pair.base_asset_id, asset_base);
        assert_eq!(pair.target_asset_id, asset_chameleon);
        assert_eq!(asset_chameleon_opt, Some(asset_chameleon));
        assert_eq!(flag, false);

        assert_noop!(
            PoolXYK::get_pair_info(&asset_base, &asset_base, &asset_base),
            crate::Error::<Runtime>::AssetsMustNotBeSame
        );
        assert_noop!(
            PoolXYK::get_pair_info(&asset_base, &asset_chameleon, &asset_chameleon),
            crate::Error::<Runtime>::AssetsMustNotBeSame
        );
        assert_noop!(
            PoolXYK::get_pair_info(&asset_base, &asset_target, &asset_target_2),
            crate::Error::<Runtime>::BaseAssetIsNotMatchedWithAnyAssetArguments
        );
        assert_noop!(
            PoolXYK::get_pair_info(&asset_base, &asset_chameleon, &asset_target),
            crate::Error::<Runtime>::RestrictedChameleonPool
        );
        assert_noop!(
            PoolXYK::get_pair_info(&asset_base, &asset_target, &asset_chameleon),
            crate::Error::<Runtime>::RestrictedChameleonPool
        );
    });
}

#[test]
fn depositing_and_withdrawing_liquidity_updates_user_pools() {
    crate::Pallet::<Runtime>::preset_initial(vec![Rc::new(|dex_id, _, _, _, _, _, _, _, _| {
        let base_asset: AssetId = GoldenTicket.into();
        let target_asset_a: AssetId = BlackPepper.into();
        let target_asset_b: AssetId = BluePromise.into();
        let initial_reserve_base = balance!(10);
        let initial_reserve_target_a = balance!(20);
        let initial_reserve_target_b = balance!(20);

        assert_eq!(
            PoolXYK::account_pools(&ALICE(), &base_asset),
            Default::default()
        );

        assert_ok!(crate::Pallet::<Runtime>::deposit_liquidity(
            RuntimeOrigin::signed(ALICE()),
            dex_id,
            base_asset,
            target_asset_a,
            initial_reserve_base,
            initial_reserve_target_a,
            initial_reserve_base,
            initial_reserve_target_a,
        ));

        assert_eq!(
            PoolXYK::account_pools(&ALICE(), &base_asset),
            [target_asset_a].iter().cloned().collect()
        );

        assert_ok!(crate::Pallet::<Runtime>::deposit_liquidity(
            RuntimeOrigin::signed(ALICE()),
            dex_id,
            base_asset,
            target_asset_a,
            initial_reserve_base,
            initial_reserve_target_a,
            initial_reserve_base,
            initial_reserve_target_a,
        ));

        assert_eq!(
            PoolXYK::account_pools(&ALICE(), &base_asset),
            [target_asset_a].iter().cloned().collect()
        );

        assert_ok!(assets::Pallet::<Runtime>::register_asset_id(
            ALICE(),
            target_asset_b,
            AssetSymbol(b"BP".to_vec()),
            AssetName(b"Black Pepper".to_vec()),
            DEFAULT_BALANCE_PRECISION,
            Balance::from(0u32),
            true,
            None,
            None,
        ));
        assert_ok!(trading_pair::Pallet::<Runtime>::register(
            RuntimeOrigin::signed(ALICE()),
            dex_id.clone(),
            base_asset,
            target_asset_b
        ));
        assert_ok!(crate::Pallet::<Runtime>::initialize_pool(
            RuntimeOrigin::signed(ALICE()),
            dex_id.clone(),
            base_asset,
            target_asset_b
        ));
        assert_ok!(assets::Pallet::<Runtime>::mint_to(
            &target_asset_b,
            &ALICE(),
            &ALICE(),
            balance!(1000)
        ));
        assert_ok!(crate::Pallet::<Runtime>::deposit_liquidity(
            RuntimeOrigin::signed(ALICE()),
            dex_id,
            base_asset,
            target_asset_b,
            initial_reserve_base,
            initial_reserve_target_b,
            initial_reserve_base,
            initial_reserve_target_b,
        ));

        assert_eq!(
            PoolXYK::account_pools(&ALICE(), &base_asset),
            [target_asset_a, target_asset_b].iter().cloned().collect()
        );

        let (_, tech_account_a) =
            PoolXYK::tech_account_from_dex_and_asset_pair(dex_id, base_asset, target_asset_a)
                .unwrap();
        let pool_account_a = Technical::tech_account_id_to_account_id(&tech_account_a).unwrap();
        let user_balance_a = PoolXYK::pool_providers(&pool_account_a, &ALICE()).unwrap();

        assert_ok!(crate::Pallet::<Runtime>::withdraw_liquidity(
            RuntimeOrigin::signed(ALICE()),
            dex_id,
            base_asset,
            target_asset_a,
            user_balance_a,
            balance!(1),
            balance!(1)
        ));

        assert_eq!(
            PoolXYK::account_pools(&ALICE(), &base_asset),
            [target_asset_b].iter().cloned().collect()
        );
    })]);
}

#[test]
fn deposit_liquidity_with_non_divisible_assets() {
    crate::Pallet::<Runtime>::preset_initial(vec![Rc::new(|dex_id, _, _, _, _, _, _, _, _| {
        let base_asset: AssetId = GoldenTicket.into();
        let target_asset_a: AssetId = GreenPromise.into();
        let target_asset_b: AssetId = BluePromise.into();

        assert_ok!(assets::Pallet::<Runtime>::register_asset_id(
            ALICE(),
            target_asset_a,
            AssetSymbol(b"GP".to_vec()),
            AssetName(b"Green Promise".to_vec()),
            0,
            Balance::from(0u32),
            true,
            None,
            None,
        ));

        assert_ok!(assets::Pallet::<Runtime>::register_asset_id(
            ALICE(),
            target_asset_b,
            AssetSymbol(b"BP".to_vec()),
            AssetName(b"Blue Promise".to_vec()),
            0,
            Balance::from(0u32),
            true,
            None,
            None,
        ));

        assert_noop!(
            crate::Pallet::<Runtime>::deposit_liquidity(
                RuntimeOrigin::signed(ALICE()),
                dex_id,
                base_asset,
                target_asset_a,
                balance!(1),
                balance!(100),
                balance!(1),
                balance!(100),
            ),
            crate::Error::<Runtime>::UnableToOperateWithIndivisibleAssets
        );

        assert_noop!(
            crate::Pallet::<Runtime>::deposit_liquidity(
                RuntimeOrigin::signed(ALICE()),
                dex_id,
                target_asset_b,
                base_asset,
                balance!(1),
                balance!(100),
                balance!(1),
                balance!(100),
            ),
            crate::Error::<Runtime>::UnableToOperateWithIndivisibleAssets
        );

        assert_noop!(
            crate::Pallet::<Runtime>::deposit_liquidity(
                RuntimeOrigin::signed(ALICE()),
                dex_id,
                target_asset_a,
                target_asset_b,
                balance!(1),
                balance!(100),
                balance!(1),
                balance!(100),
            ),
            crate::Error::<Runtime>::UnableToOperateWithIndivisibleAssets
        );
    })]);
}

#[test]
fn withdraw_liquidity_with_non_divisible_assets() {
    crate::Pallet::<Runtime>::preset_initial(vec![Rc::new(|dex_id, _, _, _, _, _, _, _, _| {
        let base_asset: AssetId = GoldenTicket.into();
        let target_asset_a: AssetId = GreenPromise.into();
        let target_asset_b: AssetId = BluePromise.into();

        assert_ok!(assets::Pallet::<Runtime>::register_asset_id(
            ALICE(),
            target_asset_a,
            AssetSymbol(b"GP".to_vec()),
            AssetName(b"Green Promise".to_vec()),
            0,
            Balance::from(0u32),
            true,
            None,
            None,
        ));

        assert_ok!(assets::Pallet::<Runtime>::register_asset_id(
            ALICE(),
            target_asset_b,
            AssetSymbol(b"BP".to_vec()),
            AssetName(b"Blue Promise".to_vec()),
            0,
            Balance::from(0u32),
            true,
            None,
            None,
        ));

        assert_noop!(
            crate::Pallet::<Runtime>::withdraw_liquidity(
                RuntimeOrigin::signed(ALICE()),
                dex_id,
                base_asset,
                target_asset_a,
                balance!(8784),
                balance!(18100),
                balance!(4100)
            ),
            crate::Error::<Runtime>::UnableToOperateWithIndivisibleAssets
        );

        assert_noop!(
            crate::Pallet::<Runtime>::withdraw_liquidity(
                RuntimeOrigin::signed(ALICE()),
                dex_id,
                target_asset_b,
                base_asset,
                balance!(8784),
                balance!(18100),
                balance!(4100)
            ),
            crate::Error::<Runtime>::UnableToOperateWithIndivisibleAssets
        );

        assert_noop!(
            crate::Pallet::<Runtime>::withdraw_liquidity(
                RuntimeOrigin::signed(ALICE()),
                dex_id,
                target_asset_a,
                target_asset_b,
                balance!(8784),
                balance!(18100),
                balance!(4100)
            ),
            crate::Error::<Runtime>::UnableToOperateWithIndivisibleAssets
        );
    })]);
}

#[test]
fn price_without_impact_small_amount() {
    crate::Pallet::<Runtime>::preset_deposited_pool(
        true,
        vec![Rc::new(
            |dex_id, _, _, _, _, _, _, _repr: AccountId, _fee_repr: AccountId| {
                let amount = balance!(1);
                // Buy base asset with desired input
                let (quote_outcome_a, _) = PoolXYK::quote(
                    &dex_id,
                    &BlackPepper.into(),
                    &GoldenTicket.into(),
                    QuoteAmount::with_desired_input(amount),
                    true,
                )
                .expect("Failed to quote.");
                let quote_without_impact_a = PoolXYK::quote_without_impact(
                    &dex_id,
                    &BlackPepper.into(),
                    &GoldenTicket.into(),
                    QuoteAmount::with_desired_input(amount),
                    true,
                )
                .expect("Failed to quote without impact.");
                assert_eq!(quote_outcome_a.amount, balance!(2.492482691092422969));
                assert_eq!(
                    quote_without_impact_a.amount,
                    balance!(2.492500000000000000)
                );
                assert!(quote_outcome_a.amount < quote_without_impact_a.amount);

                // Buy base asset with desired output
                let (quote_outcome_b, _) = PoolXYK::quote(
                    &dex_id,
                    &BlackPepper.into(),
                    &GoldenTicket.into(),
                    QuoteAmount::with_desired_output(amount),
                    true,
                )
                .expect("Failed to quote.");
                let quote_without_impact_b = PoolXYK::quote_without_impact(
                    &dex_id,
                    &BlackPepper.into(),
                    &GoldenTicket.into(),
                    QuoteAmount::with_desired_output(amount),
                    true,
                )
                .expect("Failed to quote without impact.");
                assert_eq!(quote_outcome_b.amount, balance!(0.401204728643510095));
                assert_eq!(
                    quote_without_impact_b.amount,
                    balance!(0.401203610832497492)
                );
                assert!(quote_outcome_b.amount > quote_without_impact_b.amount);

                // Sell base asset with desired input
                let (quote_outcome_c, _) = PoolXYK::quote(
                    &dex_id,
                    &GoldenTicket.into(),
                    &BlackPepper.into(),
                    QuoteAmount::with_desired_input(amount),
                    true,
                )
                .expect("Failed to quote.");
                let quote_without_impact_c = PoolXYK::quote_without_impact(
                    &dex_id,
                    &GoldenTicket.into(),
                    &BlackPepper.into(),
                    QuoteAmount::with_desired_input(amount),
                    true,
                )
                .expect("Failed to quote without impact.");
                assert_eq!(quote_outcome_c.amount, balance!(0.398798895548614272));
                assert_eq!(
                    quote_without_impact_c.amount,
                    balance!(0.398800000000000000)
                );
                assert!(quote_outcome_c.amount < quote_without_impact_c.amount);

                // Sell base asset with desired input
                let (quote_outcome_d, _) = PoolXYK::quote(
                    &dex_id,
                    &GoldenTicket.into(),
                    &BlackPepper.into(),
                    QuoteAmount::with_desired_output(amount),
                    true,
                )
                .expect("Failed to quote.");
                let quote_without_impact_d = PoolXYK::quote_without_impact(
                    &dex_id,
                    &GoldenTicket.into(),
                    &BlackPepper.into(),
                    QuoteAmount::with_desired_output(amount),
                    true,
                )
                .expect("Failed to quote without impact.");
                assert_eq!(quote_outcome_d.amount, balance!(2.507539981175200824));
                assert_eq!(
                    quote_without_impact_d.amount,
                    balance!(2.507522567703109327)
                );
                assert!(quote_outcome_d.amount > quote_without_impact_d.amount);
            },
        )],
    );
}

#[test]
fn price_without_impact_large_amount() {
    crate::Pallet::<Runtime>::preset_deposited_pool(
        true,
        vec![Rc::new(
            |dex_id, _, _, _, _, _, _, _repr: AccountId, _fee_repr: AccountId| {
                let amount = balance!(100000);
                // Buy base asset with desired input
                let (quote_outcome_a, _) = PoolXYK::quote(
                    &dex_id,
                    &BlackPepper.into(),
                    &GoldenTicket.into(),
                    QuoteAmount::with_desired_input(amount),
                    true,
                )
                .expect("Failed to quote.");
                let quote_without_impact_a = PoolXYK::quote_without_impact(
                    &dex_id,
                    &BlackPepper.into(),
                    &GoldenTicket.into(),
                    QuoteAmount::with_desired_input(amount),
                    true,
                )
                .expect("Failed to quote without impact.");
                assert_eq!(quote_outcome_a.amount, balance!(147098.360655737704918032));
                assert_eq!(
                    quote_without_impact_a.amount,
                    balance!(249250.000000000000000000)
                );
                assert!(quote_outcome_a.amount < quote_without_impact_a.amount);

                // Buy base asset with desired output
                let (quote_outcome_b, _) = PoolXYK::quote(
                    &dex_id,
                    &BlackPepper.into(),
                    &GoldenTicket.into(),
                    QuoteAmount::with_desired_output(amount),
                    true,
                )
                .expect("Failed to quote.");
                let quote_without_impact_b = PoolXYK::quote_without_impact(
                    &dex_id,
                    &BlackPepper.into(),
                    &GoldenTicket.into(),
                    QuoteAmount::with_desired_output(amount),
                    true,
                )
                .expect("Failed to quote without impact.");
                assert_eq!(quote_outcome_b.amount, balance!(55615.634172717441680828));
                assert_eq!(
                    quote_without_impact_b.amount,
                    balance!(40120.361083249749247743)
                );
                assert!(quote_outcome_b.amount > quote_without_impact_b.amount);

                // Sell base asset with desired input
                let (quote_outcome_c, _) = PoolXYK::quote(
                    &dex_id,
                    &GoldenTicket.into(),
                    &BlackPepper.into(),
                    QuoteAmount::with_desired_input(amount),
                    true,
                )
                .expect("Failed to quote.");
                let quote_without_impact_c = PoolXYK::quote_without_impact(
                    &dex_id,
                    &GoldenTicket.into(),
                    &BlackPepper.into(),
                    QuoteAmount::with_desired_input(amount),
                    true,
                )
                .expect("Failed to quote without impact.");
                assert_eq!(quote_outcome_c.amount, balance!(31230.802697411355231672));
                assert_eq!(
                    quote_without_impact_c.amount,
                    balance!(39880.000000000000000000)
                );
                assert!(quote_outcome_c.amount < quote_without_impact_c.amount);

                // Sell base asset with desired input
                let (quote_outcome_d, _) = PoolXYK::quote(
                    &dex_id,
                    &GoldenTicket.into(),
                    &BlackPepper.into(),
                    QuoteAmount::with_desired_output(amount),
                    true,
                )
                .expect("Failed to quote.");
                let quote_without_impact_d = PoolXYK::quote_without_impact(
                    &dex_id,
                    &GoldenTicket.into(),
                    &BlackPepper.into(),
                    QuoteAmount::with_desired_output(amount),
                    true,
                )
                .expect("Failed to quote without impact.");
                assert_eq!(quote_outcome_d.amount, balance!(820643.749430108507340228));
                assert_eq!(
                    quote_without_impact_d.amount,
                    balance!(250752.256770310932798395)
                );
                assert!(quote_outcome_d.amount > quote_without_impact_d.amount);
            },
        )],
    );
}

#[test]
fn initialize_pool_with_different_dex() {
    ExtBuilder::default().build().execute_with(|| {
        assert_ok!(assets::Pallet::<Runtime>::register_asset_id(
            ALICE(),
            AppleTree.into(),
            AssetSymbol(b"AT".to_vec()),
            AssetName(b"Apple Tree".to_vec()),
            DEFAULT_BALANCE_PRECISION,
            Balance::from(balance!(10)),
            true,
            None,
            None,
        ));
        assert_ok!(assets::Pallet::<Runtime>::register_asset_id(
            ALICE(),
            GoldenTicket.into(),
            AssetSymbol(b"GT".to_vec()),
            AssetName(b"Golden Ticket".to_vec()),
            DEFAULT_BALANCE_PRECISION,
            Balance::from(balance!(10)),
            true,
            None,
            None,
        ));
        assert_ok!(trading_pair::Pallet::<Runtime>::register(
            RuntimeOrigin::signed(BOB()),
            DEX_B_ID,
            AppleTree.into(),
            GoldenTicket.into()
        ));
        assert_ok!(PoolXYK::initialize_pool(
            RuntimeOrigin::signed(ALICE()),
            DEX_B_ID,
            AppleTree.into(),
            GoldenTicket.into()
        ));
        assert_ok!(PoolXYK::deposit_liquidity(
            RuntimeOrigin::signed(ALICE()),
            DEX_B_ID,
            AppleTree.into(),
            GoldenTicket.into(),
            balance!(1),
            balance!(1),
            balance!(1),
            balance!(1),
        ));
    });
}

#[test]
fn initialize_pool_with_synthetics() {
    ExtBuilder::default().build().execute_with(|| {
        assert_ok!(assets::Pallet::<Runtime>::register_asset_id(
            ALICE(),
            GoldenTicket.into(),
            AssetSymbol(b"GT".to_vec()),
            AssetName(b"Golden Ticket".to_vec()),
            DEFAULT_BALANCE_PRECISION,
            Balance::from(balance!(10)),
            true,
            None,
            None,
        ));
        assert_ok!(assets::Pallet::<Runtime>::register_asset_id(
            ALICE(),
            Apple.into(),
            AssetSymbol(b"AP".to_vec()),
            AssetName(b"Apple".to_vec()),
            DEFAULT_BALANCE_PRECISION,
            Balance::from(balance!(10)),
            true,
            None,
            None,
        ));
        assert_ok!(assets::Pallet::<Runtime>::register_asset_id(
            ALICE(),
            BlackPepper.into(),
            AssetSymbol(b"BP".to_vec()),
            AssetName(b"BlackPepper".to_vec()),
            DEFAULT_BALANCE_PRECISION,
            Balance::from(balance!(10)),
            true,
            None,
            None,
        ));

        assert_ok!(trading_pair::Pallet::<Runtime>::register(
            RuntimeOrigin::signed(BOB()),
            DEX_A_ID,
            GoldenTicket.into(),
            Mango.into(),
        ));
        assert_ok!(trading_pair::Pallet::<Runtime>::register(
            RuntimeOrigin::signed(BOB()),
            DEX_C_ID,
            Mango.into(),
            GoldenTicket.into(),
        ));
        assert_ok!(trading_pair::Pallet::<Runtime>::register(
            RuntimeOrigin::signed(BOB()),
            DEX_C_ID,
            Mango.into(),
            BatteryForMusicPlayer.into(),
        ));
        assert_ok!(trading_pair::Pallet::<Runtime>::register(
            RuntimeOrigin::signed(BOB()),
            DEX_C_ID,
            Mango.into(),
            BlackPepper.into(),
        ));

        let euro =
            common::SymbolName::from_str("EUR").expect("Failed to parse `EURO` as a symbol name");
        OracleProxy::enable_oracle(RuntimeOrigin::root(), Oracle::BandChainFeed)
            .expect("Failed to enable `Band` oracle");
        Band::add_relayers(RuntimeOrigin::root(), vec![ALICE()]).expect("Failed to add relayers");
        Band::relay(
            RuntimeOrigin::signed(ALICE()),
            vec![(euro.clone(), 1)].try_into().unwrap(),
            0,
            0,
        )
        .expect("Failed to relay");

        assert_ok!(xst::Pallet::<Runtime>::enable_synthetic_asset(
            RuntimeOrigin::root(),
            Apple.into(),
            euro.clone(),
            fixed!(0)
        ));

        // XOR-<Synthetic asset> pool must not be created
        assert_noop!(
            PoolXYK::initialize_pool(
                RuntimeOrigin::signed(ALICE()),
                DEX_A_ID,
                GoldenTicket.into(),
                Mango.into()
            ),
            crate::Error::<Runtime>::TargetAssetIsRestricted
        );
        // XSTUSD-XOR pool must not be created (this case also applicable to XST,
        // since it is added along with XOR to restricted assets)
        assert_noop!(
            PoolXYK::initialize_pool(
                RuntimeOrigin::signed(ALICE()),
                DEX_C_ID,
                Mango.into(),
                GoldenTicket.into()
            ),
            crate::Error::<Runtime>::TargetAssetIsRestricted
        );
        // XSTUSD-<Other synthetic asset> pool must not be created
        assert_noop!(
            PoolXYK::initialize_pool(
                RuntimeOrigin::signed(ALICE()),
                DEX_C_ID,
                Mango.into(),
                Apple.into()
            ),
            crate::Error::<Runtime>::TargetAssetIsRestricted
        );
        // XSTUSD-<Allowed asset> pool must be created
        assert_ok!(PoolXYK::initialize_pool(
            RuntimeOrigin::signed(ALICE()),
            DEX_C_ID,
            Mango.into(),
            BlackPepper.into(),
        ));
    });
}<|MERGE_RESOLUTION|>--- conflicted
+++ resolved
@@ -578,7 +578,6 @@
                 DiscreteQuotation::new()
             );
 
-<<<<<<< HEAD
             assert_eq!(
                 crate::Pallet::<Runtime>::step_quote(
                     &dex_id,
@@ -594,24 +593,157 @@
             );
         })],
     );
-=======
+}
+
+#[test]
+fn check_step_quote_with_zero_samples_count() {
+    crate::Pallet::<Runtime>::preset_deposited_pool_2(
+        true,
+        vec![Rc::new(|dex_id, gt, bp, _, _, _, _, _, _| {
+            assert_eq!(
+                crate::Pallet::<Runtime>::step_quote(
+                    &dex_id,
+                    &gt,
+                    &bp,
+                    QuoteAmount::with_desired_input(balance!(100)),
+                    0,
+                    false
+                )
+                .unwrap()
+                .0,
+                DiscreteQuotation {
+                    chunks: VecDeque::from([SwapChunk::new(
+                        balance!(100),
+                        balance!(199.800199800199800199),
+                        Default::default()
+                    )]),
+                    limits: Default::default()
+                }
+            );
+
+            assert_eq!(
+                crate::Pallet::<Runtime>::step_quote(
+                    &dex_id,
+                    &gt,
+                    &bp,
+                    QuoteAmount::with_desired_input(balance!(100)),
+                    0,
+                    false
+                )
+                .unwrap()
+                .0,
+                DiscreteQuotation {
+                    chunks: VecDeque::from([SwapChunk::new(
+                        balance!(100),
+                        balance!(199.800199800199800199),
+                        Default::default()
+                    )]),
+                    limits: Default::default()
+                }
+            );
+
+            assert_eq!(
+                crate::Pallet::<Runtime>::step_quote(
+                    &dex_id,
+                    &gt,
+                    &bp,
+                    QuoteAmount::with_desired_output(balance!(200)),
+                    0,
+                    false
+                )
+                .unwrap()
+                .0,
+                DiscreteQuotation {
+                    chunks: VecDeque::from([SwapChunk::new(
+                        balance!(100.100100100100100100),
+                        balance!(200),
+                        Default::default()
+                    )]),
+                    limits: SwapLimits::new(None, Some(SideAmount::Output(balance!(198000))), None)
+                }
+            );
+        })],
+    );
+}
+
+#[test]
+fn check_step_quote_without_fee() {
+    crate::Pallet::<Runtime>::preset_initial(vec![Rc::new(|dex_id, gt, bp, _, _, _, _, _, _| {
+        assert_ok!(crate::Pallet::<Runtime>::deposit_liquidity(
+            RuntimeOrigin::signed(ALICE()),
+            dex_id,
+            GoldenTicket.into(),
+            BlackPepper.into(),
+            balance!(100000),
+            balance!(200000),
+            balance!(100000),
+            balance!(200000),
+        ));
+
         assert_eq!(
             crate::Pallet::<Runtime>::step_quote(
                 &dex_id,
                 &gt,
                 &bp,
                 QuoteAmount::with_desired_input(balance!(100)),
-                0,
+                10,
                 false
             )
             .unwrap()
             .0,
             DiscreteQuotation {
-                chunks: VecDeque::from([SwapChunk::new(
-                    balance!(100),
-                    balance!(199.800199800199800199),
-                    Default::default()
-                )]),
+                chunks: VecDeque::from([
+                    SwapChunk::new(
+                        balance!(10),
+                        balance!(19.998000199980001999),
+                        Default::default()
+                    ),
+                    SwapChunk::new(
+                        balance!(10),
+                        balance!(19.994001399700061988),
+                        Default::default()
+                    ),
+                    SwapChunk::new(
+                        balance!(10),
+                        balance!(19.990003798700421867),
+                        Default::default()
+                    ),
+                    SwapChunk::new(
+                        balance!(10),
+                        balance!(19.986007396501561327),
+                        Default::default()
+                    ),
+                    SwapChunk::new(
+                        balance!(10),
+                        balance!(19.982012192624199695),
+                        Default::default()
+                    ),
+                    SwapChunk::new(
+                        balance!(10),
+                        balance!(19.978018186589295798),
+                        Default::default()
+                    ),
+                    SwapChunk::new(
+                        balance!(10),
+                        balance!(19.974025377918047812),
+                        Default::default()
+                    ),
+                    SwapChunk::new(
+                        balance!(10),
+                        balance!(19.970033766131893127),
+                        Default::default()
+                    ),
+                    SwapChunk::new(
+                        balance!(10),
+                        balance!(19.966043350752508194),
+                        Default::default()
+                    ),
+                    SwapChunk::new(
+                        balance!(10),
+                        balance!(19.962054131301808392),
+                        Default::default()
+                    ),
+                ]),
                 limits: Default::default()
             }
         );
@@ -622,362 +754,136 @@
                 &gt,
                 &bp,
                 QuoteAmount::with_desired_output(balance!(200)),
-                0,
+                10,
                 false
             )
             .unwrap()
             .0,
             DiscreteQuotation {
-                chunks: VecDeque::from([SwapChunk::new(
-                    balance!(100.100100100100100100),
-                    balance!(200),
-                    Default::default()
-                )]),
-                limits: SwapLimits::new(None, Some(SideAmount::Output(balance!(198000))), None)
-            }
-        );
-    })]);
->>>>>>> a675f5ad
-}
-
-#[test]
-fn check_step_quote_with_zero_samples_count() {
-    crate::Pallet::<Runtime>::preset_deposited_pool_2(
-        true,
-        vec![Rc::new(|dex_id, gt, bp, _, _, _, _, _, _| {
-            assert_eq!(
-                crate::Pallet::<Runtime>::step_quote(
-                    &dex_id,
-                    &gt,
-                    &bp,
-                    QuoteAmount::with_desired_input(balance!(100)),
-                    0,
-                    false
-                )
-                .unwrap()
-                .0,
-                DiscreteQuotation {
-                    chunks: VecDeque::from([SwapChunk::new(
-                        balance!(100),
-                        balance!(199.800199800199800199),
-                        Default::default()
-                    )]),
-                    limits: Default::default()
-                }
-            );
-
-            assert_eq!(
-                crate::Pallet::<Runtime>::step_quote(
-                    &dex_id,
-                    &gt,
-                    &bp,
-                    QuoteAmount::with_desired_output(balance!(200)),
-                    0,
-                    false
-                )
-                .unwrap()
-                .0,
-                DiscreteQuotation {
-                    chunks: VecDeque::from([SwapChunk::new(
-                        balance!(100.100100100100100100),
-                        balance!(200),
-                        Default::default()
-<<<<<<< HEAD
-                    )]),
-                    limits: Default::default()
-                }
-            );
-        })],
-    );
-}
-=======
+                chunks: VecDeque::from([
+                    SwapChunk::new(
+                        balance!(10.001000100010001000),
+                        balance!(20),
+                        Default::default()
+                    ),
+                    SwapChunk::new(
+                        balance!(10.003000700150031006),
+                        balance!(20),
+                        Default::default()
+                    ),
+                    SwapChunk::new(
+                        balance!(10.005001900650211067),
+                        balance!(20),
+                        Default::default()
+                    ),
+                    SwapChunk::new(
+                        balance!(10.007003701750781337),
+                        balance!(20),
+                        Default::default()
+                    ),
+                    SwapChunk::new(
+                        balance!(10.009006103692102153),
+                        balance!(20),
+                        Default::default()
+                    ),
+                    SwapChunk::new(
+                        balance!(10.011009106714654105),
+                        balance!(20),
+                        Default::default()
+                    ),
+                    SwapChunk::new(
+                        balance!(10.013012711059038105),
+                        balance!(20),
+                        Default::default()
+                    ),
+                    SwapChunk::new(
+                        balance!(10.015016916965975462),
+                        balance!(20),
+                        Default::default()
+                    ),
+                    SwapChunk::new(
+                        balance!(10.017021724676307957),
+                        balance!(20),
+                        Default::default()
+                    ),
+                    SwapChunk::new(
+                        balance!(10.019027134430997908),
+                        balance!(20),
+                        Default::default()
                     ),
                 ]),
                 limits: SwapLimits::new(None, Some(SideAmount::Output(balance!(198000))), None)
             }
         );
->>>>>>> a675f5ad
-
-#[test]
-fn check_step_quote_without_fee() {
-    crate::Pallet::<Runtime>::preset_deposited_pool_2(
-        true,
-        vec![Rc::new(|dex_id, gt, bp, _, _, _, _, _, _| {
-            assert_eq!(
-                crate::Pallet::<Runtime>::step_quote(
-                    &dex_id,
-                    &gt,
-                    &bp,
-                    QuoteAmount::with_desired_input(balance!(100)),
-                    10,
-                    false
-                )
-                .unwrap()
-                .0,
-                DiscreteQuotation {
-                    chunks: VecDeque::from([
-                        SwapChunk::new(
-                            balance!(10),
-                            balance!(19.998000199980001999),
-                            Default::default()
-                        ),
-                        SwapChunk::new(
-                            balance!(10),
-                            balance!(19.994001399700061988),
-                            Default::default()
-                        ),
-                        SwapChunk::new(
-                            balance!(10),
-                            balance!(19.990003798700421867),
-                            Default::default()
-                        ),
-                        SwapChunk::new(
-                            balance!(10),
-                            balance!(19.986007396501561327),
-                            Default::default()
-                        ),
-                        SwapChunk::new(
-                            balance!(10),
-                            balance!(19.982012192624199695),
-                            Default::default()
-                        ),
-                        SwapChunk::new(
-                            balance!(10),
-                            balance!(19.978018186589295798),
-                            Default::default()
-                        ),
-                        SwapChunk::new(
-                            balance!(10),
-                            balance!(19.974025377918047812),
-                            Default::default()
-                        ),
-                        SwapChunk::new(
-                            balance!(10),
-                            balance!(19.970033766131893127),
-                            Default::default()
-                        ),
-                        SwapChunk::new(
-                            balance!(10),
-                            balance!(19.966043350752508194),
-                            Default::default()
-                        ),
-                        SwapChunk::new(
-                            balance!(10),
-                            balance!(19.962054131301808392),
-                            Default::default()
-                        ),
-                    ]),
-                    limits: Default::default()
-                }
-            );
-
-<<<<<<< HEAD
-            assert_eq!(
-                crate::Pallet::<Runtime>::step_quote(
-                    &dex_id,
-                    &gt,
-                    &bp,
-                    QuoteAmount::with_desired_output(balance!(200)),
-                    10,
-                    false
-                )
-                .unwrap()
-                .0,
-                DiscreteQuotation {
-                    chunks: VecDeque::from([
-                        SwapChunk::new(
-                            balance!(10.001000100010001000),
-                            balance!(20),
-                            Default::default()
-                        ),
-                        SwapChunk::new(
-                            balance!(10.003000700150031006),
-                            balance!(20),
-                            Default::default()
-                        ),
-                        SwapChunk::new(
-                            balance!(10.005001900650211067),
-                            balance!(20),
-                            Default::default()
-                        ),
-                        SwapChunk::new(
-                            balance!(10.007003701750781337),
-                            balance!(20),
-                            Default::default()
-                        ),
-                        SwapChunk::new(
-                            balance!(10.009006103692102153),
-                            balance!(20),
-                            Default::default()
-                        ),
-                        SwapChunk::new(
-                            balance!(10.011009106714654105),
-                            balance!(20),
-                            Default::default()
-                        ),
-                        SwapChunk::new(
-                            balance!(10.013012711059038105),
-                            balance!(20),
-                            Default::default()
-                        ),
-                        SwapChunk::new(
-                            balance!(10.015016916965975462),
-                            balance!(20),
-                            Default::default()
-                        ),
-                        SwapChunk::new(
-                            balance!(10.017021724676307957),
-                            balance!(20),
-                            Default::default()
-                        ),
-                        SwapChunk::new(
-                            balance!(10.019027134430997908),
-                            balance!(20),
-                            Default::default()
-                        ),
-                    ]),
-                    limits: Default::default()
-                }
-            );
-
-            assert_eq!(
-                crate::Pallet::<Runtime>::step_quote(
-                    &dex_id,
-                    &bp,
-                    &gt,
-                    QuoteAmount::with_desired_input(balance!(200)),
-                    10,
-                    false
-                )
-                .unwrap()
-                .0,
-                DiscreteQuotation {
-                    chunks: VecDeque::from([
-                        SwapChunk::new(
-                            balance!(20),
-                            balance!(9.999000099990000999),
-                            Default::default()
-                        ),
-                        SwapChunk::new(
-                            balance!(20),
-                            balance!(9.997000699850030994),
-                            Default::default()
-                        ),
-                        SwapChunk::new(
-                            balance!(20),
-                            balance!(9.995001899350210934),
-                            Default::default()
-                        ),
-                        SwapChunk::new(
-                            balance!(20),
-                            balance!(9.993003698250780663),
-                            Default::default()
-                        ),
-                        SwapChunk::new(
-                            balance!(20),
-                            balance!(9.991006096312099848),
-                            Default::default()
-                        ),
-                        SwapChunk::new(
-                            balance!(20),
-                            balance!(9.989009093294647899),
-                            Default::default()
-                        ),
-                        SwapChunk::new(
-                            balance!(20),
-                            balance!(9.987012688959023906),
-                            Default::default()
-                        ),
-                        SwapChunk::new(
-                            balance!(20),
-                            balance!(9.985016883065946563),
-                            Default::default()
-                        ),
-                        SwapChunk::new(
-                            balance!(20),
-                            balance!(9.983021675376254097),
-                            Default::default()
-                        ),
-                        SwapChunk::new(
-                            balance!(20),
-                            balance!(9.981027065650904196),
-                            Default::default()
-                        ),
-                    ]),
-                    limits: Default::default()
-                }
-            );
-
-            assert_eq!(
-                crate::Pallet::<Runtime>::step_quote(
-                    &dex_id,
-                    &bp,
-                    &gt,
-                    QuoteAmount::with_desired_output(balance!(100)),
-                    10,
-                    false
-                )
-                .unwrap()
-                .0,
-                DiscreteQuotation {
-                    chunks: VecDeque::from([
-                        SwapChunk::new(
-                            balance!(20.002000200020002002),
-                            balance!(10),
-                            Default::default()
-                        ),
-                        SwapChunk::new(
-                            balance!(20.006001400300062012),
-                            balance!(10),
-                            Default::default()
-                        ),
-                        SwapChunk::new(
-                            balance!(20.010003801300422133),
-                            balance!(10),
-                            Default::default()
-                        ),
-                        SwapChunk::new(
-                            balance!(20.014007403501562674),
-                            balance!(10),
-                            Default::default()
-                        ),
-                        SwapChunk::new(
-                            balance!(20.018012207384204307),
-                            balance!(10),
-                            Default::default()
-                        ),
-                        SwapChunk::new(
-                            balance!(20.022018213429308210),
-                            balance!(10),
-                            Default::default()
-                        ),
-                        SwapChunk::new(
-                            balance!(20.026025422118076210),
-                            balance!(10),
-                            Default::default()
-                        ),
-                        SwapChunk::new(
-                            balance!(20.030033833931950924),
-                            balance!(10),
-                            Default::default()
-                        ),
-                        SwapChunk::new(
-                            balance!(20.034043449352615913),
-                            balance!(10),
-                            Default::default()
-                        ),
-                        SwapChunk::new(
-                            balance!(20.038054268861995817),
-                            balance!(10),
-                            Default::default()
-                        ),
-                    ]),
-                    limits: Default::default()
-                }
-            );
-        })],
-    );
-=======
+
+        assert_eq!(
+            crate::Pallet::<Runtime>::step_quote(
+                &dex_id,
+                &bp,
+                &gt,
+                QuoteAmount::with_desired_input(balance!(200)),
+                10,
+                false
+            )
+            .unwrap()
+            .0,
+            DiscreteQuotation {
+                chunks: VecDeque::from([
+                    SwapChunk::new(
+                        balance!(20),
+                        balance!(9.999000099990000999),
+                        Default::default()
+                    ),
+                    SwapChunk::new(
+                        balance!(20),
+                        balance!(9.997000699850030994),
+                        Default::default()
+                    ),
+                    SwapChunk::new(
+                        balance!(20),
+                        balance!(9.995001899350210934),
+                        Default::default()
+                    ),
+                    SwapChunk::new(
+                        balance!(20),
+                        balance!(9.993003698250780663),
+                        Default::default()
+                    ),
+                    SwapChunk::new(
+                        balance!(20),
+                        balance!(9.991006096312099848),
+                        Default::default()
+                    ),
+                    SwapChunk::new(
+                        balance!(20),
+                        balance!(9.989009093294647899),
+                        Default::default()
+                    ),
+                    SwapChunk::new(
+                        balance!(20),
+                        balance!(9.987012688959023906),
+                        Default::default()
+                    ),
+                    SwapChunk::new(
+                        balance!(20),
+                        balance!(9.985016883065946563),
+                        Default::default()
+                    ),
+                    SwapChunk::new(
+                        balance!(20),
+                        balance!(9.983021675376254097),
+                        Default::default()
+                    ),
+                    SwapChunk::new(
+                        balance!(20),
+                        balance!(9.981027065650904196),
+                        Default::default()
+                    ),
+                ]),
+                limits: Default::default()
+            }
+        );
+
         assert_eq!(
             crate::Pallet::<Runtime>::step_quote(
                 &dex_id,
@@ -1046,181 +952,90 @@
             }
         );
     })]);
->>>>>>> a675f5ad
 }
 
 #[test]
 fn check_step_quote_with_fee() {
-    crate::Pallet::<Runtime>::preset_deposited_pool_2(
-        true,
-        vec![Rc::new(|dex_id, gt, bp, _, _, _, _, _, _| {
-            assert_eq!(
-                crate::Pallet::<Runtime>::step_quote(
-                    &dex_id,
-                    &gt,
-                    &bp,
-                    QuoteAmount::with_desired_input(balance!(100)),
-                    10,
-                    true
-                )
-                .unwrap()
-                .0,
-                DiscreteQuotation {
-                    chunks: VecDeque::from([
-                        SwapChunk::new(
-                            balance!(10),
-                            balance!(19.938012180185635492),
-                            OutcomeFee::from_asset(GoldenTicket.into(), balance!(0.03))
-                        ),
-                        SwapChunk::new(
-                            balance!(10),
-                            balance!(19.934037333141407095),
-                            OutcomeFee::from_asset(GoldenTicket.into(), balance!(0.03))
-                        ),
-                        SwapChunk::new(
-                            balance!(10),
-                            balance!(19.930063674618442918),
-                            OutcomeFee::from_asset(GoldenTicket.into(), balance!(0.03))
-                        ),
-                        SwapChunk::new(
-                            balance!(10),
-                            balance!(19.926091204142949627),
-                            OutcomeFee::from_asset(GoldenTicket.into(), balance!(0.03))
-                        ),
-                        SwapChunk::new(
-                            balance!(10),
-                            balance!(19.922119921241369960),
-                            OutcomeFee::from_asset(GoldenTicket.into(), balance!(0.03))
-                        ),
-                        SwapChunk::new(
-                            balance!(10),
-                            balance!(19.918149825440382581),
-                            OutcomeFee::from_asset(GoldenTicket.into(), balance!(0.03))
-                        ),
-                        SwapChunk::new(
-                            balance!(10),
-                            balance!(19.914180916266901942),
-                            OutcomeFee::from_asset(GoldenTicket.into(), balance!(0.03))
-                        ),
-                        SwapChunk::new(
-                            balance!(10),
-                            balance!(19.910213193248078135),
-                            OutcomeFee::from_asset(GoldenTicket.into(), balance!(0.03))
-                        ),
-                        SwapChunk::new(
-                            balance!(10),
-                            balance!(19.906246655911296762),
-                            OutcomeFee::from_asset(GoldenTicket.into(), balance!(0.03))
-                        ),
-                        SwapChunk::new(
-                            balance!(10),
-                            balance!(19.902281303784178786),
-                            OutcomeFee::from_asset(GoldenTicket.into(), balance!(0.03))
-                        ),
-                    ]),
-                    limits: Default::default()
-                }
-            );
-
-<<<<<<< HEAD
-            assert_eq!(
-                crate::Pallet::<Runtime>::step_quote(
-                    &dex_id,
-                    &gt,
-                    &bp,
-                    QuoteAmount::with_desired_output(balance!(200)),
-                    10,
-                    true
-                )
-                .unwrap()
-                .0,
-                DiscreteQuotation {
-                    chunks: VecDeque::from([
-                        SwapChunk::new(
-                            balance!(10.031093380150452357),
-                            balance!(20),
-                            OutcomeFee::from_asset(
-                                GoldenTicket.into(),
-                                balance!(0.030093280140451357)
-                            )
-                        ),
-                        SwapChunk::new(
-                            balance!(10.033100000150482453),
-                            balance!(20),
-                            OutcomeFee::from_asset(
-                                GoldenTicket.into(),
-                                balance!(0.030099300000451447)
-                            )
-                        ),
-                        SwapChunk::new(
-                            balance!(10.035107222317162555),
-                            balance!(20),
-                            OutcomeFee::from_asset(
-                                GoldenTicket.into(),
-                                balance!(0.030105321666951488)
-                            )
-                        ),
-                        SwapChunk::new(
-                            balance!(10.037115046891455704),
-                            balance!(20),
-                            OutcomeFee::from_asset(
-                                GoldenTicket.into(),
-                                balance!(0.030111345140674367)
-                            )
-                        ),
-                        SwapChunk::new(
-                            balance!(10.039123474114445489),
-                            balance!(20),
-                            OutcomeFee::from_asset(
-                                GoldenTicket.into(),
-                                balance!(0.030117370422343336)
-                            )
-                        ),
-                        SwapChunk::new(
-                            balance!(10.041132504227336114),
-                            balance!(20),
-                            OutcomeFee::from_asset(
-                                GoldenTicket.into(),
-                                balance!(0.030123397512682009)
-                            )
-                        ),
-                        SwapChunk::new(
-                            balance!(10.043142137471452462),
-                            balance!(20),
-                            OutcomeFee::from_asset(
-                                GoldenTicket.into(),
-                                balance!(0.030129426412414357)
-                            )
-                        ),
-                        SwapChunk::new(
-                            balance!(10.045152374088240182),
-                            balance!(20),
-                            OutcomeFee::from_asset(
-                                GoldenTicket.into(),
-                                balance!(0.030135457122264720)
-                            )
-                        ),
-                        SwapChunk::new(
-                            balance!(10.047163214319265755),
-                            balance!(20),
-                            OutcomeFee::from_asset(
-                                GoldenTicket.into(),
-                                balance!(0.030141489642957798)
-                            )
-                        ),
-                        SwapChunk::new(
-                            balance!(10.049174658406216557),
-                            balance!(20),
-                            OutcomeFee::from_asset(
-                                GoldenTicket.into(),
-                                balance!(0.030147523975218649)
-                            )
-                        ),
-                    ]),
-                    limits: Default::default()
-                }
-            );
-=======
+    crate::Pallet::<Runtime>::preset_initial(vec![Rc::new(|dex_id, gt, bp, _, _, _, _, _, _| {
+        assert_ok!(crate::Pallet::<Runtime>::deposit_liquidity(
+            RuntimeOrigin::signed(ALICE()),
+            dex_id,
+            GoldenTicket.into(),
+            BlackPepper.into(),
+            balance!(100000),
+            balance!(200000),
+            balance!(100000),
+            balance!(200000),
+        ));
+
+        assert_eq!(
+            crate::Pallet::<Runtime>::step_quote(
+                &dex_id,
+                &gt,
+                &bp,
+                QuoteAmount::with_desired_input(balance!(100)),
+                10,
+                true
+            )
+            .unwrap()
+            .0,
+            DiscreteQuotation {
+                chunks: VecDeque::from([
+                    SwapChunk::new(
+                        balance!(10),
+                        balance!(19.938012180185635492),
+                        OutcomeFee::from_asset(GoldenTicket.into(), balance!(0.03))
+                    ),
+                    SwapChunk::new(
+                        balance!(10),
+                        balance!(19.934037333141407095),
+                        OutcomeFee::from_asset(GoldenTicket.into(), balance!(0.03))
+                    ),
+                    SwapChunk::new(
+                        balance!(10),
+                        balance!(19.930063674618442918),
+                        OutcomeFee::from_asset(GoldenTicket.into(), balance!(0.03))
+                    ),
+                    SwapChunk::new(
+                        balance!(10),
+                        balance!(19.926091204142949627),
+                        OutcomeFee::from_asset(GoldenTicket.into(), balance!(0.03))
+                    ),
+                    SwapChunk::new(
+                        balance!(10),
+                        balance!(19.922119921241369960),
+                        OutcomeFee::from_asset(GoldenTicket.into(), balance!(0.03))
+                    ),
+                    SwapChunk::new(
+                        balance!(10),
+                        balance!(19.918149825440382581),
+                        OutcomeFee::from_asset(GoldenTicket.into(), balance!(0.03))
+                    ),
+                    SwapChunk::new(
+                        balance!(10),
+                        balance!(19.914180916266901942),
+                        OutcomeFee::from_asset(GoldenTicket.into(), balance!(0.03))
+                    ),
+                    SwapChunk::new(
+                        balance!(10),
+                        balance!(19.910213193248078135),
+                        OutcomeFee::from_asset(GoldenTicket.into(), balance!(0.03))
+                    ),
+                    SwapChunk::new(
+                        balance!(10),
+                        balance!(19.906246655911296762),
+                        OutcomeFee::from_asset(GoldenTicket.into(), balance!(0.03))
+                    ),
+                    SwapChunk::new(
+                        balance!(10),
+                        balance!(19.902281303784178786),
+                        OutcomeFee::from_asset(GoldenTicket.into(), balance!(0.03))
+                    ),
+                ]),
+                limits: Default::default()
+            }
+        );
+
         assert_eq!(
             crate::Pallet::<Runtime>::step_quote(
                 &dex_id,
@@ -1288,207 +1103,75 @@
                 limits: SwapLimits::new(None, Some(SideAmount::Output(balance!(198000))), None)
             }
         );
->>>>>>> a675f5ad
-
-            assert_eq!(
-                crate::Pallet::<Runtime>::step_quote(
-                    &dex_id,
-                    &bp,
-                    &gt,
-                    QuoteAmount::with_desired_input(balance!(200)),
-                    10,
-                    true
-                )
-                .unwrap()
-                .0,
-                DiscreteQuotation {
-                    chunks: VecDeque::from([
-                        SwapChunk::new(
-                            balance!(20),
-                            balance!(9.969003099690030996),
-                            OutcomeFee::from_asset(
-                                GoldenTicket.into(),
-                                balance!(0.029997000299970003)
-                            )
-                        ),
-                        SwapChunk::new(
-                            balance!(20),
-                            balance!(9.967009697750480901),
-                            OutcomeFee::from_asset(
-                                GoldenTicket.into(),
-                                balance!(0.029991002099550093)
-                            )
-                        ),
-                        SwapChunk::new(
-                            balance!(20),
-                            balance!(9.965016893652160301),
-                            OutcomeFee::from_asset(
-                                GoldenTicket.into(),
-                                balance!(0.029985005698050633)
-                            )
-                        ),
-                        SwapChunk::new(
-                            balance!(20),
-                            balance!(9.963024687156028321),
-                            OutcomeFee::from_asset(
-                                GoldenTicket.into(),
-                                balance!(0.029979011094752342)
-                            )
-                        ),
-                        SwapChunk::new(
-                            balance!(20),
-                            balance!(9.961033078023163548),
-                            OutcomeFee::from_asset(
-                                GoldenTicket.into(),
-                                balance!(0.029973018288936300)
-                            )
-                        ),
-                        SwapChunk::new(
-                            balance!(20),
-                            balance!(9.959042066014763955),
-                            OutcomeFee::from_asset(
-                                GoldenTicket.into(),
-                                balance!(0.029967027279883944)
-                            )
-                        ),
-                        SwapChunk::new(
-                            balance!(20),
-                            balance!(9.957051650892146835),
-                            OutcomeFee::from_asset(
-                                GoldenTicket.into(),
-                                balance!(0.029961038066877071)
-                            )
-                        ),
-                        SwapChunk::new(
-                            balance!(20),
-                            balance!(9.955061832416748723),
-                            OutcomeFee::from_asset(
-                                GoldenTicket.into(),
-                                balance!(0.029955050649197840)
-                            )
-                        ),
-                        SwapChunk::new(
-                            balance!(20),
-                            balance!(9.953072610350125335),
-                            OutcomeFee::from_asset(
-                                GoldenTicket.into(),
-                                balance!(0.029949065026128762)
-                            )
-                        ),
-                        SwapChunk::new(
-                            balance!(20),
-                            balance!(9.951083984453951483),
-                            OutcomeFee::from_asset(
-                                GoldenTicket.into(),
-                                balance!(0.029943081196952713)
-                            )
-                        ),
-                    ]),
-                    limits: Default::default()
-                }
-            );
-
-<<<<<<< HEAD
-            assert_eq!(
-                crate::Pallet::<Runtime>::step_quote(
-                    &dex_id,
-                    &bp,
-                    &gt,
-                    QuoteAmount::with_desired_output(balance!(100)),
-                    10,
-                    true
-                )
-                .unwrap()
-                .0,
-                DiscreteQuotation {
-                    chunks: VecDeque::from([
-                        SwapChunk::new(
-                            balance!(20.062192797672785635),
-                            balance!(10),
-                            OutcomeFee::from_asset(
-                                GoldenTicket.into(),
-                                balance!(0.030090270812437311)
-                            )
-                        ),
-                        SwapChunk::new(
-                            balance!(20.066218117254983225),
-                            balance!(10),
-                            OutcomeFee::from_asset(
-                                GoldenTicket.into(),
-                                balance!(0.030090270812437312)
-                            )
-                        ),
-                        SwapChunk::new(
-                            balance!(20.070244648431316120),
-                            balance!(10),
-                            OutcomeFee::from_asset(
-                                GoldenTicket.into(),
-                                balance!(0.030090270812437312)
-                            )
-                        ),
-                        SwapChunk::new(
-                            balance!(20.074272391688075365),
-                            balance!(10),
-                            OutcomeFee::from_asset(
-                                GoldenTicket.into(),
-                                balance!(0.030090270812437312)
-                            )
-                        ),
-                        SwapChunk::new(
-                            balance!(20.078301347511796002),
-                            balance!(10),
-                            OutcomeFee::from_asset(
-                                GoldenTicket.into(),
-                                balance!(0.030090270812437312)
-                            )
-                        ),
-                        SwapChunk::new(
-                            balance!(20.082331516389257222),
-                            balance!(10),
-                            OutcomeFee::from_asset(
-                                GoldenTicket.into(),
-                                balance!(0.030090270812437312)
-                            )
-                        ),
-                        SwapChunk::new(
-                            balance!(20.086362898807482507),
-                            balance!(10),
-                            OutcomeFee::from_asset(
-                                GoldenTicket.into(),
-                                balance!(0.030090270812437312)
-                            )
-                        ),
-                        SwapChunk::new(
-                            balance!(20.090395495253739781),
-                            balance!(10),
-                            OutcomeFee::from_asset(
-                                GoldenTicket.into(),
-                                balance!(0.030090270812437312)
-                            )
-                        ),
-                        SwapChunk::new(
-                            balance!(20.094429306215541556),
-                            balance!(10),
-                            OutcomeFee::from_asset(
-                                GoldenTicket.into(),
-                                balance!(0.030090270812437312)
-                            )
-                        ),
-                        SwapChunk::new(
-                            balance!(20.098464332180645078),
-                            balance!(10),
-                            OutcomeFee::from_asset(
-                                GoldenTicket.into(),
-                                balance!(0.030090270812437312)
-                            )
-                        ),
-                    ]),
-                    limits: Default::default()
-                }
-            );
-        })],
-    );
-=======
+
+        assert_eq!(
+            crate::Pallet::<Runtime>::step_quote(
+                &dex_id,
+                &bp,
+                &gt,
+                QuoteAmount::with_desired_input(balance!(200)),
+                10,
+                true
+            )
+            .unwrap()
+            .0,
+            DiscreteQuotation {
+                chunks: VecDeque::from([
+                    SwapChunk::new(
+                        balance!(20),
+                        balance!(9.969003099690030996),
+                        OutcomeFee::from_asset(GoldenTicket.into(), balance!(0.029997000299970003))
+                    ),
+                    SwapChunk::new(
+                        balance!(20),
+                        balance!(9.967009697750480901),
+                        OutcomeFee::from_asset(GoldenTicket.into(), balance!(0.029991002099550093))
+                    ),
+                    SwapChunk::new(
+                        balance!(20),
+                        balance!(9.965016893652160301),
+                        OutcomeFee::from_asset(GoldenTicket.into(), balance!(0.029985005698050633))
+                    ),
+                    SwapChunk::new(
+                        balance!(20),
+                        balance!(9.963024687156028321),
+                        OutcomeFee::from_asset(GoldenTicket.into(), balance!(0.029979011094752342))
+                    ),
+                    SwapChunk::new(
+                        balance!(20),
+                        balance!(9.961033078023163548),
+                        OutcomeFee::from_asset(GoldenTicket.into(), balance!(0.029973018288936300))
+                    ),
+                    SwapChunk::new(
+                        balance!(20),
+                        balance!(9.959042066014763955),
+                        OutcomeFee::from_asset(GoldenTicket.into(), balance!(0.029967027279883944))
+                    ),
+                    SwapChunk::new(
+                        balance!(20),
+                        balance!(9.957051650892146835),
+                        OutcomeFee::from_asset(GoldenTicket.into(), balance!(0.029961038066877071))
+                    ),
+                    SwapChunk::new(
+                        balance!(20),
+                        balance!(9.955061832416748723),
+                        OutcomeFee::from_asset(GoldenTicket.into(), balance!(0.029955050649197840))
+                    ),
+                    SwapChunk::new(
+                        balance!(20),
+                        balance!(9.953072610350125335),
+                        OutcomeFee::from_asset(GoldenTicket.into(), balance!(0.029949065026128762))
+                    ),
+                    SwapChunk::new(
+                        balance!(20),
+                        balance!(9.951083984453951483),
+                        OutcomeFee::from_asset(GoldenTicket.into(), balance!(0.029943081196952713))
+                    ),
+                ]),
+                limits: Default::default()
+            }
+        );
+
         assert_eq!(
             crate::Pallet::<Runtime>::step_quote(
                 &dex_id,
@@ -1557,7 +1240,6 @@
             }
         );
     })]);
->>>>>>> a675f5ad
 }
 
 fn sum_step_quote<AssetId: Ord + Clone>(
@@ -1691,7 +1373,7 @@
 
 #[test]
 fn check_exceed_reserves() {
-    crate::Pallet::<Runtime>::preset_initial(vec![Rc::new(|dex_id, gt, bp, _, _, _, _, _| {
+    crate::Pallet::<Runtime>::preset_initial(vec![Rc::new(|dex_id, gt, bp, _, _, _, _, _, _| {
         let gt_reserve = balance!(100000);
         let bp_reserve = balance!(200000);
 
@@ -1866,7 +1548,7 @@
 
 #[test]
 fn check_empty_reserves() {
-    crate::Pallet::<Runtime>::preset_initial(vec![Rc::new(|dex_id, gt, bp, _, _, _, _, _| {
+    crate::Pallet::<Runtime>::preset_initial(vec![Rc::new(|dex_id, gt, bp, _, _, _, _, _, _| {
         // don't deposit any liquidity
 
         // error for quote
