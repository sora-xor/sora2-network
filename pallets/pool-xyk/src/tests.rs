// This file is part of the SORA network and Polkaswap app.

// Copyright (c) 2020, 2021, Polka Biome Ltd. All rights reserved.
// SPDX-License-Identifier: BSD-4-Clause

// Redistribution and use in source and binary forms, with or without modification,
// are permitted provided that the following conditions are met:

// Redistributions of source code must retain the above copyright notice, this list
// of conditions and the following disclaimer.
// Redistributions in binary form must reproduce the above copyright notice, this
// list of conditions and the following disclaimer in the documentation and/or other
// materials provided with the distribution.
//
// All advertising materials mentioning features or use of this software must display
// the following acknowledgement: This product includes software developed by Polka Biome
// Ltd., SORA, and Polkaswap.
//
// Neither the name of the Polka Biome Ltd. nor the names of its contributors may be used
// to endorse or promote products derived from this software without specific prior written permission.

// THIS SOFTWARE IS PROVIDED BY Polka Biome Ltd. AS IS AND ANY EXPRESS OR IMPLIED WARRANTIES,
// INCLUDING, BUT NOT LIMITED TO, THE IMPLIED WARRANTIES OF MERCHANTABILITY AND FITNESS FOR
// A PARTICULAR PURPOSE ARE DISCLAIMED. IN NO EVENT SHALL Polka Biome Ltd. BE LIABLE FOR ANY
// DIRECT, INDIRECT, INCIDENTAL, SPECIAL, EXEMPLARY, OR CONSEQUENTIAL DAMAGES (INCLUDING,
// BUT NOT LIMITED TO, PROCUREMENT OF SUBSTITUTE GOODS OR SERVICES; LOSS OF USE, DATA, OR PROFITS;
// OR BUSINESS INTERRUPTION) HOWEVER CAUSED AND ON ANY THEORY OF LIABILITY, WHETHER IN CONTRACT,
// STRICT LIABILITY, OR TORT (INCLUDING NEGLIGENCE OR OTHERWISE) ARISING IN ANY WAY OUT OF THE
// USE OF THIS SOFTWARE, EVEN IF ADVISED OF THE POSSIBILITY OF SUCH DAMAGE.

use core::str::FromStr;

<<<<<<< HEAD
use common::alt::{DiscreteQuotation, Fee, SwapChunk};
use common::prelude::{FixedWrapper, QuoteAmount, SwapAmount, SwapOutcome};
=======
use common::prelude::{FixedWrapper, OutcomeFee, QuoteAmount, SwapAmount, SwapOutcome};
>>>>>>> 2c51fedc
use common::{
    balance, fixed, AssetInfoProvider, AssetName, AssetSymbol, Balance, LiquiditySource,
    LiquiditySourceType, Oracle, ToFeeAccount, TradingPairSourceManager, DEFAULT_BALANCE_PRECISION,
};
use frame_support::assert_noop;
use frame_support::assert_ok;
use num_traits::Zero;

use crate::mock::*;
use crate::{PoolProviders, TotalIssuances};
use sp_std::collections::vec_deque::VecDeque;
use sp_std::rc::Rc;

type PresetFunction<'a> = Rc<
    dyn Fn(
            crate::mock::DEXId,
            AssetId,
            AssetId,
            common::TradingPair<crate::mock::TechAssetId>,
            crate::mock::TechAccountId,
            crate::mock::TechAccountId,
            AccountId,
            AccountId,
        ) -> ()
        + 'a,
>;

#[derive(Clone)]
struct RunTestsWithSlippageBehaviors<'a> {
    initial_deposit: (Balance, Balance),
    desired_amount: Balance,
    tests: Vec<PresetFunction<'a>>,
}

impl<'a> crate::Pallet<Runtime> {
    fn preset_initial(tests: Vec<PresetFunction<'a>>) {
        let mut ext = ExtBuilder::default().build();
        let dex_id = DEX_A_ID;
        let gt: crate::mock::AssetId = GoldenTicket.into();
        let bp: crate::mock::AssetId = BlackPepper.into();

        ext.execute_with(|| {
            assert_ok!(assets::Pallet::<Runtime>::register_asset_id(
                ALICE(),
                GoldenTicket.into(),
                AssetSymbol(b"GT".to_vec()),
                AssetName(b"Golden Ticket".to_vec()),
                DEFAULT_BALANCE_PRECISION,
                Balance::from(0u32),
                true,
                None,
                None,
            ));

            assert_ok!(assets::Pallet::<Runtime>::register_asset_id(
                ALICE(),
                BlackPepper.into(),
                AssetSymbol(b"BP".to_vec()),
                AssetName(b"Black Pepper".to_vec()),
                DEFAULT_BALANCE_PRECISION,
                Balance::from(0u32),
                true,
                None,
                None,
            ));

            assert_ok!(trading_pair::Pallet::<Runtime>::register(
                RuntimeOrigin::signed(BOB()),
                dex_id.clone(),
                GoldenTicket.into(),
                BlackPepper.into()
            ));

            assert_ok!(crate::Pallet::<Runtime>::initialize_pool(
                RuntimeOrigin::signed(BOB()),
                dex_id.clone(),
                GoldenTicket.into(),
                BlackPepper.into(),
            ));

            assert!(
                trading_pair::Pallet::<Runtime>::is_source_enabled_for_trading_pair(
                    &dex_id,
                    &GoldenTicket.into(),
                    &BlackPepper.into(),
                    LiquiditySourceType::XYKPool,
                )
                .expect("Failed to query trading pair status.")
            );

            let (tpair, tech_acc_id) =
                crate::Pallet::<Runtime>::tech_account_from_dex_and_asset_pair(
                    dex_id.clone(),
                    GoldenTicket.into(),
                    BlackPepper.into(),
                )
                .unwrap();

            let fee_acc = tech_acc_id.clone().to_fee_account().unwrap();
            let repr: AccountId =
                technical::Pallet::<Runtime>::tech_account_id_to_account_id(&tech_acc_id).unwrap();
            let fee_repr: AccountId =
                technical::Pallet::<Runtime>::tech_account_id_to_account_id(&fee_acc).unwrap();

            assert_ok!(assets::Pallet::<Runtime>::mint_to(
                &gt,
                &ALICE(),
                &ALICE(),
                balance!(900000)
            ));

            assert_ok!(assets::Pallet::<Runtime>::mint_to(
                &gt,
                &ALICE(),
                &CHARLIE(),
                balance!(900000)
            ));

            assert_eq!(
                assets::Pallet::<Runtime>::free_balance(&gt, &ALICE()).unwrap(),
                balance!(900000)
            );
            assert_eq!(
                assets::Pallet::<Runtime>::free_balance(&bp, &ALICE()).unwrap(),
                balance!(2000000)
            );
            assert_eq!(
                assets::Pallet::<Runtime>::free_balance(&gt, &repr.clone()).unwrap(),
                0
            );

            assert_eq!(
                assets::Pallet::<Runtime>::free_balance(&bp, &repr.clone()).unwrap(),
                0
            );
            assert_eq!(
                assets::Pallet::<Runtime>::free_balance(&gt, &fee_repr.clone()).unwrap(),
                0
            );

            let base_asset: AssetId = GoldenTicket.into();
            let target_asset: AssetId = BlackPepper.into();
            assert_eq!(
                crate::Pallet::<Runtime>::properties(base_asset, target_asset),
                Some((repr.clone(), fee_repr.clone()))
            );
            assert_eq!(
                pswap_distribution::Pallet::<Runtime>::subscribed_accounts(&fee_repr),
                Some((
                    dex_id.clone(),
                    repr.clone(),
                    GetDefaultSubscriptionFrequency::get(),
                    0
                ))
            );

            for test in &tests {
                test(
                    dex_id.clone(),
                    gt.clone(),
                    bp.clone(),
                    tpair.clone(),
                    tech_acc_id.clone(),
                    fee_acc.clone(),
                    repr.clone(),
                    fee_repr.clone(),
                );
            }
        });
    }

    fn preset_deposited_pool(tests: Vec<PresetFunction<'a>>) {
        let mut new_tests: Vec<PresetFunction<'a>> = vec![Rc::new(
            |dex_id, _, _, _, _tech_acc_id: crate::mock::TechAccountId, _, pool_account, _| {
                assert_ok!(crate::Pallet::<Runtime>::deposit_liquidity(
                    RuntimeOrigin::signed(ALICE()),
                    dex_id,
                    GoldenTicket.into(),
                    BlackPepper.into(),
                    balance!(360000),
                    balance!(144000),
                    balance!(360000),
                    balance!(144000),
                ));

                assert_eq!(
                    PoolProviders::<Runtime>::get(pool_account, &ALICE()),
                    Some(balance!(227683.9915321233119024)),
                );
                //TODO: total supply check
            },
        )];
        let mut tests_to_add = tests.clone();
        new_tests.append(&mut tests_to_add);
        crate::Pallet::<Runtime>::preset_initial(new_tests);
    }

    fn run_tests_with_different_slippage_behavior(descriptor: RunTestsWithSlippageBehaviors<'a>) {
        let initial_deposit = descriptor.initial_deposit;
        let desired_amount = descriptor.desired_amount;
        let prepare: PresetFunction<'a> = Rc::new({
            move |dex_id, _, _, _, _, _, _, _| {
                assert_ok!(crate::Pallet::<Runtime>::deposit_liquidity(
                    RuntimeOrigin::signed(ALICE()),
                    dex_id,
                    GoldenTicket.into(),
                    BlackPepper.into(),
                    initial_deposit.0,
                    initial_deposit.1,
                    initial_deposit.0,
                    initial_deposit.1,
                ));
            }
        });

        // List of cases for different slippage behavior.
        let cases: Vec<PresetFunction<'a>> = vec![
            Rc::new(move |dex_id, _, _, _, _, _, _, _| {
                assert_ok!(crate::Pallet::<Runtime>::exchange(
                    &ALICE(),
                    &ALICE(),
                    &dex_id,
                    &GoldenTicket.into(),
                    &BlackPepper.into(),
                    SwapAmount::WithDesiredOutput {
                        desired_amount_out: desired_amount,
                        max_amount_in: balance!(99999999),
                    }
                ));
            }),
            Rc::new(move |dex_id, _, _, _, _, _, _, _| {
                assert_ok!(crate::Pallet::<Runtime>::exchange(
                    &ALICE(),
                    &ALICE(),
                    &dex_id,
                    &BlackPepper.into(),
                    &GoldenTicket.into(),
                    SwapAmount::WithDesiredInput {
                        desired_amount_in: desired_amount,
                        min_amount_out: balance!(0),
                    }
                ));
            }),
        ];

        // Run tests inside each behavior.
        for case in &cases {
            let mut new_tests = vec![prepare.clone(), case.clone()];
            new_tests.append(&mut descriptor.tests.clone());
            crate::Pallet::<Runtime>::preset_initial(new_tests);
        }

        // Case with original pool state, behavior is not prepended.
        let mut new_tests = vec![prepare.clone()];
        new_tests.append(&mut descriptor.tests.clone());
        crate::Pallet::<Runtime>::preset_initial(new_tests);
    }
}

macro_rules! simplify_swap_outcome(
 ($a: expr) => ({
     match $a {
         (SwapOutcome { amount, fee }, _) => (amount, fee)
     }
 })
);

#[test]
fn can_exchange_all_directions() {
    crate::Pallet::<Runtime>::preset_initial(vec![Rc::new(|dex_id, gt, bp, _, _, _, _, _| {
        assert_ok!(crate::Pallet::<Runtime>::deposit_liquidity(
            RuntimeOrigin::signed(ALICE()),
            dex_id,
            GoldenTicket.into(),
            BlackPepper.into(),
            balance!(100000),
            balance!(200000),
            balance!(100000),
            balance!(200000),
        ));
        assert!(crate::Pallet::<Runtime>::can_exchange(&dex_id, &gt, &bp));
        assert!(crate::Pallet::<Runtime>::can_exchange(&dex_id, &bp, &gt));
    })]);
}

#[test]
fn quote_case_exact_input_for_output_base_first() {
    crate::Pallet::<Runtime>::preset_initial(vec![Rc::new(|dex_id, gt, bp, _, _, _, _, _| {
        assert_ok!(crate::Pallet::<Runtime>::deposit_liquidity(
            RuntimeOrigin::signed(ALICE()),
            dex_id,
            GoldenTicket.into(),
            BlackPepper.into(),
            balance!(100000),
            balance!(200000),
            balance!(100000),
            balance!(200000),
        ));
        assert_eq!(
            simplify_swap_outcome!(crate::Pallet::<Runtime>::quote(
                &dex_id,
                &gt,
                &bp,
                QuoteAmount::WithDesiredInput {
                    desired_amount_in: balance!(100000)
                },
                true
            )
            .unwrap()),
            (
                99849774661992989484226,
                OutcomeFee::from_asset(GoldenTicket.into(), balance!(300))
            )
        );
    })]);
}

#[test]
fn test_deducing_fee() {
    crate::Pallet::<Runtime>::preset_initial(vec![Rc::new(|dex_id, gt, bp, _, _, _, _, _| {
        assert_ok!(crate::Pallet::<Runtime>::deposit_liquidity(
            RuntimeOrigin::signed(ALICE()),
            dex_id,
            GoldenTicket.into(),
            BlackPepper.into(),
            balance!(100000),
            balance!(200000),
            balance!(100000),
            balance!(200000),
        ));
        let (amount_a, fee_a) = simplify_swap_outcome!(crate::Pallet::<Runtime>::quote(
            &dex_id,
            &gt,
            &bp,
            QuoteAmount::WithDesiredInput {
                desired_amount_in: balance!(100000)
            },
            true
        )
        .unwrap());
        assert_eq!(
            (amount_a, fee_a),
            (
                99849774661992989484226,
                OutcomeFee::from_asset(GoldenTicket.into(), balance!(300))
            )
        );
        let (_, fee_b) = simplify_swap_outcome!(crate::Pallet::<Runtime>::quote(
            &dex_id,
            &gt,
            &bp,
            QuoteAmount::WithDesiredInput {
                desired_amount_in: balance!(100000)
            },
            false
        )
        .unwrap());
        assert!(fee_b.is_zero_fee());

        let (amount_a, fee_a) = simplify_swap_outcome!(crate::Pallet::<Runtime>::quote(
            &dex_id,
            &gt,
            &bp,
            QuoteAmount::WithDesiredOutput {
                desired_amount_out: balance!(100000)
            },
            true
        )
        .unwrap());
        assert_eq!(
            (amount_a, fee_a),
            (
                100300902708124373119360,
                OutcomeFee::from_asset(GoldenTicket.into(), balance!(300.902708124373119358))
            )
        );
        let (_, fee_b) = simplify_swap_outcome!(crate::Pallet::<Runtime>::quote(
            &dex_id,
            &gt,
            &bp,
            QuoteAmount::WithDesiredOutput {
                desired_amount_out: balance!(100000)
            },
            false
        )
        .unwrap());
        assert!(fee_b.is_zero_fee());
    })]);
}

#[test]
fn quote_case_exact_input_for_output_base_second() {
    crate::Pallet::<Runtime>::preset_initial(vec![Rc::new(|dex_id, gt, bp, _, _, _, _, _| {
        assert_ok!(crate::Pallet::<Runtime>::deposit_liquidity(
            RuntimeOrigin::signed(ALICE()),
            dex_id,
            GoldenTicket.into(),
            BlackPepper.into(),
            balance!(100000),
            balance!(200000),
            balance!(100000),
            balance!(200000),
        ));
        assert_eq!(
            simplify_swap_outcome!(crate::Pallet::<Runtime>::quote(
                &dex_id,
                &bp,
                &gt,
                QuoteAmount::WithDesiredInput {
                    desired_amount_in: balance!(100000)
                },
                true
            )
            .unwrap()),
            (
                balance!(33233.333333333333333333),
                OutcomeFee::from_asset(GoldenTicket.into(), balance!(100))
            )
        );
    })]);
}

#[test]
fn quote_case_exact_output_for_input_base_first() {
    crate::Pallet::<Runtime>::preset_initial(vec![Rc::new(|dex_id, gt, bp, _, _, _, _, _| {
        assert_ok!(crate::Pallet::<Runtime>::deposit_liquidity(
            RuntimeOrigin::signed(ALICE()),
            dex_id,
            GoldenTicket.into(),
            BlackPepper.into(),
            balance!(100000),
            balance!(200000),
            balance!(100000),
            balance!(200000),
        ));
        assert_eq!(
            simplify_swap_outcome!(crate::Pallet::<Runtime>::quote(
                &dex_id,
                &gt,
                &bp,
                QuoteAmount::WithDesiredOutput {
                    desired_amount_out: balance!(100000)
                },
                true,
            )
            .unwrap()),
            (
                100300902708124373119360,
                OutcomeFee::from_asset(GoldenTicket.into(), 300902708124373119358)
            )
        );
    })]);
}

#[test]
fn quote_case_exact_output_for_input_base_second() {
    crate::Pallet::<Runtime>::preset_initial(vec![Rc::new(|dex_id, gt, bp, _, _, _, _, _| {
        assert_ok!(crate::Pallet::<Runtime>::deposit_liquidity(
            RuntimeOrigin::signed(ALICE()),
            dex_id,
            GoldenTicket.into(),
            BlackPepper.into(),
            balance!(100000),
            balance!(200000),
            balance!(100000),
            balance!(200000),
        ));
        assert_eq!(
            simplify_swap_outcome!(crate::Pallet::<Runtime>::quote(
                &dex_id,
                &bp,
                &gt,
                QuoteAmount::WithDesiredOutput {
                    desired_amount_out: balance!(50000)
                },
                true,
            )
            .unwrap()),
            (
                201207243460764587525158,
                OutcomeFee::from_asset(GoldenTicket.into(), 150451354062186559679)
            )
        );
    })]);
}

#[test]
fn check_empty_step_quote() {
    crate::Pallet::<Runtime>::preset_initial(vec![Rc::new(|dex_id, gt, bp, _, _, _, _, _| {
        assert_ok!(crate::Pallet::<Runtime>::deposit_liquidity(
            RuntimeOrigin::signed(ALICE()),
            dex_id,
            GoldenTicket.into(),
            BlackPepper.into(),
            balance!(100000),
            balance!(200000),
            balance!(100000),
            balance!(200000),
        ));

        assert_eq!(
            crate::Pallet::<Runtime>::step_quote(
                &dex_id,
                &gt,
                &bp,
                QuoteAmount::with_desired_input(balance!(0)),
                10,
                true
            )
            .unwrap()
            .0,
            DiscreteQuotation::new()
        );

        assert_eq!(
            crate::Pallet::<Runtime>::step_quote(
                &dex_id,
                &gt,
                &bp,
                QuoteAmount::with_desired_output(balance!(0)),
                10,
                false
            )
            .unwrap()
            .0,
            DiscreteQuotation::new()
        );
    })]);
}

#[test]
fn check_step_quote_with_zero_samples_count() {
    crate::Pallet::<Runtime>::preset_initial(vec![Rc::new(|dex_id, gt, bp, _, _, _, _, _| {
        assert_ok!(crate::Pallet::<Runtime>::deposit_liquidity(
            RuntimeOrigin::signed(ALICE()),
            dex_id,
            GoldenTicket.into(),
            BlackPepper.into(),
            balance!(100000),
            balance!(200000),
            balance!(100000),
            balance!(200000),
        ));

        assert_eq!(
            crate::Pallet::<Runtime>::step_quote(
                &dex_id,
                &gt,
                &bp,
                QuoteAmount::with_desired_input(balance!(100)),
                0,
                false
            )
            .unwrap()
            .0,
            DiscreteQuotation {
                chunks: VecDeque::from([SwapChunk::new(
                    balance!(100),
                    balance!(199.800199800199800199),
                    Fee::zero()
                )]),
                limits: Default::default()
            }
        );

        assert_eq!(
            crate::Pallet::<Runtime>::step_quote(
                &dex_id,
                &gt,
                &bp,
                QuoteAmount::with_desired_output(balance!(200)),
                0,
                false
            )
            .unwrap()
            .0,
            DiscreteQuotation {
                chunks: VecDeque::from([SwapChunk::new(
                    balance!(100.100100100100100100),
                    balance!(200),
                    Fee::zero()
                )]),
                limits: Default::default()
            }
        );
    })]);
}

#[test]
fn check_step_quote_without_fee() {
    crate::Pallet::<Runtime>::preset_initial(vec![Rc::new(|dex_id, gt, bp, _, _, _, _, _| {
        assert_ok!(crate::Pallet::<Runtime>::deposit_liquidity(
            RuntimeOrigin::signed(ALICE()),
            dex_id,
            GoldenTicket.into(),
            BlackPepper.into(),
            balance!(100000),
            balance!(200000),
            balance!(100000),
            balance!(200000),
        ));

        assert_eq!(
            crate::Pallet::<Runtime>::step_quote(
                &dex_id,
                &gt,
                &bp,
                QuoteAmount::with_desired_input(balance!(100)),
                10,
                false
            )
            .unwrap()
            .0,
            DiscreteQuotation {
                chunks: VecDeque::from([
                    SwapChunk::new(balance!(10), balance!(19.998000199980001999), Fee::zero()),
                    SwapChunk::new(balance!(10), balance!(19.994001399700061988), Fee::zero()),
                    SwapChunk::new(balance!(10), balance!(19.990003798700421867), Fee::zero()),
                    SwapChunk::new(balance!(10), balance!(19.986007396501561327), Fee::zero()),
                    SwapChunk::new(balance!(10), balance!(19.982012192624199695), Fee::zero()),
                    SwapChunk::new(balance!(10), balance!(19.978018186589295798), Zero::zero()),
                    SwapChunk::new(balance!(10), balance!(19.974025377918047812), Zero::zero()),
                    SwapChunk::new(balance!(10), balance!(19.970033766131893127), Zero::zero()),
                    SwapChunk::new(balance!(10), balance!(19.966043350752508194), Zero::zero()),
                    SwapChunk::new(balance!(10), balance!(19.962054131301808392), Zero::zero()),
                ]),
                limits: Default::default()
            }
        );

        assert_eq!(
            crate::Pallet::<Runtime>::step_quote(
                &dex_id,
                &gt,
                &bp,
                QuoteAmount::with_desired_output(balance!(200)),
                10,
                false
            )
            .unwrap()
            .0,
            DiscreteQuotation {
                chunks: VecDeque::from([
                    SwapChunk::new(balance!(10.001000100010001000), balance!(20), Zero::zero()),
                    SwapChunk::new(balance!(10.003000700150031006), balance!(20), Zero::zero()),
                    SwapChunk::new(balance!(10.005001900650211067), balance!(20), Zero::zero()),
                    SwapChunk::new(balance!(10.007003701750781337), balance!(20), Zero::zero()),
                    SwapChunk::new(balance!(10.009006103692102153), balance!(20), Zero::zero()),
                    SwapChunk::new(balance!(10.011009106714654105), balance!(20), Zero::zero()),
                    SwapChunk::new(balance!(10.013012711059038105), balance!(20), Zero::zero()),
                    SwapChunk::new(balance!(10.015016916965975462), balance!(20), Zero::zero()),
                    SwapChunk::new(balance!(10.017021724676307957), balance!(20), Zero::zero()),
                    SwapChunk::new(balance!(10.019027134430997908), balance!(20), Zero::zero()),
                ]),
                limits: Default::default()
            }
        );

        assert_eq!(
            crate::Pallet::<Runtime>::step_quote(
                &dex_id,
                &bp,
                &gt,
                QuoteAmount::with_desired_input(balance!(200)),
                10,
                false
            )
            .unwrap()
            .0,
            DiscreteQuotation {
                chunks: VecDeque::from([
                    SwapChunk::new(balance!(20), balance!(9.999000099990000999), Zero::zero()),
                    SwapChunk::new(balance!(20), balance!(9.997000699850030994), Zero::zero()),
                    SwapChunk::new(balance!(20), balance!(9.995001899350210934), Zero::zero()),
                    SwapChunk::new(balance!(20), balance!(9.993003698250780663), Zero::zero()),
                    SwapChunk::new(balance!(20), balance!(9.991006096312099848), Zero::zero()),
                    SwapChunk::new(balance!(20), balance!(9.989009093294647899), Zero::zero()),
                    SwapChunk::new(balance!(20), balance!(9.987012688959023906), Zero::zero()),
                    SwapChunk::new(balance!(20), balance!(9.985016883065946563), Zero::zero()),
                    SwapChunk::new(balance!(20), balance!(9.983021675376254097), Zero::zero()),
                    SwapChunk::new(balance!(20), balance!(9.981027065650904196), Zero::zero()),
                ]),
                limits: Default::default()
            }
        );

        assert_eq!(
            crate::Pallet::<Runtime>::step_quote(
                &dex_id,
                &bp,
                &gt,
                QuoteAmount::with_desired_output(balance!(100)),
                10,
                false
            )
            .unwrap()
            .0,
            DiscreteQuotation {
                chunks: VecDeque::from([
                    SwapChunk::new(balance!(20.002000200020002002), balance!(10), Zero::zero()),
                    SwapChunk::new(balance!(20.006001400300062012), balance!(10), Zero::zero()),
                    SwapChunk::new(balance!(20.010003801300422133), balance!(10), Zero::zero()),
                    SwapChunk::new(balance!(20.014007403501562674), balance!(10), Zero::zero()),
                    SwapChunk::new(balance!(20.018012207384204307), balance!(10), Zero::zero()),
                    SwapChunk::new(balance!(20.022018213429308210), balance!(10), Zero::zero()),
                    SwapChunk::new(balance!(20.026025422118076210), balance!(10), Zero::zero()),
                    SwapChunk::new(balance!(20.030033833931950924), balance!(10), Zero::zero()),
                    SwapChunk::new(balance!(20.034043449352615913), balance!(10), Zero::zero()),
                    SwapChunk::new(balance!(20.038054268861995817), balance!(10), Zero::zero()),
                ]),
                limits: Default::default()
            }
        );
    })]);
}

#[test]
fn check_step_quote_with_fee() {
    crate::Pallet::<Runtime>::preset_initial(vec![Rc::new(|dex_id, gt, bp, _, _, _, _, _| {
        assert_ok!(crate::Pallet::<Runtime>::deposit_liquidity(
            RuntimeOrigin::signed(ALICE()),
            dex_id,
            GoldenTicket.into(),
            BlackPepper.into(),
            balance!(100000),
            balance!(200000),
            balance!(100000),
            balance!(200000),
        ));

        assert_eq!(
            crate::Pallet::<Runtime>::step_quote(
                &dex_id,
                &gt,
                &bp,
                QuoteAmount::with_desired_input(balance!(100)),
                10,
                true
            )
            .unwrap()
            .0,
            DiscreteQuotation {
                chunks: VecDeque::from([
                    SwapChunk::new(
                        balance!(10),
                        balance!(19.938012180185635492),
                        Fee::xor(balance!(0.03))
                    ),
                    SwapChunk::new(
                        balance!(10),
                        balance!(19.934037333141407095),
                        Fee::xor(balance!(0.03))
                    ),
                    SwapChunk::new(
                        balance!(10),
                        balance!(19.930063674618442918),
                        Fee::xor(balance!(0.03))
                    ),
                    SwapChunk::new(
                        balance!(10),
                        balance!(19.926091204142949627),
                        Fee::xor(balance!(0.03))
                    ),
                    SwapChunk::new(
                        balance!(10),
                        balance!(19.922119921241369960),
                        Fee::xor(balance!(0.03))
                    ),
                    SwapChunk::new(
                        balance!(10),
                        balance!(19.918149825440382581),
                        Fee::xor(balance!(0.03))
                    ),
                    SwapChunk::new(
                        balance!(10),
                        balance!(19.914180916266901942),
                        Fee::xor(balance!(0.03))
                    ),
                    SwapChunk::new(
                        balance!(10),
                        balance!(19.910213193248078135),
                        Fee::xor(balance!(0.03))
                    ),
                    SwapChunk::new(
                        balance!(10),
                        balance!(19.906246655911296762),
                        Fee::xor(balance!(0.03))
                    ),
                    SwapChunk::new(
                        balance!(10),
                        balance!(19.902281303784178786),
                        Fee::xor(balance!(0.03))
                    ),
                ]),
                limits: Default::default()
            }
        );

        assert_eq!(
            crate::Pallet::<Runtime>::step_quote(
                &dex_id,
                &gt,
                &bp,
                QuoteAmount::with_desired_output(balance!(200)),
                10,
                true
            )
            .unwrap()
            .0,
            DiscreteQuotation {
                chunks: VecDeque::from([
                    SwapChunk::new(
                        balance!(10.031093380150452357),
                        balance!(20),
                        Fee::xor(balance!(0.030093280140451357))
                    ),
                    SwapChunk::new(
                        balance!(10.033100000150482453),
                        balance!(20),
                        Fee::xor(balance!(0.030099300000451447))
                    ),
                    SwapChunk::new(
                        balance!(10.035107222317162555),
                        balance!(20),
                        Fee::xor(balance!(0.030105321666951488))
                    ),
                    SwapChunk::new(
                        balance!(10.037115046891455704),
                        balance!(20),
                        Fee::xor(balance!(0.030111345140674367))
                    ),
                    SwapChunk::new(
                        balance!(10.039123474114445489),
                        balance!(20),
                        Fee::xor(balance!(0.030117370422343336))
                    ),
                    SwapChunk::new(
                        balance!(10.041132504227336114),
                        balance!(20),
                        Fee::xor(balance!(0.030123397512682009))
                    ),
                    SwapChunk::new(
                        balance!(10.043142137471452462),
                        balance!(20),
                        Fee::xor(balance!(0.030129426412414357))
                    ),
                    SwapChunk::new(
                        balance!(10.045152374088240182),
                        balance!(20),
                        Fee::xor(balance!(0.030135457122264720))
                    ),
                    SwapChunk::new(
                        balance!(10.047163214319265755),
                        balance!(20),
                        Fee::xor(balance!(0.030141489642957798))
                    ),
                    SwapChunk::new(
                        balance!(10.049174658406216557),
                        balance!(20),
                        Fee::xor(balance!(0.030147523975218649))
                    ),
                ]),
                limits: Default::default()
            }
        );

        assert_eq!(
            crate::Pallet::<Runtime>::step_quote(
                &dex_id,
                &bp,
                &gt,
                QuoteAmount::with_desired_input(balance!(200)),
                10,
                true
            )
            .unwrap()
            .0,
            DiscreteQuotation {
                chunks: VecDeque::from([
                    SwapChunk::new(
                        balance!(20),
                        balance!(9.969003099690030996),
                        Fee::xor(balance!(0.029997000299970003))
                    ),
                    SwapChunk::new(
                        balance!(20),
                        balance!(9.967009697750480901),
                        Fee::xor(balance!(0.029991002099550093))
                    ),
                    SwapChunk::new(
                        balance!(20),
                        balance!(9.965016893652160301),
                        Fee::xor(balance!(0.029985005698050633))
                    ),
                    SwapChunk::new(
                        balance!(20),
                        balance!(9.963024687156028321),
                        Fee::xor(balance!(0.029979011094752342))
                    ),
                    SwapChunk::new(
                        balance!(20),
                        balance!(9.961033078023163548),
                        Fee::xor(balance!(0.029973018288936300))
                    ),
                    SwapChunk::new(
                        balance!(20),
                        balance!(9.959042066014763955),
                        Fee::xor(balance!(0.029967027279883944))
                    ),
                    SwapChunk::new(
                        balance!(20),
                        balance!(9.957051650892146835),
                        Fee::xor(balance!(0.029961038066877071))
                    ),
                    SwapChunk::new(
                        balance!(20),
                        balance!(9.955061832416748723),
                        Fee::xor(balance!(0.029955050649197840))
                    ),
                    SwapChunk::new(
                        balance!(20),
                        balance!(9.953072610350125335),
                        Fee::xor(balance!(0.029949065026128762))
                    ),
                    SwapChunk::new(
                        balance!(20),
                        balance!(9.951083984453951483),
                        Fee::xor(balance!(0.029943081196952713))
                    ),
                ]),
                limits: Default::default()
            }
        );

        assert_eq!(
            crate::Pallet::<Runtime>::step_quote(
                &dex_id,
                &bp,
                &gt,
                QuoteAmount::with_desired_output(balance!(100)),
                10,
                true
            )
            .unwrap()
            .0,
            DiscreteQuotation {
                chunks: VecDeque::from([
                    SwapChunk::new(
                        balance!(20.062192797672785635),
                        balance!(10),
                        Fee::xor(balance!(0.030090270812437311))
                    ),
                    SwapChunk::new(
                        balance!(20.066218117254983225),
                        balance!(10),
                        Fee::xor(balance!(0.030090270812437312))
                    ),
                    SwapChunk::new(
                        balance!(20.070244648431316120),
                        balance!(10),
                        Fee::xor(balance!(0.030090270812437312))
                    ),
                    SwapChunk::new(
                        balance!(20.074272391688075365),
                        balance!(10),
                        Fee::xor(balance!(0.030090270812437312))
                    ),
                    SwapChunk::new(
                        balance!(20.078301347511796002),
                        balance!(10),
                        Fee::xor(balance!(0.030090270812437312))
                    ),
                    SwapChunk::new(
                        balance!(20.082331516389257222),
                        balance!(10),
                        Fee::xor(balance!(0.030090270812437312))
                    ),
                    SwapChunk::new(
                        balance!(20.086362898807482507),
                        balance!(10),
                        Fee::xor(balance!(0.030090270812437312))
                    ),
                    SwapChunk::new(
                        balance!(20.090395495253739781),
                        balance!(10),
                        Fee::xor(balance!(0.030090270812437312))
                    ),
                    SwapChunk::new(
                        balance!(20.094429306215541556),
                        balance!(10),
                        Fee::xor(balance!(0.030090270812437312))
                    ),
                    SwapChunk::new(
                        balance!(20.098464332180645078),
                        balance!(10),
                        Fee::xor(balance!(0.030090270812437312))
                    ),
                ]),
                limits: Default::default()
            }
        );
    })]);
}

fn compare_quotes(
    dex_id: &DEXId,
    input_asset_id: &AssetId,
    output_asset_id: &AssetId,
    amount: QuoteAmount<Balance>,
    deduce_fee: bool,
) {
    let (step_quote_input, step_quote_output, _step_quote_fee) =
        crate::Pallet::<Runtime>::step_quote(
            dex_id,
            input_asset_id,
            output_asset_id,
            amount,
            10,
            deduce_fee,
        )
        .unwrap()
        .0
        .chunks
        .iter()
        .fold((balance!(0), balance!(0), Fee::zero()), |acc, item| {
            (
                acc.0 + item.input,
                acc.1 + item.output,
                acc.2.saturating_add(item.fee),
            )
        });

    let quote_result = crate::Pallet::<Runtime>::quote(
        dex_id,
        input_asset_id,
        output_asset_id,
        amount,
        deduce_fee,
    )
    .unwrap()
    .0;

    let (quote_input, quote_output, _quote_fee) = match amount {
        QuoteAmount::WithDesiredInput { desired_amount_in } => {
            (desired_amount_in, quote_result.amount, quote_result.fee)
        }
        QuoteAmount::WithDesiredOutput { desired_amount_out } => {
            (quote_result.amount, desired_amount_out, quote_result.fee)
        }
    };

    assert_eq!(step_quote_input, quote_input);
    assert_eq!(step_quote_output, quote_output);
<<<<<<< HEAD
    assert_eq!(step_quote_fee.xor, quote_fee); // todo fix (m.tagirov)
=======
    // assert_eq!(step_quote_fee, quote_fee); // todo fix (m.tagirov)
>>>>>>> 2c51fedc
}

#[test]
fn check_step_quote_equal_with_qoute() {
    crate::Pallet::<Runtime>::preset_initial(vec![Rc::new(|dex_id, gt, bp, _, _, _, _, _| {
        assert_ok!(crate::Pallet::<Runtime>::deposit_liquidity(
            RuntimeOrigin::signed(ALICE()),
            dex_id,
            GoldenTicket.into(),
            BlackPepper.into(),
            balance!(100000),
            balance!(200000),
            balance!(100000),
            balance!(200000),
        ));

        compare_quotes(
            &dex_id,
            &gt,
            &bp,
            QuoteAmount::with_desired_input(balance!(100)),
            false,
        );
        compare_quotes(
            &dex_id,
            &gt,
            &bp,
            QuoteAmount::with_desired_output(balance!(100)),
            false,
        );

        compare_quotes(
            &dex_id,
            &bp,
            &gt,
            QuoteAmount::with_desired_input(balance!(100)),
            false,
        );
        compare_quotes(
            &dex_id,
            &bp,
            &gt,
            QuoteAmount::with_desired_output(balance!(100)),
            false,
        );

        compare_quotes(
            &dex_id,
            &gt,
            &bp,
            QuoteAmount::with_desired_input(balance!(100)),
            true,
        );
        compare_quotes(
            &dex_id,
            &gt,
            &bp,
            QuoteAmount::with_desired_output(balance!(100)),
            true,
        );

        compare_quotes(
            &dex_id,
            &bp,
            &gt,
            QuoteAmount::with_desired_input(balance!(100)),
            true,
        );
        compare_quotes(
            &dex_id,
            &bp,
            &gt,
            QuoteAmount::with_desired_output(balance!(100)),
            true,
        );
    })]);
}

#[test]
// Deposit to an empty pool
fn deposit_less_than_minimum_1() {
    crate::Pallet::<Runtime>::preset_initial(vec![Rc::new(|dex_id, _, _, _, _, _, _, _| {
        assert_noop!(
            crate::Pallet::<Runtime>::deposit_liquidity(
                RuntimeOrigin::signed(ALICE()),
                dex_id,
                GoldenTicket.into(),
                BlackPepper.into(),
                balance!(0.00001),
                balance!(100),
                balance!(0.00001),
                balance!(100),
            ),
            crate::Error::<Runtime>::UnableToDepositXorLessThanMinimum
        );
    })]);
}

#[test]
// Deposit to an already existing pool
fn deposit_less_than_minimum_2() {
    crate::Pallet::<Runtime>::preset_deposited_pool(vec![Rc::new(
        |dex_id, _, _, _, _, _, _, _| {
            assert_noop!(
                crate::Pallet::<Runtime>::deposit_liquidity(
                    RuntimeOrigin::signed(CHARLIE()),
                    dex_id,
                    GoldenTicket.into(),
                    BlackPepper.into(),
                    balance!(0.00025),
                    balance!(0.0001),
                    balance!(0.00025),
                    balance!(0.0001),
                ),
                crate::Error::<Runtime>::UnableToDepositXorLessThanMinimum
            );
        },
    )]);
}

#[test]
// Deposit to an already existing pool, but you're in the pool already
fn deposit_less_than_minimum_3() {
    crate::Pallet::<Runtime>::preset_deposited_pool(vec![Rc::new(
        |dex_id, _, _, _, _, _, _, _| {
            assert_ok!(crate::Pallet::<Runtime>::deposit_liquidity(
                RuntimeOrigin::signed(ALICE()),
                dex_id,
                GoldenTicket.into(),
                BlackPepper.into(),
                balance!(0.00025),
                balance!(0.0001),
                balance!(0.00025),
                balance!(0.0001),
            ),);
        },
    )]);
}

#[test]
// Deposit to an existing pool
fn multiple_providers() {
    crate::Pallet::<Runtime>::preset_deposited_pool(vec![Rc::new(
        |dex_id, _, _, _, _, _, _, _| {
            assert_ok!(crate::Pallet::<Runtime>::deposit_liquidity(
                RuntimeOrigin::signed(CHARLIE()),
                dex_id,
                GoldenTicket.into(),
                BlackPepper.into(),
                balance!(25),
                balance!(10),
                balance!(25),
                balance!(10),
            ),);
        },
    )]);
}

#[test]
fn depositliq_large_values() {
    crate::Pallet::<Runtime>::preset_initial(vec![Rc::new(|dex_id, _, _, _, _, _, _, _| {
        assert_noop!(
            crate::Pallet::<Runtime>::deposit_liquidity(
                RuntimeOrigin::signed(ALICE()),
                dex_id,
                GoldenTicket.into(),
                BlackPepper.into(),
                balance!(999360000),
                balance!(999144000),
                balance!(360000),
                balance!(144000),
            ),
            crate::Error::<Runtime>::SourceBaseAmountIsNotLargeEnough
        );
    })]);
}

#[test]
fn depositliq_valid_range_but_desired_is_corrected() {
    crate::Pallet::<Runtime>::preset_deposited_pool(vec![Rc::new(
        |dex_id, _, _, _, _, _, _, _| {
            assert_ok!(crate::Pallet::<Runtime>::deposit_liquidity(
                RuntimeOrigin::signed(ALICE()),
                dex_id,
                GoldenTicket.into(),
                BlackPepper.into(),
                balance!(360000),
                balance!(999000),
                balance!(350000),
                balance!(143000),
            ));
        },
    )]);
}

#[test]
fn cannot_deposit_zero_values() {
    crate::Pallet::<Runtime>::preset_deposited_pool(vec![Rc::new(
        |dex_id, _, _, _, _, _, _, _| {
            assert_noop!(
                crate::Pallet::<Runtime>::deposit_liquidity(
                    RuntimeOrigin::signed(ALICE()),
                    dex_id,
                    GoldenTicket.into(),
                    BlackPepper.into(),
                    balance!(0),
                    balance!(100),
                    balance!(100),
                    balance!(100),
                ),
                crate::Error::<Runtime>::InvalidDepositLiquidityBasicAssetAmount
            );
            assert_noop!(
                crate::Pallet::<Runtime>::deposit_liquidity(
                    RuntimeOrigin::signed(ALICE()),
                    dex_id,
                    GoldenTicket.into(),
                    BlackPepper.into(),
                    balance!(100),
                    balance!(0),
                    balance!(100),
                    balance!(100),
                ),
                crate::Error::<Runtime>::InvalidDepositLiquidityTargetAssetAmount
            );
            assert_noop!(
                crate::Pallet::<Runtime>::deposit_liquidity(
                    RuntimeOrigin::signed(ALICE()),
                    dex_id,
                    GoldenTicket.into(),
                    BlackPepper.into(),
                    balance!(100),
                    balance!(100),
                    balance!(0),
                    balance!(100),
                ),
                crate::Error::<Runtime>::InvalidDepositLiquidityBasicAssetAmount
            );
            assert_noop!(
                crate::Pallet::<Runtime>::deposit_liquidity(
                    RuntimeOrigin::signed(ALICE()),
                    dex_id,
                    GoldenTicket.into(),
                    BlackPepper.into(),
                    balance!(1000),
                    balance!(100),
                    balance!(100),
                    balance!(0),
                ),
                crate::Error::<Runtime>::InvalidDepositLiquidityTargetAssetAmount
            );
        },
    )]);
}

#[test]
fn cannot_withdraw_zero_values() {
    crate::Pallet::<Runtime>::preset_deposited_pool(vec![Rc::new(
        |dex_id, _, _, _, _, _, _, _| {
            assert_ok!(crate::Pallet::<Runtime>::deposit_liquidity(
                RuntimeOrigin::signed(ALICE()),
                dex_id,
                GoldenTicket.into(),
                BlackPepper.into(),
                balance!(360000),
                balance!(999000),
                balance!(350000),
                balance!(143000),
            ));
            assert_noop!(
                crate::Pallet::<Runtime>::withdraw_liquidity(
                    RuntimeOrigin::signed(ALICE()),
                    dex_id,
                    GoldenTicket.into(),
                    BlackPepper.into(),
                    balance!(8784),
                    balance!(0),
                    balance!(4300)
                ),
                crate::Error::<Runtime>::InvalidWithdrawLiquidityBasicAssetAmount
            );
            assert_noop!(
                crate::Pallet::<Runtime>::withdraw_liquidity(
                    RuntimeOrigin::signed(ALICE()),
                    dex_id,
                    GoldenTicket.into(),
                    BlackPepper.into(),
                    balance!(8784),
                    balance!(4300),
                    balance!(0)
                ),
                crate::Error::<Runtime>::InvalidWithdrawLiquidityTargetAssetAmount
            );
        },
    )]);
}

#[test]
fn cannot_initialize_with_non_divisible_asset() {
    ExtBuilder::default().build().execute_with(|| {
        assert_ok!(assets::Pallet::<Runtime>::register_asset_id(
            ALICE(),
            GoldenTicket.into(),
            AssetSymbol(b"GT".to_vec()),
            AssetName(b"Golden Ticket".to_vec()),
            DEFAULT_BALANCE_PRECISION,
            Balance::from(0u32),
            true,
            None,
            None,
        ));
        assert_ok!(assets::Pallet::<Runtime>::register_asset_id(
            ALICE(),
            Flower.into(),
            AssetSymbol(b"FLOWER".to_vec()),
            AssetName(b"FLOWER".to_vec()),
            0,
            1,
            true,
            None,
            None,
        ));
        assert_ok!(trading_pair::Pallet::<Runtime>::register(
            RuntimeOrigin::signed(BOB()),
            DEX_A_ID,
            GoldenTicket.into(),
            Flower.into()
        ));
        assert_noop!(
            crate::Pallet::<Runtime>::initialize_pool(
                RuntimeOrigin::signed(BOB()),
                DEX_A_ID,
                GoldenTicket.into(),
                Flower.into(),
            ),
            crate::Error::<Runtime>::UnableToCreatePoolWithIndivisibleAssets
        );
    });
}

#[test]
fn pool_is_already_initialized_and_other_after_depositliq() {
    crate::Pallet::<Runtime>::preset_deposited_pool(vec![Rc::new(
        |dex_id, gt, bp, _, _, _, repr: AccountId, fee_repr: AccountId| {
            assert_eq!(
                assets::Pallet::<Runtime>::free_balance(&bp, &repr.clone()).unwrap(),
                balance!(144000)
            );
            assert_eq!(
                assets::Pallet::<Runtime>::free_balance(&gt, &repr.clone()).unwrap(),
                balance!(360000)
            );
            assert_eq!(
                assets::Pallet::<Runtime>::free_balance(&bp, &fee_repr.clone()).unwrap(),
                0
            );
            assert_eq!(
                assets::Pallet::<Runtime>::free_balance(&gt, &fee_repr.clone()).unwrap(),
                0
            );

            assert_noop!(
                crate::Pallet::<Runtime>::initialize_pool(
                    RuntimeOrigin::signed(BOB()),
                    dex_id.clone(),
                    GoldenTicket.into(),
                    BlackPepper.into(),
                ),
                crate::Error::<Runtime>::PoolIsAlreadyInitialized
            );
        },
    )]);
}

#[test]
fn exchange_desired_output_and_withdraw_cascade() {
    crate::Pallet::<Runtime>::preset_deposited_pool(vec![Rc::new(
        |dex_id, gt, bp, _, _, _, repr: AccountId, fee_repr: AccountId| {
            assert_ok!(crate::Pallet::<Runtime>::exchange(
                &ALICE(),
                &ALICE(),
                &dex_id,
                &GoldenTicket.into(),
                &BlackPepper.into(),
                SwapAmount::WithDesiredOutput {
                    desired_amount_out: balance!(33000),
                    max_amount_in: balance!(99999999),
                }
            ));
            assert_eq!(
                assets::Pallet::<Runtime>::free_balance(&gt, &ALICE()).unwrap(),
                balance!(432650.925750223643904684)
            );
            assert_eq!(
                assets::Pallet::<Runtime>::free_balance(&bp, &ALICE()).unwrap(),
                balance!(1889000)
            );
            assert_eq!(
                assets::Pallet::<Runtime>::free_balance(&gt, &repr.clone()).unwrap(),
                balance!(467027.027027027027027031)
            );
            assert_eq!(
                assets::Pallet::<Runtime>::free_balance(&bp, &repr.clone()).unwrap(),
                balance!(111000)
            );
            assert_eq!(
                assets::Pallet::<Runtime>::free_balance(&gt, &fee_repr.clone()).unwrap(),
                balance!(322.047222749329068285)
            );

            // a = sqrt ( 467027 * 111000 ) / 8784 = 25.92001146000573
            // b = 467_027 / a = 18018.00900900901
            // c = 111_000 / a = 4282.405514028097
            // Testing this line with noop
            // fail for each asset min, after this success.

            // First minimum is above boundaries.
            assert_noop!(
                crate::Pallet::<Runtime>::withdraw_liquidity(
                    RuntimeOrigin::signed(ALICE()),
                    dex_id,
                    GoldenTicket.into(),
                    BlackPepper.into(),
                    balance!(8784),
                    balance!(18100),
                    balance!(4100)
                ),
                crate::Error::<Runtime>::CalculatedValueIsNotMeetsRequiredBoundaries
            );

            // Second minimum is above boundaries.
            assert_noop!(
                crate::Pallet::<Runtime>::withdraw_liquidity(
                    RuntimeOrigin::signed(ALICE()),
                    dex_id,
                    GoldenTicket.into(),
                    BlackPepper.into(),
                    balance!(8784),
                    balance!(18000),
                    balance!(4300)
                ),
                crate::Error::<Runtime>::CalculatedValueIsNotMeetsRequiredBoundaries
            );

            // Both minimums is below.
            assert_ok!(crate::Pallet::<Runtime>::withdraw_liquidity(
                RuntimeOrigin::signed(ALICE()),
                dex_id,
                GoldenTicket.into(),
                BlackPepper.into(),
                balance!(8784),
                balance!(18000),
                balance!(4200),
            ));

            assert_eq!(
                assets::Pallet::<Runtime>::free_balance(&gt, &ALICE()).unwrap(),
                450668729188225185992689
            );
            assert_eq!(
                assets::Pallet::<Runtime>::free_balance(&bp, &ALICE()).unwrap(),
                1893282356407400019291402
            );
            assert_eq!(
                assets::Pallet::<Runtime>::free_balance(&gt, &repr.clone()).unwrap(),
                449009223589025484939026
            );
            assert_eq!(
                assets::Pallet::<Runtime>::free_balance(&bp, &repr.clone()).unwrap(),
                106717643592599980708598
            );
            assert_eq!(
                assets::Pallet::<Runtime>::free_balance(&gt, &fee_repr.clone()).unwrap(),
                322047222749329068285
            );

            assert_ok!(crate::Pallet::<Runtime>::exchange(
                &ALICE(),
                &ALICE(),
                &dex_id,
                &GoldenTicket.into(),
                &BlackPepper.into(),
                SwapAmount::WithDesiredOutput {
                    desired_amount_out: balance!(33000),
                    max_amount_in: balance!(99999999),
                }
            ));

            assert_eq!(
                assets::Pallet::<Runtime>::free_balance(&gt, &ALICE()).unwrap(),
                249063125369447165043616
            );
            assert_eq!(
                assets::Pallet::<Runtime>::free_balance(&bp, &ALICE()).unwrap(),
                1926282356407400019291402
            );
            assert_eq!(
                assets::Pallet::<Runtime>::free_balance(&gt, &repr.clone()).unwrap(),
                650010010596347171825252
            );
            assert_eq!(
                assets::Pallet::<Runtime>::free_balance(&bp, &repr.clone()).unwrap(),
                73717643592599980708598
            );
            assert_eq!(
                assets::Pallet::<Runtime>::free_balance(&gt, &fee_repr.clone()).unwrap(),
                926864034205663131132
            );
        },
    )]);
}

#[test]
fn exchange_desired_input() {
    crate::Pallet::<Runtime>::preset_deposited_pool(vec![Rc::new(
        |dex_id, gt, bp, _, _, _, repr: AccountId, fee_repr: AccountId| {
            assert_ok!(crate::Pallet::<Runtime>::exchange(
                &ALICE(),
                &ALICE(),
                &dex_id,
                &GoldenTicket.into(),
                &BlackPepper.into(),
                SwapAmount::WithDesiredInput {
                    desired_amount_in: balance!(33000),
                    min_amount_out: 0,
                }
            ));
            assert_eq!(
                assets::Pallet::<Runtime>::free_balance(&gt, &ALICE()).unwrap(),
                balance!(507000)
            );
            assert_eq!(
                assets::Pallet::<Runtime>::free_balance(&bp, &ALICE()).unwrap(),
                balance!(1868058.365847885345163285)
            );
            assert_eq!(
                assets::Pallet::<Runtime>::free_balance(&gt, &repr.clone()).unwrap(),
                balance!(392901)
            );
            assert_eq!(
                assets::Pallet::<Runtime>::free_balance(&bp, &repr.clone()).unwrap(),
                balance!(131941.634152114654836715)
            );
            assert_eq!(
                assets::Pallet::<Runtime>::free_balance(&gt, &fee_repr.clone()).unwrap(),
                balance!(99)
            );
        },
    )]);
}

#[test]
fn exchange_invalid_dex_id() {
    crate::Pallet::<Runtime>::preset_deposited_pool(vec![Rc::new(|_, _, _, _, _, _, _, _| {
        assert_noop!(
            crate::Pallet::<Runtime>::exchange(
                &ALICE(),
                &ALICE(),
                &380,
                &GoldenTicket.into(),
                &BlackPepper.into(),
                SwapAmount::WithDesiredOutput {
                    desired_amount_out: balance!(33000),
                    max_amount_in: balance!(99999999),
                }
            ),
            dex_manager::Error::<Runtime>::DEXDoesNotExist
        );
    })]);
}

#[test]
fn exchange_different_asset_pair() {
    crate::Pallet::<Runtime>::preset_deposited_pool(vec![Rc::new(
        |dex_id, _, _, _, _, _, _, _| {
            assert_noop!(
                crate::Pallet::<Runtime>::exchange(
                    &ALICE(),
                    &ALICE(),
                    &dex_id,
                    &GoldenTicket.into(),
                    &RedPepper.into(),
                    SwapAmount::WithDesiredOutput {
                        desired_amount_out: balance!(33000),
                        max_amount_in: balance!(99999999),
                    }
                ),
                technical::Error::<Runtime>::TechAccountIdIsNotRegistered
            );
        },
    )]);
}

#[test]
fn exchange_swap_fail_with_invalid_balance() {
    crate::Pallet::<Runtime>::preset_deposited_pool(vec![Rc::new(
        |dex_id, _, _, _, _, _, _, _| {
            assert_noop!(
                crate::Pallet::<Runtime>::exchange(
                    &BOB(),
                    &BOB(),
                    &dex_id,
                    &GoldenTicket.into(),
                    &BlackPepper.into(),
                    SwapAmount::WithDesiredOutput {
                        desired_amount_out: balance!(33000),
                        max_amount_in: balance!(999999999),
                    }
                ),
                crate::Error::<Runtime>::AccountBalanceIsInvalid
            );
        },
    )]);
}

#[test]
fn exchange_outcome_should_match_actual_desired_amount_in_with_input_base() {
    crate::Pallet::<Runtime>::preset_deposited_pool(vec![Rc::new(
        |dex_id, gt, bp, _, _, _, _repr: AccountId, _fee_repr: AccountId| {
            use sp_core::crypto::AccountId32;
            let new_account = AccountId32::from([33; 32]);
            assets::Pallet::<Runtime>::transfer(
                RuntimeOrigin::signed(ALICE()),
                gt.clone(),
                new_account.clone(),
                balance!(100000),
            )
            .expect("Failed to transfer balance");

            assert_eq!(
                assets::Pallet::<Runtime>::free_balance(&gt, &ALICE()).unwrap(),
                balance!(440000),
            );
            let (quote_outcome, _) = crate::Pallet::<Runtime>::quote(
                &dex_id,
                &GoldenTicket.into(),
                &BlackPepper.into(),
                QuoteAmount::WithDesiredInput {
                    desired_amount_in: balance!(100000),
                },
                true,
            )
            .expect("Failed to quote.");
            let (outcome, _) = crate::Pallet::<Runtime>::exchange(
                &new_account,
                &new_account,
                &dex_id,
                &GoldenTicket.into(),
                &BlackPepper.into(),
                SwapAmount::WithDesiredInput {
                    desired_amount_in: balance!(100000),
                    min_amount_out: 0,
                },
            )
            .expect("Failed to perform swap.");
            assert_eq!(
                assets::Pallet::<Runtime>::free_balance(&gt, &new_account.clone()).unwrap(),
                0,
            );
            assert_eq!(
                assets::Pallet::<Runtime>::free_balance(&bp, &new_account.clone()).unwrap(),
                balance!(31230.802697411355231672),
            );
            assert_eq!(
                assets::Pallet::<Runtime>::free_balance(&bp, &new_account.clone()).unwrap(),
                outcome.amount,
            );
            assert_eq!(
                assets::Pallet::<Runtime>::free_balance(&bp, &new_account.clone()).unwrap(),
                quote_outcome.amount,
            );
        },
    )]);
}

#[test]
fn exchange_outcome_should_match_actual_desired_amount_in_with_output_base() {
    crate::Pallet::<Runtime>::preset_deposited_pool(vec![Rc::new(
        |dex_id, gt, bp, _, _, _, _repr: AccountId, _fee_repr: AccountId| {
            use sp_core::crypto::AccountId32;
            let new_account = AccountId32::from([3; 32]);
            assets::Pallet::<Runtime>::transfer(
                RuntimeOrigin::signed(ALICE()),
                bp.clone(),
                new_account.clone(),
                balance!(100000),
            )
            .expect("Failed to transfer balance");

            assert_eq!(
                assets::Pallet::<Runtime>::free_balance(&bp, &ALICE()).unwrap(),
                balance!(1756000),
            );
            let (quote_outcome, _) = crate::Pallet::<Runtime>::quote(
                &dex_id,
                &BlackPepper.into(),
                &GoldenTicket.into(),
                QuoteAmount::WithDesiredInput {
                    desired_amount_in: balance!(100000),
                },
                true,
            )
            .expect("Failed to quote.");
            let (outcome, _) = crate::Pallet::<Runtime>::exchange(
                &new_account,
                &new_account,
                &dex_id,
                &BlackPepper.into(),
                &GoldenTicket.into(),
                SwapAmount::WithDesiredInput {
                    desired_amount_in: balance!(100000),
                    min_amount_out: 0,
                },
            )
            .expect("Failed to perform swap.");
            assert_eq!(
                assets::Pallet::<Runtime>::free_balance(&bp, &new_account.clone()).unwrap(),
                0,
            );
            assert_eq!(
                assets::Pallet::<Runtime>::free_balance(&gt, &new_account.clone()).unwrap(),
                balance!(147098.360655737704918032),
            );
            assert_eq!(
                assets::Pallet::<Runtime>::free_balance(&gt, &new_account.clone()).unwrap(),
                outcome.amount,
            );
            assert_eq!(
                assets::Pallet::<Runtime>::free_balance(&gt, &new_account.clone()).unwrap(),
                quote_outcome.amount,
            );
        },
    )]);
}

#[test]
fn exchange_outcome_should_match_actual_desired_amount_out_with_input_base() {
    crate::Pallet::<Runtime>::preset_deposited_pool(vec![Rc::new(
        |dex_id, gt, bp, _, _, _, _repr: AccountId, _fee_repr: AccountId| {
            use sp_core::crypto::AccountId32;
            let new_account = AccountId32::from([3; 32]);
            assets::Pallet::<Runtime>::transfer(
                RuntimeOrigin::signed(ALICE()),
                gt.clone(),
                new_account.clone(),
                balance!(100000),
            )
            .expect("Failed to transfer balance");

            assert_eq!(
                assets::Pallet::<Runtime>::free_balance(&gt, &ALICE()).unwrap(),
                balance!(440000),
            );
            let desired_out = balance!(31230.802697411355231672);
            let (quote_outcome, _) = crate::Pallet::<Runtime>::quote(
                &dex_id,
                &GoldenTicket.into(),
                &BlackPepper.into(),
                QuoteAmount::WithDesiredOutput {
                    desired_amount_out: desired_out,
                },
                true,
            )
            .expect("Failed to quote.");
            let (outcome, _) = crate::Pallet::<Runtime>::exchange(
                &new_account,
                &new_account,
                &dex_id,
                &GoldenTicket.into(),
                &BlackPepper.into(),
                SwapAmount::WithDesiredOutput {
                    desired_amount_out: desired_out,
                    max_amount_in: Balance::MAX,
                },
            )
            .expect("Failed to perform swap.");
            assert_eq!(
                assets::Pallet::<Runtime>::free_balance(&gt, &new_account.clone()).unwrap(),
                0,
            );
            assert_eq!(
                assets::Pallet::<Runtime>::free_balance(&bp, &new_account.clone()).unwrap(),
                desired_out,
            );
            assert_eq!(balance!(100000), quote_outcome.amount,);
            assert_eq!(balance!(100000), outcome.amount);
        },
    )]);
}

#[test]
fn exchange_outcome_should_match_actual_desired_amount_out_with_output_base() {
    crate::Pallet::<Runtime>::preset_deposited_pool(vec![Rc::new(
        |dex_id, gt, bp, _, _, _, _repr: AccountId, _fee_repr: AccountId| {
            use sp_core::crypto::AccountId32;
            let new_account = AccountId32::from([3; 32]);
            assets::Pallet::<Runtime>::transfer(
                RuntimeOrigin::signed(ALICE()),
                bp.clone(),
                new_account.clone(),
                balance!(100000),
            )
            .expect("Failed to transfer balance");

            assert_eq!(
                assets::Pallet::<Runtime>::free_balance(&bp, &ALICE()).unwrap(),
                balance!(1756000),
            );
            let desired_out = balance!(147098.360655737704918032);
            let (quote_outcome, _) = crate::Pallet::<Runtime>::quote(
                &dex_id,
                &BlackPepper.into(),
                &GoldenTicket.into(),
                QuoteAmount::WithDesiredOutput {
                    desired_amount_out: desired_out,
                },
                true,
            )
            .expect("Failed to quote.");
            let (outcome, _) = crate::Pallet::<Runtime>::exchange(
                &new_account,
                &new_account,
                &dex_id,
                &BlackPepper.into(),
                &GoldenTicket.into(),
                SwapAmount::WithDesiredOutput {
                    desired_amount_out: desired_out,
                    max_amount_in: Balance::MAX,
                },
            )
            .expect("Failed to perform swap.");
            assert_eq!(
                assets::Pallet::<Runtime>::free_balance(&bp, &new_account.clone()).unwrap(),
                1, // TODO: still not enough overestimation due to duducing fee from output, find workaroud to improve precision
            );
            assert_eq!(
                assets::Pallet::<Runtime>::free_balance(&gt, &new_account.clone()).unwrap(),
                desired_out
            );
            assert_eq!(balance!(100000) - 1, quote_outcome.amount);
            assert_eq!(balance!(100000) - 1, outcome.amount);
        },
    )]);
}

#[test]
fn withdraw_all_liquidity() {
    crate::Pallet::<Runtime>::preset_deposited_pool(vec![Rc::new(
        |dex_id,
         gt,
         bp,
         _,
         _tech_acc_id: crate::mock::TechAccountId,
         _,
         repr: AccountId,
         _fee_repr: AccountId| {
            assert_eq!(
                assets::Pallet::<Runtime>::free_balance(&gt, &ALICE()).unwrap(),
                balance!(540000.0),
            );
            assert_eq!(
                assets::Pallet::<Runtime>::free_balance(&bp, &ALICE()).unwrap(),
                balance!(1856000.0),
            );

            assert_eq!(
                PoolProviders::<Runtime>::get(&repr, &ALICE()).unwrap(),
                balance!(227683.9915321233119024),
            );

            assert_noop!(
                crate::Pallet::<Runtime>::withdraw_liquidity(
                    RuntimeOrigin::signed(ALICE()),
                    dex_id,
                    GoldenTicket.into(),
                    BlackPepper.into(),
                    balance!(227683.9915321233119025),
                    1,
                    1
                ),
                crate::Error::<Runtime>::SourceBalanceOfLiquidityTokensIsNotLargeEnough
            );

            assert_ok!(crate::Pallet::<Runtime>::withdraw_liquidity(
                RuntimeOrigin::signed(ALICE()),
                dex_id,
                GoldenTicket.into(),
                BlackPepper.into(),
                balance!(227683.9915321233119024),
                balance!(1),
                balance!(1),
            ));

            assert_eq!(PoolProviders::<Runtime>::get(repr, &ALICE()), None);

            assert_eq!(
                assets::Pallet::<Runtime>::free_balance(&gt, &ALICE()).unwrap(),
                balance!(900000.000000000000000000),
            );
            assert_eq!(
                assets::Pallet::<Runtime>::free_balance(&bp, &ALICE()).unwrap(),
                balance!(2000000.000000000000000000),
            );
            // small fractions are lost due to min_liquidity locked for initial provider
            // and also rounding proportions such that user does not withdraw more thus breaking the pool
            // 900000.0 - 540000.0 = 360000.0
            // 2000000.0 - 1856000.0 = 144000.0
        },
    )]);
}

#[test]
fn deposit_liquidity_with_different_slippage_behavior() {
    crate::Pallet::<Runtime>::run_tests_with_different_slippage_behavior(
        RunTestsWithSlippageBehaviors {
            initial_deposit: (balance!(360000), balance!(144000)),
            desired_amount: balance!(2999),
            tests: vec![Rc::new(
                |dex_id,
                 _gt,
                 _bp,
                 _,
                 _tech_acc_id: crate::mock::TechAccountId,
                 _,
                 _repr: AccountId,
                 _fee_repr: AccountId| {
                    assert_ok!(crate::Pallet::<Runtime>::deposit_liquidity(
                        RuntimeOrigin::signed(ALICE()),
                        dex_id,
                        GoldenTicket.into(),
                        BlackPepper.into(),
                        balance!(360000),
                        balance!(144000),
                        balance!(345000),
                        balance!(137000),
                    ));
                },
            )],
        },
    );
}

#[test]
fn withdraw_liquidity_with_different_slippage_behavior() {
    crate::Pallet::<Runtime>::run_tests_with_different_slippage_behavior(
        RunTestsWithSlippageBehaviors {
            initial_deposit: (balance!(360000), balance!(144000)),
            desired_amount: balance!(2999),
            tests: vec![Rc::new(
                |dex_id,
                 _gt,
                 _bp,
                 _,
                 _tech_acc_id: crate::mock::TechAccountId,
                 _,
                 _repr: AccountId,
                 _fee_repr: AccountId| {
                    assert_ok!(crate::Pallet::<Runtime>::withdraw_liquidity(
                        RuntimeOrigin::signed(ALICE()),
                        dex_id,
                        GoldenTicket.into(),
                        BlackPepper.into(),
                        balance!(227683),
                        balance!(352000),
                        balance!(141000),
                    ));
                },
            )],
        },
    );
}

#[test]
fn variants_of_deposit_liquidity_twice() {
    let variants: Vec<Balance> = vec![1u128, 10u128, 100u128, 1000u128, 10000u128];

    for scale in variants {
        crate::Pallet::<Runtime>::run_tests_with_different_slippage_behavior(
            RunTestsWithSlippageBehaviors {
                initial_deposit: (balance!(10.13097) * scale, balance!(8.09525) * scale),
                desired_amount: balance!(0.0005) * scale,
                tests: vec![Rc::new(
                    |dex_id,
                     _gt,
                     _bp,
                     _,
                     _tech_acc_id: crate::mock::TechAccountId,
                     _,
                     _repr: AccountId,
                     _fee_repr: AccountId| {
                        assert_ok!(crate::Pallet::<Runtime>::deposit_liquidity(
                            RuntimeOrigin::signed(ALICE()),
                            dex_id,
                            GoldenTicket.into(),
                            BlackPepper.into(),
                            balance!(20) * scale,
                            balance!(15.98291400432839) * scale,
                            balance!(19.9) * scale,
                            balance!(15.90299943430675) * scale,
                        ));
                    },
                )],
            },
        );
    }
}

fn distance(a: Balance, b: Balance) -> Balance {
    if a < b {
        b - a
    } else {
        a - b
    }
}

#[test]
/// WithDesiredOutput, Reserves with fractional numbers, Input is base asset
fn swapping_should_not_affect_k_1() {
    crate::Pallet::<Runtime>::preset_initial(vec![Rc::new(|dex_id, _, _, _, _, _, _, _| {
        let base_asset_id: AssetId = GoldenTicket.into();
        let target_asset_id: AssetId = BlackPepper.into();
        let initial_reserve_base = balance!(9.000000000000000001);
        let initial_reserve_target = balance!(5.999999999999999999);
        let desired_out = balance!(4);
        let expected_in = balance!(18.054162487462387185);
        let expected_fee =
            OutcomeFee::from_asset(GoldenTicket.into(), balance!(0.054162487462387161));

        assert_ok!(crate::Pallet::<Runtime>::deposit_liquidity(
            RuntimeOrigin::signed(ALICE()),
            dex_id,
            GoldenTicket.into(),
            BlackPepper.into(),
            initial_reserve_base,
            initial_reserve_target,
            initial_reserve_base,
            initial_reserve_target,
        ));
        let (reserve_base, reserve_target) =
            crate::Reserves::<Runtime>::get(base_asset_id, target_asset_id);
        assert_eq!(reserve_base, initial_reserve_base);
        assert_eq!(reserve_target, initial_reserve_target);
        let k_before_swap =
            (FixedWrapper::from(reserve_base) * FixedWrapper::from(reserve_target)).into_balance();

        assert_eq!(
            crate::Pallet::<Runtime>::exchange(
                &ALICE(),
                &ALICE(),
                &dex_id,
                &GoldenTicket.into(),
                &BlackPepper.into(),
                SwapAmount::WithDesiredOutput {
                    desired_amount_out: desired_out,
                    max_amount_in: expected_in,
                }
            )
            .unwrap()
            .0,
            SwapOutcome {
                amount: expected_in,
                fee: expected_fee.clone(),
            }
        );
        let (reserve_base, reserve_target) =
            crate::Reserves::<Runtime>::get(base_asset_id, target_asset_id);
        assert_eq!(
            reserve_base,
            initial_reserve_base + (expected_in - expected_fee.get_by_asset(&GoldenTicket.into()))
        );
        assert_eq!(reserve_target, initial_reserve_target - desired_out);
        let k_after_swap =
            (FixedWrapper::from(reserve_base) * FixedWrapper::from(reserve_target)).into_balance();
        assert!(distance(k_after_swap, k_before_swap) < balance!(0.000000000000000030));
    })]);
}

#[test]
/// WithDesiredOutput, Reserves with fractional numbers, Output is base asset
fn swapping_should_not_affect_k_2() {
    crate::Pallet::<Runtime>::preset_initial(vec![Rc::new(|dex_id, _, _, _, _, _, _, _| {
        let base_asset_id: AssetId = GoldenTicket.into();
        let target_asset_id: AssetId = BlackPepper.into();
        let initial_reserve_base = balance!(9.000000000000000001);
        let initial_reserve_target = balance!(5.999999999999999999);
        let desired_out = balance!(4);
        let expected_in = balance!(4.826060727930826461);
        let expected_fee =
            OutcomeFee::from_asset(GoldenTicket.into(), balance!(0.012036108324974924));

        assert_ok!(crate::Pallet::<Runtime>::deposit_liquidity(
            RuntimeOrigin::signed(ALICE()),
            dex_id,
            GoldenTicket.into(),
            BlackPepper.into(),
            initial_reserve_base,
            initial_reserve_target,
            initial_reserve_base,
            initial_reserve_target,
        ));
        let (reserve_base, reserve_target) =
            crate::Reserves::<Runtime>::get(base_asset_id, target_asset_id);
        assert_eq!(reserve_base, initial_reserve_base);
        assert_eq!(reserve_target, initial_reserve_target);
        let k_before_swap =
            (FixedWrapper::from(reserve_base) * FixedWrapper::from(reserve_target)).into_balance();

        assert_eq!(
            crate::Pallet::<Runtime>::exchange(
                &ALICE(),
                &ALICE(),
                &dex_id,
                &BlackPepper.into(),
                &GoldenTicket.into(),
                SwapAmount::WithDesiredOutput {
                    desired_amount_out: desired_out,
                    max_amount_in: expected_in,
                }
            )
            .unwrap()
            .0,
            SwapOutcome {
                amount: expected_in,
                fee: expected_fee.clone(),
            }
        );
        let (reserve_base, reserve_target) =
            crate::Reserves::<Runtime>::get(base_asset_id, target_asset_id);
        assert_eq!(
            reserve_base,
            initial_reserve_base - (desired_out + expected_fee.get_by_asset(&GoldenTicket.into()))
        );
        assert_eq!(reserve_target, initial_reserve_target + expected_in);

        let k_after_swap =
            (FixedWrapper::from(reserve_base) * FixedWrapper::from(reserve_target)).into_balance();
        assert!(distance(k_after_swap, k_before_swap) < balance!(0.000000000000000015));
    })]);
}

#[test]
/// WithDesiredInput, Reserves with fractional numbers, Input is base asset
fn swapping_should_not_affect_k_3() {
    crate::Pallet::<Runtime>::preset_initial(vec![Rc::new(|dex_id, _, _, _, _, _, _, _| {
        let base_asset_id: AssetId = GoldenTicket.into();
        let target_asset_id: AssetId = BlackPepper.into();
        let initial_reserve_base = balance!(9.000000000000000001);
        let initial_reserve_target = balance!(5.999999999999999999);
        let desired_in = balance!(4);
        let expected_out = balance!(1.842315983985217123);
        let expected_fee =
            OutcomeFee::from_asset(GoldenTicket.into(), balance!(0.012000000000000000));

        assert_ok!(crate::Pallet::<Runtime>::deposit_liquidity(
            RuntimeOrigin::signed(ALICE()),
            dex_id,
            GoldenTicket.into(),
            BlackPepper.into(),
            initial_reserve_base,
            initial_reserve_target,
            initial_reserve_base,
            initial_reserve_target,
        ));
        let (reserve_base, reserve_target) =
            crate::Reserves::<Runtime>::get(base_asset_id, target_asset_id);
        assert_eq!(reserve_base, initial_reserve_base);
        assert_eq!(reserve_target, initial_reserve_target);
        let k_before_swap =
            (FixedWrapper::from(reserve_base) * FixedWrapper::from(reserve_target)).into_balance();

        assert_eq!(
            crate::Pallet::<Runtime>::exchange(
                &ALICE(),
                &ALICE(),
                &dex_id,
                &GoldenTicket.into(),
                &BlackPepper.into(),
                SwapAmount::WithDesiredInput {
                    desired_amount_in: desired_in,
                    min_amount_out: expected_out,
                }
            )
            .unwrap()
            .0,
            SwapOutcome {
                amount: expected_out,
                fee: expected_fee.clone(),
            }
        );
        let (reserve_base, reserve_target) =
            crate::Reserves::<Runtime>::get(base_asset_id, target_asset_id);
        assert_eq!(
            reserve_base,
            initial_reserve_base + (desired_in - expected_fee.get_by_asset(&GoldenTicket.into()))
        );
        assert_eq!(reserve_target, initial_reserve_target - expected_out);

        let k_after_swap =
            (FixedWrapper::from(reserve_base) * FixedWrapper::from(reserve_target)).into_balance();
        assert!(distance(k_after_swap, k_before_swap) < balance!(0.000000000000000015));
    })]);
}

#[test]
/// WithDesiredInput, Reserves with fractional numbers, Output is base asset
fn swapping_should_not_affect_k_4() {
    crate::Pallet::<Runtime>::preset_initial(vec![Rc::new(|dex_id, _, _, _, _, _, _, _| {
        let base_asset_id: AssetId = GoldenTicket.into();
        let target_asset_id: AssetId = BlackPepper.into();
        let initial_reserve_base = balance!(9.000000000000000001);
        let initial_reserve_target = balance!(5.999999999999999999);
        let desired_in = balance!(4);
        let expected_out = balance!(3.589200000000000000);
        let expected_fee =
            OutcomeFee::from_asset(GoldenTicket.into(), balance!(0.010800000000000000));

        assert_ok!(crate::Pallet::<Runtime>::deposit_liquidity(
            RuntimeOrigin::signed(ALICE()),
            dex_id,
            GoldenTicket.into(),
            BlackPepper.into(),
            initial_reserve_base,
            initial_reserve_target,
            initial_reserve_base,
            initial_reserve_target,
        ));
        let (reserve_base, reserve_target) =
            crate::Reserves::<Runtime>::get(base_asset_id, target_asset_id);
        assert_eq!(reserve_base, initial_reserve_base);
        assert_eq!(reserve_target, initial_reserve_target);
        let k_before_swap =
            (FixedWrapper::from(reserve_base) * FixedWrapper::from(reserve_target)).into_balance();

        assert_eq!(
            crate::Pallet::<Runtime>::exchange(
                &ALICE(),
                &ALICE(),
                &dex_id,
                &BlackPepper.into(),
                &GoldenTicket.into(),
                SwapAmount::WithDesiredInput {
                    desired_amount_in: desired_in,
                    min_amount_out: expected_out,
                }
            )
            .unwrap()
            .0,
            SwapOutcome {
                amount: expected_out,
                fee: expected_fee.clone(),
            }
        );
        let (reserve_base, reserve_target) =
            crate::Reserves::<Runtime>::get(base_asset_id, target_asset_id);
        assert_eq!(
            reserve_base,
            initial_reserve_base - (expected_out + expected_fee.get_by_asset(&GoldenTicket.into()))
        );
        assert_eq!(reserve_target, initial_reserve_target + desired_in);

        let k_after_swap =
            (FixedWrapper::from(reserve_base) * FixedWrapper::from(reserve_target)).into_balance();
        assert!(distance(k_after_swap, k_before_swap) < balance!(0.000000000000000015));
    })]);
}

#[test]
fn burn() {
    ExtBuilder::default().build().execute_with(|| {
        PoolProviders::<Runtime>::insert(ALICE(), BOB(), 10);
        TotalIssuances::<Runtime>::insert(ALICE(), 10);
        assert_ok!(crate::Pallet::<Runtime>::burn(&ALICE(), &BOB(), 10));
        assert_eq!(PoolProviders::<Runtime>::get(ALICE(), BOB()), None);
        assert_eq!(TotalIssuances::<Runtime>::get(ALICE()), Some(0));
    });

    ExtBuilder::default().build().execute_with(|| {
        TotalIssuances::<Runtime>::insert(ALICE(), 10);
        assert_noop!(
            crate::Pallet::<Runtime>::burn(&ALICE(), &BOB(), 10),
            crate::Error::<Runtime>::AccountBalanceIsInvalid
        );
        assert_eq!(PoolProviders::<Runtime>::get(ALICE(), BOB()), None);
        assert_eq!(TotalIssuances::<Runtime>::get(ALICE()), Some(10));
    });

    ExtBuilder::default().build().execute_with(|| {
        PoolProviders::<Runtime>::insert(ALICE(), BOB(), 5);
        TotalIssuances::<Runtime>::insert(ALICE(), 10);
        assert_noop!(
            crate::Pallet::<Runtime>::burn(&ALICE(), &BOB(), 10),
            crate::Error::<Runtime>::AccountBalanceIsInvalid
        );
        assert_eq!(PoolProviders::<Runtime>::get(ALICE(), BOB()), Some(5));
        assert_eq!(TotalIssuances::<Runtime>::get(ALICE()), Some(10));
    });
}

#[test]
fn mint() {
    ExtBuilder::default().build().execute_with(|| {
        assert_ok!(crate::Pallet::<Runtime>::mint(&ALICE(), &BOB(), 10));
        assert_eq!(PoolProviders::<Runtime>::get(ALICE(), BOB()), Some(10));
        assert_eq!(TotalIssuances::<Runtime>::get(ALICE()), Some(10));
    });
}

#[test]
fn strict_sort_pair() {
    ExtBuilder::default().build().execute_with(|| {
        let asset_base = GetBaseAssetId::get();
        let asset_target = GreenPromise.into();
        let asset_target_2 = BluePromise.into();

        let pair = PoolXYK::strict_sort_pair(&asset_base, &asset_base, &asset_target).unwrap();
        assert_eq!(pair.base_asset_id, asset_base);
        assert_eq!(pair.target_asset_id, asset_target);

        let pair = PoolXYK::strict_sort_pair(&asset_base, &asset_target, &asset_base).unwrap();
        assert_eq!(pair.base_asset_id, asset_base);
        assert_eq!(pair.target_asset_id, asset_target);

        assert_noop!(
            PoolXYK::strict_sort_pair(&asset_base, &asset_base, &asset_base),
            crate::Error::<Runtime>::AssetsMustNotBeSame
        );
        assert_noop!(
            PoolXYK::strict_sort_pair(&asset_base, &asset_target, &asset_target_2),
            crate::Error::<Runtime>::BaseAssetIsNotMatchedWithAnyAssetArguments
        );
    });
}

#[test]
fn depositing_and_withdrawing_liquidity_updates_user_pools() {
    crate::Pallet::<Runtime>::preset_initial(vec![Rc::new(|dex_id, _, _, _, _, _, _, _| {
        let base_asset: AssetId = GoldenTicket.into();
        let target_asset_a: AssetId = BlackPepper.into();
        let target_asset_b: AssetId = BluePromise.into();
        let initial_reserve_base = balance!(10);
        let initial_reserve_target_a = balance!(20);
        let initial_reserve_target_b = balance!(20);

        assert_eq!(
            PoolXYK::account_pools(&ALICE(), &base_asset),
            Default::default()
        );

        assert_ok!(crate::Pallet::<Runtime>::deposit_liquidity(
            RuntimeOrigin::signed(ALICE()),
            dex_id,
            base_asset,
            target_asset_a,
            initial_reserve_base,
            initial_reserve_target_a,
            initial_reserve_base,
            initial_reserve_target_a,
        ));

        assert_eq!(
            PoolXYK::account_pools(&ALICE(), &base_asset),
            [target_asset_a].iter().cloned().collect()
        );

        assert_ok!(crate::Pallet::<Runtime>::deposit_liquidity(
            RuntimeOrigin::signed(ALICE()),
            dex_id,
            base_asset,
            target_asset_a,
            initial_reserve_base,
            initial_reserve_target_a,
            initial_reserve_base,
            initial_reserve_target_a,
        ));

        assert_eq!(
            PoolXYK::account_pools(&ALICE(), &base_asset),
            [target_asset_a].iter().cloned().collect()
        );

        assert_ok!(assets::Pallet::<Runtime>::register_asset_id(
            ALICE(),
            target_asset_b,
            AssetSymbol(b"BP".to_vec()),
            AssetName(b"Black Pepper".to_vec()),
            DEFAULT_BALANCE_PRECISION,
            Balance::from(0u32),
            true,
            None,
            None,
        ));
        assert_ok!(trading_pair::Pallet::<Runtime>::register(
            RuntimeOrigin::signed(ALICE()),
            dex_id.clone(),
            base_asset,
            target_asset_b
        ));
        assert_ok!(crate::Pallet::<Runtime>::initialize_pool(
            RuntimeOrigin::signed(ALICE()),
            dex_id.clone(),
            base_asset,
            target_asset_b
        ));
        assert_ok!(assets::Pallet::<Runtime>::mint_to(
            &target_asset_b,
            &ALICE(),
            &ALICE(),
            balance!(1000)
        ));
        assert_ok!(crate::Pallet::<Runtime>::deposit_liquidity(
            RuntimeOrigin::signed(ALICE()),
            dex_id,
            base_asset,
            target_asset_b,
            initial_reserve_base,
            initial_reserve_target_b,
            initial_reserve_base,
            initial_reserve_target_b,
        ));

        assert_eq!(
            PoolXYK::account_pools(&ALICE(), &base_asset),
            [target_asset_a, target_asset_b].iter().cloned().collect()
        );

        let (_, tech_account_a) =
            PoolXYK::tech_account_from_dex_and_asset_pair(dex_id, base_asset, target_asset_a)
                .unwrap();
        let pool_account_a = Technical::tech_account_id_to_account_id(&tech_account_a).unwrap();
        let user_balance_a = PoolXYK::pool_providers(&pool_account_a, &ALICE()).unwrap();

        assert_ok!(crate::Pallet::<Runtime>::withdraw_liquidity(
            RuntimeOrigin::signed(ALICE()),
            dex_id,
            base_asset,
            target_asset_a,
            user_balance_a,
            balance!(1),
            balance!(1)
        ));

        assert_eq!(
            PoolXYK::account_pools(&ALICE(), &base_asset),
            [target_asset_b].iter().cloned().collect()
        );
    })]);
}

#[test]
fn deposit_liquidity_with_non_divisible_assets() {
    crate::Pallet::<Runtime>::preset_initial(vec![Rc::new(|dex_id, _, _, _, _, _, _, _| {
        let base_asset: AssetId = GoldenTicket.into();
        let target_asset_a: AssetId = GreenPromise.into();
        let target_asset_b: AssetId = BluePromise.into();

        assert_ok!(assets::Pallet::<Runtime>::register_asset_id(
            ALICE(),
            target_asset_a,
            AssetSymbol(b"GP".to_vec()),
            AssetName(b"Green Promise".to_vec()),
            0,
            Balance::from(0u32),
            true,
            None,
            None,
        ));

        assert_ok!(assets::Pallet::<Runtime>::register_asset_id(
            ALICE(),
            target_asset_b,
            AssetSymbol(b"BP".to_vec()),
            AssetName(b"Blue Promise".to_vec()),
            0,
            Balance::from(0u32),
            true,
            None,
            None,
        ));

        assert_noop!(
            crate::Pallet::<Runtime>::deposit_liquidity(
                RuntimeOrigin::signed(ALICE()),
                dex_id,
                base_asset,
                target_asset_a,
                balance!(1),
                balance!(100),
                balance!(1),
                balance!(100),
            ),
            crate::Error::<Runtime>::UnableToOperateWithIndivisibleAssets
        );

        assert_noop!(
            crate::Pallet::<Runtime>::deposit_liquidity(
                RuntimeOrigin::signed(ALICE()),
                dex_id,
                target_asset_b,
                base_asset,
                balance!(1),
                balance!(100),
                balance!(1),
                balance!(100),
            ),
            crate::Error::<Runtime>::UnableToOperateWithIndivisibleAssets
        );

        assert_noop!(
            crate::Pallet::<Runtime>::deposit_liquidity(
                RuntimeOrigin::signed(ALICE()),
                dex_id,
                target_asset_a,
                target_asset_b,
                balance!(1),
                balance!(100),
                balance!(1),
                balance!(100),
            ),
            crate::Error::<Runtime>::UnableToOperateWithIndivisibleAssets
        );
    })]);
}

#[test]
fn withdraw_liquidity_with_non_divisible_assets() {
    crate::Pallet::<Runtime>::preset_initial(vec![Rc::new(|dex_id, _, _, _, _, _, _, _| {
        let base_asset: AssetId = GoldenTicket.into();
        let target_asset_a: AssetId = GreenPromise.into();
        let target_asset_b: AssetId = BluePromise.into();

        assert_ok!(assets::Pallet::<Runtime>::register_asset_id(
            ALICE(),
            target_asset_a,
            AssetSymbol(b"GP".to_vec()),
            AssetName(b"Green Promise".to_vec()),
            0,
            Balance::from(0u32),
            true,
            None,
            None,
        ));

        assert_ok!(assets::Pallet::<Runtime>::register_asset_id(
            ALICE(),
            target_asset_b,
            AssetSymbol(b"BP".to_vec()),
            AssetName(b"Blue Promise".to_vec()),
            0,
            Balance::from(0u32),
            true,
            None,
            None,
        ));

        assert_noop!(
            crate::Pallet::<Runtime>::withdraw_liquidity(
                RuntimeOrigin::signed(ALICE()),
                dex_id,
                base_asset,
                target_asset_a,
                balance!(8784),
                balance!(18100),
                balance!(4100)
            ),
            crate::Error::<Runtime>::UnableToOperateWithIndivisibleAssets
        );

        assert_noop!(
            crate::Pallet::<Runtime>::withdraw_liquidity(
                RuntimeOrigin::signed(ALICE()),
                dex_id,
                target_asset_b,
                base_asset,
                balance!(8784),
                balance!(18100),
                balance!(4100)
            ),
            crate::Error::<Runtime>::UnableToOperateWithIndivisibleAssets
        );

        assert_noop!(
            crate::Pallet::<Runtime>::withdraw_liquidity(
                RuntimeOrigin::signed(ALICE()),
                dex_id,
                target_asset_a,
                target_asset_b,
                balance!(8784),
                balance!(18100),
                balance!(4100)
            ),
            crate::Error::<Runtime>::UnableToOperateWithIndivisibleAssets
        );
    })]);
}

#[test]
fn price_without_impact_small_amount() {
    crate::Pallet::<Runtime>::preset_deposited_pool(vec![Rc::new(
        |dex_id, _, _, _, _, _, _repr: AccountId, _fee_repr: AccountId| {
            let amount = balance!(1);
            // Buy base asset with desired input
            let (quote_outcome_a, _) = PoolXYK::quote(
                &dex_id,
                &BlackPepper.into(),
                &GoldenTicket.into(),
                QuoteAmount::with_desired_input(amount),
                true,
            )
            .expect("Failed to quote.");
            let quote_without_impact_a = PoolXYK::quote_without_impact(
                &dex_id,
                &BlackPepper.into(),
                &GoldenTicket.into(),
                QuoteAmount::with_desired_input(amount),
                true,
            )
            .expect("Failed to quote without impact.");
            assert_eq!(quote_outcome_a.amount, balance!(2.492482691092422969));
            assert_eq!(
                quote_without_impact_a.amount,
                balance!(2.492500000000000000)
            );
            assert!(quote_outcome_a.amount < quote_without_impact_a.amount);

            // Buy base asset with desired output
            let (quote_outcome_b, _) = PoolXYK::quote(
                &dex_id,
                &BlackPepper.into(),
                &GoldenTicket.into(),
                QuoteAmount::with_desired_output(amount),
                true,
            )
            .expect("Failed to quote.");
            let quote_without_impact_b = PoolXYK::quote_without_impact(
                &dex_id,
                &BlackPepper.into(),
                &GoldenTicket.into(),
                QuoteAmount::with_desired_output(amount),
                true,
            )
            .expect("Failed to quote without impact.");
            assert_eq!(quote_outcome_b.amount, balance!(0.401204728643510095));
            assert_eq!(
                quote_without_impact_b.amount,
                balance!(0.401203610832497492)
            );
            assert!(quote_outcome_b.amount > quote_without_impact_b.amount);

            // Sell base asset with desired input
            let (quote_outcome_c, _) = PoolXYK::quote(
                &dex_id,
                &GoldenTicket.into(),
                &BlackPepper.into(),
                QuoteAmount::with_desired_input(amount),
                true,
            )
            .expect("Failed to quote.");
            let quote_without_impact_c = PoolXYK::quote_without_impact(
                &dex_id,
                &GoldenTicket.into(),
                &BlackPepper.into(),
                QuoteAmount::with_desired_input(amount),
                true,
            )
            .expect("Failed to quote without impact.");
            assert_eq!(quote_outcome_c.amount, balance!(0.398798895548614272));
            assert_eq!(
                quote_without_impact_c.amount,
                balance!(0.398800000000000000)
            );
            assert!(quote_outcome_c.amount < quote_without_impact_c.amount);

            // Sell base asset with desired input
            let (quote_outcome_d, _) = PoolXYK::quote(
                &dex_id,
                &GoldenTicket.into(),
                &BlackPepper.into(),
                QuoteAmount::with_desired_output(amount),
                true,
            )
            .expect("Failed to quote.");
            let quote_without_impact_d = PoolXYK::quote_without_impact(
                &dex_id,
                &GoldenTicket.into(),
                &BlackPepper.into(),
                QuoteAmount::with_desired_output(amount),
                true,
            )
            .expect("Failed to quote without impact.");
            assert_eq!(quote_outcome_d.amount, balance!(2.507539981175200824));
            assert_eq!(
                quote_without_impact_d.amount,
                balance!(2.507522567703109327)
            );
            assert!(quote_outcome_d.amount > quote_without_impact_d.amount);
        },
    )]);
}

#[test]
fn price_without_impact_large_amount() {
    crate::Pallet::<Runtime>::preset_deposited_pool(vec![Rc::new(
        |dex_id, _, _, _, _, _, _repr: AccountId, _fee_repr: AccountId| {
            let amount = balance!(100000);
            // Buy base asset with desired input
            let (quote_outcome_a, _) = PoolXYK::quote(
                &dex_id,
                &BlackPepper.into(),
                &GoldenTicket.into(),
                QuoteAmount::with_desired_input(amount),
                true,
            )
            .expect("Failed to quote.");
            let quote_without_impact_a = PoolXYK::quote_without_impact(
                &dex_id,
                &BlackPepper.into(),
                &GoldenTicket.into(),
                QuoteAmount::with_desired_input(amount),
                true,
            )
            .expect("Failed to quote without impact.");
            assert_eq!(quote_outcome_a.amount, balance!(147098.360655737704918032));
            assert_eq!(
                quote_without_impact_a.amount,
                balance!(249250.000000000000000000)
            );
            assert!(quote_outcome_a.amount < quote_without_impact_a.amount);

            // Buy base asset with desired output
            let (quote_outcome_b, _) = PoolXYK::quote(
                &dex_id,
                &BlackPepper.into(),
                &GoldenTicket.into(),
                QuoteAmount::with_desired_output(amount),
                true,
            )
            .expect("Failed to quote.");
            let quote_without_impact_b = PoolXYK::quote_without_impact(
                &dex_id,
                &BlackPepper.into(),
                &GoldenTicket.into(),
                QuoteAmount::with_desired_output(amount),
                true,
            )
            .expect("Failed to quote without impact.");
            assert_eq!(quote_outcome_b.amount, balance!(55615.634172717441680828));
            assert_eq!(
                quote_without_impact_b.amount,
                balance!(40120.361083249749247743)
            );
            assert!(quote_outcome_b.amount > quote_without_impact_b.amount);

            // Sell base asset with desired input
            let (quote_outcome_c, _) = PoolXYK::quote(
                &dex_id,
                &GoldenTicket.into(),
                &BlackPepper.into(),
                QuoteAmount::with_desired_input(amount),
                true,
            )
            .expect("Failed to quote.");
            let quote_without_impact_c = PoolXYK::quote_without_impact(
                &dex_id,
                &GoldenTicket.into(),
                &BlackPepper.into(),
                QuoteAmount::with_desired_input(amount),
                true,
            )
            .expect("Failed to quote without impact.");
            assert_eq!(quote_outcome_c.amount, balance!(31230.802697411355231672));
            assert_eq!(
                quote_without_impact_c.amount,
                balance!(39880.000000000000000000)
            );
            assert!(quote_outcome_c.amount < quote_without_impact_c.amount);

            // Sell base asset with desired input
            let (quote_outcome_d, _) = PoolXYK::quote(
                &dex_id,
                &GoldenTicket.into(),
                &BlackPepper.into(),
                QuoteAmount::with_desired_output(amount),
                true,
            )
            .expect("Failed to quote.");
            let quote_without_impact_d = PoolXYK::quote_without_impact(
                &dex_id,
                &GoldenTicket.into(),
                &BlackPepper.into(),
                QuoteAmount::with_desired_output(amount),
                true,
            )
            .expect("Failed to quote without impact.");
            assert_eq!(quote_outcome_d.amount, balance!(820643.749430108507340228));
            assert_eq!(
                quote_without_impact_d.amount,
                balance!(250752.256770310932798395)
            );
            assert!(quote_outcome_d.amount > quote_without_impact_d.amount);
        },
    )]);
}

#[test]
fn initialize_pool_with_different_dex() {
    ExtBuilder::default().build().execute_with(|| {
        assert_ok!(assets::Pallet::<Runtime>::register_asset_id(
            ALICE(),
            AppleTree.into(),
            AssetSymbol(b"AT".to_vec()),
            AssetName(b"Apple Tree".to_vec()),
            DEFAULT_BALANCE_PRECISION,
            Balance::from(balance!(10)),
            true,
            None,
            None,
        ));
        assert_ok!(assets::Pallet::<Runtime>::register_asset_id(
            ALICE(),
            GoldenTicket.into(),
            AssetSymbol(b"GT".to_vec()),
            AssetName(b"Golden Ticket".to_vec()),
            DEFAULT_BALANCE_PRECISION,
            Balance::from(balance!(10)),
            true,
            None,
            None,
        ));
        assert_ok!(trading_pair::Pallet::<Runtime>::register(
            RuntimeOrigin::signed(BOB()),
            DEX_B_ID,
            AppleTree.into(),
            GoldenTicket.into()
        ));
        assert_ok!(PoolXYK::initialize_pool(
            RuntimeOrigin::signed(ALICE()),
            DEX_B_ID,
            AppleTree.into(),
            GoldenTicket.into()
        ));
        assert_ok!(PoolXYK::deposit_liquidity(
            RuntimeOrigin::signed(ALICE()),
            DEX_B_ID,
            AppleTree.into(),
            GoldenTicket.into(),
            balance!(1),
            balance!(1),
            balance!(1),
            balance!(1),
        ));
    });
}

#[test]
fn initialize_pool_with_synthetics() {
    ExtBuilder::default().build().execute_with(|| {
        assert_ok!(assets::Pallet::<Runtime>::register_asset_id(
            ALICE(),
            GoldenTicket.into(),
            AssetSymbol(b"GT".to_vec()),
            AssetName(b"Golden Ticket".to_vec()),
            DEFAULT_BALANCE_PRECISION,
            Balance::from(balance!(10)),
            true,
            None,
            None,
        ));
        assert_ok!(assets::Pallet::<Runtime>::register_asset_id(
            ALICE(),
            Apple.into(),
            AssetSymbol(b"AP".to_vec()),
            AssetName(b"Apple".to_vec()),
            DEFAULT_BALANCE_PRECISION,
            Balance::from(balance!(10)),
            true,
            None,
            None,
        ));
        assert_ok!(assets::Pallet::<Runtime>::register_asset_id(
            ALICE(),
            BlackPepper.into(),
            AssetSymbol(b"BP".to_vec()),
            AssetName(b"BlackPepper".to_vec()),
            DEFAULT_BALANCE_PRECISION,
            Balance::from(balance!(10)),
            true,
            None,
            None,
        ));

        assert_ok!(trading_pair::Pallet::<Runtime>::register(
            RuntimeOrigin::signed(BOB()),
            DEX_A_ID,
            GoldenTicket.into(),
            Mango.into(),
        ));
        assert_ok!(trading_pair::Pallet::<Runtime>::register(
            RuntimeOrigin::signed(BOB()),
            DEX_C_ID,
            Mango.into(),
            GoldenTicket.into(),
        ));
        assert_ok!(trading_pair::Pallet::<Runtime>::register(
            RuntimeOrigin::signed(BOB()),
            DEX_C_ID,
            Mango.into(),
            BatteryForMusicPlayer.into(),
        ));
        assert_ok!(trading_pair::Pallet::<Runtime>::register(
            RuntimeOrigin::signed(BOB()),
            DEX_C_ID,
            Mango.into(),
            BlackPepper.into(),
        ));

        let euro =
            common::SymbolName::from_str("EUR").expect("Failed to parse `EURO` as a symbol name");
        OracleProxy::enable_oracle(RuntimeOrigin::root(), Oracle::BandChainFeed)
            .expect("Failed to enable `Band` oracle");
        Band::add_relayers(RuntimeOrigin::root(), vec![ALICE()]).expect("Failed to add relayers");
        Band::relay(
            RuntimeOrigin::signed(ALICE()),
            vec![(euro.clone(), 1)].try_into().unwrap(),
            0,
            0,
        )
        .expect("Failed to relay");

        assert_ok!(xst::Pallet::<Runtime>::enable_synthetic_asset(
            RuntimeOrigin::root(),
            Apple.into(),
            euro.clone(),
            fixed!(0)
        ));

        // XOR-<Synthetic asset> pool must not be created
        assert_noop!(
            PoolXYK::initialize_pool(
                RuntimeOrigin::signed(ALICE()),
                DEX_A_ID,
                GoldenTicket.into(),
                Mango.into()
            ),
            crate::Error::<Runtime>::TargetAssetIsRestricted
        );
        // XSTUSD-XOR pool must not be created (this case also applicable to XST,
        // since it is added along with XOR to restricted assets)
        assert_noop!(
            PoolXYK::initialize_pool(
                RuntimeOrigin::signed(ALICE()),
                DEX_C_ID,
                Mango.into(),
                GoldenTicket.into()
            ),
            crate::Error::<Runtime>::TargetAssetIsRestricted
        );
        // XSTUSD-<Other synthetic asset> pool must not be created
        assert_noop!(
            PoolXYK::initialize_pool(
                RuntimeOrigin::signed(ALICE()),
                DEX_C_ID,
                Mango.into(),
                Apple.into()
            ),
            crate::Error::<Runtime>::TargetAssetIsRestricted
        );
        // XSTUSD-<Allowed asset> pool must be created
        assert_ok!(PoolXYK::initialize_pool(
            RuntimeOrigin::signed(ALICE()),
            DEX_C_ID,
            Mango.into(),
            BlackPepper.into(),
        ));
    });
}<|MERGE_RESOLUTION|>--- conflicted
+++ resolved
@@ -30,12 +30,8 @@
 
 use core::str::FromStr;
 
-<<<<<<< HEAD
 use common::alt::{DiscreteQuotation, Fee, SwapChunk};
-use common::prelude::{FixedWrapper, QuoteAmount, SwapAmount, SwapOutcome};
-=======
 use common::prelude::{FixedWrapper, OutcomeFee, QuoteAmount, SwapAmount, SwapOutcome};
->>>>>>> 2c51fedc
 use common::{
     balance, fixed, AssetInfoProvider, AssetName, AssetSymbol, Balance, LiquiditySource,
     LiquiditySourceType, Oracle, ToFeeAccount, TradingPairSourceManager, DEFAULT_BALANCE_PRECISION,
@@ -1089,11 +1085,7 @@
 
     assert_eq!(step_quote_input, quote_input);
     assert_eq!(step_quote_output, quote_output);
-<<<<<<< HEAD
-    assert_eq!(step_quote_fee.xor, quote_fee); // todo fix (m.tagirov)
-=======
     // assert_eq!(step_quote_fee, quote_fee); // todo fix (m.tagirov)
->>>>>>> 2c51fedc
 }
 
 #[test]
