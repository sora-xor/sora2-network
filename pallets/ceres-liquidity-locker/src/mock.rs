use crate::pallet::AccountIdOf;
use codec::Decode;
use common::mock::GetTradingPairRestrictedFlag;
use common::prelude::{Balance, Fixed};
use common::{
<<<<<<< HEAD
    balance, fixed, hash, mock_assets_config, mock_pallet_balances_config, mock_technical_config,
    DEXId, DEXInfo, TBCD, XOR, XST,
=======
    balance, fixed, hash, mock_common_config, mock_currencies_config, mock_frame_system_config,
    mock_pallet_balances_config, mock_technical_config, DEXInfo, PSWAP, TBCD, VAL, XOR, XST,
>>>>>>> 1ea4b2d0
};
use currencies::BasicCurrencyAdapter;
use frame_support::traits::{Everything, GenesisBuild, Hooks};
use frame_support::weights::Weight;
use frame_support::{construct_runtime, parameter_types};
use frame_system;
use hex_literal::hex;
use orml_traits::parameter_type_with_key;
use permissions::{Scope, MANAGE_DEX};
use sp_core::H256;
use sp_runtime::testing::Header;
use sp_runtime::traits::{BlakeTwo256, IdentityLookup};
use sp_runtime::{Perbill, Percent};

pub use common::mock::*;
pub use common::TechAssetId as Tas;
pub use common::TechPurpose::*;
use frame_system::pallet_prelude::BlockNumberFor;
use sp_core::crypto::AccountId32;

pub type BlockNumber = u64;
pub type AccountId = AccountId32;
pub type Amount = i128;
pub type AssetId = common::AssetId32<common::PredefinedAssetId>;
pub type TechAssetId = common::TechAssetId<common::PredefinedAssetId>;
pub type TechAccountId = common::TechAccountId<AccountId, TechAssetId, DEXId>;
type UncheckedExtrinsic = frame_system::mocking::MockUncheckedExtrinsic<Runtime>;
type Block = frame_system::mocking::MockBlock<Runtime>;

pub const BLOCKS_PER_DAY: BlockNumberFor<Runtime> = 14_440;

pub const ALICE: AccountId = AccountId::new([1; 32]);
pub const BOB: AccountId = AccountId::new([2; 32]);
pub const DEX_A_ID: DEXId = DEXId::PolkaswapXSTUSD;
pub const CERES_ASSET_ID: AssetId = common::AssetId32::from_bytes(hex!(
    "008bcfd2387d3fc453333557eecb0efe59fcba128769b2feefdd306e98e66440"
));

parameter_types! {
    pub const BlockHashCount: u64 = 250;
    pub const MaximumBlockWeight: Weight = Weight::from_parts(1024, 0);
    pub const MaximumBlockLength: u32 = 2 * 1024;
    pub const AvailableBlockRatio: Perbill = Perbill::from_percent(75);
    pub GetBaseAssetId: AssetId = common::AssetId32::from_bytes(hex!("0200000000000000000000000000000000000000000000000000000000000000").into());
    pub GetIncentiveAssetId: AssetId = common::AssetId32::from_bytes(hex!("0200050000000000000000000000000000000000000000000000000000000000").into());
    pub GetPswapDistributionAccountId: AccountId = AccountId::new([3; 32]);
    pub const GetDefaultSubscriptionFrequency: BlockNumber = 10;
    pub const GetBurnUpdateFrequency: BlockNumber = 14400;
    pub GetParliamentAccountId: AccountId = AccountId::new([8; 32]);
    pub GetFee: Fixed = fixed!(0.003);
    pub const MinimumPeriod: u64 = 5;
    pub const CeresAssetId: AssetId = CERES_ASSET_ID;
    pub GetXykIrreducibleReservePercent: Percent = Percent::from_percent(1);
}

parameter_type_with_key! {
    pub ExistentialDeposits: |_currency_id: AssetId| -> Balance {
        0
    };
}

construct_runtime! {
    pub enum Runtime where
        Block = Block,
        NodeBlock = Block,
        UncheckedExtrinsic = UncheckedExtrinsic,
    {
        System: frame_system::{Pallet, Call, Config, Storage, Event<T>},
        Permissions: permissions::{Pallet, Call, Config<T>, Storage, Event<T>},
        DexManager: dex_manager::{Pallet, Call, Config<T>, Storage},
        TradingPair: trading_pair::{Pallet, Call, Config<T>, Storage, Event<T>},
        Balances: pallet_balances::{Pallet, Call, Storage, Event<T>},
        Tokens: orml_tokens::{Pallet, Call, Config<T>, Storage, Event<T>},
        Currencies: currencies::{Pallet, Call, Storage},
        Assets: assets::{Pallet, Call, Config<T>, Storage, Event<T>},
        Timestamp: pallet_timestamp::{Pallet, Call, Storage, Inherent},
        Technical: technical::{Pallet, Call, Config<T>, Storage, Event<T>},
        PswapDistribution: pswap_distribution::{Pallet, Call, Config<T>, Storage, Event<T>},
        PoolXYK: pool_xyk::{Pallet, Call, Storage, Event<T>},
        CeresLiquidityLocker: ceres_liquidity_locker::{Pallet, Call, Storage, Event<T>},
        DemeterFarmingPlatform: demeter_farming_platform::{Pallet, Call, Storage, Event<T>},
    }
}

mock_pallet_balances_config!(Runtime);
mock_currencies_config!(Runtime);
mock_technical_config!(Runtime, pool_xyk::PolySwapAction<DEXId, AssetId, AccountId, TechAccountId>);
mock_frame_system_config!(Runtime);
mock_common_config!(Runtime);

impl permissions::Config for Runtime {
    type RuntimeEvent = RuntimeEvent;
}

impl dex_manager::Config for Runtime {}

impl trading_pair::Config for Runtime {
    type RuntimeEvent = RuntimeEvent;
    type EnsureDEXManager = dex_manager::Pallet<Runtime>;
    type DexInfoProvider = dex_manager::Pallet<Runtime>;
    type WeightInfo = ();
    type AssetInfoProvider = assets::Pallet<Runtime>;
}

impl orml_tokens::Config for Runtime {
    type RuntimeEvent = RuntimeEvent;
    type Balance = Balance;
    type Amount = Amount;
    type CurrencyId = <Runtime as assets::Config>::AssetId;
    type WeightInfo = ();
    type ExistentialDeposits = ExistentialDeposits;
    type CurrencyHooks = ();
    type MaxLocks = ();
    type MaxReserves = ();
    type ReserveIdentifier = ();
    type DustRemovalWhitelist = Everything;
}

parameter_types! {
    pub const GetBuyBackAssetId: AssetId = TBCD;
}

mock_assets_config!(Runtime);

impl pallet_timestamp::Config for Runtime {
    type Moment = u64;
    type OnTimestampSet = ();
    type MinimumPeriod = MinimumPeriod;
    type WeightInfo = ();
}

impl demeter_farming_platform::Config for Runtime {
    type RuntimeEvent = RuntimeEvent;
    type DemeterAssetId = ();
    const BLOCKS_PER_HOUR_AND_A_HALF: BlockNumberFor<Self> = 900;
    type WeightInfo = ();
    type AssetInfoProvider = assets::Pallet<Runtime>;
}

impl pool_xyk::Config for Runtime {
    const MIN_XOR: Balance = balance!(0.0007);
    type RuntimeEvent = RuntimeEvent;
    type PairSwapAction = pool_xyk::PairSwapAction<DEXId, AssetId, AccountId, TechAccountId>;
    type DepositLiquidityAction =
        pool_xyk::DepositLiquidityAction<AssetId, AccountId, TechAccountId>;
    type WithdrawLiquidityAction =
        pool_xyk::WithdrawLiquidityAction<AssetId, AccountId, TechAccountId>;
    type PolySwapAction = pool_xyk::PolySwapAction<DEXId, AssetId, AccountId, TechAccountId>;
    type EnsureDEXManager = dex_manager::Pallet<Runtime>;
    type TradingPairSourceManager = trading_pair::Pallet<Runtime>;
    type DexInfoProvider = dex_manager::Pallet<Runtime>;
    type EnsureTradingPairExists = trading_pair::Pallet<Runtime>;
    type EnabledSourcesManager = trading_pair::Pallet<Runtime>;
    type GetFee = GetFee;
    type OnPoolCreated = PswapDistribution;
    type OnPoolReservesChanged = ();
    type XSTMarketInfo = ();
    type GetTradingPairRestrictedFlag = GetTradingPairRestrictedFlag;
    type GetChameleonPool = common::mock::GetChameleonPool;
    type GetChameleonPoolBaseAssetId = common::mock::GetChameleonPoolBaseAssetId;
    type AssetInfoProvider = assets::Pallet<Runtime>;
    type IrreducibleReserve = GetXykIrreducibleReservePercent;
    type WeightInfo = ();
}
impl pswap_distribution::Config for Runtime {
    const PSWAP_BURN_PERCENT: Percent = Percent::from_percent(3);
    type RuntimeEvent = RuntimeEvent;
    type GetIncentiveAssetId = GetIncentiveAssetId;
    type GetTBCDAssetId = GetBuyBackAssetId;
    type LiquidityProxy = ();
    type CompatBalance = Balance;
    type GetDefaultSubscriptionFrequency = GetDefaultSubscriptionFrequency;
    type GetBurnUpdateFrequency = GetBurnUpdateFrequency;
    type GetTechnicalAccountId = GetPswapDistributionAccountId;
    type EnsureDEXManager = ();
    type OnPswapBurnedAggregator = ();
    type WeightInfo = ();
    type GetParliamentAccountId = GetParliamentAccountId;
    type PoolXykPallet = PoolXYK;
    type BuyBackHandler = ();
    type DexInfoProvider = dex_manager::Pallet<Runtime>;
    type GetChameleonPoolBaseAssetId = common::mock::GetChameleonPoolBaseAssetId;
    type AssetInfoProvider = assets::Pallet<Runtime>;
}

impl ceres_liquidity_locker::Config for Runtime {
    const BLOCKS_PER_ONE_DAY: BlockNumberFor<Self> = BLOCKS_PER_DAY;
    type RuntimeEvent = RuntimeEvent;
    type XYKPool = PoolXYK;
    type DemeterFarmingPlatform = DemeterFarmingPlatform;
    type CeresAssetId = CeresAssetId;
    type WeightInfo = ();
}

#[allow(non_snake_case)]
pub fn AUTHORITY<T: frame_system::Config>() -> T::AccountId {
    let bytes = hex!("34a5b78f5fbcdc92a28767d63b579690a4b2f6a179931b3ecc87f09fc9366d47");
    AccountIdOf::<T>::decode(&mut &bytes[..]).expect("Failed to decode account ID")
}

pub struct ExtBuilder {
    initial_dex_list: Vec<(DEXId, DEXInfo<AssetId>)>,
    endowed_accounts: Vec<(AccountId, AssetId, Balance)>,
    initial_permission_owners: Vec<(u32, Scope, Vec<AccountId>)>,
    initial_permissions: Vec<(AccountId, Scope, Vec<u32>)>,
}

impl Default for ExtBuilder {
    fn default() -> Self {
        Self {
            initial_dex_list: vec![(
                DEX_A_ID,
                DEXInfo {
                    base_asset_id: XOR.into(),
                    synthetic_base_asset_id: XST.into(),
                    is_public: true,
                },
            )],
            endowed_accounts: vec![
                (ALICE, CERES_ASSET_ID.into(), balance!(2000)),
                (BOB, CERES_ASSET_ID.into(), balance!(1000)),
            ],
            initial_permission_owners: vec![(
                MANAGE_DEX,
                Scope::Limited(hash(&DEX_A_ID)),
                vec![BOB],
            )],
            initial_permissions: vec![(BOB, Scope::Limited(hash(&DEX_A_ID)), vec![MANAGE_DEX])],
        }
    }
}

impl ExtBuilder {
    pub fn build(self) -> sp_io::TestExternalities {
        let mut t = frame_system::GenesisConfig::default()
            .build_storage::<Runtime>()
            .unwrap();

        dex_manager::GenesisConfig::<Runtime> {
            dex_list: self.initial_dex_list,
        }
        .assimilate_storage(&mut t)
        .unwrap();

        orml_tokens::GenesisConfig::<Runtime> {
            balances: self.endowed_accounts,
        }
        .assimilate_storage(&mut t)
        .unwrap();

        permissions::GenesisConfig::<Runtime> {
            initial_permission_owners: self.initial_permission_owners,
            initial_permissions: self.initial_permissions,
        }
        .assimilate_storage(&mut t)
        .unwrap();

        t.into()
    }
}

pub fn run_to_block(n: u64) {
    while System::block_number() < n {
        System::on_finalize(System::block_number());
        System::set_block_number(System::block_number() + 1);
        System::on_initialize(System::block_number());
        CeresLiquidityLocker::on_initialize(System::block_number());
    }
}<|MERGE_RESOLUTION|>--- conflicted
+++ resolved
@@ -3,13 +3,9 @@
 use common::mock::GetTradingPairRestrictedFlag;
 use common::prelude::{Balance, Fixed};
 use common::{
-<<<<<<< HEAD
-    balance, fixed, hash, mock_assets_config, mock_pallet_balances_config, mock_technical_config,
-    DEXId, DEXInfo, TBCD, XOR, XST,
-=======
-    balance, fixed, hash, mock_common_config, mock_currencies_config, mock_frame_system_config,
-    mock_pallet_balances_config, mock_technical_config, DEXInfo, PSWAP, TBCD, VAL, XOR, XST,
->>>>>>> 1ea4b2d0
+    balance, fixed, hash, mock_assets_config, mock_common_config, mock_currencies_config,
+    mock_frame_system_config, mock_pallet_balances_config, mock_technical_config, DEXId, DEXInfo,
+    TBCD, XOR, XST,
 };
 use currencies::BasicCurrencyAdapter;
 use frame_support::traits::{Everything, GenesisBuild, Hooks};
@@ -99,6 +95,7 @@
 mock_technical_config!(Runtime, pool_xyk::PolySwapAction<DEXId, AssetId, AccountId, TechAccountId>);
 mock_frame_system_config!(Runtime);
 mock_common_config!(Runtime);
+mock_assets_config!(Runtime);
 
 impl permissions::Config for Runtime {
     type RuntimeEvent = RuntimeEvent;
@@ -131,8 +128,6 @@
 parameter_types! {
     pub const GetBuyBackAssetId: AssetId = TBCD;
 }
-
-mock_assets_config!(Runtime);
 
 impl pallet_timestamp::Config for Runtime {
     type Moment = u64;
