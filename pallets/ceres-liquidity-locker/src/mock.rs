use codec::Decode;
use common::mock::GetTradingPairRestrictedFlag;
use common::prelude::{Balance, Fixed};
use common::AccountIdOf;
use common::{
    balance, fixed, hash, mock_assets_config, mock_common_config, mock_currencies_config,
    mock_frame_system_config, mock_pallet_balances_config, mock_pallet_timestamp_config,
    mock_permissions_config, mock_technical_config, DEXId, DEXInfo, TBCD, XOR, XST,
};
use currencies::BasicCurrencyAdapter;
use frame_support::traits::{Everything, Hooks};
use frame_support::weights::Weight;
use frame_support::{construct_runtime, parameter_types};
use frame_system;
use hex_literal::hex;
use orml_traits::parameter_type_with_key;
use permissions::{Scope, MANAGE_DEX};
use sp_core::H256;
use sp_runtime::traits::{BlakeTwo256, IdentityLookup};
use sp_runtime::{BuildStorage, Perbill, Percent};

use frame_system::pallet_prelude::BlockNumberFor;
use sp_core::crypto::AccountId32;

pub type BlockNumber = u64;
pub type AccountId = AccountId32;
pub type Amount = i128;
pub type AssetId = common::AssetId32<common::PredefinedAssetId>;
pub type TechAssetId = common::TechAssetId<common::PredefinedAssetId>;
pub type TechAccountId = common::TechAccountId<AccountId, TechAssetId, DEXId>;
type Block = frame_system::mocking::MockBlock<Runtime>;
type Moment = u64;

pub const BLOCKS_PER_DAY: BlockNumberFor<Runtime> = 14_440;

pub const ALICE: AccountId = AccountId::new([1; 32]);
pub const BOB: AccountId = AccountId::new([2; 32]);
pub const DEX_A_ID: DEXId = DEXId::PolkaswapXSTUSD;
pub const CERES_ASSET_ID: AssetId = common::AssetId32::from_bytes(hex!(
    "008bcfd2387d3fc453333557eecb0efe59fcba128769b2feefdd306e98e66440"
));

parameter_types! {
    pub const MaximumBlockWeight: Weight = Weight::from_parts(1024, 0);
    pub const MaximumBlockLength: u32 = 2 * 1024;
    pub const AvailableBlockRatio: Perbill = Perbill::from_percent(75);
    pub GetBaseAssetId: AssetId = common::AssetId32::from_bytes(hex!("0200000000000000000000000000000000000000000000000000000000000000").into());
    pub GetIncentiveAssetId: AssetId = common::AssetId32::from_bytes(hex!("0200050000000000000000000000000000000000000000000000000000000000").into());
    pub GetPswapDistributionAccountId: AccountId = AccountId::new([3; 32]);
    pub const GetDefaultSubscriptionFrequency: BlockNumber = 10;
    pub const GetBurnUpdateFrequency: BlockNumber = 14400;
    pub GetParliamentAccountId: AccountId = AccountId::new([8; 32]);
    pub GetFee: Fixed = fixed!(0.003);
<<<<<<< HEAD
=======
    pub GetXykMaxIssuanceRatio: Fixed = fixed!(1.5);
>>>>>>> 87a5efdc
    pub const CeresAssetId: AssetId = CERES_ASSET_ID;
    pub GetXykIrreducibleReservePercent: Percent = Percent::from_percent(1);
}

parameter_type_with_key! {
    pub ExistentialDeposits: |_currency_id: AssetId| -> Balance {
        0
    };
}

construct_runtime! {
    pub enum Runtime {
        System: frame_system::{Pallet, Call, Config<T>, Storage, Event<T>},
        Permissions: permissions::{Pallet, Call, Config<T>, Storage, Event<T>},
        DexManager: dex_manager::{Pallet, Call, Config<T>, Storage},
        TradingPair: trading_pair::{Pallet, Call, Config<T>, Storage, Event<T>},
        Balances: pallet_balances::{Pallet, Call, Storage, Event<T>},
        Tokens: orml_tokens::{Pallet, Call, Config<T>, Storage, Event<T>},
        Currencies: currencies::{Pallet, Call, Storage},
        Assets: assets::{Pallet, Call, Config<T>, Storage, Event<T>},
        Timestamp: pallet_timestamp::{Pallet, Call, Storage, Inherent},
        Technical: technical::{Pallet, Call, Config<T>, Storage, Event<T>},
        PswapDistribution: pswap_distribution::{Pallet, Call, Config<T>, Storage, Event<T>},
        PoolXYK: pool_xyk::{Pallet, Call, Storage, Event<T>},
        CeresLiquidityLocker: ceres_liquidity_locker::{Pallet, Call, Storage, Event<T>},
        DemeterFarmingPlatform: demeter_farming_platform::{Pallet, Call, Storage, Event<T>},
    }
}

mock_pallet_balances_config!(Runtime);
mock_currencies_config!(Runtime);
mock_technical_config!(Runtime, pool_xyk::PolySwapAction<DEXId, AssetId, AccountId, TechAccountId>);
mock_frame_system_config!(Runtime);
mock_common_config!(Runtime);
mock_assets_config!(Runtime);
mock_permissions_config!(Runtime);
mock_pallet_timestamp_config!(Runtime);

impl dex_manager::Config for Runtime {}

impl trading_pair::Config for Runtime {
    type RuntimeEvent = RuntimeEvent;
    type EnsureDEXManager = dex_manager::Pallet<Runtime>;
    type DexInfoProvider = dex_manager::Pallet<Runtime>;
    type WeightInfo = ();
    type AssetInfoProvider = assets::Pallet<Runtime>;
}

impl orml_tokens::Config for Runtime {
    type RuntimeEvent = RuntimeEvent;
    type Balance = Balance;
    type Amount = Amount;
    type CurrencyId = <Runtime as assets::Config>::AssetId;
    type WeightInfo = ();
    type ExistentialDeposits = ExistentialDeposits;
    type CurrencyHooks = ();
    type MaxLocks = ();
    type MaxReserves = ();
    type ReserveIdentifier = ();
    type DustRemovalWhitelist = Everything;
}

parameter_types! {
    pub const GetBuyBackAssetId: AssetId = TBCD;
}

impl demeter_farming_platform::Config for Runtime {
    type RuntimeEvent = RuntimeEvent;
    type DemeterAssetId = ();
    const BLOCKS_PER_HOUR_AND_A_HALF: BlockNumberFor<Self> = 900;
    type WeightInfo = ();
    type AssetInfoProvider = assets::Pallet<Runtime>;
}

impl pool_xyk::Config for Runtime {
    const MIN_XOR: Balance = balance!(0.0007);
    type RuntimeEvent = RuntimeEvent;
    type PairSwapAction = pool_xyk::PairSwapAction<DEXId, AssetId, AccountId, TechAccountId>;
    type DepositLiquidityAction =
        pool_xyk::DepositLiquidityAction<AssetId, AccountId, TechAccountId>;
    type WithdrawLiquidityAction =
        pool_xyk::WithdrawLiquidityAction<AssetId, AccountId, TechAccountId>;
    type PolySwapAction = pool_xyk::PolySwapAction<DEXId, AssetId, AccountId, TechAccountId>;
    type EnsureDEXManager = dex_manager::Pallet<Runtime>;
    type TradingPairSourceManager = trading_pair::Pallet<Runtime>;
    type DexInfoProvider = dex_manager::Pallet<Runtime>;
    type EnsureTradingPairExists = trading_pair::Pallet<Runtime>;
    type EnabledSourcesManager = trading_pair::Pallet<Runtime>;
    type GetFee = GetFee;
    type GetMaxIssuanceRatio = GetXykMaxIssuanceRatio;
    type OnPoolCreated = PswapDistribution;
    type OnPoolReservesChanged = ();
    type XSTMarketInfo = ();
    type GetTradingPairRestrictedFlag = GetTradingPairRestrictedFlag;
    type GetChameleonPools = common::mock::GetChameleonPools;
    type AssetInfoProvider = assets::Pallet<Runtime>;
    type AssetRegulator = ();
    type IrreducibleReserve = GetXykIrreducibleReservePercent;
    type PoolAdjustPeriod = sp_runtime::traits::ConstU64<1>;
    type WeightInfo = ();
}

impl pswap_distribution::Config for Runtime {
    const PSWAP_BURN_PERCENT: Percent = Percent::from_percent(3);
    type RuntimeEvent = RuntimeEvent;
    type GetIncentiveAssetId = GetIncentiveAssetId;
    type GetTBCDAssetId = GetBuyBackAssetId;
    type LiquidityProxy = ();
    type CompatBalance = Balance;
    type GetDefaultSubscriptionFrequency = GetDefaultSubscriptionFrequency;
    type GetBurnUpdateFrequency = GetBurnUpdateFrequency;
    type GetTechnicalAccountId = GetPswapDistributionAccountId;
    type EnsureDEXManager = ();
    type OnPswapBurnedAggregator = ();
    type WeightInfo = ();
    type GetParliamentAccountId = GetParliamentAccountId;
    type PoolXykPallet = PoolXYK;
    type BuyBackHandler = ();
    type DexInfoProvider = dex_manager::Pallet<Runtime>;
    type GetChameleonPools = common::mock::GetChameleonPools;
    type AssetInfoProvider = assets::Pallet<Runtime>;
}

impl ceres_liquidity_locker::Config for Runtime {
    const BLOCKS_PER_ONE_DAY: BlockNumberFor<Self> = BLOCKS_PER_DAY;
    type RuntimeEvent = RuntimeEvent;
    type XYKPool = PoolXYK;
    type DemeterFarmingPlatform = DemeterFarmingPlatform;
    type CeresAssetId = CeresAssetId;
    type WeightInfo = ();
}

#[allow(non_snake_case)]
pub fn AUTHORITY<T: frame_system::Config>() -> T::AccountId {
    let bytes = hex!("34a5b78f5fbcdc92a28767d63b579690a4b2f6a179931b3ecc87f09fc9366d47");
    AccountIdOf::<T>::decode(&mut &bytes[..]).expect("Failed to decode account ID")
}

pub struct ExtBuilder {
    initial_dex_list: Vec<(DEXId, DEXInfo<AssetId>)>,
    endowed_accounts: Vec<(AccountId, AssetId, Balance)>,
    initial_permission_owners: Vec<(u32, Scope, Vec<AccountId>)>,
    initial_permissions: Vec<(AccountId, Scope, Vec<u32>)>,
}

impl Default for ExtBuilder {
    fn default() -> Self {
        Self {
            initial_dex_list: vec![(
                DEX_A_ID,
                DEXInfo {
                    base_asset_id: XOR.into(),
                    synthetic_base_asset_id: XST.into(),
                    is_public: true,
                },
            )],
            endowed_accounts: vec![
                (ALICE, CERES_ASSET_ID.into(), balance!(2000)),
                (BOB, CERES_ASSET_ID.into(), balance!(1000)),
            ],
            initial_permission_owners: vec![(
                MANAGE_DEX,
                Scope::Limited(hash(&DEX_A_ID)),
                vec![BOB],
            )],
            initial_permissions: vec![(BOB, Scope::Limited(hash(&DEX_A_ID)), vec![MANAGE_DEX])],
        }
    }
}

impl ExtBuilder {
    pub fn build(self) -> sp_io::TestExternalities {
        let mut t = frame_system::GenesisConfig::<Runtime>::default()
            .build_storage()
            .unwrap();

        dex_manager::GenesisConfig::<Runtime> {
            dex_list: self.initial_dex_list,
        }
        .assimilate_storage(&mut t)
        .unwrap();

        orml_tokens::GenesisConfig::<Runtime> {
            balances: self.endowed_accounts,
        }
        .assimilate_storage(&mut t)
        .unwrap();

        permissions::GenesisConfig::<Runtime> {
            initial_permission_owners: self.initial_permission_owners,
            initial_permissions: self.initial_permissions,
        }
        .assimilate_storage(&mut t)
        .unwrap();

        t.into()
    }
}

pub fn run_to_block(n: u64) {
    while System::block_number() < n {
        System::on_finalize(System::block_number());
        System::set_block_number(System::block_number() + 1);
        System::on_initialize(System::block_number());
        CeresLiquidityLocker::on_initialize(System::block_number());
    }
}<|MERGE_RESOLUTION|>--- conflicted
+++ resolved
@@ -51,10 +51,7 @@
     pub const GetBurnUpdateFrequency: BlockNumber = 14400;
     pub GetParliamentAccountId: AccountId = AccountId::new([8; 32]);
     pub GetFee: Fixed = fixed!(0.003);
-<<<<<<< HEAD
-=======
     pub GetXykMaxIssuanceRatio: Fixed = fixed!(1.5);
->>>>>>> 87a5efdc
     pub const CeresAssetId: AssetId = CERES_ASSET_ID;
     pub GetXykIrreducibleReservePercent: Percent = Percent::from_percent(1);
 }
