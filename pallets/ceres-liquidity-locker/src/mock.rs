use crate::pallet::AccountIdOf;
use codec::Decode;
use common::mock::GetTradingPairRestrictedFlag;
use common::prelude::{Balance, Fixed};
use common::{
<<<<<<< HEAD
    balance, fixed, hash, mock_common_config, mock_pallet_balances_config, mock_technical_config,
    DEXInfo, PSWAP, TBCD, VAL, XOR, XST,
=======
    balance, fixed, hash, mock_currencies_config, mock_frame_system_config,
    mock_pallet_balances_config, mock_technical_config, DEXInfo, PSWAP, TBCD, VAL, XOR, XST,
>>>>>>> 1def84be
};
use currencies::BasicCurrencyAdapter;
use frame_support::traits::{Everything, GenesisBuild, Hooks};
use frame_support::weights::Weight;
use frame_support::{construct_runtime, parameter_types};
use frame_system;
use hex_literal::hex;
use orml_traits::parameter_type_with_key;
use permissions::{Scope, MANAGE_DEX};
use sp_core::H256;
use sp_runtime::testing::Header;
use sp_runtime::traits::{BlakeTwo256, IdentityLookup};
use sp_runtime::{Perbill, Percent};

pub use common::mock::*;
pub use common::TechAssetId as Tas;
pub use common::TechPurpose::*;
use frame_system::pallet_prelude::BlockNumberFor;

pub type DEXId = u32;
pub type BlockNumber = u64;
pub type AccountId = u128;
pub type Amount = i128;
pub type AssetId = common::AssetId32<common::PredefinedAssetId>;
pub type TechAssetId = common::TechAssetId<common::PredefinedAssetId>;
pub type TechAccountId = common::TechAccountId<AccountId, TechAssetId, DEXId>;
type UncheckedExtrinsic = frame_system::mocking::MockUncheckedExtrinsic<Runtime>;
type Block = frame_system::mocking::MockBlock<Runtime>;

pub const BLOCKS_PER_DAY: BlockNumberFor<Runtime> = 14_440;

pub const CERES_ASSET_ID: AssetId = common::AssetId32::from_bytes(hex!(
    "008bcfd2387d3fc453333557eecb0efe59fcba128769b2feefdd306e98e66440"
));

pub const BUY_BACK_ACCOUNT: AccountId = 23;

parameter_types! {
    pub const BlockHashCount: u64 = 250;
    pub const MaximumBlockWeight: Weight = Weight::from_parts(1024, 0);
    pub const MaximumBlockLength: u32 = 2 * 1024;
    pub const AvailableBlockRatio: Perbill = Perbill::from_percent(75);
    pub GetBaseAssetId: AssetId = common::AssetId32::from_bytes(hex!("0200000000000000000000000000000000000000000000000000000000000000").into());
    pub GetIncentiveAssetId: AssetId = common::AssetId32::from_bytes(hex!("0200050000000000000000000000000000000000000000000000000000000000").into());
    pub GetPswapDistributionAccountId: AccountId = 3u128;
    pub const GetDefaultSubscriptionFrequency: BlockNumber = 10;
    pub const GetBurnUpdateFrequency: BlockNumber = 14400;
    pub GetParliamentAccountId: AccountId = 8u128;
    pub GetFee: Fixed = fixed!(0.003);
    pub const MinimumPeriod: u64 = 5;
    pub const CeresAssetId: AssetId = CERES_ASSET_ID;
    pub GetXykIrreducibleReservePercent: Percent = Percent::from_percent(1);
}

parameter_type_with_key! {
    pub ExistentialDeposits: |_currency_id: AssetId| -> Balance {
        0
    };
}

construct_runtime! {
    pub enum Runtime where
        Block = Block,
        NodeBlock = Block,
        UncheckedExtrinsic = UncheckedExtrinsic,
    {
        System: frame_system::{Pallet, Call, Config, Storage, Event<T>},
        Permissions: permissions::{Pallet, Call, Config<T>, Storage, Event<T>},
        DexManager: dex_manager::{Pallet, Call, Config<T>, Storage},
        TradingPair: trading_pair::{Pallet, Call, Config<T>, Storage, Event<T>},
        Balances: pallet_balances::{Pallet, Call, Storage, Event<T>},
        Tokens: orml_tokens::{Pallet, Call, Config<T>, Storage, Event<T>},
        Currencies: currencies::{Pallet, Call, Storage},
        Assets: assets::{Pallet, Call, Config<T>, Storage, Event<T>},
        Timestamp: pallet_timestamp::{Pallet, Call, Storage, Inherent},
        Technical: technical::{Pallet, Call, Config<T>, Storage, Event<T>},
        PswapDistribution: pswap_distribution::{Pallet, Call, Config<T>, Storage, Event<T>},
        PoolXYK: pool_xyk::{Pallet, Call, Storage, Event<T>},
        CeresLiquidityLocker: ceres_liquidity_locker::{Pallet, Call, Storage, Event<T>},
        DemeterFarmingPlatform: demeter_farming_platform::{Pallet, Call, Storage, Event<T>},
    }
}

mock_pallet_balances_config!(Runtime);
mock_currencies_config!(Runtime);
mock_technical_config!(Runtime, pool_xyk::PolySwapAction<DEXId, AssetId, AccountId, TechAccountId>);
mock_frame_system_config!(Runtime);

impl permissions::Config for Runtime {
    type RuntimeEvent = RuntimeEvent;
}

impl dex_manager::Config for Runtime {}

impl trading_pair::Config for Runtime {
    type RuntimeEvent = RuntimeEvent;
    type EnsureDEXManager = dex_manager::Pallet<Runtime>;
    type DexInfoProvider = dex_manager::Pallet<Runtime>;
    type WeightInfo = ();
    type AssetInfoProvider = assets::Pallet<Runtime>;
}

mock_common_config!(Runtime);

impl orml_tokens::Config for Runtime {
    type RuntimeEvent = RuntimeEvent;
    type Balance = Balance;
    type Amount = Amount;
    type CurrencyId = <Runtime as assets::Config>::AssetId;
    type WeightInfo = ();
    type ExistentialDeposits = ExistentialDeposits;
    type CurrencyHooks = ();
    type MaxLocks = ();
    type MaxReserves = ();
    type ReserveIdentifier = ();
    type DustRemovalWhitelist = Everything;
}

parameter_types! {
    pub const GetBuyBackAssetId: AssetId = TBCD;
    pub GetBuyBackSupplyAssets: Vec<AssetId> = vec![VAL, PSWAP];
    pub const GetBuyBackPercentage: u8 = 10;
    pub const GetBuyBackAccountId: AccountId = BUY_BACK_ACCOUNT;
    pub const GetBuyBackDexId: DEXId = 0;
}

impl assets::Config for Runtime {
    type RuntimeEvent = RuntimeEvent;
    type ExtraAccountId = AccountId;
    type ExtraAssetRecordArg =
        common::AssetIdExtraAssetRecordArg<DEXId, common::LiquiditySourceType, u128>;
    type AssetId = AssetId;
    type GetBaseAssetId = GetBaseAssetId;
    type GetBuyBackAssetId = GetBuyBackAssetId;
    type GetBuyBackSupplyAssets = GetBuyBackSupplyAssets;
    type GetBuyBackPercentage = GetBuyBackPercentage;
    type GetBuyBackAccountId = GetBuyBackAccountId;
    type GetBuyBackDexId = GetBuyBackDexId;
    type BuyBackLiquidityProxy = ();
    type Currency = currencies::Pallet<Runtime>;
    type GetTotalBalance = ();
    type WeightInfo = ();
    type AssetRegulator = permissions::Pallet<Runtime>;
}

impl pallet_timestamp::Config for Runtime {
    type Moment = u64;
    type OnTimestampSet = ();
    type MinimumPeriod = MinimumPeriod;
    type WeightInfo = ();
}

impl demeter_farming_platform::Config for Runtime {
    type RuntimeEvent = RuntimeEvent;
    type DemeterAssetId = ();
    const BLOCKS_PER_HOUR_AND_A_HALF: BlockNumberFor<Self> = 900;
    type WeightInfo = ();
    type AssetInfoProvider = assets::Pallet<Runtime>;
}

impl pool_xyk::Config for Runtime {
    const MIN_XOR: Balance = balance!(0.0007);
    type RuntimeEvent = RuntimeEvent;
    type PairSwapAction = pool_xyk::PairSwapAction<DEXId, AssetId, AccountId, TechAccountId>;
    type DepositLiquidityAction =
        pool_xyk::DepositLiquidityAction<AssetId, AccountId, TechAccountId>;
    type WithdrawLiquidityAction =
        pool_xyk::WithdrawLiquidityAction<AssetId, AccountId, TechAccountId>;
    type PolySwapAction = pool_xyk::PolySwapAction<DEXId, AssetId, AccountId, TechAccountId>;
    type EnsureDEXManager = dex_manager::Pallet<Runtime>;
    type TradingPairSourceManager = trading_pair::Pallet<Runtime>;
    type DexInfoProvider = dex_manager::Pallet<Runtime>;
    type EnsureTradingPairExists = trading_pair::Pallet<Runtime>;
    type EnabledSourcesManager = trading_pair::Pallet<Runtime>;
    type GetFee = GetFee;
    type OnPoolCreated = PswapDistribution;
    type OnPoolReservesChanged = ();
    type XSTMarketInfo = ();
    type GetTradingPairRestrictedFlag = GetTradingPairRestrictedFlag;
    type GetChameleonPool = common::mock::GetChameleonPool;
    type GetChameleonPoolBaseAssetId = common::mock::GetChameleonPoolBaseAssetId;
    type AssetInfoProvider = assets::Pallet<Runtime>;
    type IrreducibleReserve = GetXykIrreducibleReservePercent;
    type WeightInfo = ();
}
impl pswap_distribution::Config for Runtime {
    const PSWAP_BURN_PERCENT: Percent = Percent::from_percent(3);
    type RuntimeEvent = RuntimeEvent;
    type GetIncentiveAssetId = GetIncentiveAssetId;
    type GetTBCDAssetId = GetBuyBackAssetId;
    type LiquidityProxy = ();
    type CompatBalance = Balance;
    type GetDefaultSubscriptionFrequency = GetDefaultSubscriptionFrequency;
    type GetBurnUpdateFrequency = GetBurnUpdateFrequency;
    type GetTechnicalAccountId = GetPswapDistributionAccountId;
    type EnsureDEXManager = ();
    type OnPswapBurnedAggregator = ();
    type WeightInfo = ();
    type GetParliamentAccountId = GetParliamentAccountId;
    type PoolXykPallet = PoolXYK;
    type BuyBackHandler = ();
    type DexInfoProvider = dex_manager::Pallet<Runtime>;
    type GetChameleonPoolBaseAssetId = common::mock::GetChameleonPoolBaseAssetId;
    type AssetInfoProvider = assets::Pallet<Runtime>;
}

impl ceres_liquidity_locker::Config for Runtime {
    const BLOCKS_PER_ONE_DAY: BlockNumberFor<Self> = BLOCKS_PER_DAY;
    type RuntimeEvent = RuntimeEvent;
    type XYKPool = PoolXYK;
    type DemeterFarmingPlatform = DemeterFarmingPlatform;
    type CeresAssetId = CeresAssetId;
    type WeightInfo = ();
}

#[allow(non_snake_case)]
pub fn ALICE() -> AccountId {
    1u128
}

#[allow(non_snake_case)]
pub fn AUTHORITY<T: frame_system::Config>() -> T::AccountId {
    let bytes = hex!("34a5b78f5fbcdc92a28767d63b579690a4b2f6a179931b3ecc87f09fc9366d47");
    AccountIdOf::<T>::decode(&mut &bytes[..]).expect("Failed to decode account ID")
}

#[allow(non_snake_case)]
pub fn BOB() -> AccountId {
    2u128
}

pub const DEX_A_ID: DEXId = 220;

pub struct ExtBuilder {
    initial_dex_list: Vec<(DEXId, DEXInfo<AssetId>)>,
    endowed_accounts: Vec<(AccountId, AssetId, Balance)>,
    initial_permission_owners: Vec<(u32, Scope, Vec<AccountId>)>,
    initial_permissions: Vec<(AccountId, Scope, Vec<u32>)>,
}

impl Default for ExtBuilder {
    fn default() -> Self {
        Self {
            initial_dex_list: vec![(
                DEX_A_ID,
                DEXInfo {
                    base_asset_id: XOR.into(),
                    synthetic_base_asset_id: XST.into(),
                    is_public: true,
                },
            )],
            endowed_accounts: vec![
                (ALICE(), CERES_ASSET_ID.into(), balance!(2000)),
                (BOB(), CERES_ASSET_ID.into(), balance!(1000)),
            ],
            initial_permission_owners: vec![(
                MANAGE_DEX,
                Scope::Limited(hash(&DEX_A_ID)),
                vec![BOB()],
            )],
            initial_permissions: vec![(BOB(), Scope::Limited(hash(&DEX_A_ID)), vec![MANAGE_DEX])],
        }
    }
}

impl ExtBuilder {
    pub fn build(self) -> sp_io::TestExternalities {
        let mut t = frame_system::GenesisConfig::default()
            .build_storage::<Runtime>()
            .unwrap();

        dex_manager::GenesisConfig::<Runtime> {
            dex_list: self.initial_dex_list,
        }
        .assimilate_storage(&mut t)
        .unwrap();

        orml_tokens::GenesisConfig::<Runtime> {
            balances: self.endowed_accounts,
        }
        .assimilate_storage(&mut t)
        .unwrap();

        permissions::GenesisConfig::<Runtime> {
            initial_permission_owners: self.initial_permission_owners,
            initial_permissions: self.initial_permissions,
        }
        .assimilate_storage(&mut t)
        .unwrap();

        t.into()
    }
}

pub fn run_to_block(n: u64) {
    while System::block_number() < n {
        System::on_finalize(System::block_number());
        System::set_block_number(System::block_number() + 1);
        System::on_initialize(System::block_number());
        CeresLiquidityLocker::on_initialize(System::block_number());
    }
}<|MERGE_RESOLUTION|>--- conflicted
+++ resolved
@@ -3,13 +3,8 @@
 use common::mock::GetTradingPairRestrictedFlag;
 use common::prelude::{Balance, Fixed};
 use common::{
-<<<<<<< HEAD
-    balance, fixed, hash, mock_common_config, mock_pallet_balances_config, mock_technical_config,
-    DEXInfo, PSWAP, TBCD, VAL, XOR, XST,
-=======
-    balance, fixed, hash, mock_currencies_config, mock_frame_system_config,
+    balance, fixed, hash, mock_common_config, mock_currencies_config, mock_frame_system_config,
     mock_pallet_balances_config, mock_technical_config, DEXInfo, PSWAP, TBCD, VAL, XOR, XST,
->>>>>>> 1def84be
 };
 use currencies::BasicCurrencyAdapter;
 use frame_support::traits::{Everything, GenesisBuild, Hooks};
@@ -97,6 +92,7 @@
 mock_currencies_config!(Runtime);
 mock_technical_config!(Runtime, pool_xyk::PolySwapAction<DEXId, AssetId, AccountId, TechAccountId>);
 mock_frame_system_config!(Runtime);
+mock_common_config!(Runtime);
 
 impl permissions::Config for Runtime {
     type RuntimeEvent = RuntimeEvent;
@@ -111,8 +107,6 @@
     type WeightInfo = ();
     type AssetInfoProvider = assets::Pallet<Runtime>;
 }
-
-mock_common_config!(Runtime);
 
 impl orml_tokens::Config for Runtime {
     type RuntimeEvent = RuntimeEvent;
