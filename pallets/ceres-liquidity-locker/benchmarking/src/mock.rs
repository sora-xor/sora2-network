--- conflicted
+++ resolved
@@ -4,12 +4,8 @@
 #[cfg(test)]
 use common::mock::{ExistentialDeposits, GetTradingPairRestrictedFlag};
 use common::{
-<<<<<<< HEAD
-    fixed, hash, mock_currencies_config, mock_pallet_balances_config, mock_technical_config,
-=======
-    fixed, hash, mock_frame_system_config, mock_pallet_balances_config, mock_technical_config,
->>>>>>> b2a9d843
-    Amount, DEXInfo, Fixed, PSWAP, TBCD, VAL, XST,
+    fixed, hash, mock_currencies_config, mock_frame_system_config, mock_pallet_balances_config,
+    mock_technical_config, Amount, DEXInfo, Fixed, PSWAP, TBCD, VAL, XST,
 };
 use currencies::BasicCurrencyAdapter;
 
@@ -43,6 +39,7 @@
 mock_technical_config!(Runtime, pool_xyk::PolySwapAction<DEXId, AssetId, AccountId, TechAccountId>);
 mock_pallet_balances_config!(Runtime);
 mock_currencies_config!(Runtime);
+mock_frame_system_config!(Runtime);
 
 parameter_types! {
     pub const BlockHashCount: u64 = 250;
@@ -82,8 +79,6 @@
     }
 }
 
-mock_frame_system_config!(Runtime);
-
 impl tokens::Config for Runtime {
     type RuntimeEvent = RuntimeEvent;
     type Balance = Balance;
