#![cfg(test)]

use crate::{Config, *};
#[cfg(test)]
use common::mock::{ExistentialDeposits, GetTradingPairRestrictedFlag};
use common::{
    fixed, hash, mock_assets_config, mock_common_config, mock_currencies_config,
    mock_frame_system_config, mock_pallet_balances_config, mock_technical_config,
    mock_tokens_config, Amount, DEXId, DEXInfo, Fixed, PSWAP, TBCD, XST,
};
use currencies::BasicCurrencyAdapter;

use frame_support::traits::{Everything, GenesisBuild};
use frame_support::{construct_runtime, parameter_types};
use frame_system;

use common::prelude::Balance;
use frame_system::pallet_prelude::BlockNumberFor;
use permissions::{Scope, BURN, MANAGE_DEX, MINT};
use sp_core::H256;
use sp_runtime::testing::Header;
use sp_runtime::traits::{BlakeTwo256, IdentityLookup};
use sp_runtime::{AccountId32, BuildStorage, Percent};

pub type AssetId = common::AssetId32<common::PredefinedAssetId>;
pub type TechAssetId = common::TechAssetId<common::PredefinedAssetId>;
pub type AccountId = AccountId32;
pub type BlockNumber = u64;
type TechAccountId = common::TechAccountId<AccountId, TechAssetId, DEXId>;
type UncheckedExtrinsic = frame_system::mocking::MockUncheckedExtrinsic<Runtime>;
type Block = frame_system::mocking::MockBlock<Runtime>;

pub fn alice() -> AccountId {
    AccountId32::from(hex!(
        "d43593c715fdd31c61141abd04a99fd6822c8558854ccde39a5684e7a56da27d"
    ))
}

mock_technical_config!(Runtime, pool_xyk::PolySwapAction<DEXId, AssetId, AccountId, TechAccountId>);
mock_pallet_balances_config!(Runtime);
mock_currencies_config!(Runtime);
mock_frame_system_config!(Runtime);
mock_common_config!(Runtime);
mock_tokens_config!(Runtime);
mock_assets_config!(Runtime);

parameter_types! {
    pub const BlockHashCount: u64 = 250;
    pub const GetNumSamples: usize = 40;
    pub const GetBaseAssetId: AssetId = XOR;
    pub const GetSyntheticBaseAssetId: AssetId = XST;
<<<<<<< HEAD
    pub const ExistentialDeposit: u128 = 1;
=======
>>>>>>> e907ed12
    pub GetPswapDistributionAccountId: AccountId = AccountId32::from([3; 32]);
    pub const GetDefaultSubscriptionFrequency: BlockNumber = 10;
    pub const GetBurnUpdateFrequency: BlockNumber = 14400;
    pub GetIncentiveAssetId: AssetId = PSWAP.into();
    pub GetParliamentAccountId: AccountId = AccountId32::from([8; 32]);
    pub GetXykFee: Fixed = fixed!(0.003);
    pub const MinimumPeriod: u64 = 5;
}

construct_runtime! {
    pub enum Runtime {
        System: frame_system::{Pallet, Call, Config<T>, Storage, Event<T>},
        Tokens: tokens::{Pallet, Call, Config<T>, Storage, Event<T>},
        Currencies: currencies::{Pallet, Call, Storage},
        Assets: assets::{Pallet, Call, Config<T>, Storage, Event<T>},
        Timestamp: pallet_timestamp::{Pallet, Call, Storage, Inherent},
        Balances: pallet_balances::{Pallet, Call, Storage, Event<T>},
        DexManager: dex_manager::{Pallet, Call, Config<T>, Storage},
        TradingPair: trading_pair::{Pallet, Call, Config<T>, Storage, Event<T>},
        Permissions: permissions::{Pallet, Call, Config<T>, Storage, Event<T>},
        DexApi: dex_api::{Pallet, Call, Config<T>, Storage, Event<T>},
        Technical: technical::{Pallet, Call, Config<T>, Storage, Event<T>},
        PoolXYK: pool_xyk::{Pallet, Call, Storage, Event<T>},
        PswapDistribution: pswap_distribution::{Pallet, Call, Config<T>, Storage, Event<T>},
        CeresLiquidityLocker: ceres_liquidity_locker::{Pallet, Call, Storage, Event<T>},
        DemeterFarmingPlatform: demeter_farming_platform::{Pallet, Call, Storage, Event<T>},
    }
}

<<<<<<< HEAD
impl frame_system::Config for Runtime {
    type BaseCallFilter = Everything;
    type BlockWeights = ();
    type BlockLength = ();
    type RuntimeOrigin = RuntimeOrigin;
    type RuntimeCall = RuntimeCall;
    type Nonce = u64;
    type Block = Block;
    type Hash = H256;
    type Hashing = BlakeTwo256;
    type AccountId = AccountId;
    type Lookup = IdentityLookup<Self::AccountId>;
    type RuntimeEvent = RuntimeEvent;
    type BlockHashCount = BlockHashCount;
    type DbWeight = ();
    type Version = ();
    type AccountData = pallet_balances::AccountData<Balance>;
    type OnNewAccount = ();
    type OnKilledAccount = ();
    type SystemWeightInfo = ();
    type PalletInfo = PalletInfo;
    type SS58Prefix = ();
    type OnSetCode = ();
    type MaxConsumers = frame_support::traits::ConstU32<65536>;
}

impl tokens::Config for Runtime {
    type RuntimeEvent = RuntimeEvent;
    type Balance = Balance;
    type Amount = Amount;
    type CurrencyId = <Runtime as assets::Config>::AssetId;
    type WeightInfo = ();
    type ExistentialDeposits = ExistentialDeposits;
    type CurrencyHooks = ();
    type MaxLocks = ();
    type MaxReserves = ();
    type ReserveIdentifier = ();
    type DustRemovalWhitelist = Everything;
}

impl currencies::Config for Runtime {
    type MultiCurrency = Tokens;
    type NativeCurrency = BasicCurrencyAdapter<Runtime, Balances, Amount, BlockNumber>;
    type GetNativeCurrencyId = <Runtime as assets::Config>::GetBaseAssetId;
    type WeightInfo = ();
}

parameter_types! {
    pub const GetBuyBackAssetId: AssetId = TBCD;
    pub GetBuyBackSupplyAssets: Vec<AssetId> = vec![VAL, PSWAP];
    pub const GetBuyBackPercentage: u8 = 10;
    pub const GetBuyBackAccountId: AccountId = AccountId::new(hex!(
            "0000000000000000000000000000000000000000000000000000000000000023"
    ));
    pub const GetBuyBackDexId: DEXId = 0;
}

impl assets::Config for Runtime {
    type RuntimeEvent = RuntimeEvent;
    type ExtraAccountId = [u8; 32];
    type ExtraAssetRecordArg =
        common::AssetIdExtraAssetRecordArg<DEXId, common::LiquiditySourceType, [u8; 32]>;
    type AssetId = AssetId;
    type GetBaseAssetId = GetBaseAssetId;
    type GetBuyBackAssetId = GetBuyBackAssetId;
    type GetBuyBackSupplyAssets = GetBuyBackSupplyAssets;
    type GetBuyBackPercentage = GetBuyBackPercentage;
    type GetBuyBackAccountId = GetBuyBackAccountId;
    type GetBuyBackDexId = GetBuyBackDexId;
    type BuyBackLiquidityProxy = ();
    type Currency = currencies::Pallet<Runtime>;
    type GetTotalBalance = ();
    type WeightInfo = ();
}

impl common::Config for Runtime {
    type DEXId = DEXId;
    type LstId = common::LiquiditySourceType;
}

impl pallet_balances::Config for Runtime {
    type Balance = Balance;
    type DustRemoval = ();
    type RuntimeEvent = RuntimeEvent;
    type ExistentialDeposit = ExistentialDeposit;
    type AccountStore = System;
    type WeightInfo = ();
    type MaxLocks = ();
    type MaxReserves = ();
    type ReserveIdentifier = ();
    type RuntimeHoldReason = ();
    type FreezeIdentifier = ();
    type MaxHolds = ();
    type MaxFreezes = ();
=======
parameter_types! {
    pub const GetBuyBackAssetId: AssetId = TBCD;
    pub GetXykIrreducibleReservePercent: Percent = Percent::from_percent(1);
>>>>>>> e907ed12
}

impl dex_manager::Config for Runtime {}

impl trading_pair::Config for Runtime {
    type RuntimeEvent = RuntimeEvent;
    type EnsureDEXManager = dex_manager::Pallet<Runtime>;
    type DexInfoProvider = dex_manager::Pallet<Runtime>;
    type WeightInfo = ();
    type AssetInfoProvider = assets::Pallet<Runtime>;
}

impl permissions::Config for Runtime {
    type RuntimeEvent = RuntimeEvent;
}

impl dex_api::Config for Runtime {
    type RuntimeEvent = RuntimeEvent;
    type MockLiquiditySource = ();
    type MockLiquiditySource2 = ();
    type MockLiquiditySource3 = ();
    type MockLiquiditySource4 = ();
    type MulticollateralBondingCurvePool = ();
    type XYKPool = pool_xyk::Pallet<Runtime>;
    type XSTPool = ();
    type DexInfoProvider = dex_manager::Pallet<Runtime>;
    type OrderBook = ();
    type WeightInfo = ();
}

impl demeter_farming_platform::Config for Runtime {
    type RuntimeEvent = RuntimeEvent;
    type DemeterAssetId = ();
    const BLOCKS_PER_HOUR_AND_A_HALF: BlockNumberFor<Self> = 900;
    type WeightInfo = ();
    type AssetInfoProvider = assets::Pallet<Runtime>;
}

impl pool_xyk::Config for Runtime {
    const MIN_XOR: Balance = balance!(0.0007);
    type RuntimeEvent = RuntimeEvent;
    type PairSwapAction = pool_xyk::PairSwapAction<DEXId, AssetId, AccountId, TechAccountId>;
    type DepositLiquidityAction =
        pool_xyk::DepositLiquidityAction<AssetId, AccountId, TechAccountId>;
    type WithdrawLiquidityAction =
        pool_xyk::WithdrawLiquidityAction<AssetId, AccountId, TechAccountId>;
    type PolySwapAction = pool_xyk::PolySwapAction<DEXId, AssetId, AccountId, TechAccountId>;
    type EnsureDEXManager = dex_manager::Pallet<Runtime>;
    type TradingPairSourceManager = trading_pair::Pallet<Runtime>;
    type DexInfoProvider = dex_manager::Pallet<Runtime>;
    type EnsureTradingPairExists = trading_pair::Pallet<Runtime>;
    type EnabledSourcesManager = trading_pair::Pallet<Runtime>;
    type GetFee = GetXykFee;
    type OnPoolCreated = PswapDistribution;
    type OnPoolReservesChanged = ();
    type XSTMarketInfo = ();
    type GetTradingPairRestrictedFlag = GetTradingPairRestrictedFlag;
    type GetChameleonPool = common::mock::GetChameleonPool;
    type GetChameleonPoolBaseAssetId = common::mock::GetChameleonPoolBaseAssetId;
    type AssetInfoProvider = assets::Pallet<Runtime>;
    type IrreducibleReserve = GetXykIrreducibleReservePercent;
    type WeightInfo = ();
}

impl pswap_distribution::Config for Runtime {
    const PSWAP_BURN_PERCENT: Percent = Percent::from_percent(3);
    type RuntimeEvent = RuntimeEvent;
    type GetIncentiveAssetId = GetIncentiveAssetId;
    type GetTBCDAssetId = GetBuyBackAssetId;
    type LiquidityProxy = ();
    type CompatBalance = Balance;
    type GetDefaultSubscriptionFrequency = GetDefaultSubscriptionFrequency;
    type GetBurnUpdateFrequency = GetBurnUpdateFrequency;
    type GetTechnicalAccountId = GetPswapDistributionAccountId;
    type EnsureDEXManager = ();
    type OnPswapBurnedAggregator = ();
    type WeightInfo = ();
    type GetParliamentAccountId = GetParliamentAccountId;
    type PoolXykPallet = PoolXYK;
    type BuyBackHandler = ();
    type DexInfoProvider = dex_manager::Pallet<Runtime>;
    type GetChameleonPoolBaseAssetId = common::mock::GetChameleonPoolBaseAssetId;
    type AssetInfoProvider = assets::Pallet<Runtime>;
}

impl pallet_timestamp::Config for Runtime {
    type Moment = u64;
    type OnTimestampSet = ();
    type MinimumPeriod = MinimumPeriod;
    type WeightInfo = ();
}

impl ceres_liquidity_locker::Config for Runtime {
    const BLOCKS_PER_ONE_DAY: BlockNumberFor<Self> = 14_440;
    type RuntimeEvent = RuntimeEvent;
    type XYKPool = PoolXYK;
    type DemeterFarmingPlatform = DemeterFarmingPlatform;
    type CeresAssetId = ();
    type WeightInfo = ();
}

impl Config for Runtime {}

pub struct ExtBuilder {
    // endowed_accounts: Vec<(AccountId, AssetId, Balance)>,
    dex_list: Vec<(DEXId, DEXInfo<AssetId>)>,
    initial_permission_owners: Vec<(u32, Scope, Vec<AccountId>)>,
    initial_permissions: Vec<(AccountId, Scope, Vec<u32>)>,
}

impl Default for ExtBuilder {
    fn default() -> Self {
        Self {
            // endowed_accounts: vec![(alice(), DOT.into(), 20_000_u128.into())],
            dex_list: vec![(
                DEXId::Polkaswap,
                DEXInfo {
                    base_asset_id: GetBaseAssetId::get(),
                    synthetic_base_asset_id: GetSyntheticBaseAssetId::get(),
                    is_public: true,
                },
            )],
            initial_permission_owners: vec![
                (MINT, Scope::Unlimited, vec![alice()]),
                (BURN, Scope::Unlimited, vec![alice()]),
                (MANAGE_DEX, Scope::Unlimited, vec![alice()]),
            ],
            initial_permissions: vec![
                (alice(), Scope::Unlimited, vec![MINT, BURN]),
                (alice(), Scope::Limited(hash(&0_u32)), vec![MANAGE_DEX]),
            ],
        }
    }
}

impl ExtBuilder {
    pub fn build(self) -> sp_io::TestExternalities {
        let mut t = frame_system::GenesisConfig::<Runtime>::default()
            .build_storage()
            .unwrap();

        pallet_balances::GenesisConfig::<Runtime> {
            balances: vec![(alice(), 0)],
        }
        .assimilate_storage(&mut t)
        .unwrap();

        dex_manager::GenesisConfig::<Runtime> {
            dex_list: self.dex_list,
        }
        .assimilate_storage(&mut t)
        .unwrap();

        permissions::GenesisConfig::<Runtime> {
            initial_permission_owners: self.initial_permission_owners,
            initial_permissions: self.initial_permissions,
        }
        .assimilate_storage(&mut t)
        .unwrap();

        t.into()
    }
}<|MERGE_RESOLUTION|>--- conflicted
+++ resolved
@@ -5,7 +5,7 @@
 use common::mock::{ExistentialDeposits, GetTradingPairRestrictedFlag};
 use common::{
     fixed, hash, mock_assets_config, mock_common_config, mock_currencies_config,
-    mock_frame_system_config, mock_pallet_balances_config, mock_technical_config,
+    mock_frame_system_config, mock_pallet_balances_config, mock_technical_config, mock_pallet_timestamp_config, mock_permissions_config
     mock_tokens_config, Amount, DEXId, DEXInfo, Fixed, PSWAP, TBCD, XST,
 };
 use currencies::BasicCurrencyAdapter;
@@ -37,29 +37,28 @@
 }
 
 mock_technical_config!(Runtime, pool_xyk::PolySwapAction<DEXId, AssetId, AccountId, TechAccountId>);
-mock_pallet_balances_config!(Runtime);
+// mock_pallet_balances_config!(Runtime);
+mock_pallet_timestamp_config!(Runtime);
 mock_currencies_config!(Runtime);
 mock_frame_system_config!(Runtime);
 mock_common_config!(Runtime);
 mock_tokens_config!(Runtime);
-mock_assets_config!(Runtime);
+mock_permissions_config!(Runtime);
+// mock_assets_config!(Runtime);
 
 parameter_types! {
     pub const BlockHashCount: u64 = 250;
     pub const GetNumSamples: usize = 40;
     pub const GetBaseAssetId: AssetId = XOR;
     pub const GetSyntheticBaseAssetId: AssetId = XST;
-<<<<<<< HEAD
     pub const ExistentialDeposit: u128 = 1;
-=======
->>>>>>> e907ed12
     pub GetPswapDistributionAccountId: AccountId = AccountId32::from([3; 32]);
     pub const GetDefaultSubscriptionFrequency: BlockNumber = 10;
     pub const GetBurnUpdateFrequency: BlockNumber = 14400;
     pub GetIncentiveAssetId: AssetId = PSWAP.into();
     pub GetParliamentAccountId: AccountId = AccountId32::from([8; 32]);
     pub GetXykFee: Fixed = fixed!(0.003);
-    pub const MinimumPeriod: u64 = 5;
+    pub GetXykIrreducibleReservePercent: Percent = Percent::from_percent(1);
 }
 
 construct_runtime! {
@@ -82,54 +81,6 @@
     }
 }
 
-<<<<<<< HEAD
-impl frame_system::Config for Runtime {
-    type BaseCallFilter = Everything;
-    type BlockWeights = ();
-    type BlockLength = ();
-    type RuntimeOrigin = RuntimeOrigin;
-    type RuntimeCall = RuntimeCall;
-    type Nonce = u64;
-    type Block = Block;
-    type Hash = H256;
-    type Hashing = BlakeTwo256;
-    type AccountId = AccountId;
-    type Lookup = IdentityLookup<Self::AccountId>;
-    type RuntimeEvent = RuntimeEvent;
-    type BlockHashCount = BlockHashCount;
-    type DbWeight = ();
-    type Version = ();
-    type AccountData = pallet_balances::AccountData<Balance>;
-    type OnNewAccount = ();
-    type OnKilledAccount = ();
-    type SystemWeightInfo = ();
-    type PalletInfo = PalletInfo;
-    type SS58Prefix = ();
-    type OnSetCode = ();
-    type MaxConsumers = frame_support::traits::ConstU32<65536>;
-}
-
-impl tokens::Config for Runtime {
-    type RuntimeEvent = RuntimeEvent;
-    type Balance = Balance;
-    type Amount = Amount;
-    type CurrencyId = <Runtime as assets::Config>::AssetId;
-    type WeightInfo = ();
-    type ExistentialDeposits = ExistentialDeposits;
-    type CurrencyHooks = ();
-    type MaxLocks = ();
-    type MaxReserves = ();
-    type ReserveIdentifier = ();
-    type DustRemovalWhitelist = Everything;
-}
-
-impl currencies::Config for Runtime {
-    type MultiCurrency = Tokens;
-    type NativeCurrency = BasicCurrencyAdapter<Runtime, Balances, Amount, BlockNumber>;
-    type GetNativeCurrencyId = <Runtime as assets::Config>::GetBaseAssetId;
-    type WeightInfo = ();
-}
-
 parameter_types! {
     pub const GetBuyBackAssetId: AssetId = TBCD;
     pub GetBuyBackSupplyAssets: Vec<AssetId> = vec![VAL, PSWAP];
@@ -158,11 +109,6 @@
     type WeightInfo = ();
 }
 
-impl common::Config for Runtime {
-    type DEXId = DEXId;
-    type LstId = common::LiquiditySourceType;
-}
-
 impl pallet_balances::Config for Runtime {
     type Balance = Balance;
     type DustRemoval = ();
@@ -177,11 +123,6 @@
     type FreezeIdentifier = ();
     type MaxHolds = ();
     type MaxFreezes = ();
-=======
-parameter_types! {
-    pub const GetBuyBackAssetId: AssetId = TBCD;
-    pub GetXykIrreducibleReservePercent: Percent = Percent::from_percent(1);
->>>>>>> e907ed12
 }
 
 impl dex_manager::Config for Runtime {}
@@ -192,10 +133,6 @@
     type DexInfoProvider = dex_manager::Pallet<Runtime>;
     type WeightInfo = ();
     type AssetInfoProvider = assets::Pallet<Runtime>;
-}
-
-impl permissions::Config for Runtime {
-    type RuntimeEvent = RuntimeEvent;
 }
 
 impl dex_api::Config for Runtime {
@@ -267,12 +204,6 @@
     type AssetInfoProvider = assets::Pallet<Runtime>;
 }
 
-impl pallet_timestamp::Config for Runtime {
-    type Moment = u64;
-    type OnTimestampSet = ();
-    type MinimumPeriod = MinimumPeriod;
-    type WeightInfo = ();
-}
 
 impl ceres_liquidity_locker::Config for Runtime {
     const BLOCKS_PER_ONE_DAY: BlockNumberFor<Self> = 14_440;
