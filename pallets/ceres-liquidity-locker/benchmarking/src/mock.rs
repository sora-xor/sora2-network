#![cfg(test)]

use crate::{Config, *};
#[cfg(test)]
use common::mock::{ExistentialDeposits, GetTradingPairRestrictedFlag};
use common::{
    fixed, hash, mock_common_config, mock_currencies_config, mock_frame_system_config,
    mock_pallet_balances_config, mock_pallet_timestamp_config, mock_permissions_config,
    mock_technical_config, mock_tokens_config, Amount, DEXId, DEXInfo, Fixed, PSWAP, TBCD, VAL,
    XST,
};
use currencies::BasicCurrencyAdapter;

use frame_support::traits::Everything;
use frame_support::{construct_runtime, parameter_types};
use frame_system;

use common::prelude::Balance;
use frame_system::pallet_prelude::BlockNumberFor;
use permissions::{Scope, BURN, MANAGE_DEX, MINT};
use sp_core::H256;
use sp_runtime::traits::{BlakeTwo256, IdentityLookup};
use sp_runtime::{AccountId32, BuildStorage, Percent};

pub type AssetId = common::AssetId32<common::PredefinedAssetId>;
pub type TechAssetId = common::TechAssetId<common::PredefinedAssetId>;
pub type AccountId = AccountId32;
pub type BlockNumber = u64;
type TechAccountId = common::TechAccountId<AccountId, TechAssetId, DEXId>;
type Block = frame_system::mocking::MockBlock<Runtime>;
type Moment = u64;

pub fn alice() -> AccountId {
    AccountId32::from(hex!(
        "d43593c715fdd31c61141abd04a99fd6822c8558854ccde39a5684e7a56da27d"
    ))
}

mock_technical_config!(Runtime, pool_xyk::PolySwapAction<DEXId, AssetId, AccountId, TechAccountId>);
mock_pallet_balances_config!(Runtime);
mock_pallet_timestamp_config!(Runtime);
mock_currencies_config!(Runtime);
mock_frame_system_config!(Runtime);
mock_common_config!(Runtime);
mock_tokens_config!(Runtime);
mock_permissions_config!(Runtime);
<<<<<<< HEAD
mock_assets_config!(Runtime);
=======
>>>>>>> 033697f2

parameter_types! {
    pub const BlockHashCount: u64 = 250;
    pub const GetNumSamples: usize = 40;
    pub const GetBaseAssetId: AssetId = XOR;
    pub const GetSyntheticBaseAssetId: AssetId = XST;
    pub GetPswapDistributionAccountId: AccountId = AccountId32::from([3; 32]);
    pub const GetDefaultSubscriptionFrequency: BlockNumber = 10;
    pub const GetBurnUpdateFrequency: BlockNumber = 14400;
    pub GetIncentiveAssetId: AssetId = PSWAP.into();
    pub GetParliamentAccountId: AccountId = AccountId32::from([8; 32]);
    pub GetXykFee: Fixed = fixed!(0.003);
    pub GetXykIrreducibleReservePercent: Percent = Percent::from_percent(1);
    pub GetXykMaxIssuanceRatio: Fixed = fixed!(1.5);
}

construct_runtime! {
    pub enum Runtime {
        System: frame_system::{Pallet, Call, Config<T>, Storage, Event<T>},
        Tokens: tokens::{Pallet, Call, Config<T>, Storage, Event<T>},
        Currencies: currencies::{Pallet, Call, Storage},
        Assets: assets::{Pallet, Call, Config<T>, Storage, Event<T>},
        Timestamp: pallet_timestamp::{Pallet, Call, Storage, Inherent},
        Balances: pallet_balances::{Pallet, Call, Storage, Event<T>},
        DexManager: dex_manager::{Pallet, Call, Config<T>, Storage},
        TradingPair: trading_pair::{Pallet, Call, Config<T>, Storage, Event<T>},
        Permissions: permissions::{Pallet, Call, Config<T>, Storage, Event<T>},
        DexApi: dex_api::{Pallet, Call, Config<T>, Storage, Event<T>},
        Technical: technical::{Pallet, Call, Config<T>, Storage, Event<T>},
        PoolXYK: pool_xyk::{Pallet, Call, Storage, Event<T>},
        PswapDistribution: pswap_distribution::{Pallet, Call, Config<T>, Storage, Event<T>},
        CeresLiquidityLocker: ceres_liquidity_locker::{Pallet, Call, Storage, Event<T>},
        DemeterFarmingPlatform: demeter_farming_platform::{Pallet, Call, Storage, Event<T>},
    }
}

parameter_types! {
    pub const GetBuyBackAssetId: AssetId = TBCD;
    pub GetBuyBackSupplyAssets: Vec<AssetId> = vec![VAL, PSWAP];
    pub const GetBuyBackPercentage: u8 = 10;
    pub const GetBuyBackAccountId: AccountId = AccountId::new(hex!(
            "0000000000000000000000000000000000000000000000000000000000000023"
    ));
    pub const GetBuyBackDexId: DEXId = DEXId::Polkaswap;
}

impl assets::Config for Runtime {
    type RuntimeEvent = RuntimeEvent;
    type ExtraAccountId = [u8; 32];
    type ExtraAssetRecordArg =
        common::AssetIdExtraAssetRecordArg<DEXId, common::LiquiditySourceType, [u8; 32]>;
    type AssetId = AssetId;
    type GetBaseAssetId = GetBaseAssetId;
    type GetBuyBackAssetId = GetBuyBackAssetId;
    type GetBuyBackSupplyAssets = GetBuyBackSupplyAssets;
    type GetBuyBackPercentage = GetBuyBackPercentage;
    type GetBuyBackAccountId = GetBuyBackAccountId;
    type GetBuyBackDexId = GetBuyBackDexId;
    type BuyBackLiquidityProxy = ();
    type Currency = currencies::Pallet<Runtime>;
    type GetTotalBalance = ();
    type WeightInfo = ();
    type AssetRegulator = ();
}

mock_pallet_balances_config!(Runtime);

impl dex_manager::Config for Runtime {}

impl trading_pair::Config for Runtime {
    type RuntimeEvent = RuntimeEvent;
    type EnsureDEXManager = dex_manager::Pallet<Runtime>;
    type DexInfoProvider = dex_manager::Pallet<Runtime>;
    type WeightInfo = ();
    type AssetInfoProvider = assets::Pallet<Runtime>;
}

impl dex_api::Config for Runtime {
    type RuntimeEvent = RuntimeEvent;
    type MockLiquiditySource = ();
    type MockLiquiditySource2 = ();
    type MockLiquiditySource3 = ();
    type MockLiquiditySource4 = ();
    type MulticollateralBondingCurvePool = ();
    type XYKPool = pool_xyk::Pallet<Runtime>;
    type XSTPool = ();
    type DexInfoProvider = dex_manager::Pallet<Runtime>;
    type OrderBook = ();
    type WeightInfo = ();
}

impl demeter_farming_platform::Config for Runtime {
    type RuntimeEvent = RuntimeEvent;
    type DemeterAssetId = ();
    const BLOCKS_PER_HOUR_AND_A_HALF: BlockNumberFor<Self> = 900;
    type WeightInfo = ();
    type AssetInfoProvider = assets::Pallet<Runtime>;
}

impl pool_xyk::Config for Runtime {
    const MIN_XOR: Balance = balance!(0.0007);
    type RuntimeEvent = RuntimeEvent;
    type PairSwapAction = pool_xyk::PairSwapAction<DEXId, AssetId, AccountId, TechAccountId>;
    type DepositLiquidityAction =
        pool_xyk::DepositLiquidityAction<AssetId, AccountId, TechAccountId>;
    type WithdrawLiquidityAction =
        pool_xyk::WithdrawLiquidityAction<AssetId, AccountId, TechAccountId>;
    type PolySwapAction = pool_xyk::PolySwapAction<DEXId, AssetId, AccountId, TechAccountId>;
    type EnsureDEXManager = dex_manager::Pallet<Runtime>;
    type TradingPairSourceManager = trading_pair::Pallet<Runtime>;
    type DexInfoProvider = dex_manager::Pallet<Runtime>;
    type EnsureTradingPairExists = trading_pair::Pallet<Runtime>;
    type EnabledSourcesManager = trading_pair::Pallet<Runtime>;
    type GetFee = GetXykFee;
    type GetMaxIssuanceRatio = GetXykMaxIssuanceRatio;
    type OnPoolCreated = PswapDistribution;
    type OnPoolReservesChanged = ();
    type XSTMarketInfo = ();
    type GetTradingPairRestrictedFlag = GetTradingPairRestrictedFlag;
    type GetChameleonPools = common::mock::GetChameleonPools;
    type AssetInfoProvider = assets::Pallet<Runtime>;
    type AssetRegulator = ();
    type IrreducibleReserve = GetXykIrreducibleReservePercent;
    type PoolAdjustPeriod = sp_runtime::traits::ConstU64<1>;
    type WeightInfo = ();
}

impl pswap_distribution::Config for Runtime {
    const PSWAP_BURN_PERCENT: Percent = Percent::from_percent(3);
    type RuntimeEvent = RuntimeEvent;
    type GetIncentiveAssetId = GetIncentiveAssetId;
    type GetTBCDAssetId = GetBuyBackAssetId;
    type LiquidityProxy = ();
    type CompatBalance = Balance;
    type GetDefaultSubscriptionFrequency = GetDefaultSubscriptionFrequency;
    type GetBurnUpdateFrequency = GetBurnUpdateFrequency;
    type GetTechnicalAccountId = GetPswapDistributionAccountId;
    type EnsureDEXManager = ();
    type OnPswapBurnedAggregator = ();
    type WeightInfo = ();
    type GetParliamentAccountId = GetParliamentAccountId;
    type PoolXykPallet = PoolXYK;
    type BuyBackHandler = ();
    type DexInfoProvider = dex_manager::Pallet<Runtime>;
    type GetChameleonPools = common::mock::GetChameleonPools;
    type AssetInfoProvider = assets::Pallet<Runtime>;
}

impl ceres_liquidity_locker::Config for Runtime {
    const BLOCKS_PER_ONE_DAY: BlockNumberFor<Self> = 14_440;
    type RuntimeEvent = RuntimeEvent;
    type XYKPool = PoolXYK;
    type DemeterFarmingPlatform = DemeterFarmingPlatform;
    type CeresAssetId = ();
    type WeightInfo = ();
}

impl Config for Runtime {}

pub struct ExtBuilder {
    // endowed_accounts: Vec<(AccountId, AssetId, Balance)>,
    dex_list: Vec<(DEXId, DEXInfo<AssetId>)>,
    initial_permission_owners: Vec<(u32, Scope, Vec<AccountId>)>,
    initial_permissions: Vec<(AccountId, Scope, Vec<u32>)>,
}

impl Default for ExtBuilder {
    fn default() -> Self {
        Self {
            // endowed_accounts: vec![(alice(), DOT.into(), 20_000_u128.into())],
            dex_list: vec![(
                DEXId::Polkaswap,
                DEXInfo {
                    base_asset_id: GetBaseAssetId::get(),
                    synthetic_base_asset_id: GetSyntheticBaseAssetId::get(),
                    is_public: true,
                },
            )],
            initial_permission_owners: vec![
                (MINT, Scope::Unlimited, vec![alice()]),
                (BURN, Scope::Unlimited, vec![alice()]),
                (MANAGE_DEX, Scope::Unlimited, vec![alice()]),
            ],
            initial_permissions: vec![
                (alice(), Scope::Unlimited, vec![MINT, BURN]),
                (alice(), Scope::Limited(hash(&0_u32)), vec![MANAGE_DEX]),
            ],
        }
    }
}

impl ExtBuilder {
    pub fn build(self) -> sp_io::TestExternalities {
        let mut t = frame_system::GenesisConfig::<Runtime>::default()
            .build_storage()
            .unwrap();

        pallet_balances::GenesisConfig::<Runtime> {
            balances: vec![(alice(), 1)],
        }
        .assimilate_storage(&mut t)
        .unwrap();

        dex_manager::GenesisConfig::<Runtime> {
            dex_list: self.dex_list,
        }
        .assimilate_storage(&mut t)
        .unwrap();

        permissions::GenesisConfig::<Runtime> {
            initial_permission_owners: self.initial_permission_owners,
            initial_permissions: self.initial_permissions,
        }
        .assimilate_storage(&mut t)
        .unwrap();

        t.into()
    }
}<|MERGE_RESOLUTION|>--- conflicted
+++ resolved
@@ -4,10 +4,10 @@
 #[cfg(test)]
 use common::mock::{ExistentialDeposits, GetTradingPairRestrictedFlag};
 use common::{
-    fixed, hash, mock_common_config, mock_currencies_config, mock_frame_system_config,
-    mock_pallet_balances_config, mock_pallet_timestamp_config, mock_permissions_config,
-    mock_technical_config, mock_tokens_config, Amount, DEXId, DEXInfo, Fixed, PSWAP, TBCD, VAL,
-    XST,
+    fixed, hash, mock_assets_config, mock_common_config, mock_currencies_config,
+    mock_frame_system_config, mock_pallet_balances_config, mock_pallet_timestamp_config,
+    mock_permissions_config, mock_technical_config, mock_tokens_config, Amount, DEXId, DEXInfo,
+    Fixed, PSWAP, TBCD, VAL, XST,
 };
 use currencies::BasicCurrencyAdapter;
 
@@ -44,10 +44,7 @@
 mock_common_config!(Runtime);
 mock_tokens_config!(Runtime);
 mock_permissions_config!(Runtime);
-<<<<<<< HEAD
 mock_assets_config!(Runtime);
-=======
->>>>>>> 033697f2
 
 parameter_types! {
     pub const BlockHashCount: u64 = 250;
@@ -86,34 +83,7 @@
 
 parameter_types! {
     pub const GetBuyBackAssetId: AssetId = TBCD;
-    pub GetBuyBackSupplyAssets: Vec<AssetId> = vec![VAL, PSWAP];
-    pub const GetBuyBackPercentage: u8 = 10;
-    pub const GetBuyBackAccountId: AccountId = AccountId::new(hex!(
-            "0000000000000000000000000000000000000000000000000000000000000023"
-    ));
-    pub const GetBuyBackDexId: DEXId = DEXId::Polkaswap;
-}
-
-impl assets::Config for Runtime {
-    type RuntimeEvent = RuntimeEvent;
-    type ExtraAccountId = [u8; 32];
-    type ExtraAssetRecordArg =
-        common::AssetIdExtraAssetRecordArg<DEXId, common::LiquiditySourceType, [u8; 32]>;
-    type AssetId = AssetId;
-    type GetBaseAssetId = GetBaseAssetId;
-    type GetBuyBackAssetId = GetBuyBackAssetId;
-    type GetBuyBackSupplyAssets = GetBuyBackSupplyAssets;
-    type GetBuyBackPercentage = GetBuyBackPercentage;
-    type GetBuyBackAccountId = GetBuyBackAccountId;
-    type GetBuyBackDexId = GetBuyBackDexId;
-    type BuyBackLiquidityProxy = ();
-    type Currency = currencies::Pallet<Runtime>;
-    type GetTotalBalance = ();
-    type WeightInfo = ();
-    type AssetRegulator = ();
-}
-
-mock_pallet_balances_config!(Runtime);
+}
 
 impl dex_manager::Config for Runtime {}
 
