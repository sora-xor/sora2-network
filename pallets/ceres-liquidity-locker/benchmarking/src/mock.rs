#![cfg(test)]

use crate::{Config, *};
#[cfg(test)]
use common::mock::{ExistentialDeposits, GetTradingPairRestrictedFlag};
use common::{
    fixed, hash, mock_assets_config, mock_common_config, mock_currencies_config,
    mock_frame_system_config, mock_pallet_balances_config, mock_pallet_timestamp_config,
    mock_permissions_config, mock_technical_config, mock_tokens_config, Amount, DEXId, DEXInfo,
    Fixed, PSWAP, TBCD, VAL, XST,
};
use currencies::BasicCurrencyAdapter;

use frame_support::traits::{Everything, GenesisBuild};
use frame_support::{construct_runtime, parameter_types};
use frame_system;

use common::prelude::Balance;
use frame_system::pallet_prelude::BlockNumberFor;
use permissions::{Scope, BURN, MANAGE_DEX, MINT};
use sp_core::H256;
use sp_runtime::testing::Header;
use sp_runtime::traits::{BlakeTwo256, IdentityLookup};
use sp_runtime::{AccountId32, BuildStorage, Percent};

pub type AssetId = common::AssetId32<common::PredefinedAssetId>;
pub type TechAssetId = common::TechAssetId<common::PredefinedAssetId>;
pub type AccountId = AccountId32;
pub type BlockNumber = u64;
type TechAccountId = common::TechAccountId<AccountId, TechAssetId, DEXId>;
type UncheckedExtrinsic = frame_system::mocking::MockUncheckedExtrinsic<Runtime>;
type Block = frame_system::mocking::MockBlock<Runtime>;
type Moment = u64;

pub fn alice() -> AccountId {
    AccountId32::from(hex!(
        "d43593c715fdd31c61141abd04a99fd6822c8558854ccde39a5684e7a56da27d"
    ))
}

mock_technical_config!(Runtime, pool_xyk::PolySwapAction<DEXId, AssetId, AccountId, TechAccountId>);
// mock_pallet_balances_config!(Runtime);
mock_pallet_timestamp_config!(Runtime);
mock_currencies_config!(Runtime);
mock_frame_system_config!(Runtime);
mock_common_config!(Runtime);
mock_tokens_config!(Runtime);
mock_permissions_config!(Runtime);
// mock_assets_config!(Runtime);

parameter_types! {
    pub const BlockHashCount: u64 = 250;
    pub const GetNumSamples: usize = 40;
    pub const GetBaseAssetId: AssetId = XOR;
    pub const GetSyntheticBaseAssetId: AssetId = XST;
    pub GetPswapDistributionAccountId: AccountId = AccountId32::from([3; 32]);
    pub const GetDefaultSubscriptionFrequency: BlockNumber = 10;
    pub const GetBurnUpdateFrequency: BlockNumber = 14400;
    pub GetIncentiveAssetId: AssetId = PSWAP.into();
    pub GetParliamentAccountId: AccountId = AccountId32::from([8; 32]);
    pub GetXykFee: Fixed = fixed!(0.003);
<<<<<<< HEAD
    pub GetXykIrreducibleReservePercent: Percent = Percent::from_percent(1);
=======
    pub GetXykMaxIssuanceRatio: Fixed = fixed!(1.5);
    pub const MinimumPeriod: u64 = 5;
>>>>>>> 799156ec
}

construct_runtime! {
    pub enum Runtime {
        System: frame_system::{Pallet, Call, Config<T>, Storage, Event<T>},
        Tokens: tokens::{Pallet, Call, Config<T>, Storage, Event<T>},
        Currencies: currencies::{Pallet, Call, Storage},
        Assets: assets::{Pallet, Call, Config<T>, Storage, Event<T>},
        Timestamp: pallet_timestamp::{Pallet, Call, Storage, Inherent},
        Balances: pallet_balances::{Pallet, Call, Storage, Event<T>},
        DexManager: dex_manager::{Pallet, Call, Config<T>, Storage},
        TradingPair: trading_pair::{Pallet, Call, Config<T>, Storage, Event<T>},
        Permissions: permissions::{Pallet, Call, Config<T>, Storage, Event<T>},
        DexApi: dex_api::{Pallet, Call, Config<T>, Storage, Event<T>},
        Technical: technical::{Pallet, Call, Config<T>, Storage, Event<T>},
        PoolXYK: pool_xyk::{Pallet, Call, Storage, Event<T>},
        PswapDistribution: pswap_distribution::{Pallet, Call, Config<T>, Storage, Event<T>},
        CeresLiquidityLocker: ceres_liquidity_locker::{Pallet, Call, Storage, Event<T>},
        DemeterFarmingPlatform: demeter_farming_platform::{Pallet, Call, Storage, Event<T>},
    }
}

parameter_types! {
    pub const GetBuyBackAssetId: AssetId = TBCD;
    pub GetBuyBackSupplyAssets: Vec<AssetId> = vec![VAL, PSWAP];
    pub const GetBuyBackPercentage: u8 = 10;
    pub const GetBuyBackAccountId: AccountId = AccountId::new(hex!(
            "0000000000000000000000000000000000000000000000000000000000000023"
    ));
    pub const GetBuyBackDexId: DEXId = DEXId::Polkaswap;
}

impl assets::Config for Runtime {
    type RuntimeEvent = RuntimeEvent;
    type ExtraAccountId = [u8; 32];
    type ExtraAssetRecordArg =
        common::AssetIdExtraAssetRecordArg<DEXId, common::LiquiditySourceType, [u8; 32]>;
    type AssetId = AssetId;
    type GetBaseAssetId = GetBaseAssetId;
    type GetBuyBackAssetId = GetBuyBackAssetId;
    type GetBuyBackSupplyAssets = GetBuyBackSupplyAssets;
    type GetBuyBackPercentage = GetBuyBackPercentage;
    type GetBuyBackAccountId = GetBuyBackAccountId;
    type GetBuyBackDexId = GetBuyBackDexId;
    type BuyBackLiquidityProxy = ();
    type Currency = currencies::Pallet<Runtime>;
    type GetTotalBalance = ();
    type WeightInfo = ();
    type AssetRegulator = ();
}

mock_pallet_balances_config!(Runtime);

impl dex_manager::Config for Runtime {}

impl trading_pair::Config for Runtime {
    type RuntimeEvent = RuntimeEvent;
    type EnsureDEXManager = dex_manager::Pallet<Runtime>;
    type DexInfoProvider = dex_manager::Pallet<Runtime>;
    type WeightInfo = ();
    type AssetInfoProvider = assets::Pallet<Runtime>;
}

impl dex_api::Config for Runtime {
    type RuntimeEvent = RuntimeEvent;
    type MockLiquiditySource = ();
    type MockLiquiditySource2 = ();
    type MockLiquiditySource3 = ();
    type MockLiquiditySource4 = ();
    type MulticollateralBondingCurvePool = ();
    type XYKPool = pool_xyk::Pallet<Runtime>;
    type XSTPool = ();
    type DexInfoProvider = dex_manager::Pallet<Runtime>;
    type OrderBook = ();
    type WeightInfo = ();
}

impl demeter_farming_platform::Config for Runtime {
    type RuntimeEvent = RuntimeEvent;
    type DemeterAssetId = ();
    const BLOCKS_PER_HOUR_AND_A_HALF: BlockNumberFor<Self> = 900;
    type WeightInfo = ();
    type AssetInfoProvider = assets::Pallet<Runtime>;
}

impl pool_xyk::Config for Runtime {
    const MIN_XOR: Balance = balance!(0.0007);
    type RuntimeEvent = RuntimeEvent;
    type PairSwapAction = pool_xyk::PairSwapAction<DEXId, AssetId, AccountId, TechAccountId>;
    type DepositLiquidityAction =
        pool_xyk::DepositLiquidityAction<AssetId, AccountId, TechAccountId>;
    type WithdrawLiquidityAction =
        pool_xyk::WithdrawLiquidityAction<AssetId, AccountId, TechAccountId>;
    type PolySwapAction = pool_xyk::PolySwapAction<DEXId, AssetId, AccountId, TechAccountId>;
    type EnsureDEXManager = dex_manager::Pallet<Runtime>;
    type TradingPairSourceManager = trading_pair::Pallet<Runtime>;
    type DexInfoProvider = dex_manager::Pallet<Runtime>;
    type EnsureTradingPairExists = trading_pair::Pallet<Runtime>;
    type EnabledSourcesManager = trading_pair::Pallet<Runtime>;
    type GetFee = GetXykFee;
    type GetMaxIssuanceRatio = GetXykMaxIssuanceRatio;
    type OnPoolCreated = PswapDistribution;
    type OnPoolReservesChanged = ();
    type XSTMarketInfo = ();
    type GetTradingPairRestrictedFlag = GetTradingPairRestrictedFlag;
    type GetChameleonPools = common::mock::GetChameleonPools;
    type AssetInfoProvider = assets::Pallet<Runtime>;
    type AssetRegulator = ();
    type IrreducibleReserve = GetXykIrreducibleReservePercent;
    type PoolAdjustPeriod = sp_runtime::traits::ConstU64<1>;
    type WeightInfo = ();
}

impl pswap_distribution::Config for Runtime {
    const PSWAP_BURN_PERCENT: Percent = Percent::from_percent(3);
    type RuntimeEvent = RuntimeEvent;
    type GetIncentiveAssetId = GetIncentiveAssetId;
    type GetTBCDAssetId = GetBuyBackAssetId;
    type LiquidityProxy = ();
    type CompatBalance = Balance;
    type GetDefaultSubscriptionFrequency = GetDefaultSubscriptionFrequency;
    type GetBurnUpdateFrequency = GetBurnUpdateFrequency;
    type GetTechnicalAccountId = GetPswapDistributionAccountId;
    type EnsureDEXManager = ();
    type OnPswapBurnedAggregator = ();
    type WeightInfo = ();
    type GetParliamentAccountId = GetParliamentAccountId;
    type PoolXykPallet = PoolXYK;
    type BuyBackHandler = ();
    type DexInfoProvider = dex_manager::Pallet<Runtime>;
    type GetChameleonPools = common::mock::GetChameleonPools;
    type AssetInfoProvider = assets::Pallet<Runtime>;
}

impl ceres_liquidity_locker::Config for Runtime {
    const BLOCKS_PER_ONE_DAY: BlockNumberFor<Self> = 14_440;
    type RuntimeEvent = RuntimeEvent;
    type XYKPool = PoolXYK;
    type DemeterFarmingPlatform = DemeterFarmingPlatform;
    type CeresAssetId = ();
    type WeightInfo = ();
}

impl Config for Runtime {}

pub struct ExtBuilder {
    // endowed_accounts: Vec<(AccountId, AssetId, Balance)>,
    dex_list: Vec<(DEXId, DEXInfo<AssetId>)>,
    initial_permission_owners: Vec<(u32, Scope, Vec<AccountId>)>,
    initial_permissions: Vec<(AccountId, Scope, Vec<u32>)>,
}

impl Default for ExtBuilder {
    fn default() -> Self {
        Self {
            // endowed_accounts: vec![(alice(), DOT.into(), 20_000_u128.into())],
            dex_list: vec![(
                DEXId::Polkaswap,
                DEXInfo {
                    base_asset_id: GetBaseAssetId::get(),
                    synthetic_base_asset_id: GetSyntheticBaseAssetId::get(),
                    is_public: true,
                },
            )],
            initial_permission_owners: vec![
                (MINT, Scope::Unlimited, vec![alice()]),
                (BURN, Scope::Unlimited, vec![alice()]),
                (MANAGE_DEX, Scope::Unlimited, vec![alice()]),
            ],
            initial_permissions: vec![
                (alice(), Scope::Unlimited, vec![MINT, BURN]),
                (alice(), Scope::Limited(hash(&0_u32)), vec![MANAGE_DEX]),
            ],
        }
    }
}

impl ExtBuilder {
    pub fn build(self) -> sp_io::TestExternalities {
        let mut t = frame_system::GenesisConfig::<Runtime>::default()
            .build_storage()
            .unwrap();

        pallet_balances::GenesisConfig::<Runtime> {
            balances: vec![(alice(), 1)],
        }
        .assimilate_storage(&mut t)
        .unwrap();

        dex_manager::GenesisConfig::<Runtime> {
            dex_list: self.dex_list,
        }
        .assimilate_storage(&mut t)
        .unwrap();

        permissions::GenesisConfig::<Runtime> {
            initial_permission_owners: self.initial_permission_owners,
            initial_permissions: self.initial_permissions,
        }
        .assimilate_storage(&mut t)
        .unwrap();

        t.into()
    }
}<|MERGE_RESOLUTION|>--- conflicted
+++ resolved
@@ -59,12 +59,9 @@
     pub GetIncentiveAssetId: AssetId = PSWAP.into();
     pub GetParliamentAccountId: AccountId = AccountId32::from([8; 32]);
     pub GetXykFee: Fixed = fixed!(0.003);
-<<<<<<< HEAD
     pub GetXykIrreducibleReservePercent: Percent = Percent::from_percent(1);
-=======
     pub GetXykMaxIssuanceRatio: Fixed = fixed!(1.5);
     pub const MinimumPeriod: u64 = 5;
->>>>>>> 799156ec
 }
 
 construct_runtime! {
