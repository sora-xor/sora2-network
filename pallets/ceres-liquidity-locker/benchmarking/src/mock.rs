--- conflicted
+++ resolved
@@ -4,16 +4,10 @@
 #[cfg(test)]
 use common::mock::{ExistentialDeposits, GetTradingPairRestrictedFlag};
 use common::{
-<<<<<<< HEAD
-    fixed, hash, mock_common_config, mock_currencies_config, mock_frame_system_config,
-    mock_pallet_balances_config, mock_pallet_timestamp_config, mock_permissions_config,
-    mock_technical_config, mock_tokens_config, Amount, DEXId, DEXInfo, Fixed, PSWAP, TBCD, VAL,
-    XST,
-=======
     fixed, hash, mock_assets_config, mock_common_config, mock_currencies_config,
-    mock_frame_system_config, mock_pallet_balances_config, mock_technical_config,
-    mock_tokens_config, Amount, DEXId, DEXInfo, Fixed, PSWAP, VXOR, XST,
->>>>>>> 8081da7c
+    mock_frame_system_config, mock_pallet_balances_config, mock_pallet_timestamp_config,
+    mock_permissions_config, mock_technical_config, mock_tokens_config, Amount, DEXId, DEXInfo,
+    Fixed, PSWAP, VXOR, XST,
 };
 use currencies::BasicCurrencyAdapter;
 
@@ -50,6 +44,7 @@
 mock_common_config!(Runtime);
 mock_tokens_config!(Runtime);
 mock_permissions_config!(Runtime);
+mock_assets_config!(Runtime);
 
 parameter_types! {
     pub const BlockHashCount: u64 = 250;
@@ -87,37 +82,8 @@
 }
 
 parameter_types! {
-<<<<<<< HEAD
-    pub const GetBuyBackAssetId: AssetId = TBCD;
-    pub GetBuyBackSupplyAssets: Vec<AssetId> = vec![VAL, PSWAP];
-    pub const GetBuyBackPercentage: u8 = 10;
-    pub const GetBuyBackAccountId: AccountId = AccountId::new(hex!(
-            "0000000000000000000000000000000000000000000000000000000000000023"
-    ));
-    pub const GetBuyBackDexId: DEXId = DEXId::Polkaswap;
-}
-
-impl assets::Config for Runtime {
-    type RuntimeEvent = RuntimeEvent;
-    type ExtraAccountId = [u8; 32];
-    type ExtraAssetRecordArg =
-        common::AssetIdExtraAssetRecordArg<DEXId, common::LiquiditySourceType, [u8; 32]>;
-    type AssetId = AssetId;
-    type GetBaseAssetId = GetBaseAssetId;
-    type GetBuyBackAssetId = GetBuyBackAssetId;
-    type GetBuyBackSupplyAssets = GetBuyBackSupplyAssets;
-    type GetBuyBackPercentage = GetBuyBackPercentage;
-    type GetBuyBackAccountId = GetBuyBackAccountId;
-    type GetBuyBackDexId = GetBuyBackDexId;
-    type BuyBackLiquidityProxy = ();
-    type Currency = currencies::Pallet<Runtime>;
-    type GetTotalBalance = ();
-    type WeightInfo = ();
-    type AssetRegulator = ();
-=======
     pub const GetBuyBackAssetId: AssetId = VXOR;
     pub GetXykIrreducibleReservePercent: Percent = Percent::from_percent(1);
->>>>>>> 8081da7c
 }
 
 mock_pallet_balances_config!(Runtime);
