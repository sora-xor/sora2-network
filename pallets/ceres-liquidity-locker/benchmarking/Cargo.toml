--- conflicted
+++ resolved
@@ -25,10 +25,7 @@
 frame-system = { git = "https://github.com/paritytech/substrate.git", branch = "polkadot-v0.9.19", default-features = false }
 sp-core = { git = "https://github.com/paritytech/substrate.git", branch = "polkadot-v0.9.19", default-features = false }
 sp-std = { git = "https://github.com/paritytech/substrate.git", branch = "polkadot-v0.9.19", default-features = false }
-<<<<<<< HEAD
-=======
 demeter-farming-platform = { path = "../../demeter-farming-platform", default-features = false }
->>>>>>> 952a6e27
 common = { path = "../../../common", default-features = false }
 assets = { path = "../../assets", default-features = false }
 pool-xyk = { path = "../../pool-xyk", default-features = false }
