--- conflicted
+++ resolved
@@ -19,34 +19,28 @@
 ] }
 scale-info = { version = "2", default-features = false, features = ["derive"] }
 ceres-liquidity-locker = { path = "../../ceres-liquidity-locker", default-features = false }
-frame-benchmarking = { git = "https://github.com/paritytech/polkadot-sdk.git", branch = "release-polkadot-v1.1.0", default-features = false }
-frame-support = { git = "https://github.com/paritytech/polkadot-sdk.git", branch = "release-polkadot-v1.1.0", default-features = false }
-frame-system = { git = "https://github.com/paritytech/polkadot-sdk.git", branch = "release-polkadot-v1.1.0", default-features = false }
-sp-core = { git = "https://github.com/paritytech/polkadot-sdk.git", branch = "release-polkadot-v1.1.0", default-features = false }
-sp-std = { git = "https://github.com/paritytech/polkadot-sdk.git", branch = "release-polkadot-v1.1.0", default-features = false }
+frame-benchmarking = { git = "https://github.com/sora-xor/polkadot-sdk.git", branch = "release-polkadot-v1.1.0", default-features = false }
+frame-support = { git = "https://github.com/sora-xor/polkadot-sdk.git", branch = "release-polkadot-v1.1.0", default-features = false }
+frame-system = { git = "https://github.com/sora-xor/polkadot-sdk.git", branch = "release-polkadot-v1.1.0", default-features = false }
+sp-core = { git = "https://github.com/sora-xor/polkadot-sdk.git", branch = "release-polkadot-v1.1.0", default-features = false }
+sp-std = { git = "https://github.com/sora-xor/polkadot-sdk.git", branch = "release-polkadot-v1.1.0", default-features = false }
 demeter-farming-platform = { path = "../../demeter-farming-platform", default-features = false }
 common = { path = "../../../common", default-features = false }
 assets = { path = "../../assets", default-features = false }
 pool-xyk = { path = "../../pool-xyk", default-features = false }
 technical = { path = "../../technical", default-features = false }
 trading-pair = { path = "../../trading-pair", default-features = false }
-pallet-timestamp = { git = "https://github.com/paritytech/polkadot-sdk.git", branch = "release-polkadot-v1.1.0", default-features = false }
+pallet-timestamp = { git = "https://github.com/sora-xor/polkadot-sdk.git", branch = "release-polkadot-v1.1.0", default-features = false }
 permissions = { path = "../../permissions", default-features = false }
 pswap-distribution = { path = "../../pswap-distribution", default-features = false }
 hex-literal = "0.4.1"
 
 [dev-dependencies]
 ceres-liquidity-locker = { path = "../../ceres-liquidity-locker" }
-<<<<<<< HEAD
 serde = { version = "1.0.101", features = ["derive"] }
-sp-io = { git = "https://github.com/paritytech/polkadot-sdk.git", branch = "release-polkadot-v1.1.0" }
-sp-runtime = { git = "https://github.com/paritytech/polkadot-sdk.git", branch = "release-polkadot-v1.1.0" }
-pallet-balances = { git = "https://github.com/paritytech/polkadot-sdk.git", branch = "release-polkadot-v1.1.0" }
-=======
-sp-io = { git = "https://github.com/sora-xor/substrate.git", branch = "polkadot-v0.9.38" }
-sp-runtime = { git = "https://github.com/sora-xor/substrate.git", branch = "polkadot-v0.9.38" }
-pallet-balances = { git = "https://github.com/sora-xor/substrate.git", branch = "polkadot-v0.9.38" }
->>>>>>> e907ed12
+sp-io = { git = "https://github.com/sora-xor/polkadot-sdk.git", branch = "release-polkadot-v1.1.0" }
+sp-runtime = { git = "https://github.com/sora-xor/polkadot-sdk.git", branch = "release-polkadot-v1.1.0" }
+pallet-balances = { git = "https://github.com/sora-xor/polkadot-sdk.git", branch = "release-polkadot-v1.1.0" }
 dex-manager = { path = "../../dex-manager" }
 dex-api = { path = "../../dex-api" }
 currencies = { git = "https://github.com/open-web3-stack/open-runtime-module-library.git", package = "orml-currencies" }
