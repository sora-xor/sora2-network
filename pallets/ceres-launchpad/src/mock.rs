--- conflicted
+++ resolved
@@ -3,17 +3,10 @@
 use common::prelude::Balance;
 use common::{
     balance, fixed, hash, mock_assets_config, mock_common_config, mock_currencies_config,
-<<<<<<< HEAD
     mock_frame_system_config, mock_pallet_balances_config, mock_pallet_timestamp_config,
-    mock_permissions_config, mock_technical_config, mock_tokens_config, AssetName, AssetSymbol,
-    BalancePrecision, ContentSource, DEXId, DEXInfo, Description, Fixed, CERES_ASSET_ID, PSWAP,
-    TBCD, XOR, XST, XSTUSD,
-=======
-    mock_frame_system_config, mock_pallet_balances_config, mock_technical_config,
-    mock_tokens_config, mock_vested_rewards_config, AssetName, AssetSymbol, BalancePrecision,
-    ContentSource, DEXId, DEXInfo, Description, Fixed, CERES_ASSET_ID, PSWAP, TBCD, XOR, XST,
-    XSTUSD,
->>>>>>> 50f54b36
+    mock_permissions_config, mock_technical_config, mock_tokens_config, mock_vested_rewards_config,
+    AssetName, AssetSymbol, BalancePrecision, ContentSource, DEXId, DEXInfo, Description, Fixed,
+    CERES_ASSET_ID, PSWAP, TBCD, XOR, XST, XSTUSD,
 };
 use currencies::BasicCurrencyAdapter;
 use frame_support::traits::{Everything, Hooks};
@@ -75,12 +68,9 @@
 mock_common_config!(Runtime);
 mock_tokens_config!(Runtime);
 mock_assets_config!(Runtime);
-<<<<<<< HEAD
 mock_pallet_timestamp_config!(Runtime);
 mock_permissions_config!(Runtime);
-=======
 mock_vested_rewards_config!(Runtime);
->>>>>>> 50f54b36
 
 parameter_types! {
     pub const BlockHashCount: u64 = 250;
