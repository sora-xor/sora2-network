use crate::mock::*;
use crate::{pallet, Error, FeePercentOnRaisedFunds, Pallet as CeresLaunchpadPallet};
use common::fixnum::ops::CheckedAdd;
use common::prelude::FixedWrapper;
use common::{
    balance, AssetInfoProvider, AssetName, AssetSymbol, Balance, PoolXykPallet, CERES_ASSET_ID,
    DEFAULT_BALANCE_PRECISION, PSWAP, XOR, XSTUSD,
};
use frame_support::{assert_err, assert_ok, PalletId};
use pswap_distribution::{ClaimableShares, ShareholderAccounts};
use sp_runtime::traits::AccountIdConversion;

fn preset_initial<Fun>(tests: Fun)
where
    Fun: Fn(),
{
    let mut ext = ExtBuilder::default().build();
    let xor: AssetId = XOR;
    let xstusd: AssetId = XSTUSD;
    let ceres: AssetId = CERES_ASSET_ID;

    ext.execute_with(|| {
        assert_ok!(assets::Pallet::<Runtime>::register_asset_id(
            ALICE,
            XOR,
            AssetSymbol(b"XOR".to_vec()),
            AssetName(b"SORA".to_vec()),
            DEFAULT_BALANCE_PRECISION,
            Balance::from(0u32),
            true,
            None,
            None,
        ));

        assert_ok!(assets::Pallet::<Runtime>::register_asset_id(
            ALICE,
            XSTUSD,
            AssetSymbol(b"XSTUSD".to_vec()),
            AssetName(b"SORA Synthetic USD".to_vec()),
            DEFAULT_BALANCE_PRECISION,
            Balance::from(0u32),
            true,
            None,
            None,
        ));

        assert_ok!(assets::Pallet::<Runtime>::register_asset_id(
            ALICE,
            CERES_ASSET_ID,
            AssetSymbol(b"CERES".to_vec()),
            AssetName(b"Ceres".to_vec()),
            DEFAULT_BALANCE_PRECISION,
            Balance::from(0u32),
            true,
            None,
            None,
        ));

        assert_ok!(assets::Pallet::<Runtime>::register_asset_id(
            ALICE,
            GetIncentiveAssetId::get(),
            AssetSymbol(b"XOR".to_vec()),
            AssetName(b"SORA".to_vec()),
            DEFAULT_BALANCE_PRECISION,
            Balance::from(0u32),
            true,
            None,
            None,
        ));

        assert_ok!(assets::Pallet::<Runtime>::mint_to(
            &xor,
            &ALICE,
            &ALICE,
            balance!(900000)
        ));

        assert_ok!(assets::Pallet::<Runtime>::mint_to(
            &ceres,
            &ALICE,
            &ALICE,
            balance!(1000)
        ));

        assert_ok!(assets::Pallet::<Runtime>::mint_to(
            &xor,
            &ALICE,
            &CHARLES,
            balance!(2000)
        ));

        assert_ok!(assets::Pallet::<Runtime>::mint_to(
            &xstusd,
            &ALICE,
            &CHARLES,
            balance!(1000)
        ));

        assert_ok!(assets::Pallet::<Runtime>::mint_to(
            &ceres,
            &ALICE,
            &CHARLES,
            balance!(2000)
        ));

        assert_ok!(assets::Pallet::<Runtime>::mint_to(
            &ceres,
            &ALICE,
            &DAN,
            balance!(11000)
        ));

        assert_ok!(assets::Pallet::<Runtime>::mint_to(
            &PSWAP,
            &ALICE,
            &GetPswapDistributionAccountId::get(),
            balance!(900000)
        ));

        assert_eq!(
            assets::Pallet::<Runtime>::free_balance(&xor, &ALICE).unwrap(),
            balance!(900000)
        );
        assert_eq!(
            assets::Pallet::<Runtime>::free_balance(&ceres, &ALICE).unwrap(),
            balance!(16000)
        );

        assert_eq!(
            assets::Pallet::<Runtime>::free_balance(&xor, &CHARLES).unwrap(),
            balance!(2000)
        );
        assert_eq!(
            assets::Pallet::<Runtime>::free_balance(&xstusd, &CHARLES).unwrap(),
            balance!(1000)
        );
        assert_eq!(
            assets::Pallet::<Runtime>::free_balance(&ceres, &CHARLES).unwrap(),
            balance!(5000)
        );

        pallet::WhitelistedIloOrganizers::<Runtime>::append(ALICE);
        pallet::WhitelistedIloOrganizers::<Runtime>::append(BOB);
        pallet::WhitelistedIloOrganizers::<Runtime>::append(CHARLES);
        pallet::WhitelistedIloOrganizers::<Runtime>::append(DAN);

        pallet::WhitelistedContributors::<Runtime>::append(ALICE);
        pallet::WhitelistedContributors::<Runtime>::append(BOB);
        pallet::WhitelistedContributors::<Runtime>::append(CHARLES);
        pallet::WhitelistedContributors::<Runtime>::append(DAN);

        tests();
    });
}

#[test]
fn create_ilo_ilo_price_zero() {
    preset_initial(|| {
        let current_timestamp = pallet_timestamp::Pallet::<Runtime>::get();
        let base_asset = XOR;
        assert_err!(
            CeresLaunchpadPallet::<Runtime>::create_ilo(
                RuntimeOrigin::signed(ALICE),
                base_asset,
                CERES_ASSET_ID,
                balance!(1),
                balance!(2),
                balance!(0),
                balance!(100),
                balance!(150),
                balance!(0.2),
                balance!(0.25),
                true,
                balance!(0.75),
                balance!(0.6),
                31,
                current_timestamp + 5,
                current_timestamp + 10,
                balance!(1000),
                balance!(0.2),
                current_timestamp + 3,
                balance!(0.2),
                balance!(0.1),
                current_timestamp + 3,
                balance!(20)
            ),
            Error::<Runtime>::ParameterCantBeZero
        );
    });
}

#[test]
fn create_ilo_hard_cap_zero() {
    preset_initial(|| {
        let current_timestamp = pallet_timestamp::Pallet::<Runtime>::get();
        let base_asset = XOR;
        assert_err!(
            CeresLaunchpadPallet::<Runtime>::create_ilo(
                RuntimeOrigin::signed(ALICE),
                base_asset,
                CERES_ASSET_ID,
                balance!(1),
                balance!(2),
                balance!(0.25),
                balance!(100),
                balance!(0),
                balance!(0.2),
                balance!(0.25),
                true,
                balance!(0.75),
                balance!(0.6),
                31,
                current_timestamp + 5,
                current_timestamp + 10,
                balance!(1000),
                balance!(0.2),
                current_timestamp + 3,
                balance!(0.2),
                balance!(0.1),
                current_timestamp + 3,
                balance!(20)
            ),
            Error::<Runtime>::ParameterCantBeZero
        );
    });
}

#[test]
fn create_ilo_invalid_soft_cap() {
    preset_initial(|| {
        let current_timestamp = pallet_timestamp::Pallet::<Runtime>::get();
        let base_asset = XOR;
        assert_err!(
            CeresLaunchpadPallet::<Runtime>::create_ilo(
                RuntimeOrigin::signed(ALICE),
                base_asset,
                CERES_ASSET_ID,
                balance!(1),
                balance!(2),
                balance!(0.25),
                balance!(100),
                balance!(220),
                balance!(0.2),
                balance!(0.25),
                true,
                balance!(0.75),
                balance!(0.6),
                31,
                current_timestamp + 5,
                current_timestamp + 10,
                balance!(1000),
                balance!(0.2),
                current_timestamp + 3,
                balance!(0.2),
                balance!(0.1),
                current_timestamp + 3,
                balance!(20)
            ),
            Error::<Runtime>::InvalidSoftCap
        );
    });
}

#[test]
fn create_ilo_invalid_minimum_contribution() {
    preset_initial(|| {
        let current_timestamp = pallet_timestamp::Pallet::<Runtime>::get();
        let base_asset = XOR;
        assert_err!(
            CeresLaunchpadPallet::<Runtime>::create_ilo(
                RuntimeOrigin::signed(ALICE),
                base_asset,
                CERES_ASSET_ID,
                balance!(1),
                balance!(2),
                balance!(0.25),
                balance!(120),
                balance!(220),
                balance!(0.009),
                balance!(0.25),
                true,
                balance!(0.75),
                balance!(0.6),
                31,
                current_timestamp + 5,
                current_timestamp + 10,
                balance!(1000),
                balance!(0.2),
                current_timestamp + 3,
                balance!(0.2),
                balance!(0.1),
                current_timestamp + 3,
                balance!(20)
            ),
            Error::<Runtime>::InvalidMinimumContribution
        );
    });
}

#[test]
fn create_ilo_invalid_maximum_contribution() {
    preset_initial(|| {
        let current_timestamp = pallet_timestamp::Pallet::<Runtime>::get();
        let base_asset = XOR;
        assert_err!(
            CeresLaunchpadPallet::<Runtime>::create_ilo(
                RuntimeOrigin::signed(ALICE),
                base_asset,
                CERES_ASSET_ID,
                balance!(1),
                balance!(2),
                balance!(0.25),
                balance!(120),
                balance!(220),
                balance!(0.25),
                balance!(0.25),
                true,
                balance!(0.75),
                balance!(0.6),
                31,
                current_timestamp + 5,
                current_timestamp + 10,
                balance!(1000),
                balance!(0.2),
                current_timestamp + 3,
                balance!(0.2),
                balance!(0.1),
                current_timestamp + 3,
                balance!(20)
            ),
            Error::<Runtime>::InvalidMaximumContribution
        );
    });
}

#[test]
fn create_ilo_invalid_liquidity_percent() {
    preset_initial(|| {
        let current_timestamp = pallet_timestamp::Pallet::<Runtime>::get();
        let base_asset = XOR;
        assert_err!(
            CeresLaunchpadPallet::<Runtime>::create_ilo(
                RuntimeOrigin::signed(ALICE),
                base_asset,
                CERES_ASSET_ID,
                balance!(1),
                balance!(2),
                balance!(0.25),
                balance!(120),
                balance!(220),
                balance!(0.2),
                balance!(0.25),
                true,
                balance!(0.50),
                balance!(0.6),
                31,
                current_timestamp + 5,
                current_timestamp + 10,
                balance!(1000),
                balance!(0.2),
                current_timestamp + 3,
                balance!(0.2),
                balance!(0.1),
                current_timestamp + 3,
                balance!(20)
            ),
            Error::<Runtime>::InvalidLiquidityPercent
        );
    });
}

#[test]
fn create_ilo_invalid_lockup_days() {
    preset_initial(|| {
        let current_timestamp = pallet_timestamp::Pallet::<Runtime>::get();
        let base_asset = XOR;
        assert_err!(
            CeresLaunchpadPallet::<Runtime>::create_ilo(
                RuntimeOrigin::signed(ALICE),
                base_asset,
                CERES_ASSET_ID,
                balance!(1),
                balance!(2),
                balance!(0.25),
                balance!(120),
                balance!(220),
                balance!(0.2),
                balance!(0.25),
                true,
                balance!(0.75),
                balance!(0.6),
                29,
                current_timestamp + 5,
                current_timestamp + 10,
                balance!(1000),
                balance!(0.2),
                current_timestamp + 3,
                balance!(0.2),
                balance!(0.1),
                current_timestamp + 3,
                balance!(20)
            ),
            Error::<Runtime>::InvalidLockupDays
        );
    });
}

#[test]
fn create_ilo_invalid_start_timestamp() {
    preset_initial(|| {
        let current_timestamp = pallet_timestamp::Pallet::<Runtime>::get();
        let base_asset = XOR;
        assert_err!(
            CeresLaunchpadPallet::<Runtime>::create_ilo(
                RuntimeOrigin::signed(ALICE),
                base_asset,
                CERES_ASSET_ID,
                balance!(1),
                balance!(2),
                balance!(0.25),
                balance!(120),
                balance!(220),
                balance!(0.2),
                balance!(0.25),
                true,
                balance!(0.75),
                balance!(0.6),
                31,
                current_timestamp,
                current_timestamp + 10,
                balance!(1000),
                balance!(0.2),
                current_timestamp + 3,
                balance!(0.2),
                balance!(0.1),
                current_timestamp + 3,
                balance!(20)
            ),
            Error::<Runtime>::InvalidStartTimestamp
        );
    });
}

#[test]
fn create_ilo_invalid_end_timestamp() {
    preset_initial(|| {
        let current_timestamp = pallet_timestamp::Pallet::<Runtime>::get();
        let base_asset = XOR;
        assert_err!(
            CeresLaunchpadPallet::<Runtime>::create_ilo(
                RuntimeOrigin::signed(ALICE),
                base_asset,
                CERES_ASSET_ID,
                balance!(1),
                balance!(2),
                balance!(0.25),
                balance!(120),
                balance!(220),
                balance!(0.2),
                balance!(0.25),
                true,
                balance!(0.75),
                balance!(0.6),
                31,
                current_timestamp + 5,
                current_timestamp + 2,
                balance!(1000),
                balance!(0.2),
                current_timestamp + 3,
                balance!(0.2),
                balance!(0.1),
                current_timestamp + 3,
                balance!(20)
            ),
            Error::<Runtime>::InvalidEndTimestamp
        );
    });
}

#[test]
fn create_ilo_invalid_price() {
    preset_initial(|| {
        let current_timestamp = pallet_timestamp::Pallet::<Runtime>::get();
        let base_asset = XOR;
        assert_err!(
            CeresLaunchpadPallet::<Runtime>::create_ilo(
                RuntimeOrigin::signed(ALICE),
                base_asset,
                CERES_ASSET_ID,
                balance!(1),
                balance!(2),
                balance!(0.25),
                balance!(120),
                balance!(220),
                balance!(0.2),
                balance!(0.25),
                true,
                balance!(0.75),
                balance!(0.1),
                31,
                current_timestamp + 5,
                current_timestamp + 10,
                balance!(1000),
                balance!(0.2),
                current_timestamp + 3,
                balance!(0.2),
                balance!(0.1),
                current_timestamp + 3,
                balance!(20)
            ),
            Error::<Runtime>::InvalidPrice
        );
    });
}

#[test]
fn create_ilo_invalid_number_of_tokens_for_ilo() {
    preset_initial(|| {
        let current_timestamp = pallet_timestamp::Pallet::<Runtime>::get();
        let base_asset = XOR;
        assert_err!(
            CeresLaunchpadPallet::<Runtime>::create_ilo(
                RuntimeOrigin::signed(ALICE),
                base_asset,
                CERES_ASSET_ID,
                balance!(7692.30769231),
                balance!(2),
                balance!(0.13),
                balance!(600),
                balance!(1000),
                balance!(0.2),
                balance!(0.25),
                true,
                balance!(0.75),
                balance!(0.20),
                31,
                current_timestamp + 5,
                current_timestamp + 10,
                balance!(1000),
                balance!(0.2),
                current_timestamp + 3,
                balance!(0.2),
                balance!(0.1),
                current_timestamp + 3,
                balance!(20)
            ),
            Error::<Runtime>::InvalidNumberOfTokensForILO
        );
    });
}

#[test]
fn create_ilo_invalid_number_of_tokens_for_liquidity() {
    preset_initial(|| {
        let current_timestamp = pallet_timestamp::Pallet::<Runtime>::get();
        let base_asset = XOR;
        assert_err!(
            CeresLaunchpadPallet::<Runtime>::create_ilo(
                RuntimeOrigin::signed(ALICE),
                base_asset,
                CERES_ASSET_ID,
                balance!(7693),
                balance!(1000),
                balance!(0.13),
                balance!(600),
                balance!(1000),
                balance!(0.2),
                balance!(0.25),
                true,
                balance!(0.75),
                balance!(0.20),
                31,
                current_timestamp + 5,
                current_timestamp + 10,
                balance!(1000),
                balance!(0.2),
                current_timestamp + 3,
                balance!(0.2),
                balance!(0.1),
                current_timestamp + 3,
                balance!(20)
            ),
            Error::<Runtime>::InvalidNumberOfTokensForLiquidity
        );
    });
}

#[test]
fn create_ilo_invalid_team_first_release_percent() {
    preset_initial(|| {
        let current_timestamp = pallet_timestamp::Pallet::<Runtime>::get();
        let base_asset = XOR;
        assert_err!(
            CeresLaunchpadPallet::<Runtime>::create_ilo(
                RuntimeOrigin::signed(ALICE),
                base_asset,
                CERES_ASSET_ID,
                balance!(7693),
                balance!(3000),
                balance!(0.13),
                balance!(600),
                balance!(1000),
                balance!(0.2),
                balance!(0.25),
                true,
                balance!(0.75),
                balance!(0.25),
                31,
                current_timestamp + 5,
                current_timestamp + 10,
                balance!(1000),
                balance!(0),
                current_timestamp + 3,
                balance!(0.2),
                balance!(0.2),
                current_timestamp + 3,
                balance!(0.2),
            ),
            Error::<Runtime>::InvalidTeamFirstReleasePercent
        );
    });
}

#[test]
fn create_ilo_invalid_team_vesting_percent() {
    preset_initial(|| {
        let current_timestamp = pallet_timestamp::Pallet::<Runtime>::get();
        let base_asset = XOR;
        assert_err!(
            CeresLaunchpadPallet::<Runtime>::create_ilo(
                RuntimeOrigin::signed(ALICE),
                base_asset,
                CERES_ASSET_ID,
                balance!(7693),
                balance!(3000),
                balance!(0.13),
                balance!(600),
                balance!(1000),
                balance!(0.2),
                balance!(0.25),
                true,
                balance!(0.75),
                balance!(0.25),
                31,
                current_timestamp + 5,
                current_timestamp + 10,
                balance!(1000),
                balance!(0.2),
                current_timestamp + 3,
                balance!(0),
                balance!(0.2),
                current_timestamp + 3,
                balance!(0.2),
            ),
            Error::<Runtime>::InvalidTeamVestingPercent
        );
    });
}

#[test]
fn create_ilo_invalid_team_vesting_percent_overflow() {
    preset_initial(|| {
        let current_timestamp = pallet_timestamp::Pallet::<Runtime>::get();
        let base_asset = XOR;
        assert_err!(
            CeresLaunchpadPallet::<Runtime>::create_ilo(
                RuntimeOrigin::signed(ALICE),
                base_asset,
                CERES_ASSET_ID,
                balance!(7693),
                balance!(3000),
                balance!(0.13),
                balance!(600),
                balance!(1000),
                balance!(0.2),
                balance!(0.25),
                true,
                balance!(0.75),
                balance!(0.25),
                31,
                current_timestamp + 5,
                current_timestamp + 10,
                balance!(1000),
                balance!(0.2),
                current_timestamp + 3,
                balance!(0.9),
                balance!(0.2),
                current_timestamp + 3,
                balance!(0.2),
            ),
            Error::<Runtime>::InvalidTeamVestingPercent
        );
    });
}

#[test]
fn create_ilo_invalid_team_vesting_percent_remainder() {
    preset_initial(|| {
        let current_timestamp = pallet_timestamp::Pallet::<Runtime>::get();
        let base_asset = XOR;
        assert_err!(
            CeresLaunchpadPallet::<Runtime>::create_ilo(
                RuntimeOrigin::signed(ALICE),
                base_asset,
                CERES_ASSET_ID,
                balance!(7693),
                balance!(3000),
                balance!(0.13),
                balance!(600),
                balance!(1000),
                balance!(0.2),
                balance!(0.25),
                true,
                balance!(0.75),
                balance!(0.25),
                31,
                current_timestamp + 5,
                current_timestamp + 10,
                balance!(1000),
                balance!(0.2),
                current_timestamp + 3,
                balance!(0.3),
                balance!(0.2),
                current_timestamp + 3,
                balance!(0.2),
            ),
            Error::<Runtime>::InvalidTeamVestingPercent
        );
    });
}

#[test]
fn create_ilo_invalid_team_vesting_period() {
    preset_initial(|| {
        let current_timestamp = pallet_timestamp::Pallet::<Runtime>::get();
        let base_asset = XOR;
        assert_err!(
            CeresLaunchpadPallet::<Runtime>::create_ilo(
                RuntimeOrigin::signed(ALICE),
                base_asset,
                CERES_ASSET_ID,
                balance!(7693),
                balance!(3000),
                balance!(0.13),
                balance!(600),
                balance!(1000),
                balance!(0.2),
                balance!(0.25),
                true,
                balance!(0.75),
                balance!(0.25),
                31,
                current_timestamp + 5,
                current_timestamp + 10,
                balance!(1000),
                balance!(0.2),
                0u32.into(),
                balance!(0.2),
                balance!(0.2),
                current_timestamp + 3,
                balance!(0.2),
            ),
            Error::<Runtime>::InvalidTeamVestingPeriod
        );
    });
}

#[test]
fn create_ilo_invalid_first_release_percent() {
    preset_initial(|| {
        let current_timestamp = pallet_timestamp::Pallet::<Runtime>::get();
        let base_asset = XOR;
        assert_err!(
            CeresLaunchpadPallet::<Runtime>::create_ilo(
                RuntimeOrigin::signed(ALICE),
                base_asset,
                CERES_ASSET_ID,
                balance!(7693),
                balance!(3000),
                balance!(0.13),
                balance!(600),
                balance!(1000),
                balance!(0.2),
                balance!(0.25),
                true,
                balance!(0.75),
                balance!(0.25),
                31,
                current_timestamp + 5,
                current_timestamp + 10,
                balance!(1000),
                balance!(0.2),
                current_timestamp + 3,
                balance!(0.2),
                balance!(0),
                current_timestamp + 3,
                balance!(20)
            ),
            Error::<Runtime>::InvalidFirstReleasePercent
        );
    });
}

#[test]
fn create_ilo_invalid_vesting_percent() {
    preset_initial(|| {
        let current_timestamp = pallet_timestamp::Pallet::<Runtime>::get();
        let base_asset = XOR;
        assert_err!(
            CeresLaunchpadPallet::<Runtime>::create_ilo(
                RuntimeOrigin::signed(ALICE),
                base_asset,
                CERES_ASSET_ID,
                balance!(7693),
                balance!(3000),
                balance!(0.13),
                balance!(600),
                balance!(1000),
                balance!(0.2),
                balance!(0.25),
                true,
                balance!(0.75),
                balance!(0.25),
                31,
                current_timestamp + 5,
                current_timestamp + 10,
                balance!(1000),
                balance!(0.2),
                current_timestamp + 3,
                balance!(0.2),
                balance!(0.2),
                current_timestamp + 3,
                balance!(0)
            ),
            Error::<Runtime>::InvalidVestingPercent
        );
    });
}

#[test]
fn create_ilo_invalid_vesting_percent_overflow() {
    preset_initial(|| {
        let current_timestamp = pallet_timestamp::Pallet::<Runtime>::get();
        let base_asset = XOR;
        assert_err!(
            CeresLaunchpadPallet::<Runtime>::create_ilo(
                RuntimeOrigin::signed(ALICE),
                base_asset,
                CERES_ASSET_ID,
                balance!(7693),
                balance!(3000),
                balance!(0.13),
                balance!(600),
                balance!(1000),
                balance!(0.2),
                balance!(0.25),
                true,
                balance!(0.75),
                balance!(0.25),
                31,
                current_timestamp + 5,
                current_timestamp + 10,
                balance!(1000),
                balance!(0.2),
                current_timestamp + 3,
                balance!(0.2),
                balance!(0.2),
                current_timestamp + 3,
                balance!(0.9)
            ),
            Error::<Runtime>::InvalidVestingPercent
        );
    });
}

#[test]
fn create_ilo_invalid_vesting_percent_remainder() {
    preset_initial(|| {
        let current_timestamp = pallet_timestamp::Pallet::<Runtime>::get();
        let base_asset = XOR;
        assert_err!(
            CeresLaunchpadPallet::<Runtime>::create_ilo(
                RuntimeOrigin::signed(CHARLES),
                base_asset,
                CERES_ASSET_ID,
                balance!(7693),
                balance!(3000),
                balance!(0.13),
                balance!(600),
                balance!(1000),
                balance!(0.2),
                balance!(0.25),
                true,
                balance!(0.75),
                balance!(0.25),
                31,
                current_timestamp + 5,
                current_timestamp + 10,
                balance!(1000),
                balance!(0.2),
                current_timestamp + 3,
                balance!(0.2),
                balance!(0.2),
                current_timestamp + 3,
                balance!(0.3)
            ),
            Error::<Runtime>::InvalidVestingPercent
        );
    });
}

#[test]
fn create_ilo_invalid_vesting_period() {
    preset_initial(|| {
        let current_timestamp = pallet_timestamp::Pallet::<Runtime>::get();
        let base_asset = XOR;
        assert_err!(
            CeresLaunchpadPallet::<Runtime>::create_ilo(
                RuntimeOrigin::signed(ALICE),
                base_asset,
                CERES_ASSET_ID,
                balance!(7693),
                balance!(3000),
                balance!(0.13),
                balance!(600),
                balance!(1000),
                balance!(0.2),
                balance!(0.25),
                true,
                balance!(0.75),
                balance!(0.25),
                31,
                current_timestamp + 5,
                current_timestamp + 10,
                balance!(1000),
                balance!(0.2),
                current_timestamp + 3,
                balance!(0.2),
                balance!(0.2),
                0u32.into(),
                balance!(0.2)
            ),
            Error::<Runtime>::InvalidVestingPeriod
        );
    });
}

#[test]
fn create_ilo_not_enough_ceres() {
    preset_initial(|| {
        let current_timestamp = pallet_timestamp::Pallet::<Runtime>::get();
        let base_asset = XOR;
        assert_err!(
            CeresLaunchpadPallet::<Runtime>::create_ilo(
                RuntimeOrigin::signed(BOB),
                base_asset,
                CERES_ASSET_ID,
                balance!(7693),
                balance!(3000),
                balance!(0.13),
                balance!(600),
                balance!(1000),
                balance!(0.2),
                balance!(0.25),
                true,
                balance!(0.75),
                balance!(0.25),
                31,
                current_timestamp + 5,
                current_timestamp + 10,
                balance!(1000),
                balance!(0.2),
                current_timestamp + 3,
                balance!(0.2),
                balance!(0.2),
                current_timestamp + 3,
                balance!(0.2)
            ),
            Error::<Runtime>::NotEnoughCeres
        );
    });
}

#[test]
fn create_ilo_not_enough_tokens() {
    preset_initial(|| {
        let current_timestamp = pallet_timestamp::Pallet::<Runtime>::get();
        let base_asset = XOR;
        assert_err!(
            CeresLaunchpadPallet::<Runtime>::create_ilo(
                RuntimeOrigin::signed(CHARLES),
                base_asset,
                CERES_ASSET_ID,
                balance!(7693),
                balance!(3000),
                balance!(0.13),
                balance!(600),
                balance!(1000),
                balance!(0.2),
                balance!(0.25),
                true,
                balance!(0.75),
                balance!(0.25),
                31,
                current_timestamp + 5,
                current_timestamp + 10,
                balance!(1000),
                balance!(0.2),
                current_timestamp + 3,
                balance!(0.2),
                balance!(0.2),
                current_timestamp + 3,
                balance!(0.2)
            ),
            Error::<Runtime>::NotEnoughTokens
        );
    });
}

#[test]
fn create_ilo_account_is_not_whitelisted() {
    let mut ext = ExtBuilder::default().build();
    ext.execute_with(|| {
        let current_timestamp = pallet_timestamp::Pallet::<Runtime>::get();
        let base_asset = XOR;
        assert_err!(
            CeresLaunchpadPallet::<Runtime>::create_ilo(
                RuntimeOrigin::signed(ALICE),
                base_asset,
                CERES_ASSET_ID,
                balance!(7693),
                balance!(3000),
                balance!(0.13),
                balance!(600),
                balance!(1000),
                balance!(0.2),
                balance!(0.25),
                true,
                balance!(0.75),
                balance!(0.25),
                31,
                current_timestamp + 5,
                current_timestamp + 10,
                balance!(1000),
                balance!(0.2),
                current_timestamp + 3,
                balance!(0.2),
                balance!(0.2),
                current_timestamp + 3,
                balance!(0.2)
            ),
            Error::<Runtime>::AccountIsNotWhitelisted
        );
    });
}

#[test]
fn create_ilo_ok() {
    let mut ext = ExtBuilder::default().build();
    ext.execute_with(|| {
        pallet::WhitelistedIloOrganizers::<Runtime>::append(ALICE);
        let current_timestamp = pallet_timestamp::Pallet::<Runtime>::get();
        let base_asset = XOR;
        assert_ok!(CeresLaunchpadPallet::<Runtime>::create_ilo(
            RuntimeOrigin::signed(ALICE),
            base_asset,
            CERES_ASSET_ID,
            balance!(7693),
            balance!(3000),
            balance!(0.13),
            balance!(600),
            balance!(1000),
            balance!(0.2),
            balance!(0.25),
            true,
            balance!(0.75),
            balance!(0.25),
            31,
            current_timestamp + 5,
            current_timestamp + 10,
            balance!(1000),
            balance!(0.2),
            current_timestamp + 3,
            balance!(0.2),
            balance!(0.2),
            current_timestamp + 3,
            balance!(0.2)
        ));

        assert_eq!(
            Assets::free_balance(&CERES_ASSET_ID, &ALICE).expect("Failed to query free balance."),
            balance!(4297)
        );

        let pallet_account = PalletId(*b"crslaunc").into_account_truncating();
        assert_eq!(
            Assets::free_balance(&CERES_ASSET_ID, &pallet_account)
                .expect("Failed to query free balance."),
            balance!(10693)
        );

        let ilo_info = pallet::ILOs::<Runtime>::get(CERES_ASSET_ID).unwrap();
        assert_ne!(ilo_info.ilo_price, balance!(0));
        assert_eq!(ilo_info.ilo_organizer, ALICE);
    });
}

#[test]
fn create_ilo_ilo_already_exists() {
    preset_initial(|| {
        let current_timestamp = pallet_timestamp::Pallet::<Runtime>::get();
        let base_asset = XOR;
        assert_ok!(CeresLaunchpadPallet::<Runtime>::create_ilo(
            RuntimeOrigin::signed(ALICE),
            base_asset,
            CERES_ASSET_ID,
            balance!(7693),
            balance!(3000),
            balance!(0.13),
            balance!(600),
            balance!(1000),
            balance!(0.2),
            balance!(0.25),
            true,
            balance!(0.75),
            balance!(0.25),
            31,
            current_timestamp + 5,
            current_timestamp + 10,
            balance!(1000),
            balance!(0.2),
            current_timestamp + 3,
            balance!(0.2),
            balance!(0.2),
            current_timestamp + 3,
            balance!(0.2)
        ));

        assert_err!(
            CeresLaunchpadPallet::<Runtime>::create_ilo(
                RuntimeOrigin::signed(ALICE),
                base_asset,
                CERES_ASSET_ID,
                balance!(7693),
                balance!(3000),
                balance!(0.13),
                balance!(600),
                balance!(1000),
                balance!(0.2),
                balance!(0.25),
                true,
                balance!(0.75),
                balance!(0.25),
                31,
                current_timestamp + 5,
                current_timestamp + 10,
                balance!(1000),
                balance!(0.2),
                current_timestamp + 3,
                balance!(0.2),
                balance!(0.2),
                current_timestamp + 3,
                balance!(0.2)
            ),
            Error::<Runtime>::ILOAlreadyExists
        );
    });
}

#[test]
fn contribute_ilo_does_not_exist() {
    preset_initial(|| {
        assert_err!(
            CeresLaunchpadPallet::<Runtime>::contribute(
                RuntimeOrigin::signed(ALICE),
                CERES_ASSET_ID,
                balance!(0.21)
            ),
            Error::<Runtime>::ILODoesNotExist
        );
    });
}

#[test]
fn contribute_not_enough_ceres() {
    preset_initial(|| {
        let current_timestamp = pallet_timestamp::Pallet::<Runtime>::get();
        let base_asset = XOR;
        assert_ok!(CeresLaunchpadPallet::<Runtime>::create_ilo(
            RuntimeOrigin::signed(ALICE),
            base_asset,
            CERES_ASSET_ID,
            balance!(7693),
            balance!(3000),
            balance!(0.13),
            balance!(600),
            balance!(1000),
            balance!(0.5),
            balance!(10),
            true,
            balance!(0.75),
            balance!(0.25),
            31,
            current_timestamp + 5,
            current_timestamp + 10,
            balance!(1000),
            balance!(0.2),
            current_timestamp + 3,
            balance!(0.2),
            balance!(0.2),
            current_timestamp + 3,
            balance!(0.2)
        ));

        pallet_timestamp::Pallet::<Runtime>::set_timestamp(current_timestamp + 6);

        assert_ok!(Assets::transfer_from(
            &CERES_ASSET_ID,
            &DAN,
            &BOB,
            balance!(11000)
        ));

        assert_err!(
            CeresLaunchpadPallet::<Runtime>::contribute(
                RuntimeOrigin::signed(DAN),
                CERES_ASSET_ID,
                balance!(0.6)
            ),
            Error::<Runtime>::NotEnoughCeres
        );
    });
}

#[test]
fn contribute_ilo_not_started() {
    preset_initial(|| {
        let current_timestamp = pallet_timestamp::Pallet::<Runtime>::get();
        let base_asset = XOR;
        assert_ok!(CeresLaunchpadPallet::<Runtime>::create_ilo(
            RuntimeOrigin::signed(ALICE),
            base_asset,
            CERES_ASSET_ID,
            balance!(7693),
            balance!(3000),
            balance!(0.13),
            balance!(600),
            balance!(1000),
            balance!(0.2),
            balance!(0.25),
            true,
            balance!(0.75),
            balance!(0.25),
            31,
            current_timestamp + 5,
            current_timestamp + 10,
            balance!(1000),
            balance!(0.2),
            current_timestamp + 3,
            balance!(0.2),
            balance!(0.2),
            current_timestamp + 3,
            balance!(0.2)
        ));
        assert_err!(
            CeresLaunchpadPallet::<Runtime>::contribute(
                RuntimeOrigin::signed(ALICE),
                CERES_ASSET_ID,
                balance!(0.21)
            ),
            Error::<Runtime>::ILONotStarted
        );
    });
}

#[test]
fn contribute_ilo_is_finished() {
    preset_initial(|| {
        let current_timestamp = pallet_timestamp::Pallet::<Runtime>::get();
        let base_asset = XOR;
        assert_ok!(CeresLaunchpadPallet::<Runtime>::create_ilo(
            RuntimeOrigin::signed(ALICE),
            base_asset,
            CERES_ASSET_ID,
            balance!(7693),
            balance!(3000),
            balance!(0.13),
            balance!(600),
            balance!(1000),
            balance!(0.2),
            balance!(0.25),
            true,
            balance!(0.75),
            balance!(0.25),
            31,
            current_timestamp + 5,
            current_timestamp + 10,
            balance!(1000),
            balance!(0.2),
            current_timestamp + 3,
            balance!(0.2),
            balance!(0.2),
            current_timestamp + 3,
            balance!(0.2)
        ));

        pallet_timestamp::Pallet::<Runtime>::set_timestamp(current_timestamp + 11);

        assert_err!(
            CeresLaunchpadPallet::<Runtime>::contribute(
                RuntimeOrigin::signed(ALICE),
                CERES_ASSET_ID,
                balance!(0.21)
            ),
            Error::<Runtime>::ILOIsFinished
        );
    });
}

#[test]
fn contribute_contribution_is_lower_then_min() {
    preset_initial(|| {
        let asset_id = CERES_ASSET_ID;
        let current_timestamp = pallet_timestamp::Pallet::<Runtime>::get();
        let base_asset = XOR;
        assert_ok!(CeresLaunchpadPallet::<Runtime>::create_ilo(
            RuntimeOrigin::signed(ALICE),
            base_asset,
            asset_id,
            balance!(7693),
            balance!(3000),
            balance!(0.13),
            balance!(600),
            balance!(1000),
            balance!(0.2),
            balance!(0.25),
            true,
            balance!(0.75),
            balance!(0.25),
            31,
            current_timestamp + 5,
            current_timestamp + 10,
            balance!(1000),
            balance!(0.2),
            current_timestamp + 3,
            balance!(0.2),
            balance!(0.2),
            current_timestamp + 3,
            balance!(0.2)
        ));

        pallet_timestamp::Pallet::<Runtime>::set_timestamp(current_timestamp + 6);

        assert_err!(
            CeresLaunchpadPallet::<Runtime>::contribute(
                RuntimeOrigin::signed(ALICE),
                asset_id,
                balance!(0.1)
            ),
            Error::<Runtime>::ContributionIsLowerThenMin
        );
    });
}

#[test]
fn contribute_contribution_is_bigger_then_max() {
    preset_initial(|| {
        let current_timestamp = pallet_timestamp::Pallet::<Runtime>::get();
        let base_asset = XOR;
        assert_ok!(CeresLaunchpadPallet::<Runtime>::create_ilo(
            RuntimeOrigin::signed(ALICE),
            base_asset,
            CERES_ASSET_ID,
            balance!(7693),
            balance!(3000),
            balance!(0.13),
            balance!(600),
            balance!(1000),
            balance!(0.2),
            balance!(0.25),
            true,
            balance!(0.75),
            balance!(0.25),
            31,
            current_timestamp + 5,
            current_timestamp + 10,
            balance!(1000),
            balance!(0.2),
            current_timestamp + 3,
            balance!(0.2),
            balance!(0.2),
            current_timestamp + 3,
            balance!(0.2)
        ));

        pallet_timestamp::Pallet::<Runtime>::set_timestamp(current_timestamp + 6);

        assert_ok!(CeresLaunchpadPallet::<Runtime>::contribute(
            RuntimeOrigin::signed(ALICE),
            CERES_ASSET_ID,
            balance!(0.2)
        ));
        assert_err!(
            CeresLaunchpadPallet::<Runtime>::contribute(
                RuntimeOrigin::signed(ALICE),
                CERES_ASSET_ID,
                balance!(0.2)
            ),
            Error::<Runtime>::ContributionIsBiggerThenMax
        );
    });
}

#[test]
fn contribute_hard_cap_is_hit() {
    preset_initial(|| {
        let current_timestamp = pallet_timestamp::Pallet::<Runtime>::get();
        let asset_id = CERES_ASSET_ID;
        let base_asset = XOR;
        assert_ok!(CeresLaunchpadPallet::<Runtime>::create_ilo(
            RuntimeOrigin::signed(ALICE),
            base_asset,
            asset_id,
            balance!(7693),
            balance!(3000),
            balance!(0.13),
            balance!(600),
            balance!(1000),
            balance!(0.2),
            balance!(2000),
            true,
            balance!(0.75),
            balance!(0.25),
            31,
            current_timestamp + 5,
            current_timestamp + 10,
            balance!(1000),
            balance!(0.2),
            current_timestamp + 3,
            balance!(0.2),
            balance!(0.2),
            current_timestamp + 3,
            balance!(0.2)
        ));

        pallet_timestamp::Pallet::<Runtime>::set_timestamp(current_timestamp + 6);

        assert_ok!(CeresLaunchpadPallet::<Runtime>::contribute(
            RuntimeOrigin::signed(ALICE),
            CERES_ASSET_ID,
            balance!(100)
        ));

        assert_err!(
            CeresLaunchpadPallet::<Runtime>::contribute(
                RuntimeOrigin::signed(BOB),
                CERES_ASSET_ID,
                balance!(901)
            ),
            Error::<Runtime>::HardCapIsHit
        );
    });
}

#[test]
fn contribute_account_is_not_whitelisted() {
    preset_initial(|| {
        let current_timestamp = pallet_timestamp::Pallet::<Runtime>::get();
        let base_asset = XOR;
        assert_ok!(CeresLaunchpadPallet::<Runtime>::create_ilo(
            RuntimeOrigin::signed(ALICE),
            base_asset,
            CERES_ASSET_ID,
            balance!(7693),
            balance!(3000),
            balance!(0.13),
            balance!(600),
            balance!(1000),
            balance!(0.5),
            balance!(10),
            true,
            balance!(0.75),
            balance!(0.25),
            31,
            current_timestamp + 5,
            current_timestamp + 10,
            balance!(1000),
            balance!(0.2),
            current_timestamp + 3,
            balance!(0.2),
            balance!(0.2),
            current_timestamp + 3,
            balance!(0.2)
        ));

        pallet_timestamp::Pallet::<Runtime>::set_timestamp(current_timestamp + 6);

        assert_err!(
            CeresLaunchpadPallet::<Runtime>::contribute(
                RuntimeOrigin::signed(EMILY),
                CERES_ASSET_ID,
                balance!(0.6)
            ),
            Error::<Runtime>::AccountIsNotWhitelisted
        );
    });
}

#[test]
fn contribute_ok() {
    preset_initial(|| {
        let current_timestamp = pallet_timestamp::Pallet::<Runtime>::get();
        let asset_id = CERES_ASSET_ID;
        let base_asset = XOR;
        assert_ok!(CeresLaunchpadPallet::<Runtime>::create_ilo(
            RuntimeOrigin::signed(ALICE),
            base_asset,
            asset_id,
            balance!(7693),
            balance!(3000),
            balance!(0.13),
            balance!(600),
            balance!(1000),
            balance!(0.2),
            balance!(0.25),
            true,
            balance!(0.75),
            balance!(0.25),
            31,
            current_timestamp + 5,
            current_timestamp + 10,
            balance!(1000),
            balance!(0.2),
            current_timestamp + 3,
            balance!(0.2),
            balance!(0.2),
            current_timestamp + 3,
            balance!(0.2)
        ));

        pallet_timestamp::Pallet::<Runtime>::set_timestamp(current_timestamp + 6);
        let funds_to_contribute = balance!(0.21);

        assert_ok!(CeresLaunchpadPallet::<Runtime>::contribute(
            RuntimeOrigin::signed(CHARLES),
            CERES_ASSET_ID,
            funds_to_contribute
        ));

        let ilo_info = pallet::ILOs::<Runtime>::get(CERES_ASSET_ID).unwrap();
        assert_eq!(ilo_info.funds_raised, funds_to_contribute);
        let tokens_bought = (FixedWrapper::from(funds_to_contribute)
            / FixedWrapper::from(ilo_info.ilo_price))
        .try_into_balance()
        .unwrap_or(0);

        let contribution_info = pallet::Contributions::<Runtime>::get(CERES_ASSET_ID, CHARLES);

        assert_eq!(ilo_info.sold_tokens, tokens_bought);
        assert_eq!(contribution_info.funds_contributed, funds_to_contribute);
        assert_eq!(contribution_info.tokens_bought, tokens_bought);

        assert_eq!(
            Assets::free_balance(&base_asset, &CHARLES).expect("Failed to query free balance."),
            balance!(1999.79)
        );
    });
}

#[test]
fn contribute_base_asset_xstusd_ok() {
    preset_initial(|| {
        let current_timestamp = pallet_timestamp::Pallet::<Runtime>::get();
        let asset_id = CERES_ASSET_ID;
        let base_asset = XSTUSD;
        assert_ok!(CeresLaunchpadPallet::<Runtime>::create_ilo(
            RuntimeOrigin::signed(ALICE),
            base_asset,
            asset_id,
            balance!(7693),
            balance!(3000),
            balance!(0.13),
            balance!(600),
            balance!(1000),
            balance!(0.2),
            balance!(0.25),
            true,
            balance!(0.75),
            balance!(0.25),
            31,
            current_timestamp + 5,
            current_timestamp + 10,
            balance!(1000),
            balance!(0.2),
            current_timestamp + 3,
            balance!(0.2),
            balance!(0.2),
            current_timestamp + 3,
            balance!(0.2)
        ));

        pallet_timestamp::Pallet::<Runtime>::set_timestamp(current_timestamp + 6);
        let funds_to_contribute = balance!(0.21);

        assert_ok!(CeresLaunchpadPallet::<Runtime>::contribute(
            RuntimeOrigin::signed(CHARLES),
            CERES_ASSET_ID,
            funds_to_contribute
        ));

        let ilo_info = pallet::ILOs::<Runtime>::get(CERES_ASSET_ID).unwrap();
        assert_eq!(ilo_info.funds_raised, funds_to_contribute);
        let tokens_bought = (FixedWrapper::from(funds_to_contribute)
            / FixedWrapper::from(ilo_info.ilo_price))
        .try_into_balance()
        .unwrap_or(0);

        let contribution_info = pallet::Contributions::<Runtime>::get(CERES_ASSET_ID, CHARLES);

        assert_eq!(ilo_info.sold_tokens, tokens_bought);
        assert_eq!(contribution_info.funds_contributed, funds_to_contribute);
        assert_eq!(contribution_info.tokens_bought, tokens_bought);

        assert_eq!(
            Assets::free_balance(&base_asset, &CHARLES).expect("Failed to query free balance."),
            balance!(999.79)
        );
    });
}

#[test]
fn emergency_withdraw_ilo_does_not_exist() {
    preset_initial(|| {
        assert_err!(
            CeresLaunchpadPallet::<Runtime>::emergency_withdraw(
                RuntimeOrigin::signed(ALICE),
                CERES_ASSET_ID
            ),
            Error::<Runtime>::ILODoesNotExist
        );
    });
}

#[test]
fn emergency_withdraw_ilo_not_started() {
    preset_initial(|| {
        let current_timestamp = pallet_timestamp::Pallet::<Runtime>::get();
        let base_asset = XOR;
        assert_ok!(CeresLaunchpadPallet::<Runtime>::create_ilo(
            RuntimeOrigin::signed(ALICE),
            base_asset,
            CERES_ASSET_ID,
            balance!(7693),
            balance!(3000),
            balance!(0.13),
            balance!(600),
            balance!(1000),
            balance!(0.2),
            balance!(0.25),
            true,
            balance!(0.75),
            balance!(0.25),
            31,
            current_timestamp + 5,
            current_timestamp + 10,
            balance!(1000),
            balance!(0.2),
            current_timestamp + 3,
            balance!(0.2),
            balance!(0.2),
            current_timestamp + 3,
            balance!(0.2)
        ));

        assert_err!(
            CeresLaunchpadPallet::<Runtime>::emergency_withdraw(
                RuntimeOrigin::signed(ALICE),
                CERES_ASSET_ID
            ),
            Error::<Runtime>::ILONotStarted
        );
    });
}

#[test]
fn emergency_withdraw_ilo_is_finished() {
    preset_initial(|| {
        let current_timestamp = pallet_timestamp::Pallet::<Runtime>::get();
        let base_asset = XOR;
        assert_ok!(CeresLaunchpadPallet::<Runtime>::create_ilo(
            RuntimeOrigin::signed(ALICE),
            base_asset,
            CERES_ASSET_ID,
            balance!(7693),
            balance!(3000),
            balance!(0.13),
            balance!(600),
            balance!(1000),
            balance!(0.2),
            balance!(0.25),
            true,
            balance!(0.75),
            balance!(0.25),
            31,
            current_timestamp + 5,
            current_timestamp + 10,
            balance!(1000),
            balance!(0.2),
            current_timestamp + 3,
            balance!(0.2),
            balance!(0.2),
            current_timestamp + 3,
            balance!(0.2)
        ));

        pallet_timestamp::Pallet::<Runtime>::set_timestamp(current_timestamp + 11);

        assert_err!(
            CeresLaunchpadPallet::<Runtime>::emergency_withdraw(
                RuntimeOrigin::signed(ALICE),
                CERES_ASSET_ID
            ),
            Error::<Runtime>::ILOIsFinished
        );
    });
}

#[test]
fn emergency_withdraw_not_enough_funds() {
    preset_initial(|| {
        let current_timestamp = pallet_timestamp::Pallet::<Runtime>::get();
        let base_asset = XOR;
        assert_ok!(CeresLaunchpadPallet::<Runtime>::create_ilo(
            RuntimeOrigin::signed(ALICE),
            base_asset,
            CERES_ASSET_ID,
            balance!(7693),
            balance!(3000),
            balance!(0.13),
            balance!(600),
            balance!(1000),
            balance!(0.2),
            balance!(0.25),
            true,
            balance!(0.75),
            balance!(0.25),
            31,
            current_timestamp + 5,
            current_timestamp + 10,
            balance!(1000),
            balance!(0.2),
            current_timestamp + 3,
            balance!(0.2),
            balance!(0.2),
            current_timestamp + 3,
            balance!(0.2)
        ));

        pallet_timestamp::Pallet::<Runtime>::set_timestamp(current_timestamp + 6);

        assert_err!(
            CeresLaunchpadPallet::<Runtime>::emergency_withdraw(
                RuntimeOrigin::signed(ALICE),
                CERES_ASSET_ID
            ),
            Error::<Runtime>::NotEnoughFunds
        );
    });
}

#[test]
fn emergency_withdraw_ok() {
    preset_initial(|| {
        let current_timestamp = pallet_timestamp::Pallet::<Runtime>::get();
        let base_asset = XOR;
        assert_ok!(CeresLaunchpadPallet::<Runtime>::create_ilo(
            RuntimeOrigin::signed(ALICE),
            base_asset,
            CERES_ASSET_ID,
            balance!(7693),
            balance!(3000),
            balance!(0.13),
            balance!(600),
            balance!(1000),
            balance!(0.2),
            balance!(0.25),
            true,
            balance!(0.75),
            balance!(0.25),
            31,
            current_timestamp + 5,
            current_timestamp + 10,
            balance!(1000),
            balance!(0.2),
            current_timestamp + 3,
            balance!(0.2),
            balance!(0.2),
            current_timestamp + 3,
            balance!(0.2)
        ));

        pallet_timestamp::Pallet::<Runtime>::set_timestamp(current_timestamp + 6);

        let funds_to_contribute = balance!(0.21);

        assert_ok!(CeresLaunchpadPallet::<Runtime>::contribute(
            RuntimeOrigin::signed(CHARLES),
            CERES_ASSET_ID,
            funds_to_contribute
        ));

        let mut contribution_info = pallet::Contributions::<Runtime>::get(CERES_ASSET_ID, CHARLES);

        assert_ok!(CeresLaunchpadPallet::<Runtime>::emergency_withdraw(
            RuntimeOrigin::signed(CHARLES),
            CERES_ASSET_ID,
        ));

        let funds_to_claim = (FixedWrapper::from(contribution_info.funds_contributed)
            * FixedWrapper::from(0.8))
        .try_into_balance()
        .unwrap_or(0);

        let penalty = contribution_info.funds_contributed - funds_to_claim;
        let ilo_info = pallet::ILOs::<Runtime>::get(CERES_ASSET_ID).unwrap();

        assert_eq!(
            Assets::free_balance(&base_asset, &CHARLES).expect("Failed to query free balance."),
            balance!(1999.958)
        );

        assert_eq!(
            Assets::free_balance(&base_asset, &pallet::PenaltiesAccount::<Runtime>::get())
                .expect("Failed to query free balance."),
            penalty
        );

        assert_eq!(ilo_info.funds_raised, balance!(0));
        assert_eq!(ilo_info.sold_tokens, balance!(0));

        contribution_info = pallet::Contributions::<Runtime>::get(CERES_ASSET_ID, CHARLES);

        assert_eq!(contribution_info.funds_contributed, balance!(0));
    });
}

#[test]
fn emergency_withdraw_base_asset_xstusd_ok() {
    preset_initial(|| {
        let current_timestamp = pallet_timestamp::Pallet::<Runtime>::get();
        let base_asset = XSTUSD;
        assert_ok!(CeresLaunchpadPallet::<Runtime>::create_ilo(
            RuntimeOrigin::signed(ALICE),
            base_asset,
            CERES_ASSET_ID,
            balance!(7693),
            balance!(3000),
            balance!(0.13),
            balance!(600),
            balance!(1000),
            balance!(0.2),
            balance!(0.25),
            true,
            balance!(0.75),
            balance!(0.25),
            31,
            current_timestamp + 5,
            current_timestamp + 10,
            balance!(1000),
            balance!(0.2),
            current_timestamp + 3,
            balance!(0.2),
            balance!(0.2),
            current_timestamp + 3,
            balance!(0.2)
        ));

        pallet_timestamp::Pallet::<Runtime>::set_timestamp(current_timestamp + 6);

        let funds_to_contribute = balance!(0.21);

        assert_ok!(CeresLaunchpadPallet::<Runtime>::contribute(
            RuntimeOrigin::signed(CHARLES),
            CERES_ASSET_ID,
            funds_to_contribute
        ));

        let mut contribution_info = pallet::Contributions::<Runtime>::get(CERES_ASSET_ID, CHARLES);

        assert_ok!(CeresLaunchpadPallet::<Runtime>::emergency_withdraw(
            RuntimeOrigin::signed(CHARLES),
            CERES_ASSET_ID,
        ));

        let funds_to_claim = (FixedWrapper::from(contribution_info.funds_contributed)
            * FixedWrapper::from(0.8))
        .try_into_balance()
        .unwrap_or(0);

        let penalty = contribution_info.funds_contributed - funds_to_claim;
        let ilo_info = pallet::ILOs::<Runtime>::get(CERES_ASSET_ID).unwrap();

        assert_eq!(
            Assets::free_balance(&base_asset, &CHARLES).expect("Failed to query free balance."),
            balance!(999.958)
        );

        assert_eq!(
            Assets::free_balance(&base_asset, &pallet::PenaltiesAccount::<Runtime>::get())
                .expect("Failed to query free balance."),
            penalty
        );

        assert_eq!(ilo_info.funds_raised, balance!(0));
        assert_eq!(ilo_info.sold_tokens, balance!(0));

        contribution_info = pallet::Contributions::<Runtime>::get(CERES_ASSET_ID, CHARLES);

        assert_eq!(contribution_info.funds_contributed, balance!(0));
    });
}

#[test]
fn finish_ilo_ilo_does_not_exist() {
    preset_initial(|| {
        assert_err!(
            CeresLaunchpadPallet::<Runtime>::finish_ilo(
                RuntimeOrigin::signed(ALICE),
                CERES_ASSET_ID
            ),
            Error::<Runtime>::ILODoesNotExist
        );
    });
}

#[test]
fn finish_ilo_ilo_is_not_finished() {
    preset_initial(|| {
        let current_timestamp = pallet_timestamp::Pallet::<Runtime>::get();
        let base_asset = XOR;
        assert_ok!(CeresLaunchpadPallet::<Runtime>::create_ilo(
            RuntimeOrigin::signed(ALICE),
            base_asset,
            CERES_ASSET_ID,
            balance!(7693),
            balance!(3000),
            balance!(0.13),
            balance!(600),
            balance!(1000),
            balance!(0.2),
            balance!(0.25),
            true,
            balance!(0.75),
            balance!(0.25),
            31,
            current_timestamp + 5,
            current_timestamp + 10,
            balance!(1000),
            balance!(0.2),
            current_timestamp + 3,
            balance!(0.2),
            balance!(0.2),
            current_timestamp + 3,
            balance!(0.2)
        ));

        assert_err!(
            CeresLaunchpadPallet::<Runtime>::finish_ilo(
                RuntimeOrigin::signed(ALICE),
                CERES_ASSET_ID
            ),
            Error::<Runtime>::ILOIsNotFinished
        );
    });
}

#[test]
fn finish_ilo_unauthorized() {
    preset_initial(|| {
        let current_timestamp = pallet_timestamp::Pallet::<Runtime>::get();
        let base_asset = XOR;
        assert_ok!(CeresLaunchpadPallet::<Runtime>::create_ilo(
            RuntimeOrigin::signed(ALICE),
            base_asset,
            CERES_ASSET_ID,
            balance!(7693),
            balance!(3000),
            balance!(0.13),
            balance!(600),
            balance!(1000),
            balance!(0.2),
            balance!(0.25),
            true,
            balance!(0.75),
            balance!(0.25),
            31,
            current_timestamp + 5,
            current_timestamp + 10,
            balance!(1000),
            balance!(0.2),
            current_timestamp + 3,
            balance!(0.2),
            balance!(0.2),
            current_timestamp + 3,
            balance!(0.2)
        ));

        pallet_timestamp::Pallet::<Runtime>::set_timestamp(current_timestamp + 11);

        assert_err!(
            CeresLaunchpadPallet::<Runtime>::finish_ilo(
                RuntimeOrigin::signed(CHARLES),
                CERES_ASSET_ID
            ),
            Error::<Runtime>::Unauthorized
        );
    });
}

#[test]
fn finish_ilo_ilo_failed_refunded_ok() {
    preset_initial(|| {
        let current_timestamp = pallet_timestamp::Pallet::<Runtime>::get();
        let base_asset = XOR;
        assert_ok!(CeresLaunchpadPallet::<Runtime>::create_ilo(
            RuntimeOrigin::signed(ALICE),
            base_asset,
            CERES_ASSET_ID,
            balance!(7693),
            balance!(3000),
            balance!(0.13),
            balance!(600),
            balance!(1000),
            balance!(0.2),
            balance!(0.25),
            true,
            balance!(0.75),
            balance!(0.25),
            31,
            current_timestamp + 5,
            current_timestamp + 10,
            balance!(1000),
            balance!(0.2),
            current_timestamp + 3,
            balance!(0.2),
            balance!(0.2),
            current_timestamp + 3,
            balance!(0.2)
        ));

        pallet_timestamp::Pallet::<Runtime>::set_timestamp(current_timestamp + 11);

        assert_ok!(CeresLaunchpadPallet::<Runtime>::finish_ilo(
            RuntimeOrigin::signed(ALICE),
            CERES_ASSET_ID
        ),);

        let pallet_account = PalletId(*b"crslaunc").into_account_truncating();
        assert_eq!(
            Assets::free_balance(&CERES_ASSET_ID, &pallet_account)
                .expect("Failed to query free balance."),
            balance!(0)
        );

        assert_eq!(
            Assets::free_balance(&CERES_ASSET_ID, &ALICE).expect("Failed to query free balance."),
            balance!(15990)
        );

        let ilo_info = pallet::ILOs::<Runtime>::get(CERES_ASSET_ID).unwrap();
        assert!(ilo_info.failed);
    });
}

#[test]
fn finish_ilo_ilo_failed_burned_ok() {
    preset_initial(|| {
        let current_timestamp = pallet_timestamp::Pallet::<Runtime>::get();
        let base_asset = XOR;
        assert_ok!(CeresLaunchpadPallet::<Runtime>::create_ilo(
            RuntimeOrigin::signed(ALICE),
            base_asset,
            CERES_ASSET_ID,
            balance!(7693),
            balance!(3000),
            balance!(0.13),
            balance!(600),
            balance!(1000),
            balance!(0.2),
            balance!(0.25),
            false,
            balance!(0.75),
            balance!(0.25),
            31,
            current_timestamp + 5,
            current_timestamp + 10,
            balance!(1000),
            balance!(0.2),
            current_timestamp + 3,
            balance!(0.2),
            balance!(0.2),
            current_timestamp + 3,
            balance!(0.2)
        ));

        pallet_timestamp::Pallet::<Runtime>::set_timestamp(current_timestamp + 11);

        assert_ok!(CeresLaunchpadPallet::<Runtime>::finish_ilo(
            RuntimeOrigin::signed(ALICE),
            CERES_ASSET_ID
        ),);

        let pallet_account = PalletId(*b"crslaunc").into_account_truncating();
        assert_eq!(
            Assets::free_balance(&CERES_ASSET_ID, &pallet_account)
                .expect("Failed to query free balance."),
            balance!(0)
        );

        assert_eq!(
            Assets::free_balance(&CERES_ASSET_ID, &ALICE).expect("Failed to query free balance."),
            balance!(5297)
        );

        let ilo_info = pallet::ILOs::<Runtime>::get(CERES_ASSET_ID).unwrap();
        assert!(ilo_info.failed);
    });
}

#[test]
fn finish_ilo_ilo_is_failed() {
    preset_initial(|| {
        let current_timestamp = pallet_timestamp::Pallet::<Runtime>::get();
        let base_asset = XOR;
        assert_ok!(CeresLaunchpadPallet::<Runtime>::create_ilo(
            RuntimeOrigin::signed(ALICE),
            base_asset,
            CERES_ASSET_ID,
            balance!(7693),
            balance!(3000),
            balance!(0.13),
            balance!(600),
            balance!(1000),
            balance!(0.2),
            balance!(0.25),
            true,
            balance!(0.75),
            balance!(0.25),
            31,
            current_timestamp + 5,
            current_timestamp + 10,
            balance!(1000),
            balance!(0.2),
            current_timestamp + 3,
            balance!(0.2),
            balance!(0.2),
            current_timestamp + 3,
            balance!(0.2)
        ));

        pallet_timestamp::Pallet::<Runtime>::set_timestamp(current_timestamp + 11);

        assert_ok!(CeresLaunchpadPallet::<Runtime>::finish_ilo(
            RuntimeOrigin::signed(ALICE),
            CERES_ASSET_ID
        ),);

        assert_err!(
            CeresLaunchpadPallet::<Runtime>::finish_ilo(
                RuntimeOrigin::signed(ALICE),
                CERES_ASSET_ID
            ),
            Error::<Runtime>::ILOIsFailed
        );
    });
}

#[test]
fn finish_ilo_not_filled_hard_cap_ok() {
    preset_initial(|| {
        let mut current_timestamp = pallet_timestamp::Pallet::<Runtime>::get();
        let base_asset = XOR;
        assert_ok!(CeresLaunchpadPallet::<Runtime>::create_ilo(
            RuntimeOrigin::signed(ALICE),
            base_asset,
            CERES_ASSET_ID,
            balance!(7693),
            balance!(3000),
            balance!(0.13),
            balance!(600),
            balance!(1000),
            balance!(0.2),
            balance!(1500),
            false,
            balance!(0.75),
            balance!(0.25),
            31,
            current_timestamp + 5,
            current_timestamp + 10,
            balance!(1000),
            balance!(0.2),
            current_timestamp + 3,
            balance!(0.2),
            balance!(0.2),
            current_timestamp + 3,
            balance!(0.2)
        ));

        pallet_timestamp::Pallet::<Runtime>::set_timestamp(current_timestamp + 6);

        let funds_to_contribute = balance!(800);

        assert_ok!(CeresLaunchpadPallet::<Runtime>::contribute(
            RuntimeOrigin::signed(CHARLES),
            CERES_ASSET_ID,
            funds_to_contribute
        ));

        pallet_timestamp::Pallet::<Runtime>::set_timestamp(current_timestamp + 11);

        current_timestamp = pallet_timestamp::Pallet::<Runtime>::get();
        assert_ok!(CeresLaunchpadPallet::<Runtime>::finish_ilo(
            RuntimeOrigin::signed(ALICE),
            CERES_ASSET_ID
        ),);

        let ilo_info = pallet::ILOs::<Runtime>::get(CERES_ASSET_ID).unwrap();

        let funds_raised_fee = (FixedWrapper::from(ilo_info.funds_raised)
            * FixedWrapper::from(FeePercentOnRaisedFunds::<Runtime>::get()))
        .try_into_balance()
        .unwrap_or(0);
        let raised_funds_without_fee = ilo_info.funds_raised - funds_raised_fee;
        let funds_for_liquidity = (FixedWrapper::from(raised_funds_without_fee)
            * FixedWrapper::from(ilo_info.liquidity_percent))
        .try_into_balance()
        .unwrap_or(0);
        let funds_for_team = raised_funds_without_fee - funds_for_liquidity;

        assert_eq!(
            Assets::free_balance(&base_asset, &pallet::AuthorityAccount::<Runtime>::get())
                .expect("Failed to query free balance."),
            funds_raised_fee
        );
        assert_eq!(
            Assets::free_balance(&base_asset, &ALICE).expect("Failed to query free balance."),
            funds_for_team + balance!(900000)
        );

        let (xor_liq, ceres_liq) = pool_xyk::Reserves::<Runtime>::get(base_asset, CERES_ASSET_ID);
        assert_eq!(xor_liq, funds_for_liquidity);

        let tokens_for_liquidity = (FixedWrapper::from(funds_for_liquidity)
            / FixedWrapper::from(ilo_info.listing_price))
        .try_into_balance()
        .unwrap_or(0);
        assert_eq!(ceres_liq, tokens_for_liquidity);

        let pallet_account = PalletId(*b"crslaunc").into_account_truncating();
        assert_eq!(
            Assets::free_balance(&CERES_ASSET_ID, &pallet_account)
                .expect("Failed to query free balance."),
            ilo_info.sold_tokens
        );

        assert_err!(
            pool_xyk::Pallet::<Runtime>::withdraw_liquidity(
                RuntimeOrigin::signed(pallet_account),
                DEX_A_ID,
                base_asset,
                CERES_ASSET_ID,
                ilo_info.lp_tokens,
                balance!(1),
                balance!(1)
            ),
            pool_xyk::Error::<Runtime>::NotEnoughUnlockedLiquidity
        );

        assert_eq!(ilo_info.finish_timestamp, current_timestamp);
    });
}

#[test]
fn finish_ilo_not_enough_team_tokens_to_lock() {
    preset_initial(|| {
        let current_timestamp = pallet_timestamp::Pallet::<Runtime>::get();
        let base_asset = XOR;
        assert_ok!(CeresLaunchpadPallet::<Runtime>::create_ilo(
            RuntimeOrigin::signed(DAN),
            base_asset,
            CERES_ASSET_ID,
            balance!(7693),
            balance!(3000),
            balance!(0.13),
            balance!(600),
            balance!(1000),
            balance!(0.2),
            balance!(1500),
            false,
            balance!(0.75),
            balance!(0.25),
            31,
            current_timestamp + 5,
            current_timestamp + 10,
            balance!(1000),
            balance!(0.2),
            current_timestamp + 3,
            balance!(0.2),
            balance!(0.2),
            current_timestamp + 3,
            balance!(0.2)
        ));

        pallet_timestamp::Pallet::<Runtime>::set_timestamp(current_timestamp + 6);

        let funds_to_contribute = balance!(1000);

        assert_ok!(CeresLaunchpadPallet::<Runtime>::contribute(
            RuntimeOrigin::signed(CHARLES),
            CERES_ASSET_ID,
            funds_to_contribute
        ));

        pallet_timestamp::Pallet::<Runtime>::set_timestamp(current_timestamp + 11);

        assert_err!(
            CeresLaunchpadPallet::<Runtime>::finish_ilo(RuntimeOrigin::signed(DAN), CERES_ASSET_ID),
            Error::<Runtime>::NotEnoughTeamTokensToLock
        );
    });
}

#[test]
fn finish_ilo_filled_hard_cap_ok() {
    preset_initial(|| {
        let mut current_timestamp = pallet_timestamp::Pallet::<Runtime>::get();
        let base_asset = XOR;
        assert_ok!(CeresLaunchpadPallet::<Runtime>::create_ilo(
            RuntimeOrigin::signed(ALICE),
            base_asset,
            CERES_ASSET_ID,
            balance!(7693),
            balance!(3000),
            balance!(0.13),
            balance!(600),
            balance!(1000),
            balance!(0.2),
            balance!(1500),
            false,
            balance!(0.75),
            balance!(0.25),
            31,
            current_timestamp + 5,
            current_timestamp + 10,
            balance!(1000),
            balance!(0.2),
            current_timestamp + 3,
            balance!(0.2),
            balance!(0.2),
            current_timestamp + 3,
            balance!(0.2)
        ));

        pallet_timestamp::Pallet::<Runtime>::set_timestamp(current_timestamp + 6);

        let funds_to_contribute = balance!(1000);

        assert_ok!(CeresLaunchpadPallet::<Runtime>::contribute(
            RuntimeOrigin::signed(CHARLES),
            CERES_ASSET_ID,
            funds_to_contribute
        ));

        current_timestamp = pallet_timestamp::Pallet::<Runtime>::get();
        assert_ok!(CeresLaunchpadPallet::<Runtime>::finish_ilo(
            RuntimeOrigin::signed(ALICE),
            CERES_ASSET_ID
        ),);

        let ilo_info = pallet::ILOs::<Runtime>::get(CERES_ASSET_ID).unwrap();

        let funds_raised_fee = (FixedWrapper::from(ilo_info.funds_raised)
            * FixedWrapper::from(FeePercentOnRaisedFunds::<Runtime>::get()))
        .try_into_balance()
        .unwrap_or(0);
        let raised_funds_without_fee = ilo_info.funds_raised - funds_raised_fee;
        let funds_for_liquidity = (FixedWrapper::from(raised_funds_without_fee)
            * FixedWrapper::from(ilo_info.liquidity_percent))
        .try_into_balance()
        .unwrap_or(0);
        let funds_for_team = raised_funds_without_fee - funds_for_liquidity;

        assert_eq!(
            Assets::free_balance(&base_asset, &pallet::AuthorityAccount::<Runtime>::get())
                .expect("Failed to query free balance."),
            funds_raised_fee
        );
        assert_eq!(
            Assets::free_balance(&base_asset, &ALICE).expect("Failed to query free balance."),
            funds_for_team + balance!(900000)
        );

        let (xor_liq, ceres_liq) = pool_xyk::Reserves::<Runtime>::get(base_asset, CERES_ASSET_ID);
        assert_eq!(xor_liq, funds_for_liquidity);

        let tokens_for_liquidity = (FixedWrapper::from(funds_for_liquidity)
            / FixedWrapper::from(ilo_info.listing_price))
        .try_into_balance()
        .unwrap_or(0);
        assert_eq!(ceres_liq, tokens_for_liquidity);

        let pallet_account = PalletId(*b"crslaunc").into_account_truncating();
        assert_eq!(
            Assets::free_balance(&CERES_ASSET_ID, &pallet_account)
                .expect("Failed to query free balance."),
            ilo_info.sold_tokens
        );

        assert_err!(
            pool_xyk::Pallet::<Runtime>::withdraw_liquidity(
                RuntimeOrigin::signed(pallet_account),
                DEX_A_ID,
                base_asset,
                CERES_ASSET_ID,
                ilo_info.lp_tokens,
                balance!(1),
                balance!(1)
            ),
            pool_xyk::Error::<Runtime>::NotEnoughUnlockedLiquidity
        );

        let token_locker_data = ceres_token_locker::TokenLockerData::<Runtime>::get(ALICE);
        assert_eq!(token_locker_data.len(), 4_usize);
        let mut unlocking_timestamp = current_timestamp + ilo_info.team_vesting.team_vesting_period;
        for token_lock_info in token_locker_data {
            assert_eq!(token_lock_info.asset_id, CERES_ASSET_ID);
            assert_eq!(token_lock_info.tokens, balance!(200));
            assert_eq!(token_lock_info.unlocking_timestamp, unlocking_timestamp);
            unlocking_timestamp += ilo_info.team_vesting.team_vesting_period;
        }

        assert_eq!(ilo_info.finish_timestamp, current_timestamp);
    });
}

#[test]
fn finish_ilo_filled_hard_cap_base_asset_xstusd_ok() {
    preset_initial(|| {
        let mut current_timestamp = pallet_timestamp::Pallet::<Runtime>::get();
        let base_asset = XSTUSD;
        assert_ok!(CeresLaunchpadPallet::<Runtime>::create_ilo(
            RuntimeOrigin::signed(ALICE),
            base_asset,
            CERES_ASSET_ID,
            balance!(7693),
            balance!(3000),
            balance!(0.13),
            balance!(600),
            balance!(1000),
            balance!(0.2),
            balance!(1500),
            false,
            balance!(0.75),
            balance!(0.25),
            31,
            current_timestamp + 5,
            current_timestamp + 10,
            balance!(1000),
            balance!(0.2),
            current_timestamp + 3,
            balance!(0.2),
            balance!(0.2),
            current_timestamp + 3,
            balance!(0.2)
        ));

        pallet_timestamp::Pallet::<Runtime>::set_timestamp(current_timestamp + 6);

        let funds_to_contribute = balance!(1000);

        assert_ok!(CeresLaunchpadPallet::<Runtime>::contribute(
            RuntimeOrigin::signed(CHARLES),
            CERES_ASSET_ID,
            funds_to_contribute
        ));

        current_timestamp = pallet_timestamp::Pallet::<Runtime>::get();
        assert_ok!(CeresLaunchpadPallet::<Runtime>::finish_ilo(
            RuntimeOrigin::signed(ALICE),
            CERES_ASSET_ID
        ),);

        let ilo_info = pallet::ILOs::<Runtime>::get(CERES_ASSET_ID).unwrap();

        let funds_raised_fee = (FixedWrapper::from(ilo_info.funds_raised)
            * FixedWrapper::from(FeePercentOnRaisedFunds::<Runtime>::get()))
        .try_into_balance()
        .unwrap_or(0);
        let raised_funds_without_fee = ilo_info.funds_raised - funds_raised_fee;
        let funds_for_liquidity = (FixedWrapper::from(raised_funds_without_fee)
            * FixedWrapper::from(ilo_info.liquidity_percent))
        .try_into_balance()
        .unwrap_or(0);
        let funds_for_team = raised_funds_without_fee - funds_for_liquidity;

        assert_eq!(
            Assets::free_balance(&base_asset, &pallet::AuthorityAccount::<Runtime>::get())
                .expect("Failed to query free balance."),
            funds_raised_fee
        );
        assert_eq!(
            Assets::free_balance(&base_asset, &ALICE).expect("Failed to query free balance."),
            funds_for_team
        );

        let (xor_liq, ceres_liq) = pool_xyk::Reserves::<Runtime>::get(base_asset, CERES_ASSET_ID);
        assert_eq!(xor_liq, funds_for_liquidity);

        let tokens_for_liquidity = (FixedWrapper::from(funds_for_liquidity)
            / FixedWrapper::from(ilo_info.listing_price))
        .try_into_balance()
        .unwrap_or(0);
        assert_eq!(ceres_liq, tokens_for_liquidity);

        let pallet_account = PalletId(*b"crslaunc").into_account_truncating();
        assert_eq!(
            Assets::free_balance(&CERES_ASSET_ID, &pallet_account)
                .expect("Failed to query free balance."),
            ilo_info.sold_tokens
        );

        assert_err!(
            pool_xyk::Pallet::<Runtime>::withdraw_liquidity(
                RuntimeOrigin::signed(pallet_account),
                DEX_B_ID,
                base_asset,
                CERES_ASSET_ID,
                ilo_info.lp_tokens,
                balance!(1),
                balance!(1)
            ),
            pool_xyk::Error::<Runtime>::NotEnoughUnlockedLiquidity
        );

        let token_locker_data = ceres_token_locker::TokenLockerData::<Runtime>::get(ALICE);
        assert_eq!(token_locker_data.len(), 4_usize);
        let mut unlocking_timestamp = current_timestamp + ilo_info.team_vesting.team_vesting_period;
        for token_lock_info in token_locker_data {
            assert_eq!(token_lock_info.asset_id, CERES_ASSET_ID);
            assert_eq!(token_lock_info.tokens, balance!(200));
            assert_eq!(token_lock_info.unlocking_timestamp, unlocking_timestamp);
            unlocking_timestamp += ilo_info.team_vesting.team_vesting_period;
        }

        assert_eq!(ilo_info.finish_timestamp, current_timestamp);
    });
}

#[test]
fn claim_ilo_does_not_exist() {
    preset_initial(|| {
        assert_err!(
            CeresLaunchpadPallet::<Runtime>::claim(RuntimeOrigin::signed(CHARLES), CERES_ASSET_ID,),
            Error::<Runtime>::ILODoesNotExist
        );
    });
}

#[test]
fn claim_ilo_is_not_finished() {
    preset_initial(|| {
        let current_timestamp = pallet_timestamp::Pallet::<Runtime>::get();
        let base_asset = XOR;
        assert_ok!(CeresLaunchpadPallet::<Runtime>::create_ilo(
            RuntimeOrigin::signed(ALICE),
            base_asset,
            CERES_ASSET_ID,
            balance!(7693),
            balance!(3000),
            balance!(0.13),
            balance!(600),
            balance!(1000),
            balance!(0.2),
            balance!(0.25),
            true,
            balance!(0.75),
            balance!(0.25),
            31,
            current_timestamp + 5,
            current_timestamp + 10,
            balance!(1000),
            balance!(0.2),
            current_timestamp + 3,
            balance!(0.2),
            balance!(0.2),
            current_timestamp + 3,
            balance!(0.2)
        ));

        assert_err!(
            CeresLaunchpadPallet::<Runtime>::claim(RuntimeOrigin::signed(CHARLES), CERES_ASSET_ID,),
            Error::<Runtime>::ILOIsNotFinished
        );
    });
}

#[test]
fn claim_ilo_failed_ok() {
    preset_initial(|| {
        let current_timestamp = pallet_timestamp::Pallet::<Runtime>::get();
        let base_asset = XOR;
        assert_ok!(CeresLaunchpadPallet::<Runtime>::create_ilo(
            RuntimeOrigin::signed(ALICE),
            base_asset,
            CERES_ASSET_ID,
            balance!(7693),
            balance!(3000),
            balance!(0.13),
            balance!(600),
            balance!(1000),
            balance!(0.2),
            balance!(0.25),
            true,
            balance!(0.75),
            balance!(0.25),
            31,
            current_timestamp + 5,
            current_timestamp + 10,
            balance!(1000),
            balance!(0.2),
            current_timestamp + 3,
            balance!(0.2),
            balance!(0.2),
            current_timestamp + 3,
            balance!(0.2)
        ));

        pallet_timestamp::Pallet::<Runtime>::set_timestamp(current_timestamp + 6);

        let funds_to_contribute = balance!(0.21);

        assert_ok!(CeresLaunchpadPallet::<Runtime>::contribute(
            RuntimeOrigin::signed(CHARLES),
            CERES_ASSET_ID,
            funds_to_contribute
        ));

        pallet_timestamp::Pallet::<Runtime>::set_timestamp(current_timestamp + 11);

        assert_ok!(CeresLaunchpadPallet::<Runtime>::finish_ilo(
            RuntimeOrigin::signed(ALICE),
            CERES_ASSET_ID
        ),);

        assert_ok!(CeresLaunchpadPallet::<Runtime>::claim(
            RuntimeOrigin::signed(CHARLES),
            CERES_ASSET_ID,
        ));

        assert_eq!(
            Assets::free_balance(&CERES_ASSET_ID, &CHARLES).expect("Failed to query free balance."),
            balance!(5000)
        );

        let contribution_info = pallet::Contributions::<Runtime>::get(CERES_ASSET_ID, CHARLES);
        assert!(contribution_info.claiming_finished);
    });
}

#[test]
fn claim_funds_already_claimed() {
    preset_initial(|| {
        let current_timestamp = pallet_timestamp::Pallet::<Runtime>::get();
        let base_asset = XOR;
        assert_ok!(CeresLaunchpadPallet::<Runtime>::create_ilo(
            RuntimeOrigin::signed(ALICE),
            base_asset,
            CERES_ASSET_ID,
            balance!(7693),
            balance!(3000),
            balance!(0.13),
            balance!(600),
            balance!(1000),
            balance!(0.2),
            balance!(0.25),
            true,
            balance!(0.75),
            balance!(0.25),
            31,
            current_timestamp + 5,
            current_timestamp + 10,
            balance!(1000),
            balance!(0.2),
            current_timestamp + 3,
            balance!(0.2),
            balance!(0.2),
            current_timestamp + 3,
            balance!(0.2)
        ));

        pallet_timestamp::Pallet::<Runtime>::set_timestamp(current_timestamp + 6);

        let funds_to_contribute = balance!(0.21);

        assert_ok!(CeresLaunchpadPallet::<Runtime>::contribute(
            RuntimeOrigin::signed(CHARLES),
            CERES_ASSET_ID,
            funds_to_contribute
        ));

        pallet_timestamp::Pallet::<Runtime>::set_timestamp(current_timestamp + 11);

        assert_ok!(CeresLaunchpadPallet::<Runtime>::finish_ilo(
            RuntimeOrigin::signed(ALICE),
            CERES_ASSET_ID
        ),);

        assert_ok!(CeresLaunchpadPallet::<Runtime>::claim(
            RuntimeOrigin::signed(CHARLES),
            CERES_ASSET_ID,
        ));

        assert_err!(
            CeresLaunchpadPallet::<Runtime>::claim(RuntimeOrigin::signed(CHARLES), CERES_ASSET_ID,),
            Error::<Runtime>::FundsAlreadyClaimed
        );
    });
}

#[test]
fn claim_first_release_claim_ok() {
    preset_initial(|| {
        let current_timestamp = pallet_timestamp::Pallet::<Runtime>::get();
        let base_asset = XOR;
        assert_ok!(CeresLaunchpadPallet::<Runtime>::create_ilo(
            RuntimeOrigin::signed(ALICE),
            base_asset,
            CERES_ASSET_ID,
            balance!(7693),
            balance!(3000),
            balance!(0.13),
            balance!(600),
            balance!(1000),
            balance!(0.2),
            balance!(1500),
            false,
            balance!(0.75),
            balance!(0.25),
            31,
            current_timestamp + 5,
            current_timestamp + 10,
            balance!(1000),
            balance!(0.2),
            current_timestamp + 3,
            balance!(0.2),
            balance!(0.2),
            current_timestamp + 3,
            balance!(0.2)
        ));

        pallet_timestamp::Pallet::<Runtime>::set_timestamp(current_timestamp + 6);

        let funds_to_contribute = balance!(1000);

        assert_ok!(CeresLaunchpadPallet::<Runtime>::contribute(
            RuntimeOrigin::signed(CHARLES),
            CERES_ASSET_ID,
            funds_to_contribute
        ));

        pallet_timestamp::Pallet::<Runtime>::set_timestamp(current_timestamp + 11);

        assert_ok!(CeresLaunchpadPallet::<Runtime>::finish_ilo(
            RuntimeOrigin::signed(ALICE),
            CERES_ASSET_ID
        ),);

        assert_ok!(CeresLaunchpadPallet::<Runtime>::claim(
            RuntimeOrigin::signed(CHARLES),
            CERES_ASSET_ID,
        ));

        let ilo_info = pallet::ILOs::<Runtime>::get(CERES_ASSET_ID).unwrap();
        let contribution_info = pallet::Contributions::<Runtime>::get(CERES_ASSET_ID, CHARLES);

        let tokens_to_claim = (FixedWrapper::from(contribution_info.tokens_bought)
            * FixedWrapper::from(ilo_info.contributors_vesting.first_release_percent))
        .try_into_balance()
        .unwrap_or(0);

        assert_eq!(
            Assets::free_balance(&CERES_ASSET_ID, &CHARLES).expect("Failed to query free balance."),
            balance!(5000) + tokens_to_claim
        );

        assert_eq!(contribution_info.tokens_claimed, tokens_to_claim);
    });
}

#[test]
fn claim_no_potential_claims() {
    preset_initial(|| {
        let current_timestamp = pallet_timestamp::Pallet::<Runtime>::get();
        let base_asset = XOR;
        assert_ok!(CeresLaunchpadPallet::<Runtime>::create_ilo(
            RuntimeOrigin::signed(ALICE),
            base_asset,
            CERES_ASSET_ID,
            balance!(7693),
            balance!(3000),
            balance!(0.13),
            balance!(600),
            balance!(1000),
            balance!(0.2),
            balance!(1500),
            false,
            balance!(0.75),
            balance!(0.25),
            31,
            current_timestamp + 5,
            current_timestamp + 10,
            balance!(1000),
            balance!(0.2),
            current_timestamp + 3,
            balance!(0.2),
            balance!(0.2),
            current_timestamp + 50,
            balance!(0.2)
        ));

        pallet_timestamp::Pallet::<Runtime>::set_timestamp(current_timestamp + 6);

        let funds_to_contribute = balance!(1000);

        assert_ok!(CeresLaunchpadPallet::<Runtime>::contribute(
            RuntimeOrigin::signed(CHARLES),
            CERES_ASSET_ID,
            funds_to_contribute
        ));

        pallet_timestamp::Pallet::<Runtime>::set_timestamp(current_timestamp + 11);

        assert_ok!(CeresLaunchpadPallet::<Runtime>::finish_ilo(
            RuntimeOrigin::signed(ALICE),
            CERES_ASSET_ID
        ),);

        assert_ok!(CeresLaunchpadPallet::<Runtime>::claim(
            RuntimeOrigin::signed(CHARLES),
            CERES_ASSET_ID,
        ));

        pallet_timestamp::Pallet::<Runtime>::set_timestamp(current_timestamp + 12);

        assert_err!(
            CeresLaunchpadPallet::<Runtime>::claim(RuntimeOrigin::signed(CHARLES), CERES_ASSET_ID,),
            Error::<Runtime>::NothingToClaim
        );
    });
}

#[test]
fn claim_ok() {
    preset_initial(|| {
        let current_timestamp = pallet_timestamp::Pallet::<Runtime>::get();
        let base_asset = XOR;
        assert_ok!(CeresLaunchpadPallet::<Runtime>::create_ilo(
            RuntimeOrigin::signed(ALICE),
            base_asset,
            CERES_ASSET_ID,
            balance!(7693),
            balance!(3000),
            balance!(0.13),
            balance!(600),
            balance!(1000),
            balance!(0.2),
            balance!(1500),
            false,
            balance!(0.75),
            balance!(0.25),
            31,
            current_timestamp + 5,
            current_timestamp + 10,
            balance!(1000),
            balance!(0.2),
            current_timestamp + 3,
            balance!(0.2),
            balance!(0.1),
            30u32.into(),
            balance!(0.18)
        ));

        pallet_timestamp::Pallet::<Runtime>::set_timestamp(current_timestamp + 6);

        let funds_to_contribute = balance!(1000);

        assert_ok!(CeresLaunchpadPallet::<Runtime>::contribute(
            RuntimeOrigin::signed(CHARLES),
            CERES_ASSET_ID,
            funds_to_contribute
        ));

        pallet_timestamp::Pallet::<Runtime>::set_timestamp(current_timestamp + 11);

        assert_ok!(CeresLaunchpadPallet::<Runtime>::finish_ilo(
            RuntimeOrigin::signed(ALICE),
            CERES_ASSET_ID
        ),);

        let ilo_info = pallet::ILOs::<Runtime>::get(CERES_ASSET_ID).unwrap();
        let mut contribution_info = pallet::Contributions::<Runtime>::get(CERES_ASSET_ID, CHARLES);

        let first_release = (FixedWrapper::from(contribution_info.tokens_bought)
            * FixedWrapper::from(ilo_info.contributors_vesting.first_release_percent))
        .try_into_balance()
        .unwrap_or(0);

        let tokens_per_claim = (FixedWrapper::from(contribution_info.tokens_bought)
            * FixedWrapper::from(ilo_info.contributors_vesting.vesting_percent))
        .try_into_balance()
        .unwrap_or(0);

        assert_ok!(CeresLaunchpadPallet::<Runtime>::claim(
            RuntimeOrigin::signed(CHARLES),
            CERES_ASSET_ID,
        ));

        pallet_timestamp::Pallet::<Runtime>::set_timestamp(current_timestamp + 43);

        assert_ok!(CeresLaunchpadPallet::<Runtime>::claim(
            RuntimeOrigin::signed(CHARLES),
            CERES_ASSET_ID,
        ));

        assert_eq!(
            Assets::free_balance(&CERES_ASSET_ID, &CHARLES).expect("Failed to query free balance."),
            balance!(5000) + first_release + tokens_per_claim
        );

        pallet_timestamp::Pallet::<Runtime>::set_timestamp(current_timestamp + 103);

        assert_ok!(CeresLaunchpadPallet::<Runtime>::claim(
            RuntimeOrigin::signed(CHARLES),
            CERES_ASSET_ID,
        ));
        assert_eq!(
            Assets::free_balance(&CERES_ASSET_ID, &CHARLES).expect("Failed to query free balance."),
            balance!(5000) + first_release + tokens_per_claim * 3
        );

        pallet_timestamp::Pallet::<Runtime>::set_timestamp(current_timestamp + 163);

        assert_ok!(CeresLaunchpadPallet::<Runtime>::claim(
            RuntimeOrigin::signed(CHARLES),
            CERES_ASSET_ID,
        ));
        contribution_info = pallet::Contributions::<Runtime>::get(CERES_ASSET_ID, CHARLES);
        assert_eq!(
            Assets::free_balance(&CERES_ASSET_ID, &CHARLES).expect("Failed to query free balance."),
            balance!(5000) + first_release + tokens_per_claim * 5
        );
        assert!(contribution_info.claiming_finished);
    });
}

#[test]
fn change_fee_percent_for_raised_funds_unauthorized() {
    preset_initial(|| {
        assert_err!(
            CeresLaunchpadPallet::<Runtime>::change_fee_percent_for_raised_funds(
                RuntimeOrigin::signed(ALICE),
                balance!(0.02)
            ),
            Error::<Runtime>::Unauthorized
        );
    });
}

#[test]
fn change_fee_percent_for_raised_funds_invalid_fee_percent() {
    preset_initial(|| {
        assert_err!(
            CeresLaunchpadPallet::<Runtime>::change_fee_percent_for_raised_funds(
                RuntimeOrigin::signed(pallet::AuthorityAccount::<Runtime>::get()),
                balance!(1.2)
            ),
            Error::<Runtime>::InvalidFeePercent
        );
    });
}

#[test]
fn change_fee_percent_for_raised_funds_ok() {
    preset_initial(|| {
        assert_ok!(
            CeresLaunchpadPallet::<Runtime>::change_fee_percent_for_raised_funds(
                RuntimeOrigin::signed(pallet::AuthorityAccount::<Runtime>::get()),
                balance!(0.02)
            )
        );

        assert_eq!(
            pallet::FeePercentOnRaisedFunds::<Runtime>::get(),
            balance!(0.02)
        );
    });
}

#[test]
fn change_ceres_burn_fee_unauthorized() {
    preset_initial(|| {
        assert_err!(
            CeresLaunchpadPallet::<Runtime>::change_ceres_burn_fee(
                RuntimeOrigin::signed(ALICE),
                balance!(100)
            ),
            Error::<Runtime>::Unauthorized
        );
    });
}

#[test]
fn change_ceres_burn_fee_ok() {
    preset_initial(|| {
        assert_ok!(CeresLaunchpadPallet::<Runtime>::change_ceres_burn_fee(
            RuntimeOrigin::signed(pallet::AuthorityAccount::<Runtime>::get()),
            balance!(100)
        ));

        assert_eq!(pallet::CeresBurnFeeAmount::<Runtime>::get(), balance!(100));
    });
}

#[test]
fn claim_lp_tokens_ilo_does_not_exist() {
    preset_initial(|| {
        assert_err!(
            CeresLaunchpadPallet::<Runtime>::claim_lp_tokens(
                RuntimeOrigin::signed(ALICE),
                CERES_ASSET_ID
            ),
            Error::<Runtime>::ILODoesNotExist
        );
    });
}

#[test]
fn claim_lp_tokens_cant_claim_lp_tokens() {
    preset_initial(|| {
        let current_timestamp = pallet_timestamp::Pallet::<Runtime>::get();
        let base_asset = XOR;
        assert_ok!(CeresLaunchpadPallet::<Runtime>::create_ilo(
            RuntimeOrigin::signed(ALICE),
            base_asset,
            CERES_ASSET_ID,
            balance!(7693),
            balance!(3000),
            balance!(0.13),
            balance!(600),
            balance!(1000),
            balance!(0.2),
            balance!(0.25),
            true,
            balance!(0.75),
            balance!(0.25),
            31,
            current_timestamp + 5,
            current_timestamp + 10,
            balance!(1000),
            balance!(0.2),
            current_timestamp + 3,
            balance!(0.2),
            balance!(0.2),
            current_timestamp + 3,
            balance!(0.2)
        ));

        assert_err!(
            CeresLaunchpadPallet::<Runtime>::claim_lp_tokens(
                RuntimeOrigin::signed(ALICE),
                CERES_ASSET_ID
            ),
            Error::<Runtime>::CantClaimLPTokens
        );
    });
}

#[test]
fn claim_lp_tokens_unauthorized() {
    preset_initial(|| {
        let current_timestamp = pallet_timestamp::Pallet::<Runtime>::get();
        let base_asset = XOR;
        assert_ok!(CeresLaunchpadPallet::<Runtime>::create_ilo(
            RuntimeOrigin::signed(ALICE),
            base_asset,
            CERES_ASSET_ID,
            balance!(7693),
            balance!(3000),
            balance!(0.13),
            balance!(600),
            balance!(1000),
            balance!(0.2),
            balance!(850),
            true,
            balance!(0.75),
            balance!(0.25),
            31,
            current_timestamp + 5,
            current_timestamp + 10,
            balance!(1000),
            balance!(0.2),
            current_timestamp + 3,
            balance!(0.2),
            balance!(0.2),
            current_timestamp + 3,
            balance!(0.2)
        ));

        pallet_timestamp::Pallet::<Runtime>::set_timestamp(current_timestamp + 6);

        assert_ok!(CeresLaunchpadPallet::<Runtime>::contribute(
            RuntimeOrigin::signed(CHARLES),
            CERES_ASSET_ID,
            balance!(800)
        ),);

        pallet_timestamp::Pallet::<Runtime>::set_timestamp(current_timestamp + 11);

        assert_ok!(CeresLaunchpadPallet::<Runtime>::finish_ilo(
            RuntimeOrigin::signed(ALICE),
            CERES_ASSET_ID
        ),);

        let ilo_info = pallet::ILOs::<Runtime>::get(CERES_ASSET_ID).unwrap();
        let unlocking_timestamp = ilo_info
            .finish_timestamp
            .saturating_add(86_400_000u64.saturating_mul(ilo_info.lockup_days.into()));

        pallet_timestamp::Pallet::<Runtime>::set_timestamp(unlocking_timestamp + 1);

        assert_err!(
            CeresLaunchpadPallet::<Runtime>::claim_lp_tokens(
                RuntimeOrigin::signed(CHARLES),
                CERES_ASSET_ID
            ),
            Error::<Runtime>::Unauthorized
        );
    });
}

#[test]
fn claim_lp_tokens_ok() {
    preset_initial(|| {
        let current_timestamp = pallet_timestamp::Pallet::<Runtime>::get();
        let base_asset = XOR;
        assert_ok!(CeresLaunchpadPallet::<Runtime>::create_ilo(
            RuntimeOrigin::signed(ALICE),
            base_asset,
            CERES_ASSET_ID,
            balance!(7693),
            balance!(3000),
            balance!(0.13),
            balance!(600),
            balance!(1000),
            balance!(0.2),
            balance!(850),
            true,
            balance!(0.75),
            balance!(0.25),
            31,
            current_timestamp + 5,
            current_timestamp + 10,
            balance!(1000),
            balance!(0.2),
            current_timestamp + 3,
            balance!(0.2),
            balance!(0.2),
            current_timestamp + 3,
            balance!(0.2)
        ));

        pallet_timestamp::Pallet::<Runtime>::set_timestamp(current_timestamp + 6);

        let funds_to_contribute = balance!(800);

        assert_ok!(CeresLaunchpadPallet::<Runtime>::contribute(
            RuntimeOrigin::signed(CHARLES),
            CERES_ASSET_ID,
            funds_to_contribute
        ),);

        pallet_timestamp::Pallet::<Runtime>::set_timestamp(current_timestamp + 11);

        assert_ok!(CeresLaunchpadPallet::<Runtime>::finish_ilo(
            RuntimeOrigin::signed(ALICE),
            CERES_ASSET_ID
        ),);

        let mut ilo_info = pallet::ILOs::<Runtime>::get(CERES_ASSET_ID).unwrap();

        let unlocking_timestamp = ilo_info
            .finish_timestamp
            .saturating_add(86_400_000u64.saturating_mul(ilo_info.lockup_days.into()));

        pallet_timestamp::Pallet::<Runtime>::set_timestamp(unlocking_timestamp + 1);

        assert_ok!(CeresLaunchpadPallet::<Runtime>::claim_lp_tokens(
            RuntimeOrigin::signed(ALICE),
            CERES_ASSET_ID
        ));

        ilo_info = pallet::ILOs::<Runtime>::get(CERES_ASSET_ID).unwrap();

        let pallet_account = PalletId(*b"crslaunc").into_account_truncating();
        let pool_account =
            pool_xyk::Pallet::<Runtime>::properties_of_pool(base_asset, CERES_ASSET_ID)
                .expect("Pool doesn't exist")
                .0;
        let lp_tokens =
            pool_xyk::Pallet::<Runtime>::balance_of_pool_provider(pool_account, pallet_account)
                .unwrap_or(0);

        assert_eq!(lp_tokens, balance!(0));

        let lp_tokens_alice =
            pool_xyk::Pallet::<Runtime>::balance_of_pool_provider(pool_account, ALICE).unwrap_or(0);

        assert_eq!(lp_tokens_alice, ilo_info.lp_tokens);
        assert!(ilo_info.claimed_lp_tokens);
    });
}

#[test]
fn claim_lp_tokens_base_asset_xstusd_ok() {
    preset_initial(|| {
        let current_timestamp = pallet_timestamp::Pallet::<Runtime>::get();
        let base_asset = XSTUSD;
        assert_ok!(CeresLaunchpadPallet::<Runtime>::create_ilo(
            RuntimeOrigin::signed(ALICE),
            base_asset,
            CERES_ASSET_ID,
            balance!(7693),
            balance!(3000),
            balance!(0.13),
            balance!(600),
            balance!(1000),
            balance!(0.2),
            balance!(850),
            true,
            balance!(0.75),
            balance!(0.25),
            31,
            current_timestamp + 5,
            current_timestamp + 10,
            balance!(1000),
            balance!(0.2),
            current_timestamp + 3,
            balance!(0.2),
            balance!(0.2),
            current_timestamp + 3,
            balance!(0.2)
        ));

        pallet_timestamp::Pallet::<Runtime>::set_timestamp(current_timestamp + 6);

        let funds_to_contribute = balance!(800);

        assert_ok!(CeresLaunchpadPallet::<Runtime>::contribute(
            RuntimeOrigin::signed(CHARLES),
            CERES_ASSET_ID,
            funds_to_contribute
        ),);

        pallet_timestamp::Pallet::<Runtime>::set_timestamp(current_timestamp + 11);

        assert_ok!(CeresLaunchpadPallet::<Runtime>::finish_ilo(
            RuntimeOrigin::signed(ALICE),
            CERES_ASSET_ID
        ),);

        let mut ilo_info = pallet::ILOs::<Runtime>::get(CERES_ASSET_ID).unwrap();

        let unlocking_timestamp = ilo_info
            .finish_timestamp
            .saturating_add(86_400_000u64.saturating_mul(ilo_info.lockup_days.into()));

        pallet_timestamp::Pallet::<Runtime>::set_timestamp(unlocking_timestamp + 1);

        assert_ok!(CeresLaunchpadPallet::<Runtime>::claim_lp_tokens(
            RuntimeOrigin::signed(ALICE),
            CERES_ASSET_ID
        ));

        ilo_info = pallet::ILOs::<Runtime>::get(CERES_ASSET_ID).unwrap();

        let pallet_account = PalletId(*b"crslaunc").into_account_truncating();
        let pool_account =
            pool_xyk::Pallet::<Runtime>::properties_of_pool(base_asset, CERES_ASSET_ID)
                .expect("Pool doesn't exist")
                .0;
        let lp_tokens =
            pool_xyk::Pallet::<Runtime>::balance_of_pool_provider(pool_account, pallet_account)
                .unwrap_or(0);

        assert_eq!(lp_tokens, balance!(0));

        let lp_tokens_alice =
            pool_xyk::Pallet::<Runtime>::balance_of_pool_provider(pool_account, ALICE).unwrap_or(0);

        assert_eq!(lp_tokens_alice, ilo_info.lp_tokens);
        assert!(ilo_info.claimed_lp_tokens);
    });
}

#[test]
fn claim_lp_tokens_cant_claim_lp_tokens_already_claimed() {
    preset_initial(|| {
        let current_timestamp = pallet_timestamp::Pallet::<Runtime>::get();
        let base_asset = XOR;
        assert_ok!(CeresLaunchpadPallet::<Runtime>::create_ilo(
            RuntimeOrigin::signed(ALICE),
            base_asset,
            CERES_ASSET_ID,
            balance!(7693),
            balance!(3000),
            balance!(0.13),
            balance!(600),
            balance!(1000),
            balance!(0.2),
            balance!(850),
            true,
            balance!(0.75),
            balance!(0.25),
            31,
            current_timestamp + 5,
            current_timestamp + 10,
            balance!(1000),
            balance!(0.2),
            current_timestamp + 3,
            balance!(0.2),
            balance!(0.2),
            current_timestamp + 3,
            balance!(0.2)
        ));

        pallet_timestamp::Pallet::<Runtime>::set_timestamp(current_timestamp + 6);

        let funds_to_contribute = balance!(800);

        assert_ok!(CeresLaunchpadPallet::<Runtime>::contribute(
            RuntimeOrigin::signed(CHARLES),
            CERES_ASSET_ID,
            funds_to_contribute
        ),);

        pallet_timestamp::Pallet::<Runtime>::set_timestamp(current_timestamp + 11);

        assert_ok!(CeresLaunchpadPallet::<Runtime>::finish_ilo(
            RuntimeOrigin::signed(ALICE),
            CERES_ASSET_ID
        ),);

        let ilo_info = pallet::ILOs::<Runtime>::get(CERES_ASSET_ID).unwrap();

        let unlocking_timestamp = ilo_info
            .finish_timestamp
            .saturating_add(86_400_000u64.saturating_mul(ilo_info.lockup_days.into()));

        pallet_timestamp::Pallet::<Runtime>::set_timestamp(unlocking_timestamp + 1);

        assert_ok!(CeresLaunchpadPallet::<Runtime>::claim_lp_tokens(
            RuntimeOrigin::signed(ALICE),
            CERES_ASSET_ID
        ));

        assert_err!(
            CeresLaunchpadPallet::<Runtime>::claim_lp_tokens(
                RuntimeOrigin::signed(ALICE),
                CERES_ASSET_ID
            ),
            Error::<Runtime>::CantClaimLPTokens
        );
    });
}

#[test]
fn claim_pswap_rewards_unauthorized() {
    preset_initial(|| {
        assert_err!(
            CeresLaunchpadPallet::<Runtime>::claim_pswap_rewards(RuntimeOrigin::signed(ALICE)),
            Error::<Runtime>::Unauthorized
        );
    });
}

#[test]
fn claim_pswap_rewards_ok() {
    preset_initial(|| {
        let current_timestamp = pallet_timestamp::Pallet::<Runtime>::get();
        let base_asset = XOR;
        assert_ok!(CeresLaunchpadPallet::<Runtime>::create_ilo(
            RuntimeOrigin::signed(ALICE),
            base_asset,
            CERES_ASSET_ID,
            balance!(7693),
            balance!(3000),
            balance!(0.13),
            balance!(600),
            balance!(1000),
            balance!(0.2),
            balance!(1500),
            false,
            balance!(0.75),
            balance!(0.25),
            31,
            current_timestamp + 5,
            current_timestamp + 10,
            balance!(1000),
            balance!(0.2),
            current_timestamp + 3,
            balance!(0.2),
            balance!(0.2),
            current_timestamp + 3,
            balance!(0.2)
        ));

        pallet_timestamp::Pallet::<Runtime>::set_timestamp(current_timestamp + 6);

        let funds_to_contribute = balance!(1000);

        assert_ok!(CeresLaunchpadPallet::<Runtime>::contribute(
            RuntimeOrigin::signed(CHARLES),
            CERES_ASSET_ID,
            funds_to_contribute
        ));

        pallet_timestamp::Pallet::<Runtime>::set_timestamp(current_timestamp + 11);

        assert_ok!(CeresLaunchpadPallet::<Runtime>::finish_ilo(
            RuntimeOrigin::signed(ALICE),
            CERES_ASSET_ID
        ));

        run_to_block(20000);

        let pallet_account = PalletId(*b"crslaunc").into_account_truncating();
        let share = FixedWrapper::from(1.00).get().unwrap();
        ShareholderAccounts::<Runtime>::mutate(pallet_account, |current| {
            *current = current.saturating_add(share)
        });
        ClaimableShares::<Runtime>::mutate(|current| *current = current.saturating_add(share));

        assert_ok!(CeresLaunchpadPallet::<Runtime>::claim_pswap_rewards(
            RuntimeOrigin::signed(pallet::AuthorityAccount::<Runtime>::get())
        ));

        assert_eq!(
            Assets::free_balance(&PSWAP, &pallet_account).expect("Failed to query free balance."),
            balance!(0)
        );

        assert_eq!(
            Assets::free_balance(&PSWAP, &pallet::AuthorityAccount::<Runtime>::get())
                .expect("Failed to query free balance."),
            balance!(share)
        );
    });
}

#[test]
fn on_initialize_fail_ilo() {
    preset_initial(|| {
        let current_timestamp = pallet_timestamp::Pallet::<Runtime>::get();
        let base_asset = XOR;
        assert_ok!(CeresLaunchpadPallet::<Runtime>::create_ilo(
            RuntimeOrigin::signed(ALICE),
            base_asset,
            CERES_ASSET_ID,
            balance!(7693),
            balance!(3000),
            balance!(0.13),
            balance!(600),
            balance!(1000),
            balance!(0.2),
            balance!(1500),
            true,
            balance!(0.75),
            balance!(0.25),
            31,
            current_timestamp + 5,
            current_timestamp + 10,
            balance!(1000),
            balance!(0.2),
            current_timestamp + 3,
            balance!(0.2),
            balance!(0.2),
            current_timestamp + 3,
            balance!(0.2)
        ));

        pallet_timestamp::Pallet::<Runtime>::set_timestamp(current_timestamp + 6);

        let funds_to_contribute = balance!(1000);

        assert_ok!(CeresLaunchpadPallet::<Runtime>::contribute(
            RuntimeOrigin::signed(CHARLES),
            CERES_ASSET_ID,
            funds_to_contribute
        ));

        pallet_timestamp::Pallet::<Runtime>::set_timestamp(current_timestamp + 15 * 86_400_000u64);
        run_to_block(300000);

        let ilo_info = pallet::ILOs::<Runtime>::get(CERES_ASSET_ID).unwrap();
        let pallet_account = PalletId(*b"crslaunc").into_account_truncating();
        assert_eq!(
            Assets::free_balance(&CERES_ASSET_ID, &pallet_account)
                .expect("Failed to query free balance."),
            balance!(0)
        );

        assert_eq!(
            Assets::free_balance(&CERES_ASSET_ID, &ALICE).expect("Failed to query free balance."),
            balance!(15990)
        );

        assert!(ilo_info.failed);
    });
}

#[test]
fn change_ceres_contribution_fee_unauthorized() {
    preset_initial(|| {
        assert_err!(
            CeresLaunchpadPallet::<Runtime>::change_ceres_contribution_fee(
                RuntimeOrigin::signed(ALICE),
                balance!(100)
            ),
            Error::<Runtime>::Unauthorized
        );
    });
}

#[test]
fn change_ceres_contribution_fee_ok() {
    preset_initial(|| {
        assert_ok!(
            CeresLaunchpadPallet::<Runtime>::change_ceres_contribution_fee(
                RuntimeOrigin::signed(pallet::AuthorityAccount::<Runtime>::get()),
                balance!(100)
            )
        );

        assert_eq!(
            pallet::CeresForContributionInILO::<Runtime>::get(),
            balance!(100)
        );
    });
}

#[test]
fn add_whitelisted_contributor_unauthorized() {
    preset_initial(|| {
        assert_err!(
            CeresLaunchpadPallet::<Runtime>::add_whitelisted_contributor(
                RuntimeOrigin::signed(ALICE),
                EMILY
            ),
            Error::<Runtime>::Unauthorized
        );
    });
}

#[test]
fn add_whitelisted_contributor_ok() {
    preset_initial(|| {
        assert_ok!(
            CeresLaunchpadPallet::<Runtime>::add_whitelisted_contributor(
                RuntimeOrigin::signed(pallet::AuthorityAccount::<Runtime>::get()),
                EMILY
            )
        );

        assert!(pallet::WhitelistedContributors::<Runtime>::get().contains(&EMILY));
    });
}

#[test]
fn remove_whitelisted_contributor_unauthorized() {
    preset_initial(|| {
        assert_err!(
            CeresLaunchpadPallet::<Runtime>::remove_whitelisted_contributor(
                RuntimeOrigin::signed(ALICE),
                EMILY
            ),
            Error::<Runtime>::Unauthorized
        );
    });
}

#[test]
fn remove_whitelisted_contributor_ok() {
    preset_initial(|| {
        assert_ok!(
            CeresLaunchpadPallet::<Runtime>::remove_whitelisted_contributor(
                RuntimeOrigin::signed(pallet::AuthorityAccount::<Runtime>::get()),
                ALICE
            )
        );

        assert!(pallet::WhitelistedContributors::<Runtime>::get().contains(&BOB));

        assert_err!(
            CeresLaunchpadPallet::<Runtime>::contribute(
                RuntimeOrigin::signed(ALICE),
                CERES_ASSET_ID,
                balance!(0.21)
            ),
            Error::<Runtime>::AccountIsNotWhitelisted
        );
    });
}

#[test]
fn add_whitelisted_ilo_organizer_unauthorized() {
    preset_initial(|| {
        assert_err!(
            CeresLaunchpadPallet::<Runtime>::add_whitelisted_ilo_organizer(
                RuntimeOrigin::signed(ALICE),
                DAN
            ),
            Error::<Runtime>::Unauthorized
        );
    });
}

#[test]
fn add_whitelisted_ilo_organizer_ok() {
    preset_initial(|| {
        assert_ok!(
            CeresLaunchpadPallet::<Runtime>::add_whitelisted_ilo_organizer(
                RuntimeOrigin::signed(pallet::AuthorityAccount::<Runtime>::get()),
                DAN
            )
        );

        assert!(pallet::WhitelistedIloOrganizers::<Runtime>::get().contains(&DAN));
    });
}

#[test]
fn remove_whitelisted_ilo_organizer_unauthorized() {
    preset_initial(|| {
        assert_err!(
            CeresLaunchpadPallet::<Runtime>::remove_whitelisted_ilo_organizer(
                RuntimeOrigin::signed(ALICE),
                EMILY
            ),
            Error::<Runtime>::Unauthorized
        );
    });
}

#[test]
fn remove_whitelisted_ilo_organizer_ok() {
    preset_initial(|| {
        let base_asset = XOR;
        assert_ok!(
            CeresLaunchpadPallet::<Runtime>::remove_whitelisted_ilo_organizer(
                RuntimeOrigin::signed(pallet::AuthorityAccount::<Runtime>::get()),
                ALICE
            )
        );

        assert!(pallet::WhitelistedIloOrganizers::<Runtime>::get().contains(&BOB));

        let current_timestamp = pallet_timestamp::Pallet::<Runtime>::get();
        assert_err!(
            CeresLaunchpadPallet::<Runtime>::create_ilo(
                RuntimeOrigin::signed(ALICE),
                base_asset,
                CERES_ASSET_ID,
                balance!(7693),
                balance!(3000),
                balance!(0.13),
                balance!(600),
                balance!(1000),
                balance!(0.2),
                balance!(0.25),
                true,
                balance!(0.75),
                balance!(0.25),
                31,
                current_timestamp + 5,
                current_timestamp + 10,
                balance!(1000),
                balance!(0.2),
                current_timestamp + 3,
                balance!(0.2),
                balance!(0.2),
                current_timestamp + 3,
                balance!(0.2)
<<<<<<< HEAD
            ));

            pallet_timestamp::Pallet::<Runtime>::set_timestamp(current_timestamp + 6);

            let funds_to_contribute = balance!(1000);

            assert_ok!(CeresLaunchpadPallet::<Runtime>::contribute(
                RuntimeOrigin::signed(CHARLES),
                CERES_ASSET_ID.into(),
                funds_to_contribute
            ));

            pallet_timestamp::Pallet::<Runtime>::set_timestamp(
                current_timestamp + 15 * 86_400_000u64,
            );
            run_to_block(300000);

            let ilo_info = pallet::ILOs::<Runtime>::get(&CERES_ASSET_ID).unwrap();
            let pallet_account = PalletId(*b"crslaunc").into_account_truncating();
            assert_eq!(
                Assets::free_balance(&CERES_ASSET_ID, &pallet_account)
                    .expect("Failed to query free balance."),
                balance!(0)
            );

            assert_eq!(
                Assets::free_balance(&CERES_ASSET_ID, &ALICE)
                    .expect("Failed to query free balance."),
                balance!(15990)
            );

            assert_eq!(ilo_info.failed, true);
        });
    }

    #[test]
    fn change_ceres_contribution_fee_unauthorized() {
        preset_initial(|| {
            assert_err!(
                CeresLaunchpadPallet::<Runtime>::change_ceres_contribution_fee(
                    RuntimeOrigin::signed(ALICE),
                    balance!(100)
                ),
                Error::<Runtime>::Unauthorized
            );
        });
    }

    #[test]
    fn change_ceres_contribution_fee_ok() {
        preset_initial(|| {
            assert_ok!(
                CeresLaunchpadPallet::<Runtime>::change_ceres_contribution_fee(
                    RuntimeOrigin::signed(pallet::AuthorityAccount::<Runtime>::get()),
                    balance!(100)
                )
            );

            assert_eq!(
                pallet::CeresForContributionInILO::<Runtime>::get(),
                balance!(100)
            );
        });
    }

    #[test]
    fn add_whitelisted_contributor_unauthorized() {
        preset_initial(|| {
            assert_err!(
                CeresLaunchpadPallet::<Runtime>::add_whitelisted_contributor(
                    RuntimeOrigin::signed(ALICE),
                    EMILY
                ),
                Error::<Runtime>::Unauthorized
            );
        });
    }

    #[test]
    fn add_whitelisted_contributor_ok() {
        preset_initial(|| {
            assert_ok!(
                CeresLaunchpadPallet::<Runtime>::add_whitelisted_contributor(
                    RuntimeOrigin::signed(pallet::AuthorityAccount::<Runtime>::get()),
                    EMILY
                )
            );

            assert_eq!(
                pallet::WhitelistedContributors::<Runtime>::get().contains(&EMILY),
                true
            );
        });
    }

    #[test]
    fn remove_whitelisted_contributor_unauthorized() {
        preset_initial(|| {
            assert_err!(
                CeresLaunchpadPallet::<Runtime>::remove_whitelisted_contributor(
                    RuntimeOrigin::signed(ALICE),
                    EMILY
                ),
                Error::<Runtime>::Unauthorized
            );
        });
    }

    #[test]
    fn remove_whitelisted_contributor_ok() {
        preset_initial(|| {
            assert_ok!(
                CeresLaunchpadPallet::<Runtime>::remove_whitelisted_contributor(
                    RuntimeOrigin::signed(pallet::AuthorityAccount::<Runtime>::get()),
                    ALICE
                )
            );

            assert_eq!(
                pallet::WhitelistedContributors::<Runtime>::get().contains(&BOB),
                true
            );

            assert_err!(
                CeresLaunchpadPallet::<Runtime>::contribute(
                    RuntimeOrigin::signed(ALICE),
                    CERES_ASSET_ID.into(),
                    balance!(0.21)
                ),
                Error::<Runtime>::AccountIsNotWhitelisted
            );
        });
    }

    #[test]
    fn add_whitelisted_ilo_organizer_unauthorized() {
        preset_initial(|| {
            assert_err!(
                CeresLaunchpadPallet::<Runtime>::add_whitelisted_ilo_organizer(
                    RuntimeOrigin::signed(ALICE),
                    DAN
                ),
                Error::<Runtime>::Unauthorized
            );
        });
    }

    #[test]
    fn add_whitelisted_ilo_organizer_ok() {
        preset_initial(|| {
            assert_ok!(
                CeresLaunchpadPallet::<Runtime>::add_whitelisted_ilo_organizer(
                    RuntimeOrigin::signed(pallet::AuthorityAccount::<Runtime>::get()),
                    DAN
                )
            );

            assert_eq!(
                pallet::WhitelistedIloOrganizers::<Runtime>::get().contains(&DAN),
                true
            );
        });
    }

    #[test]
    fn remove_whitelisted_ilo_organizer_unauthorized() {
        preset_initial(|| {
            assert_err!(
                CeresLaunchpadPallet::<Runtime>::remove_whitelisted_ilo_organizer(
                    RuntimeOrigin::signed(ALICE),
                    EMILY
                ),
                Error::<Runtime>::Unauthorized
            );
        });
    }

    #[test]
    fn remove_whitelisted_ilo_organizer_ok() {
        preset_initial(|| {
            let base_asset = XOR;
            assert_ok!(
                CeresLaunchpadPallet::<Runtime>::remove_whitelisted_ilo_organizer(
                    RuntimeOrigin::signed(pallet::AuthorityAccount::<Runtime>::get()),
                    ALICE
                )
            );

            assert_eq!(
                pallet::WhitelistedIloOrganizers::<Runtime>::get().contains(&BOB),
                true
            );

            let current_timestamp = pallet_timestamp::Pallet::<Runtime>::get();
            assert_err!(
                CeresLaunchpadPallet::<Runtime>::create_ilo(
                    RuntimeOrigin::signed(ALICE),
                    base_asset.into(),
                    CERES_ASSET_ID.into(),
                    balance!(7693),
                    balance!(3000),
                    balance!(0.13),
                    balance!(600),
                    balance!(1000),
                    balance!(0.2),
                    balance!(0.25),
                    true,
                    balance!(0.75),
                    balance!(0.25),
                    31,
                    current_timestamp + 5,
                    current_timestamp + 10,
                    balance!(1000),
                    balance!(0.2),
                    current_timestamp + 3,
                    balance!(0.2),
                    balance!(0.2),
                    current_timestamp + 3,
                    balance!(0.2)
                ),
                Error::<Runtime>::AccountIsNotWhitelisted
            );
        });
    }

    #[test]
    fn create_ilo_tokens_for_ilo_overflow() {
        preset_initial(|| {
            let current_timestamp = pallet_timestamp::Pallet::<Runtime>::get();
            let base_asset = XOR;
            assert_err!(
                CeresLaunchpadPallet::<Runtime>::create_ilo(
                    RuntimeOrigin::signed(ALICE),
                    base_asset.into(),
                    CERES_ASSET_ID.into(),
                    balance!(7693),
                    balance!(3000),
                    2,
                    u128::MAX.into(),
                    (u128::MAX / 2).into(),
                    balance!(0.2),
                    balance!(0.25),
                    true,
                    balance!(0.75),
                    balance!(4),
                    31,
                    current_timestamp + 5,
                    current_timestamp + 10,
                    balance!(1000),
                    balance!(0.2),
                    current_timestamp + 3,
                    balance!(0.2),
                    balance!(0.2),
                    current_timestamp + 3,
                    balance!(0.2)
                ),
                Error::<Runtime>::InvalidNumberOfTokensForILO
            );
        });
    }
=======
            ),
            Error::<Runtime>::AccountIsNotWhitelisted
        );
    });
>>>>>>> 616d15fe
}<|MERGE_RESOLUTION|>--- conflicted
+++ resolved
@@ -3700,233 +3700,13 @@
                 balance!(0.2),
                 current_timestamp + 3,
                 balance!(0.2)
-<<<<<<< HEAD
-            ));
-
-            pallet_timestamp::Pallet::<Runtime>::set_timestamp(current_timestamp + 6);
-
-            let funds_to_contribute = balance!(1000);
-
-            assert_ok!(CeresLaunchpadPallet::<Runtime>::contribute(
-                RuntimeOrigin::signed(CHARLES),
-                CERES_ASSET_ID.into(),
-                funds_to_contribute
-            ));
-
-            pallet_timestamp::Pallet::<Runtime>::set_timestamp(
-                current_timestamp + 15 * 86_400_000u64,
-            );
-            run_to_block(300000);
-
-            let ilo_info = pallet::ILOs::<Runtime>::get(&CERES_ASSET_ID).unwrap();
-            let pallet_account = PalletId(*b"crslaunc").into_account_truncating();
-            assert_eq!(
-                Assets::free_balance(&CERES_ASSET_ID, &pallet_account)
-                    .expect("Failed to query free balance."),
-                balance!(0)
-            );
-
-            assert_eq!(
-                Assets::free_balance(&CERES_ASSET_ID, &ALICE)
-                    .expect("Failed to query free balance."),
-                balance!(15990)
-            );
-
-            assert_eq!(ilo_info.failed, true);
-        });
-    }
-
-    #[test]
-    fn change_ceres_contribution_fee_unauthorized() {
-        preset_initial(|| {
-            assert_err!(
-                CeresLaunchpadPallet::<Runtime>::change_ceres_contribution_fee(
-                    RuntimeOrigin::signed(ALICE),
-                    balance!(100)
-                ),
-                Error::<Runtime>::Unauthorized
-            );
-        });
-    }
-
-    #[test]
-    fn change_ceres_contribution_fee_ok() {
-        preset_initial(|| {
-            assert_ok!(
-                CeresLaunchpadPallet::<Runtime>::change_ceres_contribution_fee(
-                    RuntimeOrigin::signed(pallet::AuthorityAccount::<Runtime>::get()),
-                    balance!(100)
-                )
-            );
-
-            assert_eq!(
-                pallet::CeresForContributionInILO::<Runtime>::get(),
-                balance!(100)
-            );
-        });
-    }
-
-    #[test]
-    fn add_whitelisted_contributor_unauthorized() {
-        preset_initial(|| {
-            assert_err!(
-                CeresLaunchpadPallet::<Runtime>::add_whitelisted_contributor(
-                    RuntimeOrigin::signed(ALICE),
-                    EMILY
-                ),
-                Error::<Runtime>::Unauthorized
-            );
-        });
-    }
-
-    #[test]
-    fn add_whitelisted_contributor_ok() {
-        preset_initial(|| {
-            assert_ok!(
-                CeresLaunchpadPallet::<Runtime>::add_whitelisted_contributor(
-                    RuntimeOrigin::signed(pallet::AuthorityAccount::<Runtime>::get()),
-                    EMILY
-                )
-            );
-
-            assert_eq!(
-                pallet::WhitelistedContributors::<Runtime>::get().contains(&EMILY),
-                true
-            );
-        });
-    }
-
-    #[test]
-    fn remove_whitelisted_contributor_unauthorized() {
-        preset_initial(|| {
-            assert_err!(
-                CeresLaunchpadPallet::<Runtime>::remove_whitelisted_contributor(
-                    RuntimeOrigin::signed(ALICE),
-                    EMILY
-                ),
-                Error::<Runtime>::Unauthorized
-            );
-        });
-    }
-
-    #[test]
-    fn remove_whitelisted_contributor_ok() {
-        preset_initial(|| {
-            assert_ok!(
-                CeresLaunchpadPallet::<Runtime>::remove_whitelisted_contributor(
-                    RuntimeOrigin::signed(pallet::AuthorityAccount::<Runtime>::get()),
-                    ALICE
-                )
-            );
-
-            assert_eq!(
-                pallet::WhitelistedContributors::<Runtime>::get().contains(&BOB),
-                true
-            );
-
-            assert_err!(
-                CeresLaunchpadPallet::<Runtime>::contribute(
-                    RuntimeOrigin::signed(ALICE),
-                    CERES_ASSET_ID.into(),
-                    balance!(0.21)
-                ),
-                Error::<Runtime>::AccountIsNotWhitelisted
-            );
-        });
-    }
-
-    #[test]
-    fn add_whitelisted_ilo_organizer_unauthorized() {
-        preset_initial(|| {
-            assert_err!(
-                CeresLaunchpadPallet::<Runtime>::add_whitelisted_ilo_organizer(
-                    RuntimeOrigin::signed(ALICE),
-                    DAN
-                ),
-                Error::<Runtime>::Unauthorized
-            );
-        });
-    }
-
-    #[test]
-    fn add_whitelisted_ilo_organizer_ok() {
-        preset_initial(|| {
-            assert_ok!(
-                CeresLaunchpadPallet::<Runtime>::add_whitelisted_ilo_organizer(
-                    RuntimeOrigin::signed(pallet::AuthorityAccount::<Runtime>::get()),
-                    DAN
-                )
-            );
-
-            assert_eq!(
-                pallet::WhitelistedIloOrganizers::<Runtime>::get().contains(&DAN),
-                true
-            );
-        });
-    }
-
-    #[test]
-    fn remove_whitelisted_ilo_organizer_unauthorized() {
-        preset_initial(|| {
-            assert_err!(
-                CeresLaunchpadPallet::<Runtime>::remove_whitelisted_ilo_organizer(
-                    RuntimeOrigin::signed(ALICE),
-                    EMILY
-                ),
-                Error::<Runtime>::Unauthorized
-            );
-        });
-    }
-
-    #[test]
-    fn remove_whitelisted_ilo_organizer_ok() {
-        preset_initial(|| {
-            let base_asset = XOR;
-            assert_ok!(
-                CeresLaunchpadPallet::<Runtime>::remove_whitelisted_ilo_organizer(
-                    RuntimeOrigin::signed(pallet::AuthorityAccount::<Runtime>::get()),
-                    ALICE
-                )
-            );
-
-            assert_eq!(
-                pallet::WhitelistedIloOrganizers::<Runtime>::get().contains(&BOB),
-                true
-            );
-
-            let current_timestamp = pallet_timestamp::Pallet::<Runtime>::get();
-            assert_err!(
-                CeresLaunchpadPallet::<Runtime>::create_ilo(
-                    RuntimeOrigin::signed(ALICE),
-                    base_asset.into(),
-                    CERES_ASSET_ID.into(),
-                    balance!(7693),
-                    balance!(3000),
-                    balance!(0.13),
-                    balance!(600),
-                    balance!(1000),
-                    balance!(0.2),
-                    balance!(0.25),
-                    true,
-                    balance!(0.75),
-                    balance!(0.25),
-                    31,
-                    current_timestamp + 5,
-                    current_timestamp + 10,
-                    balance!(1000),
-                    balance!(0.2),
-                    current_timestamp + 3,
-                    balance!(0.2),
-                    balance!(0.2),
-                    current_timestamp + 3,
-                    balance!(0.2)
-                ),
-                Error::<Runtime>::AccountIsNotWhitelisted
-            );
-        });
-    }
-
-    #[test]
+            ),
+            Error::<Runtime>::AccountIsNotWhitelisted
+        );
+    });
+}
+
+#[test]
     fn create_ilo_tokens_for_ilo_overflow() {
         preset_initial(|| {
             let current_timestamp = pallet_timestamp::Pallet::<Runtime>::get();
@@ -3960,11 +3740,4 @@
                 Error::<Runtime>::InvalidNumberOfTokensForILO
             );
         });
-    }
-=======
-            ),
-            Error::<Runtime>::AccountIsNotWhitelisted
-        );
-    });
->>>>>>> 616d15fe
-}+    }