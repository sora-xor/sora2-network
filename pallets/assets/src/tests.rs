--- conflicted
+++ resolved
@@ -770,11 +770,7 @@
             .expect("Failed to register PSWAP asset");
 
             let amount_to_mint = balance!(100);
-<<<<<<< HEAD
             Assets::force_mint(RuntimeOrigin::root(), PSWAP, ALICE, amount_to_mint)
-=======
-            Assets::force_mint(Origin::root(), PSWAP, ALICE, amount_to_mint)
->>>>>>> f21c9c14
                 .expect("Failed to mint PSWAP");
 
             let pswap_balance_after = Assets::free_balance(&PSWAP, &ALICE)
