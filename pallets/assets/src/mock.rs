--- conflicted
+++ resolved
@@ -83,7 +83,6 @@
     pub const AvailableBlockRatio: Perbill = Perbill::from_percent(75);
 }
 
-<<<<<<< HEAD
 impl frame_system::Config for Runtime {
     type BaseCallFilter = Everything;
     type BlockWeights = ();
@@ -110,8 +109,6 @@
     type MaxConsumers = frame_support::traits::ConstU32<65536>;
 }
 
-=======
->>>>>>> e907ed12
 parameter_types! {
     pub const GetBaseAssetId: AssetId = XOR;
     pub const GetBuyBackAssetId: AssetId = XST;
@@ -144,7 +141,6 @@
     type RuntimeEvent = RuntimeEvent;
 }
 
-<<<<<<< HEAD
 impl tokens::Config for Runtime {
     type RuntimeEvent = RuntimeEvent;
     type Balance = Balance;
@@ -189,8 +185,6 @@
     type MaxFreezes = ();
 }
 
-=======
->>>>>>> e907ed12
 pub struct MockLiquidityProxy;
 
 impl LiquidityProxyTrait<DEXId, AccountId, AssetId> for MockLiquidityProxy {
