--- conflicted
+++ resolved
@@ -378,10 +378,7 @@
         /// - `asset_id`: Id of minted Asset,
         /// - `to`: Id of Account, to which Asset amount is minted,
         /// - `amount`: minted Asset amount.
-<<<<<<< HEAD
         #[pallet::call_index(3)]
-=======
->>>>>>> e5a34a64
         #[pallet::weight(<T as Config>::WeightInfo::force_mint())]
         pub fn force_mint(
             origin: OriginFor<T>,
@@ -435,10 +432,7 @@
         /// for testing purposes.
         ///
         /// TODO: move into tests extrinsic collection pallet
-<<<<<<< HEAD
         #[pallet::call_index(5)]
-=======
->>>>>>> e5a34a64
         #[pallet::weight(<T as Config>::WeightInfo::update_balance())]
         pub fn update_balance(
             origin: OriginFor<T>,
