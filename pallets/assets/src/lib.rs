// This file is part of the SORA network and Polkaswap app.

// Copyright (c) 2020, 2021, Polka Biome Ltd. All rights reserved.
// SPDX-License-Identifier: BSD-4-Clause

// Redistribution and use in source and binary forms, with or without modification,
// are permitted provided that the following conditions are met:

// Redistributions of source code must retain the above copyright notice, this list
// of conditions and the following disclaimer.
// Redistributions in binary form must reproduce the above copyright notice, this
// list of conditions and the following disclaimer in the documentation and/or other
// materials provided with the distribution.
//
// All advertising materials mentioning features or use of this software must display
// the following acknowledgement: This product includes software developed by Polka Biome
// Ltd., SORA, and Polkaswap.
//
// Neither the name of the Polka Biome Ltd. nor the names of its contributors may be used
// to endorse or promote products derived from this software without specific prior written permission.

// THIS SOFTWARE IS PROVIDED BY Polka Biome Ltd. AS IS AND ANY EXPRESS OR IMPLIED WARRANTIES,
// INCLUDING, BUT NOT LIMITED TO, THE IMPLIED WARRANTIES OF MERCHANTABILITY AND FITNESS FOR
// A PARTICULAR PURPOSE ARE DISCLAIMED. IN NO EVENT SHALL Polka Biome Ltd. BE LIABLE FOR ANY
// DIRECT, INDIRECT, INCIDENTAL, SPECIAL, EXEMPLARY, OR CONSEQUENTIAL DAMAGES (INCLUDING,
// BUT NOT LIMITED TO, PROCUREMENT OF SUBSTITUTE GOODS OR SERVICES; LOSS OF USE, DATA, OR PROFITS;
// OR BUSINESS INTERRUPTION) HOWEVER CAUSED AND ON ANY THEORY OF LIABILITY, WHETHER IN CONTRACT,
// STRICT LIABILITY, OR TORT (INCLUDING NEGLIGENCE OR OTHERWISE) ARISING IN ANY WAY OUT OF THE
// USE OF THIS SOFTWARE, EVEN IF ADVISED OF THE POSSIBILITY OF SUCH DAMAGE.

//! # Assets Pallet
//!
//! ## Overview
//!
//! The assets module serves as an extension of `currencies` pallet.
//! It allows to explicitly register new assets and store their owners' account IDs.
//! This allows to restrict some actions on assets for non-owners.
//!
//! ### Dispatchable Functions
//!
//! - `register` - registers new asset by a given ID.

#![cfg_attr(not(feature = "std"), no_std)]

#[allow(unused_imports)]
#[macro_use]
extern crate alloc;

pub mod weights;

mod benchmarking;
mod migration;

#[cfg(test)]
mod mock;

#[cfg(test)]
mod tests;

use codec::{Decode, Encode};
use common::prelude::Balance;
use common::{hash, Amount, AssetName, AssetSymbol, BalancePrecision, DEFAULT_BALANCE_PRECISION};
use frame_support::dispatch::{DispatchError, DispatchResult};
use frame_support::sp_runtime::traits::{MaybeSerializeDeserialize, Member};
use frame_support::traits::Get;
use frame_support::weights::Weight;
use frame_support::{ensure, Parameter};
use frame_system::ensure_signed;
use permissions::{Scope, BURN, MINT};
use sp_core::hash::H512;
use sp_core::H256;
use sp_runtime::traits::Zero;
use sp_std::vec::Vec;
use tiny_keccak::{Hasher, Keccak};
use traits::{
    MultiCurrency, MultiCurrencyExtended, MultiLockableCurrency, MultiReservableCurrency,
};

pub trait WeightInfo {
    fn register() -> Weight;
    fn transfer() -> Weight;
    fn mint() -> Weight;
    fn burn() -> Weight;
    fn set_non_mintable() -> Weight;
}

pub type AssetIdOf<T> = <T as Config>::AssetId;
pub type Permissions<T> = permissions::Pallet<T>;

type AccountIdOf<T> = <T as frame_system::Config>::AccountId;
type CurrencyIdOf<T> =
    <<T as Config>::Currency as MultiCurrency<<T as frame_system::Config>::AccountId>>::CurrencyId;

const ASSET_SYMBOL_MAX_LENGTH: usize = 7;
const ASSET_NAME_MAX_LENGTH: usize = 33;
const MAX_ALLOWED_PRECISION: u8 = 18;

#[derive(Clone, Copy, Eq, PartialEq, Encode, Decode)]
pub enum AssetRecordArg<T: Config> {
    GenericI32(i32),
    GenericU64(u64),
    GenericU128(u128),
    GenericU8x32([u8; 32]),
    GenericH256(H256),
    GenericH512(H512),
    LeafAssetId(AssetIdOf<T>),
    AssetRecordAssetId(AssetIdOf<T>),
    Extra(T::ExtraAssetRecordArg),
}

#[derive(Clone, Copy, Eq, PartialEq, Encode, Decode)]
pub enum AssetRecord<T: Config> {
    Arity0,
    Arity1(AssetRecordArg<T>),
    Arity2(AssetRecordArg<T>, AssetRecordArg<T>),
    Arity3(AssetRecordArg<T>, AssetRecordArg<T>, AssetRecordArg<T>),
    Arity4(
        AssetRecordArg<T>,
        AssetRecordArg<T>,
        AssetRecordArg<T>,
        AssetRecordArg<T>,
    ),
    Arity5(
        AssetRecordArg<T>,
        AssetRecordArg<T>,
        AssetRecordArg<T>,
        AssetRecordArg<T>,
        AssetRecordArg<T>,
    ),
    Arity6(
        AssetRecordArg<T>,
        AssetRecordArg<T>,
        AssetRecordArg<T>,
        AssetRecordArg<T>,
        AssetRecordArg<T>,
        AssetRecordArg<T>,
    ),
    Arity7(
        AssetRecordArg<T>,
        AssetRecordArg<T>,
        AssetRecordArg<T>,
        AssetRecordArg<T>,
        AssetRecordArg<T>,
        AssetRecordArg<T>,
        AssetRecordArg<T>,
    ),
    Arity8(
        AssetRecordArg<T>,
        AssetRecordArg<T>,
        AssetRecordArg<T>,
        AssetRecordArg<T>,
        AssetRecordArg<T>,
        AssetRecordArg<T>,
        AssetRecordArg<T>,
        AssetRecordArg<T>,
    ),
    Arity9(
        AssetRecordArg<T>,
        AssetRecordArg<T>,
        AssetRecordArg<T>,
        AssetRecordArg<T>,
        AssetRecordArg<T>,
        AssetRecordArg<T>,
        AssetRecordArg<T>,
        AssetRecordArg<T>,
        AssetRecordArg<T>,
    ),
}

pub trait GetTotalBalance<T: Config> {
    fn total_balance(asset_id: &T::AssetId, who: &T::AccountId) -> Result<Balance, DispatchError>;
}

impl<T: Config> GetTotalBalance<T> for () {
    fn total_balance(
        _asset_id: &T::AssetId,
        _who: &T::AccountId,
    ) -> Result<Balance, DispatchError> {
        Ok(0)
    }
}

pub use pallet::*;

#[frame_support::pallet]
pub mod pallet {
    use super::*;
    use frame_support::pallet_prelude::*;
    use frame_system::pallet_prelude::*;

    #[pallet::config]
    pub trait Config:
        frame_system::Config + permissions::Config + tokens::Config + common::Config
    {
        type Event: From<Event<Self>> + IsType<<Self as frame_system::Config>::Event>;

        type ExtraAccountId: Clone
            + Copy
            + Encode
            + Decode
            + Eq
            + PartialEq
            + From<Self::AccountId>
            + Into<Self::AccountId>;
        type ExtraAssetRecordArg: Clone
            + Copy
            + Encode
            + Decode
            + Eq
            + PartialEq
            + From<common::AssetIdExtraAssetRecordArg<Self::DEXId, Self::LstId, Self::ExtraAccountId>>
            + Into<common::AssetIdExtraAssetRecordArg<Self::DEXId, Self::LstId, Self::ExtraAccountId>>;

        /// DEX assets (currency) identifier.
        type AssetId: Parameter
            + Member
            + Copy
            + MaybeSerializeDeserialize
            + Ord
            + Default
            + Into<CurrencyIdOf<Self>>
            + From<common::AssetId32<common::PredefinedAssetId>>
            + From<H256>
            + Into<H256>
            + Into<<Self as tokens::Config>::CurrencyId>;

        /// The base asset as the core asset in all trading pairs
        type GetBaseAssetId: Get<Self::AssetId>;

        /// Currency to transfer, reserve/unreserve, lock/unlock assets
        type Currency: MultiLockableCurrency<
                Self::AccountId,
                Moment = Self::BlockNumber,
                CurrencyId = Self::AssetId,
                Balance = Balance,
            > + MultiReservableCurrency<Self::AccountId, CurrencyId = Self::AssetId, Balance = Balance>
            + MultiCurrencyExtended<Self::AccountId, Amount = Amount>;

        /// Account dedicated for PSWAP to be distributed among team in future.
        type GetTeamReservesAccountId: Get<Self::AccountId>;

        /// Get the balance from other components
        type GetTotalBalance: GetTotalBalance<Self>;

        /// Weight information for extrinsics in this pallet.
        type WeightInfo: WeightInfo;
    }

    #[pallet::pallet]
    #[pallet::generate_store(pub(super) trait Store)]
    pub struct Pallet<T>(PhantomData<T>);

    #[pallet::hooks]
    impl<T: Config> Hooks<BlockNumberFor<T>> for Pallet<T> {
        fn on_runtime_upgrade() -> Weight {
            migration::migrate::<T>()
        }
    }

    #[pallet::call]
    impl<T: Config> Pallet<T> {
        /// Performs an asset registration.
        ///
        /// Registers new `AssetId` for the given `origin`.
        /// AssetSymbol should represent string with only uppercase latin chars with max length of 7.
        /// AssetName should represent string with only uppercase or lowercase latin chars or numbers or spaces, with max length of 33.
        #[pallet::weight(<T as Config>::WeightInfo::register())]
        pub fn register(
            origin: OriginFor<T>,
            symbol: AssetSymbol,
            name: AssetName,
            initial_supply: Balance,
            is_mintable: bool,
        ) -> DispatchResultWithPostInfo {
            let author = ensure_signed(origin)?;
            let _asset_id = Self::register_from(
                &author,
                symbol,
                name,
                DEFAULT_BALANCE_PRECISION,
                initial_supply,
                is_mintable,
            )?;
            Ok(().into())
        }

        /// Performs a checked Asset transfer.
        ///
        /// - `origin`: caller Account, from which Asset amount is withdrawn,
        /// - `asset_id`: Id of transferred Asset,
        /// - `to`: Id of Account, to which Asset amount is deposited,
        /// - `amount`: transferred Asset amount.
        #[pallet::weight(<T as Config>::WeightInfo::transfer())]
        pub fn transfer(
            origin: OriginFor<T>,
            asset_id: T::AssetId,
            to: T::AccountId,
            amount: Balance,
        ) -> DispatchResultWithPostInfo {
            let from = ensure_signed(origin.clone())?;
            Self::transfer_from(&asset_id, &from, &to, amount)?;
            Self::deposit_event(Event::Transfer(from, to, asset_id, amount));
            Ok(().into())
        }

        /// Performs a checked Asset mint, can only be done
        /// by corresponding asset owner account.
        ///
        /// - `origin`: caller Account, which issues Asset minting,
        /// - `asset_id`: Id of minted Asset,
        /// - `to`: Id of Account, to which Asset amount is minted,
        /// - `amount`: minted Asset amount.
        #[pallet::weight(<T as Config>::WeightInfo::mint())]
        pub fn mint(
            origin: OriginFor<T>,
            asset_id: T::AssetId,
            to: T::AccountId,
            amount: Balance,
        ) -> DispatchResultWithPostInfo {
            let issuer = ensure_signed(origin.clone())?;
            Self::mint_to(&asset_id, &issuer, &to, amount)?;
            Self::deposit_event(Event::Mint(issuer, to, asset_id.clone(), amount));
            Ok(().into())
        }

        /// Performs a checked Asset burn, can only be done
        /// by corresponding asset owner with own account.
        ///
        /// - `origin`: caller Account, from which Asset amount is burned,
        /// - `asset_id`: Id of burned Asset,
        /// - `amount`: burned Asset amount.
        #[pallet::weight(<T as Config>::WeightInfo::burn())]
        pub fn burn(
            origin: OriginFor<T>,
            asset_id: T::AssetId,
            amount: Balance,
        ) -> DispatchResultWithPostInfo {
            let issuer = ensure_signed(origin.clone())?;
            Self::burn_from(&asset_id, &issuer, &issuer, amount)?;
            Self::deposit_event(Event::Burn(issuer, asset_id.clone(), amount));
            Ok(().into())
        }

        /// Set given asset to be non-mintable, i.e. it can no longer be minted, only burned.
        /// Operation can not be undone.
        ///
        /// - `origin`: caller Account, should correspond to Asset owner
        /// - `asset_id`: Id of burned Asset,
        #[pallet::weight(<T as Config>::WeightInfo::set_non_mintable())]
        pub fn set_non_mintable(
            origin: OriginFor<T>,
            asset_id: T::AssetId,
        ) -> DispatchResultWithPostInfo {
            let who = ensure_signed(origin.clone())?;
            Self::set_non_mintable_from(&asset_id, &who)?;
            Self::deposit_event(Event::AssetSetNonMintable(asset_id.clone()));
            Ok(().into())
        }
    }

    #[pallet::event]
    #[pallet::metadata(AccountIdOf<T> = "AccountId", AssetIdOf<T> = "AssetId")]
    #[pallet::generate_deposit(pub(super) fn deposit_event)]
    pub enum Event<T: Config> {
        /// New asset has been registered. [Asset Id, Asset Owner Account]
        AssetRegistered(AssetIdOf<T>, AccountIdOf<T>),
        /// Asset amount has been transfered. [From Account, To Account, Tranferred Asset Id, Amount Transferred]
        Transfer(AccountIdOf<T>, AccountIdOf<T>, AssetIdOf<T>, Balance),
        /// Asset amount has been minted. [Issuer Account, Target Account, Minted Asset Id, Amount Minted]
        Mint(AccountIdOf<T>, AccountIdOf<T>, AssetIdOf<T>, Balance),
        /// Asset amount has been burned. [Issuer Account, Burned Asset Id, Amount Burned]
        Burn(AccountIdOf<T>, AssetIdOf<T>, Balance),
        /// Asset is set as non-mintable. [Target Asset Id]
        AssetSetNonMintable(AssetIdOf<T>),
    }

    #[pallet::error]
    pub enum Error<T> {
        /// An asset with a given ID already exists.
        AssetIdAlreadyExists,
        /// An asset with a given ID not exists.
        AssetIdNotExists,
        /// A number is out of range of the balance type.
        InsufficientBalance,
        /// Symbol is not valid. It must contain only uppercase latin characters or numbers, length <= 7.
        InvalidAssetSymbol,
        /// Name is not valid. It must contain only uppercase or lowercase latin characters or numbers or spaces, length <= 33.
        InvalidAssetName,
        /// Precision value is not valid, it should represent a number of decimal places for number, max is 30.
        InvalidPrecision,
        /// Minting for particular asset id is disabled.
        AssetSupplyIsNotMintable,
        /// Caller does not own requested asset.
        InvalidAssetOwner,
        /// Increment account reference error.
        IncRefError,
    }

    /// Asset Id -> Owner Account Id
    #[pallet::storage]
    #[pallet::getter(fn asset_owner)]
    pub type AssetOwners<T: Config> =
        StorageMap<_, Twox64Concat, T::AssetId, T::AccountId, OptionQuery>;

    /// Asset Id -> (Symbol, Precision, Is Mintable)
    #[pallet::storage]
    #[pallet::getter(fn asset_infos)]
    pub type AssetInfos<T: Config> = StorageMap<
        _,
        Twox64Concat,
        T::AssetId,
        (AssetSymbol, AssetName, BalancePrecision, bool),
        ValueQuery,
    >;

    /// Asset Id -> AssetRecord<T>
    #[pallet::storage]
    #[pallet::getter(fn tuple_from_asset_id)]
    pub type AssetRecordAssetId<T: Config> =
        StorageMap<_, Twox64Concat, T::AssetId, AssetRecord<T>>;

    #[pallet::genesis_config]
    pub struct GenesisConfig<T: Config> {
        pub endowed_assets: Vec<(
            T::AssetId,
            T::AccountId,
            AssetSymbol,
            AssetName,
            BalancePrecision,
            Balance,
            bool,
        )>,
    }

    #[cfg(feature = "std")]
    impl<T: Config> Default for GenesisConfig<T> {
        fn default() -> Self {
            Self {
                endowed_assets: Default::default(),
            }
        }
    }

    #[pallet::genesis_build]
    impl<T: Config> GenesisBuild<T> for GenesisConfig<T> {
        fn build(&self) {
            self.endowed_assets.iter().cloned().for_each(
                |(asset_id, account_id, symbol, name, precision, initial_supply, is_mintable)| {
                    Pallet::<T>::register_asset_id(
                        account_id,
                        asset_id,
                        symbol,
                        name,
                        precision,
                        initial_supply,
                        is_mintable,
                    )
                    .expect("Failed to register asset.");
                },
            )
        }
    }
}

impl<T: Config> Pallet<T> {
    /// Generates an `AssetId` for the given `AssetRecord<T>`, and insert record to storage map.
    pub fn register_asset_id_from_tuple(tuple: &AssetRecord<T>) -> T::AssetId {
        let mut keccak = Keccak::v256();
        keccak.update(b"From AssetRecord");
        keccak.update(&tuple.encode());
        let mut output = [0u8; 32];
        keccak.finalize(&mut output);
        // More safe to escape.
        output[0] = 0u8;
        let asset_id = T::AssetId::from(H256(output));
        AssetRecordAssetId::<T>::insert(asset_id, tuple);
        asset_id
    }

    /// Generates an `AssetId` from an `Encode` value.
    pub fn gen_asset_id_from_any(value: &impl Encode) -> T::AssetId {
        let mut keccak = Keccak::v256();
        keccak.update(b"Sora Asset Id Any");
        keccak.update(&value.encode());
        let mut output = [0u8; 32];
        keccak.finalize(&mut output);
        // More safe to escape.
        output[0] = 0u8;
        T::AssetId::from(H256(output))
    }

    /// Generates an `AssetId` for the given `AccountId`.
    pub fn gen_asset_id(account_id: &T::AccountId) -> T::AssetId {
        let mut keccak = Keccak::v256();
        keccak.update(b"Sora Asset Id");
        keccak.update(&account_id.encode());
        keccak.update(&frame_system::Pallet::<T>::account_nonce(&account_id).encode());
        let mut output = [0u8; 32];
        keccak.finalize(&mut output);
        // More safe to escape.
        output[0] = 0u8;
        T::AssetId::from(H256(output))
    }

    /// Register the given `AssetId`.
    pub fn register_asset_id(
        account_id: T::AccountId,
        asset_id: T::AssetId,
        symbol: AssetSymbol,
        name: AssetName,
        precision: BalancePrecision,
        initial_supply: Balance,
        is_mintable: bool,
    ) -> DispatchResult {
        ensure!(
            precision <= MAX_ALLOWED_PRECISION,
            Error::<T>::InvalidPrecision
        );
        ensure!(
            crate::is_symbol_valid(&symbol),
            Error::<T>::InvalidAssetSymbol
        );
        ensure!(crate::is_name_valid(&name), Error::<T>::InvalidAssetName);
        ensure!(
            !Self::asset_exists(&asset_id),
            Error::<T>::AssetIdAlreadyExists
        );
        frame_system::Pallet::<T>::inc_consumers(&account_id)
            .map_err(|_| Error::<T>::IncRefError)?;
        AssetOwners::<T>::insert(asset_id, account_id.clone());
        AssetInfos::<T>::insert(asset_id, (symbol, name, precision, is_mintable));
        let scope = Scope::Limited(hash(&asset_id));
        let permission_ids = [MINT, BURN];
        for permission_id in &permission_ids {
            Permissions::<T>::assign_permission(
                account_id.clone(),
                &account_id,
                *permission_id,
                scope,
            )?;
        }
        if !initial_supply.is_zero() {
            T::Currency::deposit(asset_id.clone(), &account_id, initial_supply)?;
        }
        frame_system::Pallet::<T>::inc_account_nonce(&account_id);
        Self::deposit_event(Event::AssetRegistered(asset_id, account_id));
        Ok(())
    }

    /// Generates new `AssetId` and registers it from the `account_id`.
    pub fn register_from(
        account_id: &T::AccountId,
        symbol: AssetSymbol,
        name: AssetName,
        precision: BalancePrecision,
        initial_supply: Balance,
        is_mintable: bool,
    ) -> Result<T::AssetId, DispatchError> {
        common::with_transaction(|| {
            let asset_id = Self::gen_asset_id(account_id);
            Self::register_asset_id(
                account_id.clone(),
                asset_id,
                symbol,
                name,
                precision,
                initial_supply,
                is_mintable,
            )?;
            Ok(asset_id)
        })
    }

    #[inline]
    pub fn asset_exists(asset_id: &T::AssetId) -> bool {
        AssetOwners::<T>::contains_key(asset_id)
    }

    pub fn ensure_asset_exists(asset_id: &T::AssetId) -> DispatchResult {
        if !Self::asset_exists(asset_id) {
            return Err(Error::<T>::AssetIdNotExists.into());
        }
        Ok(())
    }

    #[inline]
    pub fn is_asset_owner(asset_id: &T::AssetId, account_id: &T::AccountId) -> bool {
        Self::asset_owner(asset_id)
            .map(|x| &x == account_id)
            .unwrap_or(false)
    }

    fn check_permission_maybe_with_parameters(
        issuer: &T::AccountId,
        permission_id: u32,
        asset_id: &T::AssetId,
    ) -> Result<(), DispatchError> {
        Permissions::<T>::check_permission_with_scope(
            issuer.clone(),
            permission_id,
            &Scope::Limited(hash(asset_id)),
        )
        .or_else(|_| {
            Permissions::<T>::check_permission_with_scope(
                issuer.clone(),
                permission_id,
                &Scope::Unlimited,
            )
        })?;
        Ok(())
    }

    pub fn total_issuance(asset_id: &T::AssetId) -> Result<Balance, DispatchError> {
        Self::ensure_asset_exists(asset_id)?;
        Ok(T::Currency::total_issuance(asset_id.clone()))
    }

    pub fn total_balance(
        asset_id: &T::AssetId,
        who: &T::AccountId,
    ) -> Result<Balance, DispatchError> {
<<<<<<< HEAD
        let r = T::Currency::total_balance(asset_id.clone(), who);
        if r == Default::default() {
            Self::ensure_asset_exists(asset_id)?;
        }
        Ok(r + T::GetTotalBalance::total_balance(asset_id, who)?)
=======
        Self::ensure_asset_exists(asset_id)?;
        Ok(T::Currency::total_balance(asset_id.clone(), who))
>>>>>>> 83dcd39e
    }

    pub fn free_balance(
        asset_id: &T::AssetId,
        who: &T::AccountId,
    ) -> Result<Balance, DispatchError> {
        Self::ensure_asset_exists(asset_id)?;
        Ok(T::Currency::free_balance(asset_id.clone(), who))
    }

    pub fn ensure_can_withdraw(
        asset_id: &T::AssetId,
        who: &T::AccountId,
        amount: Balance,
    ) -> DispatchResult {
        Self::ensure_asset_exists(asset_id)?;
        T::Currency::ensure_can_withdraw(asset_id.clone(), who, amount)
    }

    pub fn transfer_from(
        asset_id: &T::AssetId,
        from: &T::AccountId,
        to: &T::AccountId,
        amount: Balance,
    ) -> DispatchResult {
        Self::ensure_asset_exists(asset_id)?;
        T::Currency::transfer(asset_id.clone(), from, to, amount)
    }

    pub fn force_transfer(
        asset_id: &T::AssetId,
        from: &T::AccountId,
        to: &T::AccountId,
        amount: Balance,
    ) -> DispatchResult {
        T::Currency::transfer(asset_id.clone(), from, to, amount)
    }

    pub fn mint_to(
        asset_id: &T::AssetId,
        issuer: &T::AccountId,
        to: &T::AccountId,
        amount: Balance,
    ) -> DispatchResult {
        Self::ensure_asset_exists(asset_id)?;
        Self::check_permission_maybe_with_parameters(issuer, MINT, asset_id)?;
        let (_, _, _, is_mintable) = AssetInfos::<T>::get(asset_id);
        ensure!(is_mintable, Error::<T>::AssetSupplyIsNotMintable);
        T::Currency::deposit(asset_id.clone(), to, amount)
    }

    pub fn burn_from(
        asset_id: &T::AssetId,
        issuer: &T::AccountId,
        to: &T::AccountId,
        amount: Balance,
    ) -> DispatchResult {
        Self::ensure_asset_exists(asset_id)?;
        // Holder can burn its funds.
        if issuer != to {
            Self::check_permission_maybe_with_parameters(issuer, BURN, asset_id)?;
        }
        T::Currency::withdraw(*asset_id, to, amount)
    }

    pub fn update_balance(
        asset_id: &T::AssetId,
        who: &T::AccountId,
        by_amount: Amount,
    ) -> DispatchResult {
        Self::check_permission_maybe_with_parameters(who, MINT, asset_id)?;
        Self::check_permission_maybe_with_parameters(who, BURN, asset_id)?;
        if by_amount.is_positive() {
            let (_, _, _, is_mintable) = AssetInfos::<T>::get(asset_id);
            ensure!(is_mintable, Error::<T>::AssetSupplyIsNotMintable);
        }
        T::Currency::update_balance(asset_id.clone(), who, by_amount)
    }

    pub fn can_reserve(asset_id: T::AssetId, who: &T::AccountId, amount: Balance) -> bool {
        T::Currency::can_reserve(asset_id, who, amount)
    }

    pub fn reserve(
        asset_id: T::AssetId,
        who: &T::AccountId,
        amount: Balance,
    ) -> Result<(), DispatchError> {
        Self::ensure_asset_exists(&asset_id)?;
        T::Currency::reserve(asset_id, who, amount)
    }

    pub fn unreserve(
        asset_id: T::AssetId,
        who: &T::AccountId,
        amount: Balance,
    ) -> Result<Balance, DispatchError> {
        Self::ensure_asset_exists(&asset_id)?;
        let amount = T::Currency::unreserve(asset_id, who, amount);
        Ok(amount)
    }

    pub fn set_non_mintable_from(asset_id: &T::AssetId, who: &T::AccountId) -> DispatchResult {
        ensure!(
            Self::is_asset_owner(asset_id, who),
            Error::<T>::InvalidAssetOwner
        );
        AssetInfos::<T>::mutate(asset_id, |(_, _, _, ref mut is_mintable)| {
            ensure!(*is_mintable, Error::<T>::AssetSupplyIsNotMintable);
            *is_mintable = false;
            Ok(())
        })
    }

    pub fn list_registered_asset_ids() -> Vec<T::AssetId> {
        AssetInfos::<T>::iter().map(|(key, _)| key).collect()
    }

    pub fn list_registered_asset_infos(
    ) -> Vec<(T::AssetId, AssetSymbol, AssetName, BalancePrecision, bool)> {
        AssetInfos::<T>::iter()
            .map(|(key, (symbol, name, precision, is_mintable))| {
                (key, symbol, name, precision, is_mintable)
            })
            .collect()
    }

    pub fn get_asset_info(
        asset_id: &T::AssetId,
    ) -> (AssetSymbol, AssetName, BalancePrecision, bool) {
        AssetInfos::<T>::get(asset_id)
    }
}

/// According to UTF-8 encoding, graphemes that start with byte 0b0XXXXXXX belong
/// to ASCII range and are of single byte, therefore passing check in range 'A' to 'Z'
/// and '0' to '9' guarantees that all graphemes are of length 1, therefore length check is valid.
pub fn is_symbol_valid(symbol: &AssetSymbol) -> bool {
    symbol.0.len() <= ASSET_SYMBOL_MAX_LENGTH
        && symbol
            .0
            .iter()
            .all(|byte| (b'A'..=b'Z').contains(&byte) || (b'0'..=b'9').contains(&byte))
}

/// According to UTF-8 encoding, graphemes that start with byte 0b0XXXXXXX belong
/// to ASCII range and are of single byte, therefore passing check in range 'A' to 'z'
/// guarantees that all graphemes are of length 1, therefore length check is valid.
pub fn is_name_valid(name: &AssetName) -> bool {
    name.0.len() <= ASSET_NAME_MAX_LENGTH
        && name.0.iter().all(|byte| {
            (b'A'..=b'Z').contains(&byte)
                || (b'a'..=b'z').contains(&byte)
                || (b'0'..=b'9').contains(&byte)
                || byte == &b' '
        })
}<|MERGE_RESOLUTION|>--- conflicted
+++ resolved
@@ -59,7 +59,10 @@
 
 use codec::{Decode, Encode};
 use common::prelude::Balance;
-use common::{hash, Amount, AssetName, AssetSymbol, BalancePrecision, DEFAULT_BALANCE_PRECISION};
+use common::{
+    hash, Amount, AssetName, AssetSymbol, BalancePrecision, ContentSource, Description,
+    DEFAULT_BALANCE_PRECISION,
+};
 use frame_support::dispatch::{DispatchError, DispatchResult};
 use frame_support::sp_runtime::traits::{MaybeSerializeDeserialize, Member};
 use frame_support::traits::Get;
@@ -91,8 +94,6 @@
 type CurrencyIdOf<T> =
     <<T as Config>::Currency as MultiCurrency<<T as frame_system::Config>::AccountId>>::CurrencyId;
 
-const ASSET_SYMBOL_MAX_LENGTH: usize = 7;
-const ASSET_NAME_MAX_LENGTH: usize = 33;
 const MAX_ALLOWED_PRECISION: u8 = 18;
 
 #[derive(Clone, Copy, Eq, PartialEq, Encode, Decode)]
@@ -185,6 +186,7 @@
 #[frame_support::pallet]
 pub mod pallet {
     use super::*;
+    use common::{ContentSource, Description};
     use frame_support::pallet_prelude::*;
     use frame_system::pallet_prelude::*;
 
@@ -271,16 +273,26 @@
             name: AssetName,
             initial_supply: Balance,
             is_mintable: bool,
+            is_nft: bool,
+            opt_content_src: Option<ContentSource>,
+            opt_desc: Option<Description>,
         ) -> DispatchResultWithPostInfo {
             let author = ensure_signed(origin)?;
-            let _asset_id = Self::register_from(
+            let precision = if is_nft { 0 } else { DEFAULT_BALANCE_PRECISION };
+
+            let asset_id = Self::register_from(
                 &author,
                 symbol,
                 name,
-                DEFAULT_BALANCE_PRECISION,
+                precision,
                 initial_supply,
                 is_mintable,
+                opt_content_src,
+                opt_desc,
             )?;
+
+            Self::deposit_event(Event::AssetRegistered(asset_id, author));
+
             Ok(().into())
         }
 
@@ -394,6 +406,10 @@
         InvalidAssetOwner,
         /// Increment account reference error.
         IncRefError,
+        /// Content source is not valid. It must be ascii only.
+        InvalidContentSource,
+        /// Description is not valid. It must be 200 characters long at max.
+        InvalidDescription,
     }
 
     /// Asset Id -> Owner Account Id
@@ -402,7 +418,7 @@
     pub type AssetOwners<T: Config> =
         StorageMap<_, Twox64Concat, T::AssetId, T::AccountId, OptionQuery>;
 
-    /// Asset Id -> (Symbol, Precision, Is Mintable)
+    /// Asset Id -> (Symbol, Name, Precision, Is Mintable)
     #[pallet::storage]
     #[pallet::getter(fn asset_infos)]
     pub type AssetInfos<T: Config> = StorageMap<
@@ -418,6 +434,18 @@
     #[pallet::getter(fn tuple_from_asset_id)]
     pub type AssetRecordAssetId<T: Config> =
         StorageMap<_, Twox64Concat, T::AssetId, AssetRecord<T>>;
+
+    /// Asset Id -> Content Source
+    #[pallet::storage]
+    #[pallet::getter(fn asset_content_source)]
+    pub type AssetContentSource<T: Config> =
+        StorageMap<_, Twox64Concat, T::AssetId, ContentSource, OptionQuery>;
+
+    /// Asset Id -> Description
+    #[pallet::storage]
+    #[pallet::getter(fn asset_description)]
+    pub type AssetDescription<T: Config> =
+        StorageMap<_, Twox64Concat, T::AssetId, Description, OptionQuery>;
 
     #[pallet::genesis_config]
     pub struct GenesisConfig<T: Config> {
@@ -454,6 +482,8 @@
                         precision,
                         initial_supply,
                         is_mintable,
+                        None,
+                        None,
                     )
                     .expect("Failed to register asset.");
                 },
@@ -511,24 +541,32 @@
         precision: BalancePrecision,
         initial_supply: Balance,
         is_mintable: bool,
+        opt_content_src: Option<ContentSource>,
+        opt_desc: Option<Description>,
     ) -> DispatchResult {
         ensure!(
             precision <= MAX_ALLOWED_PRECISION,
             Error::<T>::InvalidPrecision
         );
-        ensure!(
-            crate::is_symbol_valid(&symbol),
-            Error::<T>::InvalidAssetSymbol
-        );
-        ensure!(crate::is_name_valid(&name), Error::<T>::InvalidAssetName);
+        ensure!(symbol.is_valid(), Error::<T>::InvalidAssetSymbol);
+        ensure!(name.is_valid(), Error::<T>::InvalidAssetName);
         ensure!(
             !Self::asset_exists(&asset_id),
             Error::<T>::AssetIdAlreadyExists
         );
+        if let Some(content_src) = &opt_content_src {
+            ensure!(content_src.is_valid(), Error::<T>::InvalidContentSource)
+        }
+        if let Some(desc) = &opt_desc {
+            ensure!(desc.is_valid(), Error::<T>::InvalidDescription)
+        }
+
+        // Storage
         frame_system::Pallet::<T>::inc_consumers(&account_id)
             .map_err(|_| Error::<T>::IncRefError)?;
         AssetOwners::<T>::insert(asset_id, account_id.clone());
         AssetInfos::<T>::insert(asset_id, (symbol, name, precision, is_mintable));
+
         let scope = Scope::Limited(hash(&asset_id));
         let permission_ids = [MINT, BURN];
         for permission_id in &permission_ids {
@@ -539,9 +577,18 @@
                 scope,
             )?;
         }
+
         if !initial_supply.is_zero() {
             T::Currency::deposit(asset_id.clone(), &account_id, initial_supply)?;
         }
+
+        if let Some(content_src) = opt_content_src {
+            AssetContentSource::<T>::insert(asset_id, content_src);
+        }
+        if let Some(desc) = opt_desc {
+            AssetDescription::<T>::insert(asset_id, desc);
+        }
+
         frame_system::Pallet::<T>::inc_account_nonce(&account_id);
         Self::deposit_event(Event::AssetRegistered(asset_id, account_id));
         Ok(())
@@ -555,6 +602,8 @@
         precision: BalancePrecision,
         initial_supply: Balance,
         is_mintable: bool,
+        opt_content_src: Option<ContentSource>,
+        opt_desc: Option<Description>,
     ) -> Result<T::AssetId, DispatchError> {
         common::with_transaction(|| {
             let asset_id = Self::gen_asset_id(account_id);
@@ -566,16 +615,26 @@
                 precision,
                 initial_supply,
                 is_mintable,
+                opt_content_src,
+                opt_desc,
             )?;
             Ok(asset_id)
         })
     }
 
     #[inline]
+    pub fn ensure_asset_is_mintable(asset_id: &T::AssetId) -> DispatchResult {
+        let (_, _, _, is_mintable) = AssetInfos::<T>::get(asset_id);
+        ensure!(is_mintable, Error::<T>::AssetSupplyIsNotMintable);
+        Ok(())
+    }
+
+    #[inline]
     pub fn asset_exists(asset_id: &T::AssetId) -> bool {
         AssetOwners::<T>::contains_key(asset_id)
     }
 
+    #[inline]
     pub fn ensure_asset_exists(asset_id: &T::AssetId) -> DispatchResult {
         if !Self::asset_exists(asset_id) {
             return Err(Error::<T>::AssetIdNotExists.into());
@@ -611,32 +670,33 @@
     }
 
     pub fn total_issuance(asset_id: &T::AssetId) -> Result<Balance, DispatchError> {
-        Self::ensure_asset_exists(asset_id)?;
-        Ok(T::Currency::total_issuance(asset_id.clone()))
+        let r = T::Currency::total_issuance(asset_id.clone());
+        if r == Default::default() {
+            Self::ensure_asset_exists(asset_id)?;
+        }
+        Ok(r)
     }
 
     pub fn total_balance(
         asset_id: &T::AssetId,
         who: &T::AccountId,
     ) -> Result<Balance, DispatchError> {
-<<<<<<< HEAD
         let r = T::Currency::total_balance(asset_id.clone(), who);
         if r == Default::default() {
             Self::ensure_asset_exists(asset_id)?;
         }
         Ok(r + T::GetTotalBalance::total_balance(asset_id, who)?)
-=======
-        Self::ensure_asset_exists(asset_id)?;
-        Ok(T::Currency::total_balance(asset_id.clone(), who))
->>>>>>> 83dcd39e
     }
 
     pub fn free_balance(
         asset_id: &T::AssetId,
         who: &T::AccountId,
     ) -> Result<Balance, DispatchError> {
-        Self::ensure_asset_exists(asset_id)?;
-        Ok(T::Currency::free_balance(asset_id.clone(), who))
+        let r = T::Currency::free_balance(asset_id.clone(), who);
+        if r == Default::default() {
+            Self::ensure_asset_exists(asset_id)?;
+        }
+        Ok(r)
     }
 
     pub fn ensure_can_withdraw(
@@ -644,8 +704,11 @@
         who: &T::AccountId,
         amount: Balance,
     ) -> DispatchResult {
-        Self::ensure_asset_exists(asset_id)?;
-        T::Currency::ensure_can_withdraw(asset_id.clone(), who, amount)
+        let r = T::Currency::ensure_can_withdraw(asset_id.clone(), who, amount);
+        if r.is_err() {
+            Self::ensure_asset_exists(asset_id)?;
+        }
+        r
     }
 
     pub fn transfer_from(
@@ -654,17 +717,11 @@
         to: &T::AccountId,
         amount: Balance,
     ) -> DispatchResult {
-        Self::ensure_asset_exists(asset_id)?;
-        T::Currency::transfer(asset_id.clone(), from, to, amount)
-    }
-
-    pub fn force_transfer(
-        asset_id: &T::AssetId,
-        from: &T::AccountId,
-        to: &T::AccountId,
-        amount: Balance,
-    ) -> DispatchResult {
-        T::Currency::transfer(asset_id.clone(), from, to, amount)
+        let r = T::Currency::transfer(asset_id.clone(), from, to, amount);
+        if r.is_err() {
+            Self::ensure_asset_exists(asset_id)?;
+        }
+        r
     }
 
     pub fn mint_to(
@@ -673,25 +730,30 @@
         to: &T::AccountId,
         amount: Balance,
     ) -> DispatchResult {
-        Self::ensure_asset_exists(asset_id)?;
+        // No need to check if asset exist.
+        // `ensure_asset_is_mintable` will get Default::default() aka `is_mintable == false` and retrun an error.
+        Self::ensure_asset_is_mintable(asset_id)?;
         Self::check_permission_maybe_with_parameters(issuer, MINT, asset_id)?;
-        let (_, _, _, is_mintable) = AssetInfos::<T>::get(asset_id);
-        ensure!(is_mintable, Error::<T>::AssetSupplyIsNotMintable);
+
         T::Currency::deposit(asset_id.clone(), to, amount)
     }
 
     pub fn burn_from(
         asset_id: &T::AssetId,
         issuer: &T::AccountId,
-        to: &T::AccountId,
+        from: &T::AccountId,
         amount: Balance,
     ) -> DispatchResult {
-        Self::ensure_asset_exists(asset_id)?;
         // Holder can burn its funds.
-        if issuer != to {
+        if issuer != from {
             Self::check_permission_maybe_with_parameters(issuer, BURN, asset_id)?;
         }
-        T::Currency::withdraw(*asset_id, to, amount)
+
+        let r = T::Currency::withdraw(*asset_id, from, amount);
+        if r.is_err() {
+            Self::ensure_asset_exists(&asset_id)?;
+        }
+        r
     }
 
     pub fn update_balance(
@@ -702,8 +764,7 @@
         Self::check_permission_maybe_with_parameters(who, MINT, asset_id)?;
         Self::check_permission_maybe_with_parameters(who, BURN, asset_id)?;
         if by_amount.is_positive() {
-            let (_, _, _, is_mintable) = AssetInfos::<T>::get(asset_id);
-            ensure!(is_mintable, Error::<T>::AssetSupplyIsNotMintable);
+            Self::ensure_asset_is_mintable(asset_id)?;
         }
         T::Currency::update_balance(asset_id.clone(), who, by_amount)
     }
@@ -712,22 +773,23 @@
         T::Currency::can_reserve(asset_id, who, amount)
     }
 
-    pub fn reserve(
-        asset_id: T::AssetId,
-        who: &T::AccountId,
-        amount: Balance,
-    ) -> Result<(), DispatchError> {
-        Self::ensure_asset_exists(&asset_id)?;
-        T::Currency::reserve(asset_id, who, amount)
+    pub fn reserve(asset_id: &T::AssetId, who: &T::AccountId, amount: Balance) -> DispatchResult {
+        let r = T::Currency::reserve(*asset_id, who, amount);
+        if r.is_err() {
+            Self::ensure_asset_exists(&asset_id)?;
+        }
+        r
     }
 
     pub fn unreserve(
-        asset_id: T::AssetId,
+        asset_id: &T::AssetId,
         who: &T::AccountId,
         amount: Balance,
     ) -> Result<Balance, DispatchError> {
-        Self::ensure_asset_exists(&asset_id)?;
-        let amount = T::Currency::unreserve(asset_id, who, amount);
+        let amount = T::Currency::unreserve(*asset_id, who, amount);
+        if amount != Default::default() {
+            Self::ensure_asset_exists(&asset_id)?;
+        }
         Ok(amount)
     }
 
@@ -761,28 +823,12 @@
     ) -> (AssetSymbol, AssetName, BalancePrecision, bool) {
         AssetInfos::<T>::get(asset_id)
     }
-}
-
-/// According to UTF-8 encoding, graphemes that start with byte 0b0XXXXXXX belong
-/// to ASCII range and are of single byte, therefore passing check in range 'A' to 'Z'
-/// and '0' to '9' guarantees that all graphemes are of length 1, therefore length check is valid.
-pub fn is_symbol_valid(symbol: &AssetSymbol) -> bool {
-    symbol.0.len() <= ASSET_SYMBOL_MAX_LENGTH
-        && symbol
-            .0
-            .iter()
-            .all(|byte| (b'A'..=b'Z').contains(&byte) || (b'0'..=b'9').contains(&byte))
-}
-
-/// According to UTF-8 encoding, graphemes that start with byte 0b0XXXXXXX belong
-/// to ASCII range and are of single byte, therefore passing check in range 'A' to 'z'
-/// guarantees that all graphemes are of length 1, therefore length check is valid.
-pub fn is_name_valid(name: &AssetName) -> bool {
-    name.0.len() <= ASSET_NAME_MAX_LENGTH
-        && name.0.iter().all(|byte| {
-            (b'A'..=b'Z').contains(&byte)
-                || (b'a'..=b'z').contains(&byte)
-                || (b'0'..=b'9').contains(&byte)
-                || byte == &b' '
-        })
+
+    pub fn get_asset_content_src(asset_id: &T::AssetId) -> Option<ContentSource> {
+        AssetContentSource::<T>::get(asset_id)
+    }
+
+    pub fn get_asset_description(asset_id: &T::AssetId) -> Option<Description> {
+        AssetDescription::<T>::get(asset_id)
+    }
 }