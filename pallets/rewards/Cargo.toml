[package]
authors = ['Polka Biome Ltd. <jihoon@tutanota.de>']
license = "BSD-4-Clause"
homepage = 'https://sora.org'
repository = 'https://github.com/sora-xor/sora2-network'
description = 'Pallet for claiming rewards'
edition = '2018'
name = 'rewards'
version = '1.2.0'

[package.metadata.docs.rs]
targets = ['x86_64-unknown-linux-gnu']

[dependencies]
codec = { package = "parity-scale-codec", version = "2", default-features = false, features = ["derive"] }
scale-info = { version = "1.0.0", default-features = false, features = [
    "derive",
] }
frame-benchmarking = { git = "https://github.com/paritytech/substrate.git", branch = "polkadot-v0.9.9", default-features = false, optional = true }
frame-support = { git = "https://github.com/paritytech/substrate.git", branch = "polkadot-v0.9.9", default-features = false }
frame-system = { git = "https://github.com/paritytech/substrate.git", branch = "polkadot-v0.9.9", default-features = false }
hex-literal = { version = "0.3.1", default-features = false }
secp256k1 = { version = "0.6", features = ["hmac", "static-context"], default-features = false, package = "libsecp256k1" }
serde = { version = "1.0.101", optional = true, features = ["derive"] }
sp-core = { git = "https://github.com/paritytech/substrate.git", branch = "polkadot-v0.9.9", default-features = false }
sp-io = { git = "https://github.com/paritytech/substrate.git", branch = "polkadot-v0.9.9", default-features = false }
sp-std = { git = "https://github.com/paritytech/substrate.git", branch = "polkadot-v0.9.9", default-features = false }
sp-runtime = { git = "https://github.com/paritytech/substrate.git", branch = "polkadot-v0.9.9", default-features = false }
orml-traits = { git = "https://github.com/open-web3-stack/open-runtime-module-library.git", package = "orml-traits", default-features = false }

assets = { path = "../assets", default-features = false }
common = { path = "../../common", default-features = false }
technical = { path = "../technical", default-features = false }

[dev-dependencies]
<<<<<<< HEAD
currencies = { git = "https://github.com/open-web3-stack/open-runtime-module-library.git", package = "orml-currencies" }
pallet-balances = { git = "https://github.com/paritytech/substrate.git", branch = "polkadot-v0.9.9" }
sp-runtime = { git = "https://github.com/paritytech/substrate.git", branch = "polkadot-v0.9.9" }
tokens = { git = "https://github.com/open-web3-stack/open-runtime-module-library.git", package = "orml-tokens" }

=======
currencies = { version = "0.4", package = "orml-currencies" }
pallet-balances = "3"
sp-runtime = "3"
tokens = { version = "0.4", package = "orml-tokens" }
>>>>>>> ff314775
assets = { path = "../assets" }
common = { path = "../../common", features = ["test"] }
permissions = { path = "../permissions" }
technical = { path = "../technical" }

[features]
default = ['std']

std = [
    'codec/std',
    "scale-info/std",
    'frame-support/std',
    'frame-system/std',
    'serde',
    'sp-core/std',
    'sp-io/std',
    'sp-std/std',
    'secp256k1/std',
]

runtime-benchmarks = [
    "frame-benchmarking",
    "frame-system/runtime-benchmarks",
    "frame-support/runtime-benchmarks",
]<|MERGE_RESOLUTION|>--- conflicted
+++ resolved
@@ -12,7 +12,9 @@
 targets = ['x86_64-unknown-linux-gnu']
 
 [dependencies]
-codec = { package = "parity-scale-codec", version = "2", default-features = false, features = ["derive"] }
+codec = { package = "parity-scale-codec", version = "2", default-features = false, features = [
+    "derive",
+] }
 scale-info = { version = "1.0.0", default-features = false, features = [
     "derive",
 ] }
@@ -20,7 +22,10 @@
 frame-support = { git = "https://github.com/paritytech/substrate.git", branch = "polkadot-v0.9.9", default-features = false }
 frame-system = { git = "https://github.com/paritytech/substrate.git", branch = "polkadot-v0.9.9", default-features = false }
 hex-literal = { version = "0.3.1", default-features = false }
-secp256k1 = { version = "0.6", features = ["hmac", "static-context"], default-features = false, package = "libsecp256k1" }
+secp256k1 = { version = "0.6", features = [
+    "hmac",
+    "static-context",
+], default-features = false, package = "libsecp256k1" }
 serde = { version = "1.0.101", optional = true, features = ["derive"] }
 sp-core = { git = "https://github.com/paritytech/substrate.git", branch = "polkadot-v0.9.9", default-features = false }
 sp-io = { git = "https://github.com/paritytech/substrate.git", branch = "polkadot-v0.9.9", default-features = false }
@@ -33,18 +38,11 @@
 technical = { path = "../technical", default-features = false }
 
 [dev-dependencies]
-<<<<<<< HEAD
 currencies = { git = "https://github.com/open-web3-stack/open-runtime-module-library.git", package = "orml-currencies" }
 pallet-balances = { git = "https://github.com/paritytech/substrate.git", branch = "polkadot-v0.9.9" }
 sp-runtime = { git = "https://github.com/paritytech/substrate.git", branch = "polkadot-v0.9.9" }
 tokens = { git = "https://github.com/open-web3-stack/open-runtime-module-library.git", package = "orml-tokens" }
 
-=======
-currencies = { version = "0.4", package = "orml-currencies" }
-pallet-balances = "3"
-sp-runtime = "3"
-tokens = { version = "0.4", package = "orml-tokens" }
->>>>>>> ff314775
 assets = { path = "../assets" }
 common = { path = "../../common", features = ["test"] }
 permissions = { path = "../permissions" }
