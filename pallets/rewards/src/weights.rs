// This file is part of the SORA network and Polkaswap app.

// Copyright (c) 2020, 2021, Polka Biome Ltd. All rights reserved.
// SPDX-License-Identifier: BSD-4-Clause

// Redistribution and use in source and binary forms, with or without modification,
// are permitted provided that the following conditions are met:

// Redistributions of source code must retain the above copyright notice, this list
// of conditions and the following disclaimer.
// Redistributions in binary form must reproduce the above copyright notice, this
// list of conditions and the following disclaimer in the documentation and/or other
// materials provided with the distribution.
//
// All advertising materials mentioning features or use of this software must display
// the following acknowledgement: This product includes software developed by Polka Biome
// Ltd., SORA, and Polkaswap.
//
// Neither the name of the Polka Biome Ltd. nor the names of its contributors may be used
// to endorse or promote products derived from this software without specific prior written permission.

// THIS SOFTWARE IS PROVIDED BY Polka Biome Ltd. AS IS AND ANY EXPRESS OR IMPLIED WARRANTIES,
// INCLUDING, BUT NOT LIMITED TO, THE IMPLIED WARRANTIES OF MERCHANTABILITY AND FITNESS FOR
// A PARTICULAR PURPOSE ARE DISCLAIMED. IN NO EVENT SHALL Polka Biome Ltd. BE LIABLE FOR ANY
// DIRECT, INDIRECT, INCIDENTAL, SPECIAL, EXEMPLARY, OR CONSEQUENTIAL DAMAGES (INCLUDING,
// BUT NOT LIMITED TO, PROCUREMENT OF SUBSTITUTE GOODS OR SERVICES; LOSS OF USE, DATA, OR PROFITS;
// OR BUSINESS INTERRUPTION) HOWEVER CAUSED AND ON ANY THEORY OF LIABILITY, WHETHER IN CONTRACT,
// STRICT LIABILITY, OR TORT (INCLUDING NEGLIGENCE OR OTHERWISE) ARISING IN ANY WAY OUT OF THE
// USE OF THIS SOFTWARE, EVEN IF ADVISED OF THE POSSIBILITY OF SUCH DAMAGE.
//! Autogenerated weights for rewards
//!
//! THIS FILE WAS AUTO-GENERATED USING THE SUBSTRATE BENCHMARK CLI VERSION 4.0.0-dev
//! DATE: 2023-04-18, STEPS: `50`, REPEAT: `20`, LOW RANGE: `[]`, HIGH RANGE: `[]`
//! WORST CASE MAP SIZE: `1000000`
//! HOSTNAME: `TRX40`, CPU: `AMD Ryzen Threadripper 3960X 24-Core Processor`
//! EXECUTION: Some(Wasm), WASM-EXECUTION: Compiled, CHAIN: Some("local"), DB CACHE: 1024

// Executed Command:
// ./target/release/framenode
// benchmark
// pallet
// --chain=local
// --steps=50
// --repeat=20
// --pallet=rewards
// --extrinsic=*
// --execution=wasm
// --wasm-execution=compiled
// --header=./file_header.txt
// --template=./pallet-weight-template.hbs
// --output=./pallets/rewards/src/weights.rs

#![cfg_attr(rustfmt, rustfmt_skip)]
#![allow(unused_parens)]
#![allow(unused_imports)]

use frame_support::{traits::Get, weights::{Weight, constants::RocksDbWeight}};
use core::marker::PhantomData;

<<<<<<< HEAD
/// Weight functions for `rewards`.
pub struct WeightInfo<T>(PhantomData<T>);
impl<T: frame_system::Config> crate::WeightInfo for WeightInfo<T> {
    // Storage: Rewards ReservesAcc (r:1 w:0)
    // Storage: Rewards ValOwners (r:1 w:1)
    // Storage: Technical TechAccounts (r:1 w:0)
    // Storage: Tokens Accounts (r:4 w:4)
    // Storage: System Account (r:2 w:1)
    // Storage: Rewards TotalValRewards (r:1 w:1)
    // Storage: Rewards TotalClaimableVal (r:1 w:1)
    // Storage: Rewards PswapFarmOwners (r:1 w:1)
    // Storage: Rewards PswapWaifuOwners (r:1 w:1)
    // Storage: Rewards UmiNftReceivers (r:1 w:0)
    fn claim() -> Weight {
        // Minimum execution time: 2_380_000 nanoseconds.
        Weight::from_parts(2_399_000_000 as u64, 0)
            .saturating_add(T::DbWeight::get().reads(14 as u64))
            .saturating_add(T::DbWeight::get().writes(10 as u64))
    }
    // Storage: Rewards UmiNftClaimed (r:1 w:0)
    // Storage: Rewards UmiNfts (r:1 w:0)
    // Storage: Rewards UmiNftReceivers (r:0 w:1)
    /// The range of component `n` is `[1, 1000]`.
    fn add_umi_nfts_receivers(n: u64, ) -> Weight {
        // Minimum execution time: 199_000 nanoseconds.
        Weight::from_parts(199_000_000 as u64, 0)
            // Standard Error: 115_239
            .saturating_add(Weight::from_parts(54_319_538 as u64, 0).saturating_mul(n as u64))
            .saturating_add(T::DbWeight::get().reads(1 as u64))
            .saturating_add(T::DbWeight::get().reads((1 as u64).saturating_mul(n as u64)))
            .saturating_add(T::DbWeight::get().writes((1 as u64).saturating_mul(n as u64)))
    }
=======
/// Weight functions needed for rewards.
pub trait WeightInfo {
	fn claim() -> Weight;
	fn add_umi_nfts_receivers(n: u32, ) -> Weight;
>>>>>>> 40653598
}

/// Weights for rewards using the Substrate node and recommended hardware.
pub struct SubstrateWeight<T>(PhantomData<T>);
impl<T: frame_system::Config> WeightInfo for SubstrateWeight<T> {
	/// Storage: Rewards ReservesAcc (r:1 w:0)
	/// Proof Skipped: Rewards ReservesAcc (max_values: Some(1), max_size: None, mode: Measured)
	/// Storage: Rewards ValOwners (r:1 w:1)
	/// Proof Skipped: Rewards ValOwners (max_values: None, max_size: None, mode: Measured)
	/// Storage: Technical TechAccounts (r:1 w:0)
	/// Proof Skipped: Technical TechAccounts (max_values: None, max_size: None, mode: Measured)
	/// Storage: Tokens Accounts (r:4 w:4)
	/// Proof: Tokens Accounts (max_values: None, max_size: Some(136), added: 2611, mode: MaxEncodedLen)
	/// Storage: System Account (r:2 w:1)
	/// Proof: System Account (max_values: None, max_size: Some(128), added: 2603, mode: MaxEncodedLen)
	/// Storage: Rewards TotalValRewards (r:1 w:1)
	/// Proof Skipped: Rewards TotalValRewards (max_values: Some(1), max_size: None, mode: Measured)
	/// Storage: Rewards TotalClaimableVal (r:1 w:1)
	/// Proof Skipped: Rewards TotalClaimableVal (max_values: Some(1), max_size: None, mode: Measured)
	/// Storage: Rewards PswapFarmOwners (r:1 w:1)
	/// Proof Skipped: Rewards PswapFarmOwners (max_values: None, max_size: None, mode: Measured)
	/// Storage: Rewards PswapWaifuOwners (r:1 w:1)
	/// Proof Skipped: Rewards PswapWaifuOwners (max_values: None, max_size: None, mode: Measured)
	/// Storage: Rewards UmiNftReceivers (r:1 w:0)
	/// Proof Skipped: Rewards UmiNftReceivers (max_values: None, max_size: None, mode: Measured)
	fn claim() -> Weight {
		// Proof Size summary in bytes:
		//  Measured:  `2255`
		//  Estimated: `47550`
		// Minimum execution time: 477_262_000 picoseconds.
		Weight::from_parts(491_092_000, 47550)
			.saturating_add(T::DbWeight::get().reads(14_u64))
			.saturating_add(T::DbWeight::get().writes(10_u64))
	}
	/// Storage: Rewards UmiNftClaimed (r:999 w:0)
	/// Proof Skipped: Rewards UmiNftClaimed (max_values: None, max_size: None, mode: Measured)
	/// Storage: Rewards UmiNfts (r:1 w:0)
	/// Proof Skipped: Rewards UmiNfts (max_values: Some(1), max_size: None, mode: Measured)
	/// Storage: Rewards UmiNftReceivers (r:0 w:999)
	/// Proof Skipped: Rewards UmiNftReceivers (max_values: None, max_size: None, mode: Measured)
	/// The range of component `n` is `[1, 1000]`.
	fn add_umi_nfts_receivers(n: u32, ) -> Weight {
		// Proof Size summary in bytes:
		//  Measured:  `501`
		//  Estimated: `1998 + n * (2475 ±0)`
		// Minimum execution time: 20_820_000 picoseconds.
		Weight::from_parts(25_346_926, 1998)
			// Standard Error: 14_281
			.saturating_add(Weight::from_parts(6_737_824, 0).saturating_mul(n.into()))
			.saturating_add(T::DbWeight::get().reads(1_u64))
			.saturating_add(T::DbWeight::get().reads((1_u64).saturating_mul(n.into())))
			.saturating_add(T::DbWeight::get().writes((1_u64).saturating_mul(n.into())))
			.saturating_add(Weight::from_parts(0, 2475).saturating_mul(n.into()))
	}
}

// For backwards compatibility and tests
impl WeightInfo for () {
	/// Storage: Rewards ReservesAcc (r:1 w:0)
	/// Proof Skipped: Rewards ReservesAcc (max_values: Some(1), max_size: None, mode: Measured)
	/// Storage: Rewards ValOwners (r:1 w:1)
	/// Proof Skipped: Rewards ValOwners (max_values: None, max_size: None, mode: Measured)
	/// Storage: Technical TechAccounts (r:1 w:0)
	/// Proof Skipped: Technical TechAccounts (max_values: None, max_size: None, mode: Measured)
	/// Storage: Tokens Accounts (r:4 w:4)
	/// Proof: Tokens Accounts (max_values: None, max_size: Some(136), added: 2611, mode: MaxEncodedLen)
	/// Storage: System Account (r:2 w:1)
	/// Proof: System Account (max_values: None, max_size: Some(128), added: 2603, mode: MaxEncodedLen)
	/// Storage: Rewards TotalValRewards (r:1 w:1)
	/// Proof Skipped: Rewards TotalValRewards (max_values: Some(1), max_size: None, mode: Measured)
	/// Storage: Rewards TotalClaimableVal (r:1 w:1)
	/// Proof Skipped: Rewards TotalClaimableVal (max_values: Some(1), max_size: None, mode: Measured)
	/// Storage: Rewards PswapFarmOwners (r:1 w:1)
	/// Proof Skipped: Rewards PswapFarmOwners (max_values: None, max_size: None, mode: Measured)
	/// Storage: Rewards PswapWaifuOwners (r:1 w:1)
	/// Proof Skipped: Rewards PswapWaifuOwners (max_values: None, max_size: None, mode: Measured)
	/// Storage: Rewards UmiNftReceivers (r:1 w:0)
	/// Proof Skipped: Rewards UmiNftReceivers (max_values: None, max_size: None, mode: Measured)
	fn claim() -> Weight {
		// Proof Size summary in bytes:
		//  Measured:  `2255`
		//  Estimated: `47550`
		// Minimum execution time: 477_262_000 picoseconds.
		Weight::from_parts(491_092_000, 47550)
			.saturating_add(RocksDbWeight::get().reads(14_u64))
			.saturating_add(RocksDbWeight::get().writes(10_u64))
	}
	/// Storage: Rewards UmiNftClaimed (r:999 w:0)
	/// Proof Skipped: Rewards UmiNftClaimed (max_values: None, max_size: None, mode: Measured)
	/// Storage: Rewards UmiNfts (r:1 w:0)
	/// Proof Skipped: Rewards UmiNfts (max_values: Some(1), max_size: None, mode: Measured)
	/// Storage: Rewards UmiNftReceivers (r:0 w:999)
	/// Proof Skipped: Rewards UmiNftReceivers (max_values: None, max_size: None, mode: Measured)
	/// The range of component `n` is `[1, 1000]`.
	fn add_umi_nfts_receivers(n: u32, ) -> Weight {
		// Proof Size summary in bytes:
		//  Measured:  `501`
		//  Estimated: `1998 + n * (2475 ±0)`
		// Minimum execution time: 20_820_000 picoseconds.
		Weight::from_parts(25_346_926, 1998)
			// Standard Error: 14_281
			.saturating_add(Weight::from_parts(6_737_824, 0).saturating_mul(n.into()))
			.saturating_add(RocksDbWeight::get().reads(1_u64))
			.saturating_add(RocksDbWeight::get().reads((1_u64).saturating_mul(n.into())))
			.saturating_add(RocksDbWeight::get().writes((1_u64).saturating_mul(n.into())))
			.saturating_add(Weight::from_parts(0, 2475).saturating_mul(n.into()))
	}
}<|MERGE_RESOLUTION|>--- conflicted
+++ resolved
@@ -57,45 +57,10 @@
 use frame_support::{traits::Get, weights::{Weight, constants::RocksDbWeight}};
 use core::marker::PhantomData;
 
-<<<<<<< HEAD
-/// Weight functions for `rewards`.
-pub struct WeightInfo<T>(PhantomData<T>);
-impl<T: frame_system::Config> crate::WeightInfo for WeightInfo<T> {
-    // Storage: Rewards ReservesAcc (r:1 w:0)
-    // Storage: Rewards ValOwners (r:1 w:1)
-    // Storage: Technical TechAccounts (r:1 w:0)
-    // Storage: Tokens Accounts (r:4 w:4)
-    // Storage: System Account (r:2 w:1)
-    // Storage: Rewards TotalValRewards (r:1 w:1)
-    // Storage: Rewards TotalClaimableVal (r:1 w:1)
-    // Storage: Rewards PswapFarmOwners (r:1 w:1)
-    // Storage: Rewards PswapWaifuOwners (r:1 w:1)
-    // Storage: Rewards UmiNftReceivers (r:1 w:0)
-    fn claim() -> Weight {
-        // Minimum execution time: 2_380_000 nanoseconds.
-        Weight::from_parts(2_399_000_000 as u64, 0)
-            .saturating_add(T::DbWeight::get().reads(14 as u64))
-            .saturating_add(T::DbWeight::get().writes(10 as u64))
-    }
-    // Storage: Rewards UmiNftClaimed (r:1 w:0)
-    // Storage: Rewards UmiNfts (r:1 w:0)
-    // Storage: Rewards UmiNftReceivers (r:0 w:1)
-    /// The range of component `n` is `[1, 1000]`.
-    fn add_umi_nfts_receivers(n: u64, ) -> Weight {
-        // Minimum execution time: 199_000 nanoseconds.
-        Weight::from_parts(199_000_000 as u64, 0)
-            // Standard Error: 115_239
-            .saturating_add(Weight::from_parts(54_319_538 as u64, 0).saturating_mul(n as u64))
-            .saturating_add(T::DbWeight::get().reads(1 as u64))
-            .saturating_add(T::DbWeight::get().reads((1 as u64).saturating_mul(n as u64)))
-            .saturating_add(T::DbWeight::get().writes((1 as u64).saturating_mul(n as u64)))
-    }
-=======
 /// Weight functions needed for rewards.
 pub trait WeightInfo {
 	fn claim() -> Weight;
 	fn add_umi_nfts_receivers(n: u32, ) -> Weight;
->>>>>>> 40653598
 }
 
 /// Weights for rewards using the Substrate node and recommended hardware.
