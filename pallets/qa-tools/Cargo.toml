--- conflicted
+++ resolved
@@ -23,12 +23,7 @@
 frame-support = { git = "https://github.com/sora-xor/substrate.git", branch = "polkadot-v0.9.38", default-features = false }
 frame-system = { git = "https://github.com/sora-xor/substrate.git", branch = "polkadot-v0.9.38", default-features = false }
 assets = { path = "../assets", default-features = false }
-<<<<<<< HEAD
 order-book = { path = "../../pallets/order-book", default-features = false, features = ["private-net"] }
-trading-pair = { path = "../trading-pair", default-features = false }
-=======
-order-book = { path = "../../pallets/order-book", default-features = false }
->>>>>>> e420a1da
 
 [dev-dependencies]
 framenode-chain-spec = { path = "../../node/chain_spec", features = ["test"] }
@@ -53,5 +48,7 @@
     "order-book/ready-to-test"
 ]
 private-net = [
-    "order-book/private-net"
+    "framenode-chain-spec/private-net",
+    "framenode-runtime/private-net",
+    "order-book/private-net",
 ]