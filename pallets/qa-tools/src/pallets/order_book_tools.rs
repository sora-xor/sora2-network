--- conflicted
+++ resolved
@@ -29,11 +29,7 @@
 // USE OF THIS SOFTWARE, EVEN IF ADVISED OF THE POSSIBILITY OF SUCH DAMAGE.
 
 use crate::Config;
-<<<<<<< HEAD
-use common::{balance, AssetInfoProvider, Balance, PriceVariant, TradingPairSourceManager};
-=======
-use common::{balance, Balance, PriceVariant};
->>>>>>> 7a7462e8
+use common::{balance, Balance, PriceVariant, TradingPairSourceManager};
 use frame_support::pallet_prelude::*;
 use frame_support::traits::Time;
 use frame_system::pallet_prelude::*;
@@ -82,13 +78,8 @@
         .into_iter()
         .filter(|(id, _)| !<order_book::OrderBooks<T>>::contains_key(id))
         .collect();
-<<<<<<< HEAD
-    for order_book_id in &to_create_ids {
-        if T::TradingPairSourceManager::is_trading_pair_enabled(
-=======
     for (order_book_id, _) in &to_create_ids {
-        if !trading_pair::Pallet::<T>::is_trading_pair_enabled(
->>>>>>> 7a7462e8
+        if !T::TradingPairSourceManager::is_trading_pair_enabled(
             &order_book_id.dex_id,
             &order_book_id.quote.into(),
             &order_book_id.base.into(),
