--- conflicted
+++ resolved
@@ -28,13 +28,14 @@
 // STRICT LIABILITY, OR TORT (INCLUDING NEGLIGENCE OR OTHERWISE) ARISING IN ANY WAY OUT OF THE
 // USE OF THIS SOFTWARE, EVEN IF ADVISED OF THE POSSIBILITY OF SUCH DAMAGE.
 
-use crate::mock::*;
-<<<<<<< HEAD
-use crate::{Farmers, VestedRewards};
+use frame_support::assert_ok;
+use frame_support::traits::{OnFinalize, OnInitialize};
+
 use common::prelude::Balance;
 use common::{balance, AssetName, AssetSymbol, DOT, XOR};
-use frame_support::assert_ok;
-use frame_support::traits::{OnFinalize, OnInitialize};
+
+use crate::mock::*;
+use crate::{Farmers, VestedRewards};
 
 fn run_to_block(n: u64) {
     while System::block_number() < n {
@@ -42,148 +43,6 @@
         System::set_block_number(System::block_number() + 1);
         System::on_initialize(System::block_number());
         Farming::on_initialize(System::block_number());
-=======
-use crate::FarmId;
-use common::prelude::{Balance, SwapAmount};
-use common::{balance, AssetName, AssetSymbol, ToFeeAccount, DOT, PSWAP, XOR};
-use frame_support::{assert_noop, assert_ok};
-
-impl crate::Module<Runtime> {
-    fn run_to_block(n: u64) {
-        while System::block_number() < n {
-            //crate::Module::<Runtime>::on_finalize(System::block_number());
-            System::set_block_number(System::block_number() + 1);
-            crate::Module::<Runtime>::perform_per_block_update(System::block_number());
-        }
-    }
-
-    fn preset01(
-        tests: Vec<
-            fn(
-                crate::mock::DEXId,
-                AssetId,
-                AssetId,
-                common::TradingPair<crate::mock::TechAssetId>,
-                crate::mock::TechAccountId,
-                crate::mock::TechAccountId,
-                AccountId,
-                AccountId,
-                AssetId,
-                FarmId,
-            ) -> (),
-        >,
-    ) {
-        let mut ext = ExtBuilder::default().build();
-        let dex_id = DEX_A_ID;
-        let gt: crate::mock::AssetId = XOR;
-        let bp: crate::mock::AssetId = DOT;
-
-        ext.execute_with(|| {
-            assert_ok!(assets::Module::<Runtime>::register_asset_id(
-                ALICE(),
-                XOR,
-                AssetSymbol(b"XOR".to_vec()),
-                AssetName(b"SORA".to_vec()),
-                18,
-                Balance::from(0u32),
-                true,
-            ));
-
-            assert_ok!(assets::Module::<Runtime>::register_asset_id(
-                ALICE(),
-                DOT,
-                AssetSymbol(b"DOT".to_vec()),
-                AssetName(b"Polkadot".to_vec()),
-                18,
-                Balance::from(0u32),
-                true,
-            ));
-
-            assert_ok!(trading_pair::Module::<Runtime>::register(
-                Origin::signed(BOB()),
-                dex_id.clone(),
-                XOR,
-                DOT
-            ));
-
-            assert_ok!(pool_xyk::Module::<Runtime>::initialize_pool(
-                Origin::signed(BOB()),
-                dex_id.clone(),
-                XOR,
-                DOT,
-            ));
-
-            let (tpair, tech_acc_id) =
-                pool_xyk::Module::<Runtime>::tech_account_from_dex_and_asset_pair(
-                    dex_id.clone(),
-                    XOR,
-                    DOT,
-                )
-                .unwrap();
-
-            let fee_acc = tech_acc_id.clone().to_fee_account().unwrap();
-            let repr: AccountId =
-                technical::Module::<Runtime>::tech_account_id_to_account_id(&tech_acc_id).unwrap();
-            let fee_repr: AccountId =
-                technical::Module::<Runtime>::tech_account_id_to_account_id(&fee_acc).unwrap();
-
-
-            assert_ok!(assets::Module::<Runtime>::mint_to(
-                &gt,
-                &ALICE(),
-                &ALICE(),
-                balance!(900000)
-            ));
-
-            assert_ok!(assets::Module::<Runtime>::mint_to(
-                &gt,
-                &ALICE(),
-                &BOB(),
-                balance!(900000)
-            ));
-
-            assert_eq!(
-                assets::Module::<Runtime>::free_balance(&gt, &ALICE()).unwrap(),
-                balance!(900000),
-            );
-            assert_eq!(
-                assets::Module::<Runtime>::free_balance(&bp, &ALICE()).unwrap(),
-                balance!(2000000),
-            );
-            assert_eq!(
-                assets::Module::<Runtime>::free_balance(&gt, &repr.clone()).unwrap(),
-                0
-            );
-
-            assert_eq!(
-                assets::Module::<Runtime>::free_balance(&bp, &repr.clone()).unwrap(),
-                0
-            );
-            assert_eq!(
-                assets::Module::<Runtime>::free_balance(&gt, &fee_repr.clone()).unwrap(),
-                0
-            );
-
-            let farm_id = crate::Module::<Runtime>::create_unchecked(ALICE(), XOR, PSWAP)
-                .unwrap()
-                .unwrap();
-
-            for test in &tests {
-                test(
-                    dex_id.clone(),
-                    gt.clone(),
-                    bp.clone(),
-                    tpair.clone(),
-                    tech_acc_id.clone(),
-                    fee_acc.clone(),
-                    repr.clone(),
-                    fee_repr.clone(),
-                    mark_asset.clone(),
-                    farm_id.clone(),
-                );
-            }
-        });
->>>>>>> f554ed09
     }
 }
 
