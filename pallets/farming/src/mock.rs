<<<<<<< HEAD
use crate::Trait;
use common::{balance, hash, prelude::Balance, BasisPoints, DEXInfo, DOT, XOR};
=======
use crate::{self as farming, Config};
use common::{balance, mock::ExistentialDeposits, prelude::Balance, DOT, XOR};
>>>>>>> e882a267
use currencies::BasicCurrencyAdapter;
use frame_support::{construct_runtime, parameter_types, traits::GenesisBuild, weights::Weight};
use frame_system;
use permissions::*;
use sp_core::crypto::AccountId32;
use sp_core::H256;
use sp_runtime::{
    testing::Header,
    traits::{BlakeTwo256, IdentityLookup},
    Perbill,
};
use sp_std::marker::PhantomData;

pub use common::{mock::*, TechAssetId as Tas, TechPurpose::*};

pub type DEXId = u32;
pub type BlockNumber = u64;
pub type AccountId = AccountId32;
pub type Amount = i128;
pub type TechAssetId = common::TechAssetId<common::AssetId>;
pub type AssetId = common::AssetId32<common::AssetId>;
pub type TechAccountId = common::TechAccountId<AccountId, TechAssetId, DEXId>;
type UncheckedExtrinsic = frame_system::mocking::MockUncheckedExtrinsic<Runtime>;
type Block = frame_system::mocking::MockBlock<Runtime>;

#[allow(non_snake_case)]
pub fn ALICE() -> AccountId {
    AccountId32::from([1; 32])
}

#[allow(non_snake_case)]
pub fn BOB() -> AccountId {
    AccountId32::from([2; 32])
}

#[allow(non_snake_case)]
pub fn CHARLIE() -> AccountId {
    AccountId32::from([3; 32])
}

#[allow(non_snake_case)]
pub fn DAVE() -> AccountId {
    AccountId32::from([4; 32])
}

#[allow(non_snake_case)]
pub fn EVE() -> AccountId {
    AccountId32::from([5; 32])
}

#[allow(non_snake_case)]
pub fn FERDIE() -> AccountId {
<<<<<<< HEAD
    AccountId32::from([5; 32])
}

pub const DEX_A_ID: DEXId = 220;

pub struct ExtBuilder {
    initial_dex_list: Vec<(DEXId, DEXInfo<AssetId>)>,
    endowed_accounts: Vec<(AccountId, AssetId, Balance)>,
    initial_permission_owners: Vec<(u32, Scope, Vec<AccountId>)>,
    initial_permissions: Vec<(AccountId, Scope, Vec<u32>)>,
}

impl Default for ExtBuilder {
    fn default() -> Self {
        let preset01 = vec![CREATE_FARM, LOCK_TO_FARM, UNLOCK_FROM_FARM, CLAIM_FROM_FARM];
        Self {
            initial_dex_list: vec![(
                DEX_A_ID,
                DEXInfo {
                    base_asset_id: XOR,
                    is_public: true,
                },
            )],
            endowed_accounts: vec![
                (ALICE(), XOR, balance!(99000)),
                (ALICE(), DOT, balance!(2000000)),
                (BOB(), XOR, balance!(2000000)),
                (BOB(), DOT, balance!(2000000)),
                (CHARLIE(), XOR, balance!(2000000)),
                (CHARLIE(), DOT, balance!(2000000)),
                (DAVE(), XOR, balance!(2000000)),
                (DAVE(), DOT, balance!(2000000)),
                (EVE(), XOR, balance!(2000000)),
                (EVE(), DOT, balance!(2000000)),
                (FERDIE(), XOR, balance!(2000000)),
                (FERDIE(), DOT, balance!(2000000)),
            ],
            initial_permission_owners: vec![
                (MANAGE_DEX, Scope::Limited(hash(&DEX_A_ID)), vec![BOB()]),
                (TRANSFER, Scope::Unlimited, vec![ALICE()]),
                (CREATE_FARM, Scope::Unlimited, vec![ALICE()]),
                (LOCK_TO_FARM, Scope::Unlimited, vec![ALICE()]),
                (UNLOCK_FROM_FARM, Scope::Unlimited, vec![ALICE()]),
                (CLAIM_FROM_FARM, Scope::Unlimited, vec![ALICE()]),
            ],
            initial_permissions: vec![
                (BOB(), Scope::Limited(hash(&DEX_A_ID)), vec![MANAGE_DEX]),
                (ALICE(), Scope::Unlimited, preset01.clone()),
                (BOB(), Scope::Unlimited, preset01.clone()),
                (CHARLIE(), Scope::Unlimited, preset01.clone()),
                (DAVE(), Scope::Unlimited, preset01.clone()),
                (EVE(), Scope::Unlimited, preset01.clone()),
                (FERDIE(), Scope::Unlimited, preset01.clone()),
            ],
        }
    }
}

impl_outer_origin! {
    pub enum Origin for Testtime {}
=======
    AccountId32::from([6; 32])
>>>>>>> e882a267
}

parameter_types! {
    pub const BlockHashCount: u64 = 250;
    pub const MaximumBlockWeight: Weight = 1024;
    pub const MaximumBlockLength: u32 = 2 * 1024;
    pub const AvailableBlockRatio: Perbill = Perbill::from_percent(75);
    pub const GetBaseAssetId: AssetId = common::AssetId32 { code: [2, 0, 0, 0, 0, 0, 0, 0, 0, 0, 0, 0, 0, 0, 0, 0, 0, 0, 0, 0, 0, 0, 0, 0, 0, 0, 0, 0, 0, 0, 0, 0], phantom: PhantomData };
    pub const ExistentialDeposit: u128 = 0;
    pub GetPswapDistributionAccountId: AccountId = AccountId32::from([3; 32]);
    pub const GetDefaultSubscriptionFrequency: BlockNumber = 10;
    pub GetIncentiveAssetId: AssetId = common::PSWAP.into();
}

construct_runtime! {
    pub enum Runtime where
        Block = Block,
        NodeBlock = Block,
        UncheckedExtrinsic = UncheckedExtrinsic,
    {
        System: frame_system::{Module, Call, Config, Storage, Event<T>},
        Permissions: permissions::{Module, Call, Config<T>, Storage, Event<T>},
        DexManager: dex_manager::{Module, Call, Config<T>, Storage, Event<T>},
        TradingPair: trading_pair::{Module, Call, Config<T>, Storage, Event<T>},
        Balances: pallet_balances::{Module, Call, Storage, Event<T>},
        Tokens: tokens::{Module, Call, Config<T>, Storage, Event<T>},
        Currencies: currencies::{Module, Call, Storage, Event<T>},
        Assets: assets::{Module, Call, Config<T>, Storage, Event<T>},
        Technical: technical::{Module, Call, Config<T>, Storage, Event<T>},
        PoolXyk: pool_xyk::{Module, Call, Storage, Event<T>},
        PswapDistribution: pswap_distribution::{Module, Call, Config<T>, Storage, Event<T>},
        Farming: farming::{Module, Call, Config<T>, Storage, Event<T>},
    }
}

impl frame_system::Config for Runtime {
    type BaseCallFilter = ();
    type BlockWeights = ();
    type BlockLength = ();
    type Origin = Origin;
    type Call = Call;
    type Index = u64;
    type BlockNumber = u64;
    type Hash = H256;
    type Hashing = BlakeTwo256;
    type AccountId = AccountId;
    type Lookup = IdentityLookup<Self::AccountId>;
    type Header = Header;
    type Event = Event;
    type BlockHashCount = BlockHashCount;
    type DbWeight = ();
    type Version = ();
    type AccountData = pallet_balances::AccountData<Balance>;
    type OnNewAccount = ();
    type OnKilledAccount = ();
    type SystemWeightInfo = ();
    type PalletInfo = PalletInfo;
    type SS58Prefix = ();
}

impl permissions::Config for Runtime {
    type Event = Event;
}

impl dex_manager::Config for Runtime {
    type Event = Event;
    type WeightInfo = ();
}

impl trading_pair::Config for Runtime {
    type Event = Event;
    type EnsureDEXManager = dex_manager::Module<Runtime>;
    type WeightInfo = ();
}

impl common::Config for Runtime {
    type DEXId = DEXId;
    type LstId = common::LiquiditySourceType;
}

impl pallet_balances::Config for Runtime {
    type Balance = Balance;
    type Event = Event;
    type DustRemoval = ();
    type ExistentialDeposit = ExistentialDeposit;
    type AccountStore = System;
    type WeightInfo = ();
    type MaxLocks = ();
}

impl tokens::Config for Runtime {
    type Event = Event;
    type Balance = Balance;
    type Amount = Amount;
    type CurrencyId = <Runtime as assets::Config>::AssetId;
    type WeightInfo = ();
    type ExistentialDeposits = ExistentialDeposits;
    type OnDust = ();
}

impl currencies::Config for Runtime {
    type Event = Event;
    type MultiCurrency = tokens::Module<Runtime>;
    type NativeCurrency =
        BasicCurrencyAdapter<Runtime, pallet_balances::Module<Runtime>, Amount, BlockNumber>;
    type GetNativeCurrencyId = <Runtime as assets::Config>::GetBaseAssetId;
    type WeightInfo = ();
}

impl assets::Config for Runtime {
    type Event = Event;
    type ExtraAccountId = [u8; 32];
    type ExtraTupleArg = common::AssetIdExtraTupleArg<DEXId, common::LiquiditySourceType, [u8; 32]>;
    type AssetId = AssetId;
    type GetBaseAssetId = GetBaseAssetId;
    type Currency = currencies::Module<Runtime>;
    type WeightInfo = ();
}

impl technical::Config for Runtime {
    type Event = Event;
    type TechAssetId = TechAssetId;
    type TechAccountId = TechAccountId;
    type Trigger = ();
    type Condition = ();
    type SwapAction =
        pool_xyk::PolySwapAction<AssetId, TechAssetId, Balance, AccountId, TechAccountId>;
    type WeightInfo = ();
}

impl pool_xyk::Config for Runtime {
    type Event = Event;
    type PairSwapAction = pool_xyk::PairSwapAction<AssetId, Balance, AccountId, TechAccountId>;
    type DepositLiquidityAction =
        pool_xyk::DepositLiquidityAction<AssetId, TechAssetId, Balance, AccountId, TechAccountId>;
    type WithdrawLiquidityAction =
        pool_xyk::WithdrawLiquidityAction<AssetId, TechAssetId, Balance, AccountId, TechAccountId>;
    type PolySwapAction =
        pool_xyk::PolySwapAction<AssetId, TechAssetId, Balance, AccountId, TechAccountId>;
    type EnsureDEXManager = dex_manager::Module<Runtime>;
    type WeightInfo = ();
}

impl pswap_distribution::Config for Runtime {
    type Event = Event;
    type GetIncentiveAssetId = GetIncentiveAssetId;
    type LiquidityProxy = ();
    type CompatBalance = Balance;
    type GetDefaultSubscriptionFrequency = GetDefaultSubscriptionFrequency;
    type GetTechnicalAccountId = GetPswapDistributionAccountId;
    type EnsureDEXManager = ();
    type OnPswapBurnedAggregator = ();
}

impl Config for Runtime {
    type Event = Event;
    type WeightInfo = ();
}

pub struct ExtBuilder {
    endowed_accounts: Vec<(AccountId, AssetId, Balance)>,
    initial_permission_owners: Vec<(u32, Scope, Vec<AccountId>)>,
    initial_permissions: Vec<(AccountId, Scope, Vec<u32>)>,
}

impl Default for ExtBuilder {
    fn default() -> Self {
        let preset01 = vec![
            INIT_DEX,
            CREATE_FARM,
            LOCK_TO_FARM,
            UNLOCK_FROM_FARM,
            CLAIM_FROM_FARM,
        ];
        Self {
            endowed_accounts: vec![
                (ALICE(), XOR, balance!(99000)),
                (ALICE(), DOT, balance!(2000000)),
                (BOB(), XOR, balance!(2000000)),
                (BOB(), DOT, balance!(2000000)),
                (CHARLIE(), XOR, balance!(2000000)),
                (CHARLIE(), DOT, balance!(2000000)),
                (DAVE(), XOR, balance!(2000000)),
                (DAVE(), DOT, balance!(2000000)),
                (EVE(), XOR, balance!(2000000)),
                (EVE(), DOT, balance!(2000000)),
                (FERDIE(), XOR, balance!(2000000)),
                (FERDIE(), DOT, balance!(2000000)),
            ],
            initial_permission_owners: vec![
                (INIT_DEX, Scope::Unlimited, vec![BOB()]),
                (TRANSFER, Scope::Unlimited, vec![ALICE()]),
                (CREATE_FARM, Scope::Unlimited, vec![ALICE()]),
                (LOCK_TO_FARM, Scope::Unlimited, vec![ALICE()]),
                (UNLOCK_FROM_FARM, Scope::Unlimited, vec![ALICE()]),
                (CLAIM_FROM_FARM, Scope::Unlimited, vec![ALICE()]),
            ],
            initial_permissions: vec![
                (ALICE(), Scope::Unlimited, preset01.clone()),
                (BOB(), Scope::Unlimited, preset01.clone()),
                (CHARLIE(), Scope::Unlimited, preset01.clone()),
                (DAVE(), Scope::Unlimited, preset01.clone()),
                (EVE(), Scope::Unlimited, preset01.clone()),
                (FERDIE(), Scope::Unlimited, preset01.clone()),
            ],
        }
    }
}

impl ExtBuilder {
    pub fn build(self) -> sp_io::TestExternalities {
        let mut t = frame_system::GenesisConfig::default()
            .build_storage::<Runtime>()
            .unwrap();

<<<<<<< HEAD
        dex_manager::GenesisConfig::<Testtime> {
            dex_list: self.initial_dex_list,
        }
        .assimilate_storage(&mut t)
        .unwrap();

        tokens::GenesisConfig::<Testtime> {
=======
        tokens::GenesisConfig::<Runtime> {
>>>>>>> e882a267
            endowed_accounts: self.endowed_accounts,
        }
        .assimilate_storage(&mut t)
        .unwrap();

        permissions::GenesisConfig::<Runtime> {
            initial_permission_owners: self.initial_permission_owners,
            initial_permissions: self.initial_permissions,
        }
        .assimilate_storage(&mut t)
        .unwrap();

        t.into()
    }
}<|MERGE_RESOLUTION|>--- conflicted
+++ resolved
@@ -1,10 +1,7 @@
-<<<<<<< HEAD
-use crate::Trait;
-use common::{balance, hash, prelude::Balance, BasisPoints, DEXInfo, DOT, XOR};
-=======
 use crate::{self as farming, Config};
-use common::{balance, mock::ExistentialDeposits, prelude::Balance, DOT, XOR};
->>>>>>> e882a267
+use common::{
+    balance, hash, mock::ExistentialDeposits, prelude::Balance, BasisPoints, DEXInfo, DOT, XOR,
+};
 use currencies::BasicCurrencyAdapter;
 use frame_support::{construct_runtime, parameter_types, traits::GenesisBuild, weights::Weight};
 use frame_system;
@@ -57,11 +54,167 @@
 
 #[allow(non_snake_case)]
 pub fn FERDIE() -> AccountId {
-<<<<<<< HEAD
-    AccountId32::from([5; 32])
+    AccountId32::from([6; 32])
 }
 
 pub const DEX_A_ID: DEXId = 220;
+
+parameter_types! {
+    pub const BlockHashCount: u64 = 250;
+    pub const MaximumBlockWeight: Weight = 1024;
+    pub const MaximumBlockLength: u32 = 2 * 1024;
+    pub const AvailableBlockRatio: Perbill = Perbill::from_percent(75);
+    pub const GetBaseAssetId: AssetId = common::AssetId32 { code: [2, 0, 0, 0, 0, 0, 0, 0, 0, 0, 0, 0, 0, 0, 0, 0, 0, 0, 0, 0, 0, 0, 0, 0, 0, 0, 0, 0, 0, 0, 0, 0], phantom: PhantomData };
+    pub const ExistentialDeposit: u128 = 0;
+    pub GetPswapDistributionAccountId: AccountId = AccountId32::from([3; 32]);
+    pub const GetDefaultSubscriptionFrequency: BlockNumber = 10;
+    pub GetIncentiveAssetId: AssetId = common::PSWAP.into();
+}
+
+construct_runtime! {
+    pub enum Runtime where
+        Block = Block,
+        NodeBlock = Block,
+        UncheckedExtrinsic = UncheckedExtrinsic,
+    {
+        System: frame_system::{Module, Call, Config, Storage, Event<T>},
+        Permissions: permissions::{Module, Call, Config<T>, Storage, Event<T>},
+        DexManager: dex_manager::{Module, Call, Config<T>, Storage, Event<T>},
+        TradingPair: trading_pair::{Module, Call, Config<T>, Storage, Event<T>},
+        Balances: pallet_balances::{Module, Call, Storage, Event<T>},
+        Tokens: tokens::{Module, Call, Config<T>, Storage, Event<T>},
+        Currencies: currencies::{Module, Call, Storage, Event<T>},
+        Assets: assets::{Module, Call, Config<T>, Storage, Event<T>},
+        Technical: technical::{Module, Call, Config<T>, Storage, Event<T>},
+        PoolXyk: pool_xyk::{Module, Call, Storage, Event<T>},
+        PswapDistribution: pswap_distribution::{Module, Call, Config<T>, Storage, Event<T>},
+        Farming: farming::{Module, Call, Config<T>, Storage, Event<T>},
+    }
+}
+
+impl frame_system::Config for Runtime {
+    type BaseCallFilter = ();
+    type BlockWeights = ();
+    type BlockLength = ();
+    type Origin = Origin;
+    type Call = Call;
+    type Index = u64;
+    type BlockNumber = u64;
+    type Hash = H256;
+    type Hashing = BlakeTwo256;
+    type AccountId = AccountId;
+    type Lookup = IdentityLookup<Self::AccountId>;
+    type Header = Header;
+    type Event = Event;
+    type BlockHashCount = BlockHashCount;
+    type DbWeight = ();
+    type Version = ();
+    type AccountData = pallet_balances::AccountData<Balance>;
+    type OnNewAccount = ();
+    type OnKilledAccount = ();
+    type SystemWeightInfo = ();
+    type PalletInfo = PalletInfo;
+    type SS58Prefix = ();
+}
+
+impl permissions::Config for Runtime {
+    type Event = Event;
+}
+
+impl dex_manager::Config for Runtime {
+    type Event = Event;
+    type WeightInfo = ();
+}
+
+impl trading_pair::Config for Runtime {
+    type Event = Event;
+    type EnsureDEXManager = dex_manager::Module<Runtime>;
+    type WeightInfo = ();
+}
+
+impl common::Config for Runtime {
+    type DEXId = DEXId;
+    type LstId = common::LiquiditySourceType;
+}
+
+impl pallet_balances::Config for Runtime {
+    type Balance = Balance;
+    type Event = Event;
+    type DustRemoval = ();
+    type ExistentialDeposit = ExistentialDeposit;
+    type AccountStore = System;
+    type WeightInfo = ();
+    type MaxLocks = ();
+}
+
+impl tokens::Config for Runtime {
+    type Event = Event;
+    type Balance = Balance;
+    type Amount = Amount;
+    type CurrencyId = <Runtime as assets::Config>::AssetId;
+    type WeightInfo = ();
+    type ExistentialDeposits = ExistentialDeposits;
+    type OnDust = ();
+}
+
+impl currencies::Config for Runtime {
+    type Event = Event;
+    type MultiCurrency = tokens::Module<Runtime>;
+    type NativeCurrency =
+        BasicCurrencyAdapter<Runtime, pallet_balances::Module<Runtime>, Amount, BlockNumber>;
+    type GetNativeCurrencyId = <Runtime as assets::Config>::GetBaseAssetId;
+    type WeightInfo = ();
+}
+
+impl assets::Config for Runtime {
+    type Event = Event;
+    type ExtraAccountId = [u8; 32];
+    type ExtraTupleArg = common::AssetIdExtraTupleArg<DEXId, common::LiquiditySourceType, [u8; 32]>;
+    type AssetId = AssetId;
+    type GetBaseAssetId = GetBaseAssetId;
+    type Currency = currencies::Module<Runtime>;
+    type WeightInfo = ();
+}
+
+impl technical::Config for Runtime {
+    type Event = Event;
+    type TechAssetId = TechAssetId;
+    type TechAccountId = TechAccountId;
+    type Trigger = ();
+    type Condition = ();
+    type SwapAction =
+        pool_xyk::PolySwapAction<AssetId, TechAssetId, Balance, AccountId, TechAccountId>;
+    type WeightInfo = ();
+}
+
+impl pool_xyk::Config for Runtime {
+    type Event = Event;
+    type PairSwapAction = pool_xyk::PairSwapAction<AssetId, Balance, AccountId, TechAccountId>;
+    type DepositLiquidityAction =
+        pool_xyk::DepositLiquidityAction<AssetId, TechAssetId, Balance, AccountId, TechAccountId>;
+    type WithdrawLiquidityAction =
+        pool_xyk::WithdrawLiquidityAction<AssetId, TechAssetId, Balance, AccountId, TechAccountId>;
+    type PolySwapAction =
+        pool_xyk::PolySwapAction<AssetId, TechAssetId, Balance, AccountId, TechAccountId>;
+    type EnsureDEXManager = dex_manager::Module<Runtime>;
+    type WeightInfo = ();
+}
+
+impl pswap_distribution::Config for Runtime {
+    type Event = Event;
+    type GetIncentiveAssetId = GetIncentiveAssetId;
+    type LiquidityProxy = ();
+    type CompatBalance = Balance;
+    type GetDefaultSubscriptionFrequency = GetDefaultSubscriptionFrequency;
+    type GetTechnicalAccountId = GetPswapDistributionAccountId;
+    type EnsureDEXManager = ();
+    type OnPswapBurnedAggregator = ();
+}
+
+impl Config for Runtime {
+    type Event = Event;
+    type WeightInfo = ();
+}
 
 pub struct ExtBuilder {
     initial_dex_list: Vec<(DEXId, DEXInfo<AssetId>)>,
@@ -72,7 +225,13 @@
 
 impl Default for ExtBuilder {
     fn default() -> Self {
-        let preset01 = vec![CREATE_FARM, LOCK_TO_FARM, UNLOCK_FROM_FARM, CLAIM_FROM_FARM];
+        let preset01 = vec![
+            INIT_DEX,
+            CREATE_FARM,
+            LOCK_TO_FARM,
+            UNLOCK_FROM_FARM,
+            CLAIM_FROM_FARM,
+        ];
         Self {
             initial_dex_list: vec![(
                 DEX_A_ID,
@@ -116,237 +275,19 @@
     }
 }
 
-impl_outer_origin! {
-    pub enum Origin for Testtime {}
-=======
-    AccountId32::from([6; 32])
->>>>>>> e882a267
-}
-
-parameter_types! {
-    pub const BlockHashCount: u64 = 250;
-    pub const MaximumBlockWeight: Weight = 1024;
-    pub const MaximumBlockLength: u32 = 2 * 1024;
-    pub const AvailableBlockRatio: Perbill = Perbill::from_percent(75);
-    pub const GetBaseAssetId: AssetId = common::AssetId32 { code: [2, 0, 0, 0, 0, 0, 0, 0, 0, 0, 0, 0, 0, 0, 0, 0, 0, 0, 0, 0, 0, 0, 0, 0, 0, 0, 0, 0, 0, 0, 0, 0], phantom: PhantomData };
-    pub const ExistentialDeposit: u128 = 0;
-    pub GetPswapDistributionAccountId: AccountId = AccountId32::from([3; 32]);
-    pub const GetDefaultSubscriptionFrequency: BlockNumber = 10;
-    pub GetIncentiveAssetId: AssetId = common::PSWAP.into();
-}
-
-construct_runtime! {
-    pub enum Runtime where
-        Block = Block,
-        NodeBlock = Block,
-        UncheckedExtrinsic = UncheckedExtrinsic,
-    {
-        System: frame_system::{Module, Call, Config, Storage, Event<T>},
-        Permissions: permissions::{Module, Call, Config<T>, Storage, Event<T>},
-        DexManager: dex_manager::{Module, Call, Config<T>, Storage, Event<T>},
-        TradingPair: trading_pair::{Module, Call, Config<T>, Storage, Event<T>},
-        Balances: pallet_balances::{Module, Call, Storage, Event<T>},
-        Tokens: tokens::{Module, Call, Config<T>, Storage, Event<T>},
-        Currencies: currencies::{Module, Call, Storage, Event<T>},
-        Assets: assets::{Module, Call, Config<T>, Storage, Event<T>},
-        Technical: technical::{Module, Call, Config<T>, Storage, Event<T>},
-        PoolXyk: pool_xyk::{Module, Call, Storage, Event<T>},
-        PswapDistribution: pswap_distribution::{Module, Call, Config<T>, Storage, Event<T>},
-        Farming: farming::{Module, Call, Config<T>, Storage, Event<T>},
-    }
-}
-
-impl frame_system::Config for Runtime {
-    type BaseCallFilter = ();
-    type BlockWeights = ();
-    type BlockLength = ();
-    type Origin = Origin;
-    type Call = Call;
-    type Index = u64;
-    type BlockNumber = u64;
-    type Hash = H256;
-    type Hashing = BlakeTwo256;
-    type AccountId = AccountId;
-    type Lookup = IdentityLookup<Self::AccountId>;
-    type Header = Header;
-    type Event = Event;
-    type BlockHashCount = BlockHashCount;
-    type DbWeight = ();
-    type Version = ();
-    type AccountData = pallet_balances::AccountData<Balance>;
-    type OnNewAccount = ();
-    type OnKilledAccount = ();
-    type SystemWeightInfo = ();
-    type PalletInfo = PalletInfo;
-    type SS58Prefix = ();
-}
-
-impl permissions::Config for Runtime {
-    type Event = Event;
-}
-
-impl dex_manager::Config for Runtime {
-    type Event = Event;
-    type WeightInfo = ();
-}
-
-impl trading_pair::Config for Runtime {
-    type Event = Event;
-    type EnsureDEXManager = dex_manager::Module<Runtime>;
-    type WeightInfo = ();
-}
-
-impl common::Config for Runtime {
-    type DEXId = DEXId;
-    type LstId = common::LiquiditySourceType;
-}
-
-impl pallet_balances::Config for Runtime {
-    type Balance = Balance;
-    type Event = Event;
-    type DustRemoval = ();
-    type ExistentialDeposit = ExistentialDeposit;
-    type AccountStore = System;
-    type WeightInfo = ();
-    type MaxLocks = ();
-}
-
-impl tokens::Config for Runtime {
-    type Event = Event;
-    type Balance = Balance;
-    type Amount = Amount;
-    type CurrencyId = <Runtime as assets::Config>::AssetId;
-    type WeightInfo = ();
-    type ExistentialDeposits = ExistentialDeposits;
-    type OnDust = ();
-}
-
-impl currencies::Config for Runtime {
-    type Event = Event;
-    type MultiCurrency = tokens::Module<Runtime>;
-    type NativeCurrency =
-        BasicCurrencyAdapter<Runtime, pallet_balances::Module<Runtime>, Amount, BlockNumber>;
-    type GetNativeCurrencyId = <Runtime as assets::Config>::GetBaseAssetId;
-    type WeightInfo = ();
-}
-
-impl assets::Config for Runtime {
-    type Event = Event;
-    type ExtraAccountId = [u8; 32];
-    type ExtraTupleArg = common::AssetIdExtraTupleArg<DEXId, common::LiquiditySourceType, [u8; 32]>;
-    type AssetId = AssetId;
-    type GetBaseAssetId = GetBaseAssetId;
-    type Currency = currencies::Module<Runtime>;
-    type WeightInfo = ();
-}
-
-impl technical::Config for Runtime {
-    type Event = Event;
-    type TechAssetId = TechAssetId;
-    type TechAccountId = TechAccountId;
-    type Trigger = ();
-    type Condition = ();
-    type SwapAction =
-        pool_xyk::PolySwapAction<AssetId, TechAssetId, Balance, AccountId, TechAccountId>;
-    type WeightInfo = ();
-}
-
-impl pool_xyk::Config for Runtime {
-    type Event = Event;
-    type PairSwapAction = pool_xyk::PairSwapAction<AssetId, Balance, AccountId, TechAccountId>;
-    type DepositLiquidityAction =
-        pool_xyk::DepositLiquidityAction<AssetId, TechAssetId, Balance, AccountId, TechAccountId>;
-    type WithdrawLiquidityAction =
-        pool_xyk::WithdrawLiquidityAction<AssetId, TechAssetId, Balance, AccountId, TechAccountId>;
-    type PolySwapAction =
-        pool_xyk::PolySwapAction<AssetId, TechAssetId, Balance, AccountId, TechAccountId>;
-    type EnsureDEXManager = dex_manager::Module<Runtime>;
-    type WeightInfo = ();
-}
-
-impl pswap_distribution::Config for Runtime {
-    type Event = Event;
-    type GetIncentiveAssetId = GetIncentiveAssetId;
-    type LiquidityProxy = ();
-    type CompatBalance = Balance;
-    type GetDefaultSubscriptionFrequency = GetDefaultSubscriptionFrequency;
-    type GetTechnicalAccountId = GetPswapDistributionAccountId;
-    type EnsureDEXManager = ();
-    type OnPswapBurnedAggregator = ();
-}
-
-impl Config for Runtime {
-    type Event = Event;
-    type WeightInfo = ();
-}
-
-pub struct ExtBuilder {
-    endowed_accounts: Vec<(AccountId, AssetId, Balance)>,
-    initial_permission_owners: Vec<(u32, Scope, Vec<AccountId>)>,
-    initial_permissions: Vec<(AccountId, Scope, Vec<u32>)>,
-}
-
-impl Default for ExtBuilder {
-    fn default() -> Self {
-        let preset01 = vec![
-            INIT_DEX,
-            CREATE_FARM,
-            LOCK_TO_FARM,
-            UNLOCK_FROM_FARM,
-            CLAIM_FROM_FARM,
-        ];
-        Self {
-            endowed_accounts: vec![
-                (ALICE(), XOR, balance!(99000)),
-                (ALICE(), DOT, balance!(2000000)),
-                (BOB(), XOR, balance!(2000000)),
-                (BOB(), DOT, balance!(2000000)),
-                (CHARLIE(), XOR, balance!(2000000)),
-                (CHARLIE(), DOT, balance!(2000000)),
-                (DAVE(), XOR, balance!(2000000)),
-                (DAVE(), DOT, balance!(2000000)),
-                (EVE(), XOR, balance!(2000000)),
-                (EVE(), DOT, balance!(2000000)),
-                (FERDIE(), XOR, balance!(2000000)),
-                (FERDIE(), DOT, balance!(2000000)),
-            ],
-            initial_permission_owners: vec![
-                (INIT_DEX, Scope::Unlimited, vec![BOB()]),
-                (TRANSFER, Scope::Unlimited, vec![ALICE()]),
-                (CREATE_FARM, Scope::Unlimited, vec![ALICE()]),
-                (LOCK_TO_FARM, Scope::Unlimited, vec![ALICE()]),
-                (UNLOCK_FROM_FARM, Scope::Unlimited, vec![ALICE()]),
-                (CLAIM_FROM_FARM, Scope::Unlimited, vec![ALICE()]),
-            ],
-            initial_permissions: vec![
-                (ALICE(), Scope::Unlimited, preset01.clone()),
-                (BOB(), Scope::Unlimited, preset01.clone()),
-                (CHARLIE(), Scope::Unlimited, preset01.clone()),
-                (DAVE(), Scope::Unlimited, preset01.clone()),
-                (EVE(), Scope::Unlimited, preset01.clone()),
-                (FERDIE(), Scope::Unlimited, preset01.clone()),
-            ],
-        }
-    }
-}
-
 impl ExtBuilder {
     pub fn build(self) -> sp_io::TestExternalities {
         let mut t = frame_system::GenesisConfig::default()
             .build_storage::<Runtime>()
             .unwrap();
 
-<<<<<<< HEAD
-        dex_manager::GenesisConfig::<Testtime> {
+        dex_manager::GenesisConfig::<Runtime> {
             dex_list: self.initial_dex_list,
         }
         .assimilate_storage(&mut t)
         .unwrap();
 
-        tokens::GenesisConfig::<Testtime> {
-=======
         tokens::GenesisConfig::<Runtime> {
->>>>>>> e882a267
             endowed_accounts: self.endowed_accounts,
         }
         .assimilate_storage(&mut t)
