// This file is part of the SORA network and Polkaswap app.

// Copyright (c) 2020, 2021, Polka Biome Ltd. All rights reserved.
// SPDX-License-Identifier: BSD-4-Clause

// Redistribution and use in source and binary forms, with or without modification,
// are permitted provided that the following conditions are met:

// Redistributions of source code must retain the above copyright notice, this list
// of conditions and the following disclaimer.
// Redistributions in binary form must reproduce the above copyright notice, this
// list of conditions and the following disclaimer in the documentation and/or other
// materials provided with the distribution.
//
// All advertising materials mentioning features or use of this software must display
// the following acknowledgement: This product includes software developed by Polka Biome
// Ltd., SORA, and Polkaswap.
//
// Neither the name of the Polka Biome Ltd. nor the names of its contributors may be used
// to endorse or promote products derived from this software without specific prior written permission.

// THIS SOFTWARE IS PROVIDED BY Polka Biome Ltd. AS IS AND ANY EXPRESS OR IMPLIED WARRANTIES,
// INCLUDING, BUT NOT LIMITED TO, THE IMPLIED WARRANTIES OF MERCHANTABILITY AND FITNESS FOR
// A PARTICULAR PURPOSE ARE DISCLAIMED. IN NO EVENT SHALL Polka Biome Ltd. BE LIABLE FOR ANY
// DIRECT, INDIRECT, INCIDENTAL, SPECIAL, EXEMPLARY, OR CONSEQUENTIAL DAMAGES (INCLUDING,
// BUT NOT LIMITED TO, PROCUREMENT OF SUBSTITUTE GOODS OR SERVICES; LOSS OF USE, DATA, OR PROFITS;
// OR BUSINESS INTERRUPTION) HOWEVER CAUSED AND ON ANY THEORY OF LIABILITY, WHETHER IN CONTRACT,
// STRICT LIABILITY, OR TORT (INCLUDING NEGLIGENCE OR OTHERWISE) ARISING IN ANY WAY OUT OF THE
// USE OF THIS SOFTWARE, EVEN IF ADVISED OF THE POSSIBILITY OF SUCH DAMAGE.

use crate::{self as farming, Config};
use common::mock::ExistentialDeposits;
use common::prelude::Balance;
use common::{
    balance, fixed, hash, AssetName, AssetSymbol, DEXInfo, Fixed, DEFAULT_BALANCE_PRECISION, DOT,
    PSWAP, VAL, XOR,
};
use currencies::BasicCurrencyAdapter;
use frame_support::traits::{Everything, GenesisBuild, OnFinalize, OnInitialize, PrivilegeCmp};
use frame_support::weights::Weight;
use frame_support::{construct_runtime, parameter_types};
use frame_system::pallet_prelude::BlockNumberFor;
use frame_system::EnsureRoot;
use permissions::*;
use sp_core::crypto::AccountId32;
use sp_core::H256;
use sp_runtime::testing::Header;
use sp_runtime::traits::{BlakeTwo256, IdentityLookup};
<<<<<<< HEAD
use sp_runtime::Perbill;
use sp_std::cmp::Ordering;
=======
use sp_runtime::{Perbill, Percent};
>>>>>>> 2beac78d
use sp_std::marker::PhantomData;

pub use common::mock::*;
pub use common::TechAssetId as Tas;
pub use common::TechPurpose::*;

pub type DEXId = u32;
pub type BlockNumber = u64;
pub type AccountId = AccountId32;
pub type Amount = i128;
pub type TechAssetId = common::TechAssetId<common::PredefinedAssetId>;
pub type AssetId = common::AssetId32<common::PredefinedAssetId>;
pub type TechAccountId = common::TechAccountId<AccountId, TechAssetId, DEXId>;
type UncheckedExtrinsic = frame_system::mocking::MockUncheckedExtrinsic<Runtime>;
type Block = frame_system::mocking::MockBlock<Runtime>;

pub const PSWAP_PER_DAY: Balance = balance!(2500000);
pub const REFRESH_FREQUENCY: BlockNumberFor<Runtime> = 1200;
pub const VESTING_COEFF: u32 = 3;
pub const VESTING_FREQUENCY: BlockNumberFor<Runtime> = 3600;
pub const BLOCKS_PER_DAY: BlockNumberFor<Runtime> = 14_440;

#[allow(non_snake_case)]
pub fn ALICE() -> AccountId {
    AccountId32::from([1; 32])
}

#[allow(non_snake_case)]
pub fn BOB() -> AccountId {
    AccountId32::from([2; 32])
}

#[allow(non_snake_case)]
pub fn CHARLIE() -> AccountId {
    AccountId32::from([3; 32])
}

#[allow(non_snake_case)]
pub fn DAVE() -> AccountId {
    AccountId32::from([4; 32])
}

#[allow(non_snake_case)]
pub fn EVE() -> AccountId {
    AccountId32::from([5; 32])
}

#[allow(non_snake_case)]
pub fn FERDIE() -> AccountId {
    AccountId32::from([6; 32])
}

pub const DEX_A_ID: DEXId = 0;

parameter_types! {
    pub const BlockHashCount: u64 = 250;
    pub const MaximumBlockWeight: Weight = 1024;
    pub const MaximumBlockLength: u32 = 2 * 1024;
    pub const AvailableBlockRatio: Perbill = Perbill::from_percent(75);
    pub const GetBaseAssetId: AssetId = common::AssetId32 { code: [2, 0, 0, 0, 0, 0, 0, 0, 0, 0, 0, 0, 0, 0, 0, 0, 0, 0, 0, 0, 0, 0, 0, 0, 0, 0, 0, 0, 0, 0, 0, 0], phantom: PhantomData };
    pub const ExistentialDeposit: u128 = 0;
    pub GetPswapDistributionAccountId: AccountId = AccountId32::from([3; 32]);
    pub const GetDefaultSubscriptionFrequency: BlockNumber = 10;
    pub const GetBurnUpdateFrequency: BlockNumber = 14400;
    pub GetIncentiveAssetId: AssetId = common::PSWAP.into();
    pub GetParliamentAccountId: AccountId = AccountId32::from([8; 32]);
    pub RewardDoublingAssets: Vec<AssetId> = vec![VAL.into(), PSWAP.into()];
    pub GetXykFee: Fixed = fixed!(0.003);
    pub GetTeamReservesAccountId: AccountId = AccountId32::from([11; 32]);
    pub GetMarketMakerRewardsAccountId: AccountId = AccountId32::from([12; 32]);
    pub GetBondingCurveRewardsAccountId: AccountId = AccountId32::from([13; 32]);
    pub GetFarmingRewardsAccountId: AccountId = AccountId32::from([14; 32]);
    pub const SchedulerMaxWeight: Weight = 1024;
}

construct_runtime! {
    pub enum Runtime where
        Block = Block,
        NodeBlock = Block,
        UncheckedExtrinsic = UncheckedExtrinsic,
    {
<<<<<<< HEAD
        System: frame_system::{Pallet, Call, Config, Storage, Event<T>},
        Permissions: permissions::{Pallet, Call, Config<T>, Storage, Event<T>},
        DexManager: dex_manager::{Pallet, Call, Config<T>, Storage},
        TradingPair: trading_pair::{Pallet, Call, Config<T>, Storage, Event<T>},
        Balances: pallet_balances::{Pallet, Call, Storage, Event<T>},
        Tokens: tokens::{Pallet, Call, Config<T>, Storage, Event<T>},
        Currencies: currencies::{Pallet, Call, Storage, Event<T>},
        Assets: assets::{Pallet, Call, Config<T>, Storage, Event<T>},
        Technical: technical::{Pallet, Call, Config<T>, Storage, Event<T>},
        PoolXYK: pool_xyk::{Pallet, Call, Storage, Event<T>},
        PswapDistribution: pswap_distribution::{Pallet, Call, Config<T>, Storage, Event<T>},
        MBCPool: multicollateral_bonding_curve_pool::{Pallet, Call, Storage, Event<T>},
        VestedRewards: vested_rewards::{Pallet, Storage, Event<T>},
        Scheduler: pallet_scheduler::{Pallet, Call, Storage, Event<T>},

        Farming: farming::{Pallet, Storage},
        CeresLiquidityLocker: ceres_liquidity_locker::{Pallet, Call, Storage, Event<T>},
=======
        System: frame_system::{Module, Call, Config, Storage, Event<T>},
        Permissions: permissions::{Module, Call, Config<T>, Storage, Event<T>},
        DexManager: dex_manager::{Module, Call, Config<T>, Storage},
        TradingPair: trading_pair::{Module, Call, Config<T>, Storage, Event<T>},
        Balances: pallet_balances::{Module, Call, Storage, Event<T>},
        Tokens: tokens::{Module, Call, Config<T>, Storage, Event<T>},
        Currencies: currencies::{Module, Call, Storage, Event<T>},
        Assets: assets::{Module, Call, Config<T>, Storage, Event<T>},
        Technical: technical::{Module, Call, Config<T>, Storage, Event<T>},
        PoolXYK: pool_xyk::{Module, Call, Storage, Event<T>},
        PswapDistribution: pswap_distribution::{Module, Call, Config<T>, Storage, Event<T>},
        MBCPool: multicollateral_bonding_curve_pool::{Module, Call, Storage, Event<T>},
        VestedRewards: vested_rewards::{Module, Storage, Event<T>},
        Scheduler: pallet_scheduler::{Module, Call, Storage, Event<T>},
        Farming: farming::{Module, Call, Storage},
        CeresLiquidityLocker: ceres_liquidity_locker::{Module, Call, Storage, Event<T>},
        DemeterFarmingPlatform: demeter_farming_platform::{Module, Call, Storage, Event<T>},
>>>>>>> 2beac78d
    }
}

impl frame_system::Config for Runtime {
    type BaseCallFilter = Everything;
    type BlockWeights = ();
    type BlockLength = ();
    type Origin = Origin;
    type Call = Call;
    type Index = u64;
    type BlockNumber = u64;
    type Hash = H256;
    type Hashing = BlakeTwo256;
    type AccountId = AccountId;
    type Lookup = IdentityLookup<Self::AccountId>;
    type Header = Header;
    type Event = Event;
    type BlockHashCount = BlockHashCount;
    type DbWeight = ();
    type Version = ();
    type AccountData = pallet_balances::AccountData<Balance>;
    type OnNewAccount = ();
    type OnKilledAccount = ();
    type SystemWeightInfo = ();
    type PalletInfo = PalletInfo;
    type SS58Prefix = ();
    type OnSetCode = ();
    type MaxConsumers = frame_support::traits::ConstU32<65536>;
}

impl permissions::Config for Runtime {
    type Event = Event;
}

impl dex_manager::Config for Runtime {}

impl trading_pair::Config for Runtime {
    type Event = Event;
    type EnsureDEXManager = dex_manager::Pallet<Runtime>;
    type WeightInfo = ();
}

impl common::Config for Runtime {
    type DEXId = DEXId;
    type LstId = common::LiquiditySourceType;
}

impl pallet_balances::Config for Runtime {
    type Balance = Balance;
    type Event = Event;
    type DustRemoval = ();
    type ExistentialDeposit = ExistentialDeposit;
    type AccountStore = System;
    type WeightInfo = ();
    type MaxLocks = ();
    type MaxReserves = ();
    type ReserveIdentifier = ();
}

impl tokens::Config for Runtime {
    type Event = Event;
    type Balance = Balance;
    type Amount = Amount;
    type CurrencyId = <Runtime as assets::Config>::AssetId;
    type WeightInfo = ();
    type ExistentialDeposits = ExistentialDeposits;
    type OnDust = ();
    type MaxLocks = ();
    type DustRemovalWhitelist = Everything;
}

impl currencies::Config for Runtime {
    type Event = Event;
    type MultiCurrency = tokens::Pallet<Runtime>;
    type NativeCurrency =
        BasicCurrencyAdapter<Runtime, pallet_balances::Pallet<Runtime>, Amount, BlockNumber>;
    type GetNativeCurrencyId = <Runtime as assets::Config>::GetBaseAssetId;
    type WeightInfo = ();
}

impl assets::Config for Runtime {
    type Event = Event;
    type ExtraAccountId = [u8; 32];
    type ExtraAssetRecordArg =
        common::AssetIdExtraAssetRecordArg<DEXId, common::LiquiditySourceType, [u8; 32]>;
    type AssetId = AssetId;
    type GetBaseAssetId = GetBaseAssetId;
    type Currency = currencies::Pallet<Runtime>;
    type GetTeamReservesAccountId = GetTeamReservesAccountId;
    type GetTotalBalance = ();
    type WeightInfo = ();
}

impl technical::Config for Runtime {
    type Event = Event;
    type TechAssetId = TechAssetId;
    type TechAccountId = TechAccountId;
    type Trigger = ();
    type Condition = ();
    type SwapAction = pool_xyk::PolySwapAction<AssetId, AccountId, TechAccountId>;
}

impl demeter_farming_platform::Config for Runtime {
    type Event = Event;
    type DemeterAssetId = ();
    const BLOCKS_PER_HOUR_AND_A_HALF: BlockNumberFor<Self> = 900;
    type WeightInfo = ();
}

impl pool_xyk::Config for Runtime {
    const MIN_XOR: Balance = balance!(0.007);
    type Event = Event;
    type PairSwapAction = pool_xyk::PairSwapAction<AssetId, AccountId, TechAccountId>;
    type DepositLiquidityAction =
        pool_xyk::DepositLiquidityAction<AssetId, AccountId, TechAccountId>;
    type WithdrawLiquidityAction =
        pool_xyk::WithdrawLiquidityAction<AssetId, AccountId, TechAccountId>;
    type PolySwapAction = pool_xyk::PolySwapAction<AssetId, AccountId, TechAccountId>;
    type EnsureDEXManager = dex_manager::Pallet<Runtime>;
    type GetFee = GetXykFee;
    type OnPoolCreated = (PswapDistribution, Farming);
    type OnPoolReservesChanged = ();
    type WeightInfo = ();
}

impl pswap_distribution::Config for Runtime {
    const PSWAP_BURN_PERCENT: Percent = Percent::from_percent(3);
    type Event = Event;
    type GetIncentiveAssetId = GetIncentiveAssetId;
    type LiquidityProxy = ();
    type CompatBalance = Balance;
    type GetDefaultSubscriptionFrequency = GetDefaultSubscriptionFrequency;
    type GetBurnUpdateFrequency = GetBurnUpdateFrequency;
    type GetTechnicalAccountId = GetPswapDistributionAccountId;
    type EnsureDEXManager = ();
    type OnPswapBurnedAggregator = ();
    type WeightInfo = ();
    type GetParliamentAccountId = GetParliamentAccountId;
    type PoolXykPallet = PoolXYK;
}

impl multicollateral_bonding_curve_pool::Config for Runtime {
    type Event = Event;
    type LiquidityProxy = ();
    type EnsureTradingPairExists = trading_pair::Pallet<Runtime>;
    type EnsureDEXManager = dex_manager::Pallet<Runtime>;
    type PriceToolsPallet = ();
    type VestedRewardsPallet = VestedRewards;
    type WeightInfo = ();
}

impl vested_rewards::Config for Runtime {
    type Event = Event;
<<<<<<< HEAD
    type GetMarketMakerRewardsAccountId = GetMarketMakerRewardsAccountId;
    type GetBondingCurveRewardsAccountId = GetBondingCurveRewardsAccountId;
    type GetFarmingRewardsAccountId = GetFarmingRewardsAccountId;
=======
    type GetMarketMakerRewardsAccountId = ();
    type GetBondingCurveRewardsAccountId = ();
    type GetFarmingRewardsAccountId = ();
    type GetCrowdloanRewardsAccountId = ();
>>>>>>> 2beac78d
    type WeightInfo = ();
}

/// Used the compare the privilege of an origin inside the scheduler.
pub struct OriginPrivilegeCmp;

impl PrivilegeCmp<OriginCaller> for OriginPrivilegeCmp {
    fn cmp_privilege(left: &OriginCaller, right: &OriginCaller) -> Option<Ordering> {
        if left == right {
            return Some(Ordering::Equal);
        }

        match (left, right) {
            // Root is greater than anything.
            (OriginCaller::system(frame_system::RawOrigin::Root), _) => Some(Ordering::Greater),
            // For every other origin we don't care, as they are not used for `ScheduleOrigin`.
            _ => None,
        }
    }
}

impl pallet_scheduler::Config for Runtime {
    type Event = Event;
    type Origin = Origin;
    type PalletsOrigin = OriginCaller;
    type Call = Call;
    type MaximumWeight = SchedulerMaxWeight;
    type ScheduleOrigin = EnsureRoot<AccountId>;
    type MaxScheduledPerBlock = ();
    type WeightInfo = ();
    type OriginPrivilegeCmp = OriginPrivilegeCmp;
    type PreimageProvider = ();
    type NoPreimagePostponement = ();
}

impl ceres_liquidity_locker::Config for Runtime {
    const BLOCKS_PER_ONE_DAY: BlockNumberFor<Self> = 14_440;
    type Event = Event;
    type XYKPool = PoolXYK;
    type CeresAssetId = ();
    type WeightInfo = ();
}

impl Config for Runtime {
    const PSWAP_PER_DAY: Balance = PSWAP_PER_DAY;
    const REFRESH_FREQUENCY: BlockNumberFor<Self> = REFRESH_FREQUENCY;
    const VESTING_COEFF: u32 = VESTING_COEFF;
    const VESTING_FREQUENCY: BlockNumberFor<Self> = VESTING_FREQUENCY;
    const BLOCKS_PER_DAY: BlockNumberFor<Self> = BLOCKS_PER_DAY;
    type Call = Call;
    type SchedulerOriginCaller = OriginCaller;
    type Scheduler = Scheduler;
    type RewardDoublingAssets = RewardDoublingAssets;
    type WeightInfo = ();
}

pub struct ExtBuilder {
    initial_dex_list: Vec<(DEXId, DEXInfo<AssetId>)>,
    endowed_accounts: Vec<(AccountId, AssetId, Balance)>,
    initial_permission_owners: Vec<(u32, Scope, Vec<AccountId>)>,
    initial_permissions: Vec<(AccountId, Scope, Vec<u32>)>,
}

impl Default for ExtBuilder {
    fn default() -> Self {
        let preset01 = vec![
            INIT_DEX,
            CREATE_FARM,
            LOCK_TO_FARM,
            UNLOCK_FROM_FARM,
            CLAIM_FROM_FARM,
        ];
        Self {
            initial_dex_list: vec![(
                DEX_A_ID,
                DEXInfo {
                    base_asset_id: XOR,
                    is_public: true,
                },
            )],
            endowed_accounts: vec![
                (ALICE(), DOT, balance!(2000000)),
                (ALICE(), PSWAP, balance!(2000000)),
                (BOB(), DOT, balance!(2000000)),
                (BOB(), PSWAP, balance!(2000000)),
                (CHARLIE(), DOT, balance!(2000000)),
                (CHARLIE(), PSWAP, balance!(2000000)),
                (DAVE(), DOT, balance!(2000000)),
                (DAVE(), PSWAP, balance!(2000000)),
                (EVE(), DOT, balance!(2000000)),
                (EVE(), PSWAP, balance!(2000000)),
                (FERDIE(), DOT, balance!(2000000)),
                (FERDIE(), PSWAP, balance!(2000000)),
            ],
            initial_permission_owners: vec![
                (MANAGE_DEX, Scope::Limited(hash(&DEX_A_ID)), vec![BOB()]),
                (CREATE_FARM, Scope::Unlimited, vec![ALICE()]),
                (LOCK_TO_FARM, Scope::Unlimited, vec![ALICE()]),
                (UNLOCK_FROM_FARM, Scope::Unlimited, vec![ALICE()]),
                (CLAIM_FROM_FARM, Scope::Unlimited, vec![ALICE()]),
            ],
            initial_permissions: vec![
                (BOB(), Scope::Limited(hash(&DEX_A_ID)), vec![MANAGE_DEX]),
                (ALICE(), Scope::Unlimited, preset01.clone()),
                (BOB(), Scope::Unlimited, preset01.clone()),
                (CHARLIE(), Scope::Unlimited, preset01.clone()),
                (DAVE(), Scope::Unlimited, preset01.clone()),
                (EVE(), Scope::Unlimited, preset01.clone()),
                (FERDIE(), Scope::Unlimited, preset01.clone()),
            ],
        }
    }
}

impl ExtBuilder {
    pub fn build(self) -> sp_io::TestExternalities {
        let mut t = frame_system::GenesisConfig::default()
            .build_storage::<Runtime>()
            .unwrap();

        pallet_balances::GenesisConfig::<Runtime> {
            balances: vec![
                (ALICE(), balance!(99000)),
                (BOB(), balance!(99000)),
                (CHARLIE(), balance!(99000)),
                (DAVE(), balance!(99000)),
                (EVE(), balance!(99000)),
                (FERDIE(), balance!(99000)),
            ],
        }
        .assimilate_storage(&mut t)
        .unwrap();

        tokens::GenesisConfig::<Runtime> {
            balances: self.endowed_accounts,
        }
        .assimilate_storage(&mut t)
        .unwrap();

        permissions::GenesisConfig::<Runtime> {
            initial_permission_owners: self.initial_permission_owners,
            initial_permissions: self.initial_permissions,
        }
        .assimilate_storage(&mut t)
        .unwrap();

        assets::GenesisConfig::<Runtime> {
            endowed_assets: vec![
                (
                    XOR.into(),
                    ALICE(),
                    AssetSymbol(b"XOR".to_vec()),
                    AssetName(b"SORA".to_vec()),
                    DEFAULT_BALANCE_PRECISION,
                    0,
                    true,
                    None,
                    None,
                ),
                (
                    DOT.into(),
                    ALICE(),
                    AssetSymbol(b"DOT".to_vec()),
                    AssetName(b"DOT".to_vec()),
                    DEFAULT_BALANCE_PRECISION,
                    0,
                    true,
                    None,
                    None,
                ),
                (
                    PSWAP.into(),
                    ALICE(),
                    AssetSymbol(b"PSWAP".to_vec()),
                    AssetName(b"PSWAP".to_vec()),
                    DEFAULT_BALANCE_PRECISION,
                    0,
                    true,
                    None,
                    None,
                ),
            ],
        }
        .assimilate_storage(&mut t)
        .unwrap();

        dex_manager::GenesisConfig::<Runtime> {
            dex_list: self.initial_dex_list,
        }
        .assimilate_storage(&mut t)
        .unwrap();

        t.into()
    }
}

pub fn run_to_block(n: u64) {
    while System::block_number() < n {
        System::on_finalize(System::block_number());
        System::set_block_number(System::block_number() + 1);
        System::on_initialize(System::block_number());
        Scheduler::on_initialize(System::block_number());
        Farming::on_initialize(System::block_number());
    }
}<|MERGE_RESOLUTION|>--- conflicted
+++ resolved
@@ -46,12 +46,8 @@
 use sp_core::H256;
 use sp_runtime::testing::Header;
 use sp_runtime::traits::{BlakeTwo256, IdentityLookup};
-<<<<<<< HEAD
-use sp_runtime::Perbill;
+use sp_runtime::{Perbill, Percent};
 use sp_std::cmp::Ordering;
-=======
-use sp_runtime::{Perbill, Percent};
->>>>>>> 2beac78d
 use sp_std::marker::PhantomData;
 
 pub use common::mock::*;
@@ -124,6 +120,7 @@
     pub GetMarketMakerRewardsAccountId: AccountId = AccountId32::from([12; 32]);
     pub GetBondingCurveRewardsAccountId: AccountId = AccountId32::from([13; 32]);
     pub GetFarmingRewardsAccountId: AccountId = AccountId32::from([14; 32]);
+    pub GetCrowdloanRewardsAccountId: AccountId = AccountId32::from([15; 32]);
     pub const SchedulerMaxWeight: Weight = 1024;
 }
 
@@ -133,14 +130,13 @@
         NodeBlock = Block,
         UncheckedExtrinsic = UncheckedExtrinsic,
     {
-<<<<<<< HEAD
         System: frame_system::{Pallet, Call, Config, Storage, Event<T>},
         Permissions: permissions::{Pallet, Call, Config<T>, Storage, Event<T>},
         DexManager: dex_manager::{Pallet, Call, Config<T>, Storage},
         TradingPair: trading_pair::{Pallet, Call, Config<T>, Storage, Event<T>},
         Balances: pallet_balances::{Pallet, Call, Storage, Event<T>},
         Tokens: tokens::{Pallet, Call, Config<T>, Storage, Event<T>},
-        Currencies: currencies::{Pallet, Call, Storage, Event<T>},
+        Currencies: currencies::{Pallet, Call, Storage},
         Assets: assets::{Pallet, Call, Config<T>, Storage, Event<T>},
         Technical: technical::{Pallet, Call, Config<T>, Storage, Event<T>},
         PoolXYK: pool_xyk::{Pallet, Call, Storage, Event<T>},
@@ -148,28 +144,9 @@
         MBCPool: multicollateral_bonding_curve_pool::{Pallet, Call, Storage, Event<T>},
         VestedRewards: vested_rewards::{Pallet, Storage, Event<T>},
         Scheduler: pallet_scheduler::{Pallet, Call, Storage, Event<T>},
-
         Farming: farming::{Pallet, Storage},
         CeresLiquidityLocker: ceres_liquidity_locker::{Pallet, Call, Storage, Event<T>},
-=======
-        System: frame_system::{Module, Call, Config, Storage, Event<T>},
-        Permissions: permissions::{Module, Call, Config<T>, Storage, Event<T>},
-        DexManager: dex_manager::{Module, Call, Config<T>, Storage},
-        TradingPair: trading_pair::{Module, Call, Config<T>, Storage, Event<T>},
-        Balances: pallet_balances::{Module, Call, Storage, Event<T>},
-        Tokens: tokens::{Module, Call, Config<T>, Storage, Event<T>},
-        Currencies: currencies::{Module, Call, Storage, Event<T>},
-        Assets: assets::{Module, Call, Config<T>, Storage, Event<T>},
-        Technical: technical::{Module, Call, Config<T>, Storage, Event<T>},
-        PoolXYK: pool_xyk::{Module, Call, Storage, Event<T>},
-        PswapDistribution: pswap_distribution::{Module, Call, Config<T>, Storage, Event<T>},
-        MBCPool: multicollateral_bonding_curve_pool::{Module, Call, Storage, Event<T>},
-        VestedRewards: vested_rewards::{Module, Storage, Event<T>},
-        Scheduler: pallet_scheduler::{Module, Call, Storage, Event<T>},
-        Farming: farming::{Module, Call, Storage},
-        CeresLiquidityLocker: ceres_liquidity_locker::{Module, Call, Storage, Event<T>},
-        DemeterFarmingPlatform: demeter_farming_platform::{Module, Call, Storage, Event<T>},
->>>>>>> 2beac78d
+        DemeterFarmingPlatform: demeter_farming_platform::{Pallet, Call, Storage, Event<T>},
     }
 }
 
@@ -238,11 +215,12 @@
     type ExistentialDeposits = ExistentialDeposits;
     type OnDust = ();
     type MaxLocks = ();
+    type MaxReserves = ();
+    type ReserveIdentifier = ();
     type DustRemovalWhitelist = Everything;
 }
 
 impl currencies::Config for Runtime {
-    type Event = Event;
     type MultiCurrency = tokens::Pallet<Runtime>;
     type NativeCurrency =
         BasicCurrencyAdapter<Runtime, pallet_balances::Pallet<Runtime>, Amount, BlockNumber>;
@@ -323,16 +301,10 @@
 
 impl vested_rewards::Config for Runtime {
     type Event = Event;
-<<<<<<< HEAD
     type GetMarketMakerRewardsAccountId = GetMarketMakerRewardsAccountId;
     type GetBondingCurveRewardsAccountId = GetBondingCurveRewardsAccountId;
     type GetFarmingRewardsAccountId = GetFarmingRewardsAccountId;
-=======
-    type GetMarketMakerRewardsAccountId = ();
-    type GetBondingCurveRewardsAccountId = ();
-    type GetFarmingRewardsAccountId = ();
-    type GetCrowdloanRewardsAccountId = ();
->>>>>>> 2beac78d
+    type GetCrowdloanRewardsAccountId = GetCrowdloanRewardsAccountId;
     type WeightInfo = ();
 }
 
