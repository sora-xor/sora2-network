--- conflicted
+++ resolved
@@ -33,16 +33,10 @@
 use common::prelude::Balance;
 use common::{
     balance, fixed, hash, mock_assets_config, mock_common_config, mock_currencies_config,
-<<<<<<< HEAD
     mock_frame_system_config, mock_pallet_balances_config, mock_pallet_timestamp_config,
     mock_permissions_config, mock_technical_config, mock_tokens_config, mock_vested_rewards_config,
-    AssetName, AssetSymbol, DEXId, DEXInfo, Fixed, DEFAULT_BALANCE_PRECISION, DOT, PSWAP, TBCD,
-    VAL, XOR, XST, XSTUSD,
-=======
-    mock_frame_system_config, mock_pallet_balances_config, mock_technical_config,
-    mock_tokens_config, mock_vested_rewards_config, AssetName, AssetSymbol, DEXId, DEXInfo, Fixed,
-    DEFAULT_BALANCE_PRECISION, DOT, PSWAP, VAL, VXOR, XOR, XST, XSTUSD,
->>>>>>> 8081da7c
+    AssetName, AssetSymbol, DEXId, DEXInfo, Fixed, DEFAULT_BALANCE_PRECISION, DOT, PSWAP, VAL,
+    VXOR, XOR, XST, XSTUSD,
 };
 use currencies::BasicCurrencyAdapter;
 use frame_support::traits::{Everything, OnFinalize, OnInitialize, PrivilegeCmp};
