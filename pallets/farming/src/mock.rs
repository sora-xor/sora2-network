// This file is part of the SORA network and Polkaswap app.

// Copyright (c) 2020, 2021, Polka Biome Ltd. All rights reserved.
// SPDX-License-Identifier: BSD-4-Clause

// Redistribution and use in source and binary forms, with or without modification,
// are permitted provided that the following conditions are met:

// Redistributions of source code must retain the above copyright notice, this list
// of conditions and the following disclaimer.
// Redistributions in binary form must reproduce the above copyright notice, this
// list of conditions and the following disclaimer in the documentation and/or other
// materials provided with the distribution.
//
// All advertising materials mentioning features or use of this software must display
// the following acknowledgement: This product includes software developed by Polka Biome
// Ltd., SORA, and Polkaswap.
//
// Neither the name of the Polka Biome Ltd. nor the names of its contributors may be used
// to endorse or promote products derived from this software without specific prior written permission.

// THIS SOFTWARE IS PROVIDED BY Polka Biome Ltd. AS IS AND ANY EXPRESS OR IMPLIED WARRANTIES,
// INCLUDING, BUT NOT LIMITED TO, THE IMPLIED WARRANTIES OF MERCHANTABILITY AND FITNESS FOR
// A PARTICULAR PURPOSE ARE DISCLAIMED. IN NO EVENT SHALL Polka Biome Ltd. BE LIABLE FOR ANY
// DIRECT, INDIRECT, INCIDENTAL, SPECIAL, EXEMPLARY, OR CONSEQUENTIAL DAMAGES (INCLUDING,
// BUT NOT LIMITED TO, PROCUREMENT OF SUBSTITUTE GOODS OR SERVICES; LOSS OF USE, DATA, OR PROFITS;
// OR BUSINESS INTERRUPTION) HOWEVER CAUSED AND ON ANY THEORY OF LIABILITY, WHETHER IN CONTRACT,
// STRICT LIABILITY, OR TORT (INCLUDING NEGLIGENCE OR OTHERWISE) ARISING IN ANY WAY OUT OF THE
// USE OF THIS SOFTWARE, EVEN IF ADVISED OF THE POSSIBILITY OF SUCH DAMAGE.

use crate::{self as farming, Config};
use common::mock::{ExistentialDeposits, GetTradingPairRestrictedFlag};
use common::prelude::Balance;
use common::{
<<<<<<< HEAD
    balance, fixed, hash, mock_common_config, mock_pallet_balances_config, mock_technical_config,
    AssetName, AssetSymbol, DEXInfo, Fixed, DEFAULT_BALANCE_PRECISION, DOT, PSWAP, TBCD, VAL, XOR,
    XST, XSTUSD,
=======
    balance, fixed, hash, mock_currencies_config, mock_frame_system_config,
    mock_pallet_balances_config, mock_technical_config, AssetName, AssetSymbol, DEXInfo, Fixed,
    DEFAULT_BALANCE_PRECISION, DOT, PSWAP, TBCD, VAL, XOR, XST, XSTUSD,
>>>>>>> 1def84be
};
use currencies::BasicCurrencyAdapter;
use frame_support::traits::{Everything, GenesisBuild, OnFinalize, OnInitialize, PrivilegeCmp};
use frame_support::weights::Weight;
use frame_support::{construct_runtime, parameter_types};
use frame_system::pallet_prelude::BlockNumberFor;
use frame_system::EnsureRoot;
use hex_literal::hex;
use permissions::*;
use sp_core::crypto::AccountId32;
use sp_core::H256;
use sp_runtime::testing::Header;
use sp_runtime::traits::{BlakeTwo256, IdentityLookup};
use sp_runtime::{Perbill, Percent};
use sp_std::cmp::Ordering;
use sp_std::marker::PhantomData;

pub use common::mock::*;
pub use common::TechAssetId as Tas;
pub use common::TechPurpose::*;

pub type DEXId = u32;
pub type BlockNumber = u64;
pub type AccountId = AccountId32;
pub type Amount = i128;
pub type TechAssetId = common::TechAssetId<common::PredefinedAssetId>;
pub type AssetId = common::AssetId32<common::PredefinedAssetId>;
pub type TechAccountId = common::TechAccountId<AccountId, TechAssetId, DEXId>;
type UncheckedExtrinsic = frame_system::mocking::MockUncheckedExtrinsic<Runtime>;
type Block = frame_system::mocking::MockBlock<Runtime>;

pub const PSWAP_PER_DAY: Balance = balance!(2500000);
pub const REFRESH_FREQUENCY: BlockNumberFor<Runtime> = 1200;
pub const VESTING_COEFF: u32 = 3;
pub const VESTING_FREQUENCY: BlockNumberFor<Runtime> = 3600;
pub const BLOCKS_PER_DAY: BlockNumberFor<Runtime> = 14_440;

#[allow(non_snake_case)]
pub fn ALICE() -> AccountId {
    AccountId32::from([1; 32])
}

#[allow(non_snake_case)]
pub fn BOB() -> AccountId {
    AccountId32::from([2; 32])
}

#[allow(non_snake_case)]
pub fn CHARLIE() -> AccountId {
    AccountId32::from([3; 32])
}

#[allow(non_snake_case)]
pub fn DAVE() -> AccountId {
    AccountId32::from([4; 32])
}

#[allow(non_snake_case)]
pub fn EVE() -> AccountId {
    AccountId32::from([5; 32])
}

#[allow(non_snake_case)]
pub fn FERDIE() -> AccountId {
    AccountId32::from([6; 32])
}

pub const DEX_A_ID: DEXId = 0;
pub const DEX_B_ID: DEXId = 1;

parameter_types! {
    pub const BlockHashCount: u64 = 250;
    pub const MaximumBlockWeight: Weight = Weight::from_parts(1024, 0);
    pub const MaximumBlockLength: u32 = 2 * 1024;
    pub const AvailableBlockRatio: Perbill = Perbill::from_percent(75);
    pub const GetBaseAssetId: AssetId = common::AssetId32 { code: [2, 0, 0, 0, 0, 0, 0, 0, 0, 0, 0, 0, 0, 0, 0, 0, 0, 0, 0, 0, 0, 0, 0, 0, 0, 0, 0, 0, 0, 0, 0, 0], phantom: PhantomData };
    pub GetPswapDistributionAccountId: AccountId = AccountId32::from([3; 32]);
    pub const GetDefaultSubscriptionFrequency: BlockNumber = 10;
    pub const GetBurnUpdateFrequency: BlockNumber = 14400;
    pub GetIncentiveAssetId: AssetId = common::PSWAP.into();
    pub GetParliamentAccountId: AccountId = AccountId32::from([8; 32]);
    pub RewardDoublingAssets: Vec<AssetId> = vec![VAL.into(), PSWAP.into(), DOT.into()];
    pub GetXykFee: Fixed = fixed!(0.003);
    pub GetMarketMakerRewardsAccountId: AccountId = AccountId32::from([12; 32]);
    pub GetBondingCurveRewardsAccountId: AccountId = AccountId32::from([13; 32]);
    pub GetFarmingRewardsAccountId: AccountId = AccountId32::from([14; 32]);
    pub GetCrowdloanRewardsAccountId: AccountId = AccountId32::from([15; 32]);
    pub const SchedulerMaxWeight: Weight = Weight::from_parts(1024, 0);
    pub const MinimumPeriod: u64 = 5;
    pub GetXykIrreducibleReservePercent: Percent = Percent::from_percent(1);
    pub GetTbcIrreducibleReservePercent: Percent = Percent::from_percent(1);
}

construct_runtime! {
    pub enum Runtime where
        Block = Block,
        NodeBlock = Block,
        UncheckedExtrinsic = UncheckedExtrinsic,
    {
        System: frame_system::{Pallet, Call, Config, Storage, Event<T>},
        Permissions: permissions::{Pallet, Call, Config<T>, Storage, Event<T>},
        DexManager: dex_manager::{Pallet, Call, Config<T>, Storage},
        TradingPair: trading_pair::{Pallet, Call, Config<T>, Storage, Event<T>},
        Balances: pallet_balances::{Pallet, Call, Storage, Event<T>},
        Tokens: tokens::{Pallet, Call, Config<T>, Storage, Event<T>},
        Timestamp: pallet_timestamp::{Pallet, Call, Storage, Inherent},
        Currencies: currencies::{Pallet, Call, Storage},
        Assets: assets::{Pallet, Call, Config<T>, Storage, Event<T>},
        Technical: technical::{Pallet, Call, Config<T>, Storage, Event<T>},
        PoolXYK: pool_xyk::{Pallet, Call, Storage, Event<T>},
        PswapDistribution: pswap_distribution::{Pallet, Call, Config<T>, Storage, Event<T>},
        MBCPool: multicollateral_bonding_curve_pool::{Pallet, Call, Storage, Event<T>},
        VestedRewards: vested_rewards::{Pallet, Storage, Event<T>},
        Scheduler: pallet_scheduler::{Pallet, Call, Storage, Event<T>},
        Farming: farming::{Pallet, Call, Storage, Event<T>},
        CeresLiquidityLocker: ceres_liquidity_locker::{Pallet, Call, Storage, Event<T>},
        DemeterFarmingPlatform: demeter_farming_platform::{Pallet, Call, Storage, Event<T>},
    }
}

mock_pallet_balances_config!(Runtime);
mock_technical_config!(Runtime, pool_xyk::PolySwapAction<DEXId, AssetId, AccountId, TechAccountId>);
mock_currencies_config!(Runtime);
mock_frame_system_config!(Runtime);

impl permissions::Config for Runtime {
    type RuntimeEvent = RuntimeEvent;
}

impl dex_manager::Config for Runtime {}

impl trading_pair::Config for Runtime {
    type RuntimeEvent = RuntimeEvent;
    type EnsureDEXManager = dex_manager::Pallet<Runtime>;
    type DexInfoProvider = dex_manager::Pallet<Runtime>;
    type WeightInfo = ();
    type AssetInfoProvider = assets::Pallet<Runtime>;
}

mock_common_config!(Runtime);

impl tokens::Config for Runtime {
    type RuntimeEvent = RuntimeEvent;
    type Balance = Balance;
    type Amount = Amount;
    type CurrencyId = <Runtime as assets::Config>::AssetId;
    type WeightInfo = ();
    type ExistentialDeposits = ExistentialDeposits;
    type CurrencyHooks = ();
    type MaxLocks = ();
    type MaxReserves = ();
    type ReserveIdentifier = ();
    type DustRemovalWhitelist = Everything;
}

parameter_types! {
    pub const GetBuyBackAssetId: AssetId = TBCD;
    pub GetBuyBackSupplyAssets: Vec<AssetId> = vec![VAL, PSWAP];
    pub const GetBuyBackPercentage: u8 = 10;
    pub const GetBuyBackAccountId: AccountId = AccountId::new(hex!(
            "0000000000000000000000000000000000000000000000000000000000000023"
    ));
    pub const GetBuyBackDexId: DEXId = 0;
    pub GetTBCBuyBackTBCDPercent: Fixed = fixed!(0.025);
}

impl assets::Config for Runtime {
    type RuntimeEvent = RuntimeEvent;
    type ExtraAccountId = [u8; 32];
    type ExtraAssetRecordArg =
        common::AssetIdExtraAssetRecordArg<DEXId, common::LiquiditySourceType, [u8; 32]>;
    type AssetId = AssetId;
    type GetBaseAssetId = GetBaseAssetId;
    type GetBuyBackAssetId = GetBuyBackAssetId;
    type GetBuyBackSupplyAssets = GetBuyBackSupplyAssets;
    type GetBuyBackPercentage = GetBuyBackPercentage;
    type GetBuyBackAccountId = GetBuyBackAccountId;
    type GetBuyBackDexId = GetBuyBackDexId;
    type BuyBackLiquidityProxy = ();
    type Currency = currencies::Pallet<Runtime>;
    type GetTotalBalance = ();
    type WeightInfo = ();
    type AssetRegulator = permissions::Pallet<Runtime>;
}

impl demeter_farming_platform::Config for Runtime {
    type RuntimeEvent = RuntimeEvent;
    type DemeterAssetId = ();
    const BLOCKS_PER_HOUR_AND_A_HALF: BlockNumberFor<Self> = 900;
    type WeightInfo = ();
    type AssetInfoProvider = assets::Pallet<Runtime>;
}

impl pool_xyk::Config for Runtime {
    const MIN_XOR: Balance = balance!(0.007);
    type RuntimeEvent = RuntimeEvent;
    type PairSwapAction = pool_xyk::PairSwapAction<DEXId, AssetId, AccountId, TechAccountId>;
    type DepositLiquidityAction =
        pool_xyk::DepositLiquidityAction<AssetId, AccountId, TechAccountId>;
    type WithdrawLiquidityAction =
        pool_xyk::WithdrawLiquidityAction<AssetId, AccountId, TechAccountId>;
    type PolySwapAction = pool_xyk::PolySwapAction<DEXId, AssetId, AccountId, TechAccountId>;
    type EnsureDEXManager = dex_manager::Pallet<Runtime>;
    type TradingPairSourceManager = trading_pair::Pallet<Runtime>;
    type DexInfoProvider = dex_manager::Pallet<Runtime>;
    type EnsureTradingPairExists = trading_pair::Pallet<Runtime>;
    type EnabledSourcesManager = trading_pair::Pallet<Runtime>;
    type GetFee = GetXykFee;
    type OnPoolCreated = (PswapDistribution, Farming);
    type OnPoolReservesChanged = ();
    type XSTMarketInfo = ();
    type GetTradingPairRestrictedFlag = GetTradingPairRestrictedFlag;
    type GetChameleonPool = common::mock::GetChameleonPool;
    type GetChameleonPoolBaseAssetId = common::mock::GetChameleonPoolBaseAssetId;
    type AssetInfoProvider = assets::Pallet<Runtime>;
    type IrreducibleReserve = GetXykIrreducibleReservePercent;
    type WeightInfo = ();
}
impl pswap_distribution::Config for Runtime {
    const PSWAP_BURN_PERCENT: Percent = Percent::from_percent(3);
    type RuntimeEvent = RuntimeEvent;
    type GetIncentiveAssetId = GetIncentiveAssetId;
    type GetTBCDAssetId = GetBuyBackAssetId;
    type LiquidityProxy = ();
    type CompatBalance = Balance;
    type GetDefaultSubscriptionFrequency = GetDefaultSubscriptionFrequency;
    type GetBurnUpdateFrequency = GetBurnUpdateFrequency;
    type GetTechnicalAccountId = GetPswapDistributionAccountId;
    type EnsureDEXManager = ();
    type OnPswapBurnedAggregator = ();
    type WeightInfo = ();
    type GetParliamentAccountId = GetParliamentAccountId;
    type PoolXykPallet = PoolXYK;
    type BuyBackHandler = ();
    type DexInfoProvider = dex_manager::Pallet<Runtime>;
    type GetChameleonPoolBaseAssetId = common::mock::GetChameleonPoolBaseAssetId;
    type AssetInfoProvider = assets::Pallet<Runtime>;
}

impl multicollateral_bonding_curve_pool::Config for Runtime {
    const RETRY_DISTRIBUTION_FREQUENCY: BlockNumber = 1000;
    type RuntimeEvent = RuntimeEvent;
    type LiquidityProxy = ();
    type EnsureTradingPairExists = trading_pair::Pallet<Runtime>;
    type EnsureDEXManager = dex_manager::Pallet<Runtime>;
    type PriceToolsPallet = ();
    type VestedRewardsPallet = VestedRewards;
    type TradingPairSourceManager = trading_pair::Pallet<Runtime>;
    type BuyBackHandler = ();
    type BuyBackTBCDPercent = GetTBCBuyBackTBCDPercent;
    type AssetInfoProvider = assets::Pallet<Runtime>;
    type IrreducibleReserve = GetTbcIrreducibleReservePercent;
    type WeightInfo = ();
}

impl vested_rewards::Config for Runtime {
    const BLOCKS_PER_DAY: BlockNumberFor<Self> = BLOCKS_PER_DAY;
    type RuntimeEvent = RuntimeEvent;
    type GetMarketMakerRewardsAccountId = GetMarketMakerRewardsAccountId;
    type GetBondingCurveRewardsAccountId = GetBondingCurveRewardsAccountId;
    type GetFarmingRewardsAccountId = GetFarmingRewardsAccountId;
    type WeightInfo = ();
    type AssetInfoProvider = assets::Pallet<Runtime>;
}

/// Used the compare the privilege of an origin inside the scheduler.
pub struct OriginPrivilegeCmp;

impl PrivilegeCmp<OriginCaller> for OriginPrivilegeCmp {
    fn cmp_privilege(left: &OriginCaller, right: &OriginCaller) -> Option<Ordering> {
        if left == right {
            return Some(Ordering::Equal);
        }

        match (left, right) {
            // Root is greater than anything.
            (OriginCaller::system(frame_system::RawOrigin::Root), _) => Some(Ordering::Greater),
            // For every other origin we don't care, as they are not used for `ScheduleOrigin`.
            _ => None,
        }
    }
}

impl pallet_scheduler::Config for Runtime {
    type RuntimeEvent = RuntimeEvent;
    type RuntimeOrigin = RuntimeOrigin;
    type PalletsOrigin = OriginCaller;
    type RuntimeCall = RuntimeCall;
    type MaximumWeight = SchedulerMaxWeight;
    type ScheduleOrigin = EnsureRoot<AccountId>;
    type MaxScheduledPerBlock = ();
    type WeightInfo = ();
    type OriginPrivilegeCmp = OriginPrivilegeCmp;
    type Preimages = ();
}

impl pallet_timestamp::Config for Runtime {
    type Moment = u64;
    type OnTimestampSet = ();
    type MinimumPeriod = MinimumPeriod;
    type WeightInfo = ();
}

impl ceres_liquidity_locker::Config for Runtime {
    const BLOCKS_PER_ONE_DAY: BlockNumberFor<Self> = 14_440;
    type RuntimeEvent = RuntimeEvent;
    type XYKPool = PoolXYK;
    type DemeterFarmingPlatform = DemeterFarmingPlatform;
    type CeresAssetId = ();
    type WeightInfo = ();
}

impl Config for Runtime {
    const PSWAP_PER_DAY: Balance = PSWAP_PER_DAY;
    const REFRESH_FREQUENCY: BlockNumberFor<Self> = REFRESH_FREQUENCY;
    const VESTING_COEFF: u32 = VESTING_COEFF;
    const VESTING_FREQUENCY: BlockNumberFor<Self> = VESTING_FREQUENCY;
    const BLOCKS_PER_DAY: BlockNumberFor<Self> = BLOCKS_PER_DAY;
    type RuntimeCall = RuntimeCall;
    type SchedulerOriginCaller = OriginCaller;
    type Scheduler = Scheduler;
    type RewardDoublingAssets = RewardDoublingAssets;
    type TradingPairSourceManager = trading_pair::Pallet<Runtime>;
    type WeightInfo = ();
    type RuntimeEvent = RuntimeEvent;
}

pub struct ExtBuilder {
    initial_dex_list: Vec<(DEXId, DEXInfo<AssetId>)>,
    endowed_accounts: Vec<(AccountId, AssetId, Balance)>,
    initial_permission_owners: Vec<(u32, Scope, Vec<AccountId>)>,
    initial_permissions: Vec<(AccountId, Scope, Vec<u32>)>,
}

impl Default for ExtBuilder {
    fn default() -> Self {
        let preset01 = vec![
            INIT_DEX,
            CREATE_FARM,
            LOCK_TO_FARM,
            UNLOCK_FROM_FARM,
            CLAIM_FROM_FARM,
        ];
        Self {
            initial_dex_list: vec![
                (
                    DEX_A_ID,
                    DEXInfo {
                        base_asset_id: XOR,
                        synthetic_base_asset_id: XST,
                        is_public: true,
                    },
                ),
                (
                    DEX_B_ID,
                    DEXInfo {
                        base_asset_id: XSTUSD,
                        synthetic_base_asset_id: XST,
                        is_public: true,
                    },
                ),
            ],
            endowed_accounts: [DOT, PSWAP, VAL, XSTUSD]
                .into_iter()
                .flat_map(|asset| {
                    [ALICE(), BOB(), CHARLIE(), DAVE(), EVE(), FERDIE()]
                        .into_iter()
                        .map(move |account| (account, asset, balance!(2000000)))
                })
                .collect(),
            initial_permission_owners: vec![
                (MANAGE_DEX, Scope::Limited(hash(&DEX_A_ID)), vec![BOB()]),
                (CREATE_FARM, Scope::Unlimited, vec![ALICE()]),
                (LOCK_TO_FARM, Scope::Unlimited, vec![ALICE()]),
                (UNLOCK_FROM_FARM, Scope::Unlimited, vec![ALICE()]),
                (CLAIM_FROM_FARM, Scope::Unlimited, vec![ALICE()]),
            ],
            initial_permissions: vec![
                (BOB(), Scope::Limited(hash(&DEX_A_ID)), vec![MANAGE_DEX]),
                (ALICE(), Scope::Unlimited, preset01.clone()),
                (BOB(), Scope::Unlimited, preset01.clone()),
                (CHARLIE(), Scope::Unlimited, preset01.clone()),
                (DAVE(), Scope::Unlimited, preset01.clone()),
                (EVE(), Scope::Unlimited, preset01.clone()),
                (FERDIE(), Scope::Unlimited, preset01.clone()),
            ],
        }
    }
}

impl ExtBuilder {
    pub fn build(self) -> sp_io::TestExternalities {
        let mut t = frame_system::GenesisConfig::default()
            .build_storage::<Runtime>()
            .unwrap();

        pallet_balances::GenesisConfig::<Runtime> {
            balances: vec![
                (ALICE(), balance!(99000)),
                (BOB(), balance!(99000)),
                (CHARLIE(), balance!(99000)),
                (DAVE(), balance!(99000)),
                (EVE(), balance!(99000)),
                (FERDIE(), balance!(99000)),
            ],
        }
        .assimilate_storage(&mut t)
        .unwrap();

        tokens::GenesisConfig::<Runtime> {
            balances: self.endowed_accounts,
        }
        .assimilate_storage(&mut t)
        .unwrap();

        permissions::GenesisConfig::<Runtime> {
            initial_permission_owners: self.initial_permission_owners,
            initial_permissions: self.initial_permissions,
        }
        .assimilate_storage(&mut t)
        .unwrap();

        assets::GenesisConfig::<Runtime> {
            endowed_assets: vec![
                (
                    XOR.into(),
                    ALICE(),
                    AssetSymbol(b"XOR".to_vec()),
                    AssetName(b"SORA".to_vec()),
                    DEFAULT_BALANCE_PRECISION,
                    0,
                    true,
                    None,
                    None,
                ),
                (
                    DOT.into(),
                    ALICE(),
                    AssetSymbol(b"DOT".to_vec()),
                    AssetName(b"DOT".to_vec()),
                    DEFAULT_BALANCE_PRECISION,
                    0,
                    true,
                    None,
                    None,
                ),
                (
                    PSWAP.into(),
                    ALICE(),
                    AssetSymbol(b"PSWAP".to_vec()),
                    AssetName(b"PSWAP".to_vec()),
                    DEFAULT_BALANCE_PRECISION,
                    0,
                    true,
                    None,
                    None,
                ),
                (
                    VAL.into(),
                    ALICE(),
                    AssetSymbol(b"VAL".to_vec()),
                    AssetName(b"VAL".to_vec()),
                    DEFAULT_BALANCE_PRECISION,
                    0,
                    true,
                    None,
                    None,
                ),
                (
                    XSTUSD.into(),
                    ALICE(),
                    AssetSymbol(b"XSTUSD".to_vec()),
                    AssetName(b"XSTUSD".to_vec()),
                    DEFAULT_BALANCE_PRECISION,
                    0,
                    true,
                    None,
                    None,
                ),
            ],
        }
        .assimilate_storage(&mut t)
        .unwrap();

        dex_manager::GenesisConfig::<Runtime> {
            dex_list: self.initial_dex_list,
        }
        .assimilate_storage(&mut t)
        .unwrap();

        t.into()
    }
}

pub fn run_to_block(n: u64) {
    while System::block_number() < n {
        System::on_finalize(System::block_number());
        System::set_block_number(System::block_number() + 1);
        System::on_initialize(System::block_number());
        Scheduler::on_initialize(System::block_number());
        Farming::on_initialize(System::block_number());
    }
}<|MERGE_RESOLUTION|>--- conflicted
+++ resolved
@@ -32,15 +32,9 @@
 use common::mock::{ExistentialDeposits, GetTradingPairRestrictedFlag};
 use common::prelude::Balance;
 use common::{
-<<<<<<< HEAD
-    balance, fixed, hash, mock_common_config, mock_pallet_balances_config, mock_technical_config,
-    AssetName, AssetSymbol, DEXInfo, Fixed, DEFAULT_BALANCE_PRECISION, DOT, PSWAP, TBCD, VAL, XOR,
-    XST, XSTUSD,
-=======
-    balance, fixed, hash, mock_currencies_config, mock_frame_system_config,
+    balance, fixed, hash, mock_common_config, mock_currencies_config, mock_frame_system_config,
     mock_pallet_balances_config, mock_technical_config, AssetName, AssetSymbol, DEXInfo, Fixed,
     DEFAULT_BALANCE_PRECISION, DOT, PSWAP, TBCD, VAL, XOR, XST, XSTUSD,
->>>>>>> 1def84be
 };
 use currencies::BasicCurrencyAdapter;
 use frame_support::traits::{Everything, GenesisBuild, OnFinalize, OnInitialize, PrivilegeCmp};
@@ -165,6 +159,7 @@
 mock_technical_config!(Runtime, pool_xyk::PolySwapAction<DEXId, AssetId, AccountId, TechAccountId>);
 mock_currencies_config!(Runtime);
 mock_frame_system_config!(Runtime);
+mock_common_config!(Runtime);
 
 impl permissions::Config for Runtime {
     type RuntimeEvent = RuntimeEvent;
@@ -179,8 +174,6 @@
     type WeightInfo = ();
     type AssetInfoProvider = assets::Pallet<Runtime>;
 }
-
-mock_common_config!(Runtime);
 
 impl tokens::Config for Runtime {
     type RuntimeEvent = RuntimeEvent;
