[package]
description = "Polkaswap pallet for farming operations."
authors = ["Polka Biome Ltd. <jihoon@tutanota.de>"]
license = "BSD-4-Clause"
homepage = "https://sora.org"
repository = "https://github.com/sora-xor/sora2-network"
name = "farming"
version = "1.2.0"
edition = "2021"

[package.metadata.docs.rs]
targets = ["x86_64-unknown-linux-gnu"]

[dependencies]
codec = { package = "parity-scale-codec", version = "3", default-features = false, features = [
    "derive",
] }
scale-info = { version = "2", default-features = false, features = ["derive"] }
frame-benchmarking = { git = "https://github.com/paritytech/substrate.git", branch = "polkadot-v0.9.19", default-features = false, optional = true }
frame-support = { git = "https://github.com/paritytech/substrate.git", branch = "polkadot-v0.9.19", default-features = false }
frame-system = { git = "https://github.com/paritytech/substrate.git", branch = "polkadot-v0.9.19", default-features = false }
hex-literal = { version = "0.3.1", optional = true }
orml-traits = { git = "https://github.com/open-web3-stack/open-runtime-module-library.git", default-features = false }
pallet-scheduler = { git = "https://github.com/paritytech/substrate.git", branch = "polkadot-v0.9.19", default-features = false }
pallet-timestamp = { git = "https://github.com/paritytech/substrate.git", branch = "polkadot-v0.9.19", default-features = false }
serde = { version = "1.0.101", optional = true, features = ["derive"] }
sp-arithmetic = { git = "https://github.com/paritytech/substrate.git", branch = "polkadot-v0.9.19", default-features = false }
sp-core = { git = "https://github.com/paritytech/substrate.git", branch = "polkadot-v0.9.19", default-features = false }
sp-runtime = { git = "https://github.com/paritytech/substrate.git", branch = "polkadot-v0.9.19", default-features = false }
sp-std = { git = "https://github.com/paritytech/substrate.git", branch = "polkadot-v0.9.19", default-features = false }

assets = { path = "../assets", default-features = false }
common = { path = "../../common", default-features = false }
dex-manager = { path = "../dex-manager", default-features = false }
permissions = { path = "../permissions", default-features = false }
pool-xyk = { path = "../pool-xyk", default-features = false }
technical = { path = "../technical", default-features = false }
tokens = { git = "https://github.com/open-web3-stack/open-runtime-module-library.git", package = "orml-tokens", default-features = false }
trading-pair = { path = "../trading-pair", default-features = false }
vested-rewards = { path = "../vested-rewards", default-features = false }
rustc-hex = { version = "2.1.0", default-features = false }

[dev-dependencies]
ceres-liquidity-locker = { path = "../ceres-liquidity-locker", default-features = false }
<<<<<<< HEAD
currencies = { git = "https://github.com/open-web3-stack/open-runtime-module-library.git", package = "orml-currencies" }
=======
currencies = { version = "0.4", package = "orml-currencies" }
demeter-farming-platform = { path = "../demeter-farming-platform", default-features = false }
env_logger = "0.9.0"
>>>>>>> 2beac78d
hex-literal = { version = "0.3.1" }
pallet-balances = { git = "https://github.com/paritytech/substrate.git", branch = "polkadot-v0.9.19" }
pallet-scheduler = { git = "https://github.com/paritytech/substrate.git", branch = "polkadot-v0.9.19" }
sp-io = { git = "https://github.com/paritytech/substrate.git", branch = "polkadot-v0.9.19" }
tokens = { git = "https://github.com/open-web3-stack/open-runtime-module-library.git", package = "orml-tokens" }
env_logger = "0.9.0"
log = "0.4.14"

assets = { path = "../assets" }
common = { path = "../../common", features = ["test"] }
dex-manager = { path = "../dex-manager" }
mock-liquidity-source = { path = "../mock-liquidity-source" }
multicollateral-bonding-curve-pool = { path = "../multicollateral-bonding-curve-pool" }
permissions = { path = "../permissions" }
pswap-distribution = { path = "../pswap-distribution" }
technical = { path = "../technical" }
trading-pair = { path = "../trading-pair" }

[features]
default = ["std"]
private-net = []

std = [
    "codec/std",
    "scale-info/std",
    "frame-support/std",
    "frame-system/std",
    "pallet-timestamp/std",
    "serde",
    "sp-core/std",
    "sp-runtime/std",
    "sp-std/std",
]

runtime-benchmarks = [
    "frame-benchmarking",
    "frame-system/runtime-benchmarks",
    "frame-support/runtime-benchmarks",
    "hex-literal",
]<|MERGE_RESOLUTION|>--- conflicted
+++ resolved
@@ -42,19 +42,14 @@
 
 [dev-dependencies]
 ceres-liquidity-locker = { path = "../ceres-liquidity-locker", default-features = false }
-<<<<<<< HEAD
 currencies = { git = "https://github.com/open-web3-stack/open-runtime-module-library.git", package = "orml-currencies" }
-=======
-currencies = { version = "0.4", package = "orml-currencies" }
 demeter-farming-platform = { path = "../demeter-farming-platform", default-features = false }
 env_logger = "0.9.0"
->>>>>>> 2beac78d
 hex-literal = { version = "0.3.1" }
 pallet-balances = { git = "https://github.com/paritytech/substrate.git", branch = "polkadot-v0.9.19" }
 pallet-scheduler = { git = "https://github.com/paritytech/substrate.git", branch = "polkadot-v0.9.19" }
 sp-io = { git = "https://github.com/paritytech/substrate.git", branch = "polkadot-v0.9.19" }
 tokens = { git = "https://github.com/open-web3-stack/open-runtime-module-library.git", package = "orml-tokens" }
-env_logger = "0.9.0"
 log = "0.4.14"
 
 assets = { path = "../assets" }
