--- conflicted
+++ resolved
@@ -12,7 +12,9 @@
 targets = ["x86_64-unknown-linux-gnu"]
 
 [dependencies]
-codec = { package = "parity-scale-codec", version = "2", default-features = false, features = ["derive"] }
+codec = { package = "parity-scale-codec", version = "2", default-features = false, features = [
+    "derive",
+] }
 scale-info = { version = "1.0.0", default-features = false, features = [
     "derive",
 ] }
@@ -41,13 +43,8 @@
 rustc-hex = { version = "2.1.0", default-features = false }
 
 [dev-dependencies]
-<<<<<<< HEAD
+ceres-liquidity-locker = { path = "../ceres-liquidity-locker", default-features = false }
 currencies = { git = "https://github.com/open-web3-stack/open-runtime-module-library.git", package = "orml-currencies" }
-=======
-ceres-liquidity-locker = { path = "../ceres-liquidity-locker", default-features = false }
-currencies = { version = "0.4", package = "orml-currencies" }
-env_logger = "0.9.0"
->>>>>>> ff314775
 hex-literal = { version = "0.3.1" }
 pallet-balances = { git = "https://github.com/paritytech/substrate.git", branch = "polkadot-v0.9.9" }
 pallet-scheduler = { git = "https://github.com/paritytech/substrate.git", branch = "polkadot-v0.9.9" }
