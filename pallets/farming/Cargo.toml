[package]
description = "Polkaswap pallet for farming operations."
authors = ["Polka Biome Ltd. <jihoon@tutanota.de>"]
license = "BSD-4-Clause"
homepage = "https://sora.org"
repository = "https://github.com/sora-xor/sora2-network"
name = "farming"
version = "1.2.0"
edition = "2021"

[package.metadata.docs.rs]
targets = ["x86_64-unknown-linux-gnu"]

[dependencies]
codec = { package = "parity-scale-codec", version = "3", default-features = false, features = [
    "derive",
] }
log = { workspace = true }
scale-info = { workspace = true, default-features = false, features = ["derive"] }
frame-benchmarking = { workspace = true, default-features = false, optional = true }
frame-support = { workspace = true, default-features = false }
frame-system = { workspace = true, default-features = false }
hex-literal = { workspace = true, optional = true }
pallet-scheduler = { workspace = true, default-features = false }
pallet-timestamp = { workspace = true, default-features = false }
sp-arithmetic = { workspace = true, default-features = false }
sp-core = { workspace = true, default-features = false }
sp-runtime = { workspace = true, default-features = false }
sp-std = { workspace = true, default-features = false }

common = { path = "../../common", default-features = false }
dex-manager = { path = "../dex-manager", default-features = false }
permissions = { path = "../permissions", default-features = false }
pool-xyk = { path = "../pool-xyk", default-features = false }
technical = { path = "../technical", default-features = false }
tokens = { workspace = true, default-features = false }
trading-pair = { path = "../trading-pair", default-features = false }
vested-rewards = { path = "../vested-rewards", default-features = false }

[dev-dependencies]
ceres-liquidity-locker = { path = "../ceres-liquidity-locker", default-features = false }
currencies = { workspace = true }
demeter-farming-platform = { path = "../demeter-farming-platform", default-features = false }
<<<<<<< HEAD
env_logger = "0.11"
hex-literal = { version = "0.4.1" }
pallet-balances = { git = "https://github.com/sora-xor/polkadot-sdk.git", branch = "polkadot-v1.1.0" }
pallet-scheduler = { git = "https://github.com/sora-xor/polkadot-sdk.git", branch = "polkadot-v1.1.0" }
sp-io = { git = "https://github.com/sora-xor/polkadot-sdk.git", branch = "polkadot-v1.1.0" }
tokens = { git = "https://github.com/open-web3-stack/open-runtime-module-library.git", package = "orml-tokens" }
log = "0.4.14"
=======
env_logger = { workspace = true }
hex-literal = { workspace = true }
pallet-balances = { workspace = true }
pallet-scheduler = { workspace = true }
sp-io = { workspace = true }
tokens = { workspace = true }
log = { workspace = true }
>>>>>>> 545c3df8

assets = { path = "../assets" }
common = { path = "../../common", features = ["test"] }
dex-manager = { path = "../dex-manager" }
mock-liquidity-source = { path = "../mock-liquidity-source" }
multicollateral-bonding-curve-pool = { path = "../multicollateral-bonding-curve-pool" }
permissions = { path = "../permissions" }
pswap-distribution = { path = "../pswap-distribution" }
technical = { path = "../technical" }
trading-pair = { path = "../trading-pair" }

[features]
default = ["std"]
private-net = []

std = [
    "codec/std",
    "scale-info/std",
    "frame-support/std",
    "frame-system/std",
    "frame-benchmarking/std",
    "pallet-timestamp/std",
    "sp-core/std",
    "sp-runtime/std",
    "sp-std/std",
    "common/std",
    "assets/std",
    "tokens/std",
]

runtime-benchmarks = [
    "frame-benchmarking",
    "frame-system/runtime-benchmarks",
    "frame-support/runtime-benchmarks",
    "hex-literal",
]

try-runtime = ["frame-support/try-runtime"]<|MERGE_RESOLUTION|>--- conflicted
+++ resolved
@@ -41,23 +41,13 @@
 ceres-liquidity-locker = { path = "../ceres-liquidity-locker", default-features = false }
 currencies = { workspace = true }
 demeter-farming-platform = { path = "../demeter-farming-platform", default-features = false }
-<<<<<<< HEAD
-env_logger = "0.11"
-hex-literal = { version = "0.4.1" }
-pallet-balances = { git = "https://github.com/sora-xor/polkadot-sdk.git", branch = "polkadot-v1.1.0" }
-pallet-scheduler = { git = "https://github.com/sora-xor/polkadot-sdk.git", branch = "polkadot-v1.1.0" }
-sp-io = { git = "https://github.com/sora-xor/polkadot-sdk.git", branch = "polkadot-v1.1.0" }
-tokens = { git = "https://github.com/open-web3-stack/open-runtime-module-library.git", package = "orml-tokens" }
-log = "0.4.14"
-=======
 env_logger = { workspace = true }
 hex-literal = { workspace = true }
 pallet-balances = { workspace = true }
 pallet-scheduler = { workspace = true }
 sp-io = { workspace = true }
-tokens = { workspace = true }
+tokens = { workspace = true, default-features = false }
 log = { workspace = true }
->>>>>>> 545c3df8
 
 assets = { path = "../assets" }
 common = { path = "../../common", features = ["test"] }
