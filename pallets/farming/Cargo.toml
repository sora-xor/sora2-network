--- conflicted
+++ resolved
@@ -18,26 +18,15 @@
 log = { version = "0.4.20" }
 scale-info = { version = "2", default-features = false, features = ["derive"] }
 frame-benchmarking = { git = "https://github.com/sora-xor/polkadot-sdk.git", branch = "release-polkadot-v1.1.0", default-features = false, optional = true }
-frame-support = { git = "https://github.com/paritytech/polkadot-sdk.git", branch = "release-polkadot-v1.1.0", default-features = false }
-frame-system = { git = "https://github.com/paritytech/polkadot-sdk.git", branch = "release-polkadot-v1.1.0", default-features = false }
+frame-support = { git = "https://github.com/sora-xor/polkadot-sdk.git", branch = "release-polkadot-v1.1.0", default-features = false }
+frame-system = { git = "https://github.com/sora-xor/polkadot-sdk.git", branch = "release-polkadot-v1.1.0", default-features = false }
 hex-literal = { version = "0.4.1", optional = true }
-<<<<<<< HEAD
-orml-traits = { git = "https://github.com/open-web3-stack/open-runtime-module-library.git", default-features = false }
-pallet-scheduler = { git = "https://github.com/paritytech/polkadot-sdk.git", branch = "release-polkadot-v1.1.0", default-features = false }
-pallet-timestamp = { git = "https://github.com/paritytech/polkadot-sdk.git", branch = "release-polkadot-v1.1.0", default-features = false }
-serde = { version = "1.0.101", optional = true, features = ["derive"] }
-sp-arithmetic = { git = "https://github.com/paritytech/polkadot-sdk.git", branch = "release-polkadot-v1.1.0", default-features = false }
-sp-core = { git = "https://github.com/paritytech/polkadot-sdk.git", branch = "release-polkadot-v1.1.0", default-features = false }
-sp-runtime = { git = "https://github.com/paritytech/polkadot-sdk.git", branch = "release-polkadot-v1.1.0", default-features = false }
-sp-std = { git = "https://github.com/paritytech/polkadot-sdk.git", branch = "release-polkadot-v1.1.0", default-features = false }
-=======
-pallet-scheduler = { git = "https://github.com/sora-xor/substrate.git", branch = "polkadot-v0.9.38", default-features = false }
-pallet-timestamp = { git = "https://github.com/sora-xor/substrate.git", branch = "polkadot-v0.9.38", default-features = false }
-sp-arithmetic = { git = "https://github.com/sora-xor/substrate.git", branch = "polkadot-v0.9.38", default-features = false }
-sp-core = { git = "https://github.com/sora-xor/substrate.git", branch = "polkadot-v0.9.38", default-features = false }
-sp-runtime = { git = "https://github.com/sora-xor/substrate.git", branch = "polkadot-v0.9.38", default-features = false }
-sp-std = { git = "https://github.com/sora-xor/substrate.git", branch = "polkadot-v0.9.38", default-features = false }
->>>>>>> e907ed12
+pallet-scheduler = { git = "https://github.com/sora-xor/polkadot-sdk.git", branch = "release-polkadot-v1.1.0", default-features = false }
+pallet-timestamp = { git = "https://github.com/sora-xor/polkadot-sdk.git", branch = "release-polkadot-v1.1.0", default-features = false }
+sp-arithmetic = { git = "https://github.com/sora-xor/polkadot-sdk.git", branch = "release-polkadot-v1.1.0", default-features = false }
+sp-core = { git = "https://github.com/sora-xor/polkadot-sdk.git", branch = "release-polkadot-v1.1.0", default-features = false }
+sp-runtime = { git = "https://github.com/sora-xor/polkadot-sdk.git", branch = "release-polkadot-v1.1.0", default-features = false }
+sp-std = { git = "https://github.com/sora-xor/polkadot-sdk.git", branch = "release-polkadot-v1.1.0", default-features = false }
 
 common = { path = "../../common", default-features = false }
 dex-manager = { path = "../dex-manager", default-features = false }
@@ -54,9 +43,9 @@
 demeter-farming-platform = { path = "../demeter-farming-platform", default-features = false }
 env_logger = "0.10.0"
 hex-literal = { version = "0.4.1" }
-pallet-balances = { git = "https://github.com/paritytech/polkadot-sdk.git", branch = "release-polkadot-v1.1.0" }
-pallet-scheduler = { git = "https://github.com/paritytech/polkadot-sdk.git", branch = "release-polkadot-v1.1.0" }
-sp-io = { git = "https://github.com/paritytech/polkadot-sdk.git", branch = "release-polkadot-v1.1.0" }
+pallet-balances = { git = "https://github.com/sora-xor/polkadot-sdk.git", branch = "release-polkadot-v1.1.0" }
+pallet-scheduler = { git = "https://github.com/sora-xor/polkadot-sdk.git", branch = "release-polkadot-v1.1.0" }
+sp-io = { git = "https://github.com/sora-xor/polkadot-sdk.git", branch = "release-polkadot-v1.1.0" }
 tokens = { git = "https://github.com/open-web3-stack/open-runtime-module-library.git", package = "orml-tokens" }
 log = "0.4.14"
 
