--- conflicted
+++ resolved
@@ -8,13 +8,8 @@
 repository = 'https://github.com/sora-xor/sora2-network'
 
 [dependencies]
-<<<<<<< HEAD
-sp-std = { git = "https://github.com/paritytech/substrate.git", branch = "polkadot-v0.9.31", default-features = false }
-sp-api = { git = "https://github.com/paritytech/substrate.git", branch = "polkadot-v0.9.31", default-features = false }
-=======
 sp-std = { git = "https://github.com/sora-xor/substrate.git", branch = "polkadot-v0.9.31", default-features = false }
 sp-api = { git = "https://github.com/sora-xor/substrate.git", branch = "polkadot-v0.9.31", default-features = false }
->>>>>>> dba9b14c
 codec = { package = "parity-scale-codec", version = "3", default-features = false, features = [
     "derive",
 ] }
