--- conflicted
+++ resolved
@@ -342,14 +342,8 @@
     use frame_system::pallet_prelude::*;
 
     #[pallet::config]
-<<<<<<< HEAD
     pub trait Config: frame_system::Config + common::Config + assets::Config {
-=======
-    pub trait Config:
-        frame_system::Config + common::Config + trading_pair::Config + assets::Config
-    {
         type RuntimeEvent: From<Event<Self>> + IsType<<Self as frame_system::Config>::RuntimeEvent>;
->>>>>>> 7a7462e8
         type MockLiquiditySource: LiquiditySource<
             Self::DEXId,
             Self::AccountId,
