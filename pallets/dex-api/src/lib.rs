--- conflicted
+++ resolved
@@ -253,32 +253,16 @@
     }
 
     fn exchange_weight() -> Weight {
-<<<<<<< HEAD
         Self::exchange_weight_filtered(
             [
                 LiquiditySourceType::XYKPool,
                 LiquiditySourceType::MulticollateralBondingCurvePool,
                 LiquiditySourceType::XSTPool,
-                #[cfg(feature = "wip")] // order-book
+                #[cfg(feature = "ready-to-test")] // order-book
                 LiquiditySourceType::OrderBook,
             ]
             .iter(),
         )
-=======
-        #[allow(unused_mut)] // order-book
-        #[allow(unused_assignments)] // order-book
-        let mut weight = Weight::zero();
-
-        #[cfg(feature = "ready-to-test")] // order-book
-        {
-            weight = T::OrderBook::exchange_weight();
-        }
-
-        weight
-            .max(T::XSTPool::exchange_weight())
-            .max(T::XYKPool::exchange_weight())
-            .max(T::MulticollateralBondingCurvePool::exchange_weight())
->>>>>>> d17f693a
     }
 
     fn check_rewards_weight() -> Weight {
