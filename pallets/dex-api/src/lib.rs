--- conflicted
+++ resolved
@@ -343,83 +343,7 @@
     impl<T: Config> Hooks<BlockNumberFor<T>> for Pallet<T> {}
 
     #[pallet::call]
-<<<<<<< HEAD
-    impl<T: Config> Pallet<T> {
-        /// Perform swap with specified parameters. Gateway for invoking liquidity source exchanges.
-        ///
-        /// - `dex_id`: ID of the exchange.
-        /// - `liquidity_source_type`: Type of liquidity source to perform swap on.
-        /// - `input_asset_id`: ID of Asset to be deposited from sender account into pool reserves.
-        /// - `output_asset_id`: ID of Asset t0 be withdrawn from pool reserves into receiver account.
-        /// - `amount`: Either amount of desired input or output tokens, determined by `swap_variant` parameter.
-        /// - `limit`: Either maximum input amount or minimum output amount tolerated for successful swap,
-        ///            determined by `swap_variant` parameter.
-        /// - `swap_variant`: Either 'WithDesiredInput' or 'WithDesiredOutput', indicates amounts purpose.
-        /// - `receiver`: Optional value, indicates AccountId for swap receiver. If not set, default is `sender`.
-        #[pallet::weight(<T as Config>::WeightInfo::swap())]
-        pub fn swap(
-            origin: OriginFor<T>,
-            dex_id: T::DEXId,
-            liquidity_source_type: LiquiditySourceType,
-            input_asset_id: T::AssetId,
-            output_asset_id: T::AssetId,
-            amount: Balance,
-            limit: Balance,
-            swap_variant: SwapVariant,
-            receiver: Option<T::AccountId>,
-        ) -> DispatchResultWithPostInfo {
-            let sender = ensure_signed(origin)?;
-            let receiver = receiver.unwrap_or(sender.clone());
-            let outcome = Self::exchange(
-                &sender,
-                &receiver,
-                &LiquiditySourceId::<T::DEXId, LiquiditySourceType>::new(
-                    dex_id.clone(),
-                    liquidity_source_type.clone(),
-                ),
-                &input_asset_id,
-                &output_asset_id,
-                SwapAmount::with_variant(swap_variant, amount.clone(), limit.clone()),
-            )?;
-            let (input_amount, output_amount) = match swap_variant {
-                SwapVariant::WithDesiredInput => (amount, outcome.amount.clone()),
-                SwapVariant::WithDesiredOutput => (outcome.amount.clone(), amount),
-            };
-            Self::deposit_event(Event::DirectExchange(
-                sender,
-                receiver,
-                dex_id,
-                liquidity_source_type,
-                input_asset_id,
-                output_asset_id,
-                input_amount,
-                output_amount,
-                outcome.fee.clone(),
-            ));
-            Ok(().into())
-        }
-    }
-
-    #[pallet::event]
-    #[pallet::generate_deposit(pub(super) fn deposit_event)]
-    pub enum Event<T: Config> {
-        /// Exchange of tokens has been performed
-        /// [Sender Account, Receiver Account, DEX Id, LiquiditySourceType, Input Asset Id, Output Asset Id, Input Amount, Output Amount, Fee Amount]
-        DirectExchange(
-            AccountIdOf<T>,
-            AccountIdOf<T>,
-            DexIdOf<T>,
-            LiquiditySourceType,
-            AssetIdOf<T>,
-            AssetIdOf<T>,
-            Balance,
-            Balance,
-            Balance,
-        ),
-    }
-=======
     impl<T: Config> Pallet<T> {}
->>>>>>> 2beac78d
 
     #[pallet::storage]
     pub type EnabledSourceTypes<T: Config> = StorageValue<_, Vec<LiquiditySourceType>, ValueQuery>;
