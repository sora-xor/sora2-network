// This file is part of the SORA network and Polkaswap app.

// Copyright (c) 2020, 2021, Polka Biome Ltd. All rights reserved.
// SPDX-License-Identifier: BSD-4-Clause

// Redistribution and use in source and binary forms, with or without modification,
// are permitted provided that the following conditions are met:

// Redistributions of source code must retain the above copyright notice, this list
// of conditions and the following disclaimer.
// Redistributions in binary form must reproduce the above copyright notice, this
// list of conditions and the following disclaimer in the documentation and/or other
// materials provided with the distribution.
//
// All advertising materials mentioning features or use of this software must display
// the following acknowledgement: This product includes software developed by Polka Biome
// Ltd., SORA, and Polkaswap.
//
// Neither the name of the Polka Biome Ltd. nor the names of its contributors may be used
// to endorse or promote products derived from this software without specific prior written permission.

// THIS SOFTWARE IS PROVIDED BY Polka Biome Ltd. AS IS AND ANY EXPRESS OR IMPLIED WARRANTIES,
// INCLUDING, BUT NOT LIMITED TO, THE IMPLIED WARRANTIES OF MERCHANTABILITY AND FITNESS FOR
// A PARTICULAR PURPOSE ARE DISCLAIMED. IN NO EVENT SHALL Polka Biome Ltd. BE LIABLE FOR ANY
// DIRECT, INDIRECT, INCIDENTAL, SPECIAL, EXEMPLARY, OR CONSEQUENTIAL DAMAGES (INCLUDING,
// BUT NOT LIMITED TO, PROCUREMENT OF SUBSTITUTE GOODS OR SERVICES; LOSS OF USE, DATA, OR PROFITS;
// OR BUSINESS INTERRUPTION) HOWEVER CAUSED AND ON ANY THEORY OF LIABILITY, WHETHER IN CONTRACT,
// STRICT LIABILITY, OR TORT (INCLUDING NEGLIGENCE OR OTHERWISE) ARISING IN ANY WAY OUT OF THE
// USE OF THIS SOFTWARE, EVEN IF ADVISED OF THE POSSIBILITY OF SUCH DAMAGE.

use crate::{self as dex_api, Config};
use common::alt::DiscreteQuotation;
use common::mock::{ExistentialDeposits, GetTradingPairRestrictedFlag};
use common::prelude::{Balance, QuoteAmount, SwapAmount, SwapOutcome};
use common::{
<<<<<<< HEAD
    balance, fixed, fixed_from_basis_points, hash, mock_technical_config, Amount, AssetId32,
=======
    balance, fixed, fixed_from_basis_points, hash, mock_pallet_balances_config, Amount, AssetId32,
>>>>>>> 0a2a1e2e
    DEXInfo, Fixed, LiquiditySource, LiquiditySourceType, RewardReason, DOT, KSM, PSWAP, TBCD, VAL,
    XOR, XST,
};
use currencies::BasicCurrencyAdapter;
use frame_support::sp_runtime::DispatchError;
use frame_support::traits::{Everything, GenesisBuild};
use frame_support::weights::Weight;
use frame_support::{construct_runtime, parameter_types};
use frame_system::pallet_prelude::BlockNumberFor;
use hex_literal::hex;
use permissions::{Scope, INIT_DEX, MANAGE_DEX};
use sp_core::crypto::AccountId32;
use sp_core::H256;
use sp_runtime::testing::Header;
use sp_runtime::traits::{BlakeTwo256, IdentityLookup};
use sp_runtime::{Perbill, Percent};

pub type AccountId = AccountId32;
pub type BlockNumber = u64;
type UncheckedExtrinsic = frame_system::mocking::MockUncheckedExtrinsic<Runtime>;
type Block = frame_system::mocking::MockBlock<Runtime>;
type TechAssetId = common::TechAssetId<common::PredefinedAssetId>;
type TechAccountId = common::TechAccountId<AccountId, TechAssetId, DEXId>;
type AssetId = AssetId32<common::PredefinedAssetId>;
type DEXId = u32;
type ReservesInit = Vec<(DEXId, AssetId, (Fixed, Fixed))>;

pub fn alice() -> AccountId {
    AccountId32::from(hex!(
        "d43593c715fdd31c61141abd04a99fd6822c8558854ccde39a5684e7a56da27d"
    ))
}

pub fn bob() -> AccountId {
    AccountId32::from([2u8; 32])
}

pub const DEX_A_ID: DEXId = 1;
pub const DEX_B_ID: DEXId = 2;

parameter_types! {
    pub const BlockHashCount: u64 = 250;
    pub const MaximumBlockWeight: Weight = Weight::from_parts(1024, 0);
    pub const MaximumBlockLength: u32 = 2 * 1024;
    pub const AvailableBlockRatio: Perbill = Perbill::from_percent(75);
    pub const GetBaseAssetId: AssetId = XOR;
    pub const GetSyntheticBaseAssetId: AssetId = XST;
    pub const TransferFee: u128 = 0;
    pub const CreationFee: u128 = 0;
    pub const TransactionByteFee: u128 = 1;
    pub GetFee: Fixed = fixed_from_basis_points(30u16);
    pub GetPswapDistributionAccountId: AccountId = AccountId32::from([3; 32]);
    pub const GetDefaultSubscriptionFrequency: BlockNumber = 10;
    pub const GetBurnUpdateFrequency: BlockNumber = 14400;
    pub GetIncentiveAssetId: AssetId = common::PSWAP.into();
    pub GetParliamentAccountId: AccountId = AccountId32::from([8; 32]);
    pub GetXykFee: Fixed = fixed!(0.003);
    pub const MinimumPeriod: u64 = 5;
    pub GetXykIrreducibleReservePercent: Percent = Percent::from_percent(1);
}

construct_runtime! {
    pub enum Runtime where
        Block = Block,
        NodeBlock = Block,
        UncheckedExtrinsic = UncheckedExtrinsic,
    {
        System: frame_system::{Pallet, Call, Config, Storage, Event<T>},
        DexApi: dex_api::{Pallet, Call, Config, Storage, Event<T>},
        Tokens: tokens::{Pallet, Call, Config<T>, Storage, Event<T>},
        Timestamp: pallet_timestamp::{Pallet, Call, Storage, Inherent},
        Permissions: permissions::{Pallet, Call, Config<T>, Storage, Event<T>},
        Currencies: currencies::{Pallet, Call, Storage},
        Assets: assets::{Pallet, Call, Config<T>, Storage, Event<T>},
        Balances: pallet_balances::{Pallet, Call, Storage, Event<T>},
        MockLiquiditySource: mock_liquidity_source::<Instance1>::{Pallet, Call, Config<T>, Storage},
        MockLiquiditySource2: mock_liquidity_source::<Instance2>::{Pallet, Call, Config<T>, Storage},
        MockLiquiditySource3: mock_liquidity_source::<Instance3>::{Pallet, Call, Config<T>, Storage},
        MockLiquiditySource4: mock_liquidity_source::<Instance4>::{Pallet, Call, Config<T>, Storage},
        Technical: technical::{Pallet, Call, Storage, Event<T>},
        DexManager: dex_manager::{Pallet, Call, Storage},
        PoolXYK: pool_xyk::{Pallet, Call, Storage, Event<T>},
        PswapDistribution: pswap_distribution::{Pallet, Call, Storage, Event<T>},
        CeresLiquidityLocker: ceres_liquidity_locker::{Pallet, Call, Storage, Event<T>},
        DemeterFarmingPlatform: demeter_farming_platform::{Pallet, Call, Storage, Event<T>}
    }
}

impl frame_system::Config for Runtime {
    type BaseCallFilter = Everything;
    type BlockWeights = ();
    type BlockLength = ();
    type RuntimeOrigin = RuntimeOrigin;
    type RuntimeCall = RuntimeCall;
    type Index = u64;
    type BlockNumber = u64;
    type Hash = H256;
    type Hashing = BlakeTwo256;
    type AccountId = AccountId;
    type Lookup = IdentityLookup<Self::AccountId>;
    type Header = Header;
    type RuntimeEvent = RuntimeEvent;
    type BlockHashCount = BlockHashCount;
    type DbWeight = ();
    type Version = ();
    type AccountData = pallet_balances::AccountData<Balance>;
    type OnNewAccount = ();
    type OnKilledAccount = ();
    type SystemWeightInfo = ();
    type PalletInfo = PalletInfo;
    type SS58Prefix = ();
    type OnSetCode = ();
    type MaxConsumers = frame_support::traits::ConstU32<65536>;
}

// We need non-zero weight for testing weight calculation
pub struct WeightedEmptyLiquiditySource;

impl<DEXId, AccountId, AssetId: Ord + Clone>
    LiquiditySource<DEXId, AccountId, AssetId, Balance, DispatchError>
    for WeightedEmptyLiquiditySource
{
    fn can_exchange(
        target_id: &DEXId,
        input_asset_id: &AssetId,
        output_asset_id: &AssetId,
    ) -> bool {
        <() as LiquiditySource<DEXId, AccountId, AssetId, Balance, DispatchError>>::can_exchange(
            target_id,
            input_asset_id,
            output_asset_id,
        )
    }

    fn quote(
        target_id: &DEXId,
        input_asset_id: &AssetId,
        output_asset_id: &AssetId,
        amount: QuoteAmount<Balance>,
        deduce_fee: bool,
    ) -> Result<(SwapOutcome<Balance, AssetId>, Weight), DispatchError> {
        <() as LiquiditySource<DEXId, AccountId, AssetId, Balance, DispatchError>>::quote(
            target_id,
            input_asset_id,
            output_asset_id,
            amount,
            deduce_fee,
        )
    }

    fn step_quote(
        target_id: &DEXId,
        input_asset_id: &AssetId,
        output_asset_id: &AssetId,
        amount: QuoteAmount<Balance>,
        recommended_samples_count: usize,
        deduce_fee: bool,
    ) -> Result<(DiscreteQuotation<AssetId, Balance>, Weight), DispatchError> {
        <() as LiquiditySource<DEXId, AccountId, AssetId, Balance, DispatchError>>::step_quote(
            target_id,
            input_asset_id,
            output_asset_id,
            amount,
            recommended_samples_count,
            deduce_fee,
        )
    }

    fn exchange(
        sender: &AccountId,
        receiver: &AccountId,
        target_id: &DEXId,
        input_asset_id: &AssetId,
        output_asset_id: &AssetId,
        swap_amount: SwapAmount<Balance>,
    ) -> Result<(SwapOutcome<Balance, AssetId>, Weight), DispatchError> {
        <()>::exchange(
            sender,
            receiver,
            target_id,
            input_asset_id,
            output_asset_id,
            swap_amount,
        )
    }

    fn check_rewards(
        target_id: &DEXId,
        input_asset_id: &AssetId,
        output_asset_id: &AssetId,
        input_amount: Balance,
        output_amount: Balance,
    ) -> Result<(Vec<(Balance, AssetId, RewardReason)>, Weight), DispatchError> {
        <() as LiquiditySource<DEXId, AccountId, AssetId, Balance, DispatchError>>::check_rewards(
            target_id,
            input_asset_id,
            output_asset_id,
            input_amount,
            output_amount,
        )
    }

    fn quote_without_impact(
        target_id: &DEXId,
        input_asset_id: &AssetId,
        output_asset_id: &AssetId,
        amount: QuoteAmount<Balance>,
        deduce_fee: bool,
    ) -> Result<SwapOutcome<Balance, AssetId>, DispatchError> {
        <() as LiquiditySource<DEXId, AccountId, AssetId, Balance, DispatchError>>::quote_without_impact(
            target_id,
            input_asset_id,
            output_asset_id,
            amount,
            deduce_fee,
        )
    }

    fn quote_weight() -> Weight {
        Weight::from_all(1)
    }

    fn step_quote_weight(_samples_count: usize) -> Weight {
        Weight::from_all(1)
    }

    fn exchange_weight() -> Weight {
        Weight::from_all(10)
    }

    fn check_rewards_weight() -> Weight {
        Weight::from_all(100)
    }
}

impl Config for Runtime {
    type RuntimeEvent = RuntimeEvent;
    type MockLiquiditySource =
        mock_liquidity_source::Pallet<Runtime, mock_liquidity_source::Instance1>;
    type MockLiquiditySource2 =
        mock_liquidity_source::Pallet<Runtime, mock_liquidity_source::Instance2>;
    type MockLiquiditySource3 =
        mock_liquidity_source::Pallet<Runtime, mock_liquidity_source::Instance3>;
    type MockLiquiditySource4 =
        mock_liquidity_source::Pallet<Runtime, mock_liquidity_source::Instance4>;
    type MulticollateralBondingCurvePool = WeightedEmptyLiquiditySource;
    type XSTPool = WeightedEmptyLiquiditySource;
    type XYKPool = pool_xyk::Pallet<Runtime>;
    type DexInfoProvider = dex_manager::Pallet<Runtime>;
    type OrderBook = WeightedEmptyLiquiditySource;

    type WeightInfo = ();
}

impl tokens::Config for Runtime {
    type RuntimeEvent = RuntimeEvent;
    type Balance = Balance;
    type Amount = Amount;
    type CurrencyId = <Runtime as assets::Config>::AssetId;
    type WeightInfo = ();
    type ExistentialDeposits = ExistentialDeposits;
    type CurrencyHooks = ();
    type MaxLocks = ();
    type MaxReserves = ();
    type ReserveIdentifier = ();
    type DustRemovalWhitelist = Everything;
}

impl permissions::Config for Runtime {
    type RuntimeEvent = RuntimeEvent;
}

impl currencies::Config for Runtime {
    type MultiCurrency = Tokens;
    type NativeCurrency = BasicCurrencyAdapter<Runtime, Balances, Amount, BlockNumber>;
    type GetNativeCurrencyId = <Runtime as assets::Config>::GetBaseAssetId;
    type WeightInfo = ();
}

parameter_types! {
    pub const GetBuyBackAssetId: AssetId = TBCD;
    pub GetBuyBackSupplyAssets: Vec<AssetId> = vec![VAL, PSWAP];
    pub const GetBuyBackPercentage: u8 = 10;
    pub const GetBuyBackAccountId: AccountId = AccountId::new(hex!(
            "0000000000000000000000000000000000000000000000000000000000000023"
    ));
    pub const GetBuyBackDexId: DEXId = 0;
}

impl assets::Config for Runtime {
    type RuntimeEvent = RuntimeEvent;
    type ExtraAccountId = [u8; 32];
    type ExtraAssetRecordArg =
        common::AssetIdExtraAssetRecordArg<DEXId, common::LiquiditySourceType, [u8; 32]>;
    type AssetId = AssetId;
    type GetBaseAssetId = GetBaseAssetId;
    type GetBuyBackAssetId = GetBuyBackAssetId;
    type GetBuyBackSupplyAssets = GetBuyBackSupplyAssets;
    type GetBuyBackPercentage = GetBuyBackPercentage;
    type GetBuyBackAccountId = GetBuyBackAccountId;
    type GetBuyBackDexId = GetBuyBackDexId;
    type BuyBackLiquidityProxy = ();
    type Currency = currencies::Pallet<Runtime>;
    type GetTotalBalance = ();
    type WeightInfo = ();
    type AssetRegulator = permissions::Pallet<Runtime>;
}

impl common::Config for Runtime {
    type DEXId = DEXId;
    type LstId = common::LiquiditySourceType;
    type AssetManager = assets::Pallet<Runtime>;
    type MultiCurrency = currencies::Pallet<Runtime>;
}

mock_pallet_balances_config!(Runtime);

impl mock_liquidity_source::Config<mock_liquidity_source::Instance1> for Runtime {
    type GetFee = GetFee;
    type EnsureDEXManager = dex_manager::Pallet<Runtime>;
    type EnsureTradingPairExists = ();
    type DexInfoProvider = dex_manager::Pallet<Runtime>;
}

impl mock_liquidity_source::Config<mock_liquidity_source::Instance2> for Runtime {
    type GetFee = GetFee;
    type EnsureDEXManager = dex_manager::Pallet<Runtime>;
    type EnsureTradingPairExists = ();
    type DexInfoProvider = dex_manager::Pallet<Runtime>;
}

impl mock_liquidity_source::Config<mock_liquidity_source::Instance3> for Runtime {
    type GetFee = GetFee;
    type EnsureDEXManager = dex_manager::Pallet<Runtime>;
    type EnsureTradingPairExists = ();
    type DexInfoProvider = dex_manager::Pallet<Runtime>;
}

impl mock_liquidity_source::Config<mock_liquidity_source::Instance4> for Runtime {
    type GetFee = GetFee;
    type EnsureDEXManager = dex_manager::Pallet<Runtime>;
    type EnsureTradingPairExists = ();
    type DexInfoProvider = dex_manager::Pallet<Runtime>;
}

mock_technical_config!(Runtime, pool_xyk::PolySwapAction<DEXId, AssetId, AccountId, TechAccountId>);

impl dex_manager::Config for Runtime {}

impl demeter_farming_platform::Config for Runtime {
    type RuntimeEvent = RuntimeEvent;
    type DemeterAssetId = ();
    const BLOCKS_PER_HOUR_AND_A_HALF: BlockNumberFor<Self> = 900;
    type WeightInfo = ();
    type AssetInfoProvider = assets::Pallet<Runtime>;
}

impl pool_xyk::Config for Runtime {
    const MIN_XOR: Balance = balance!(0.0007);
    type RuntimeEvent = RuntimeEvent;
    type PairSwapAction = pool_xyk::PairSwapAction<DEXId, AssetId, AccountId, TechAccountId>;
    type DepositLiquidityAction =
        pool_xyk::DepositLiquidityAction<AssetId, AccountId, TechAccountId>;
    type WithdrawLiquidityAction =
        pool_xyk::WithdrawLiquidityAction<AssetId, AccountId, TechAccountId>;
    type PolySwapAction = pool_xyk::PolySwapAction<DEXId, AssetId, AccountId, TechAccountId>;
    type EnsureDEXManager = dex_manager::Pallet<Runtime>;
    type TradingPairSourceManager = ();
    type DexInfoProvider = dex_manager::Pallet<Runtime>;
    type EnsureTradingPairExists = ();
    type EnabledSourcesManager = ();
    type GetFee = GetXykFee;
    type OnPoolCreated = PswapDistribution;
    type OnPoolReservesChanged = ();
    type XSTMarketInfo = ();
    type GetTradingPairRestrictedFlag = GetTradingPairRestrictedFlag;
    type AssetInfoProvider = assets::Pallet<Runtime>;
    type IrreducibleReserve = GetXykIrreducibleReservePercent;
    type WeightInfo = ();
}
impl pswap_distribution::Config for Runtime {
    const PSWAP_BURN_PERCENT: Percent = Percent::from_percent(3);
    type RuntimeEvent = RuntimeEvent;
    type GetIncentiveAssetId = GetIncentiveAssetId;
    type GetTBCDAssetId = GetBuyBackAssetId;
    type LiquidityProxy = ();
    type CompatBalance = Balance;
    type GetDefaultSubscriptionFrequency = GetDefaultSubscriptionFrequency;
    type GetBurnUpdateFrequency = GetBurnUpdateFrequency;
    type GetTechnicalAccountId = GetPswapDistributionAccountId;
    type EnsureDEXManager = ();
    type OnPswapBurnedAggregator = ();
    type WeightInfo = ();
    type GetParliamentAccountId = GetParliamentAccountId;
    type PoolXykPallet = PoolXYK;
    type BuyBackHandler = ();
    type DexInfoProvider = dex_manager::Pallet<Runtime>;
    type AssetInfoProvider = assets::Pallet<Runtime>;
}

impl pallet_timestamp::Config for Runtime {
    type Moment = u64;
    type OnTimestampSet = ();
    type MinimumPeriod = MinimumPeriod;
    type WeightInfo = ();
}

impl ceres_liquidity_locker::Config for Runtime {
    const BLOCKS_PER_ONE_DAY: BlockNumberFor<Self> = 14_440;
    type RuntimeEvent = RuntimeEvent;
    type XYKPool = PoolXYK;
    type DemeterFarmingPlatform = DemeterFarmingPlatform;
    type CeresAssetId = ();
    type WeightInfo = ();
}

pub struct ExtBuilder {
    endowed_accounts: Vec<(AccountId, AssetId, Balance)>,
    reserves: ReservesInit,
    reserves_2: ReservesInit,
    reserves_3: ReservesInit,
    reserves_4: ReservesInit,
    dex_list: Vec<(DEXId, DEXInfo<AssetId>)>,
    initial_permission_owners: Vec<(u32, Scope, Vec<AccountId>)>,
    initial_permissions: Vec<(AccountId, Scope, Vec<u32>)>,
    source_types: Vec<LiquiditySourceType>,
}

impl Default for ExtBuilder {
    fn default() -> Self {
        Self {
            endowed_accounts: vec![
                (alice(), XOR, balance!(1000000000000000000)),
                (bob(), DOT, balance!(1000000000000000000)),
            ],
            reserves: vec![
                (DEX_A_ID, DOT, (fixed!(5000), fixed!(7000))),
                (DEX_A_ID, KSM, (fixed!(5500), fixed!(4000))),
                (DEX_B_ID, DOT, (fixed!(100), fixed!(45))),
            ],
            reserves_2: vec![
                (DEX_A_ID, DOT, (fixed!(6000), fixed!(7000))),
                (DEX_A_ID, KSM, (fixed!(6500), fixed!(3000))),
                (DEX_B_ID, DOT, (fixed!(200), fixed!(45))),
            ],
            reserves_3: vec![
                (DEX_A_ID, DOT, (fixed!(7000), fixed!(7000))),
                (DEX_A_ID, KSM, (fixed!(7500), fixed!(2000))),
                (DEX_B_ID, DOT, (fixed!(300), fixed!(45))),
            ],
            reserves_4: vec![
                (DEX_A_ID, DOT, (fixed!(8000), fixed!(7000))),
                (DEX_A_ID, KSM, (fixed!(8500), fixed!(1000))),
                (DEX_B_ID, DOT, (fixed!(400), fixed!(45))),
            ],
            dex_list: vec![
                (
                    DEX_A_ID,
                    DEXInfo {
                        base_asset_id: GetBaseAssetId::get(),
                        synthetic_base_asset_id: GetSyntheticBaseAssetId::get(),
                        is_public: true,
                    },
                ),
                (
                    DEX_B_ID,
                    DEXInfo {
                        base_asset_id: GetBaseAssetId::get(),
                        synthetic_base_asset_id: GetSyntheticBaseAssetId::get(),
                        is_public: true,
                    },
                ),
            ],
            initial_permission_owners: vec![
                (INIT_DEX, Scope::Unlimited, vec![alice()]),
                (MANAGE_DEX, Scope::Limited(hash(&DEX_A_ID)), vec![alice()]),
                (MANAGE_DEX, Scope::Limited(hash(&DEX_B_ID)), vec![alice()]),
            ],
            initial_permissions: vec![
                (alice(), Scope::Unlimited, vec![INIT_DEX]),
                (alice(), Scope::Limited(hash(&DEX_A_ID)), vec![MANAGE_DEX]),
                (alice(), Scope::Limited(hash(&DEX_B_ID)), vec![MANAGE_DEX]),
            ],
            source_types: vec![
                LiquiditySourceType::MockPool,
                LiquiditySourceType::MockPool2,
                LiquiditySourceType::MockPool3,
                LiquiditySourceType::MockPool4,
            ],
        }
    }
}

impl ExtBuilder {
    pub fn build(self) -> sp_io::TestExternalities {
        let mut t = frame_system::GenesisConfig::default()
            .build_storage::<Runtime>()
            .unwrap();

        tokens::GenesisConfig::<Runtime> {
            balances: self.endowed_accounts,
        }
        .assimilate_storage(&mut t)
        .unwrap();

        dex_manager::GenesisConfig::<Runtime> {
            dex_list: self.dex_list,
        }
        .assimilate_storage(&mut t)
        .unwrap();

        permissions::GenesisConfig::<Runtime> {
            initial_permission_owners: self.initial_permission_owners,
            initial_permissions: self.initial_permissions,
        }
        .assimilate_storage(&mut t)
        .unwrap();

        mock_liquidity_source::GenesisConfig::<Runtime, mock_liquidity_source::Instance1> {
            reserves: self.reserves,
            phantom: Default::default(),
        }
        .assimilate_storage(&mut t)
        .unwrap();

        mock_liquidity_source::GenesisConfig::<Runtime, mock_liquidity_source::Instance2> {
            reserves: self.reserves_2,
            phantom: Default::default(),
        }
        .assimilate_storage(&mut t)
        .unwrap();

        mock_liquidity_source::GenesisConfig::<Runtime, mock_liquidity_source::Instance3> {
            reserves: self.reserves_3,
            phantom: Default::default(),
        }
        .assimilate_storage(&mut t)
        .unwrap();

        mock_liquidity_source::GenesisConfig::<Runtime, mock_liquidity_source::Instance4> {
            reserves: self.reserves_4,
            phantom: Default::default(),
        }
        .assimilate_storage(&mut t)
        .unwrap();

        <crate::GenesisConfig as GenesisBuild<Runtime>>::assimilate_storage(
            &crate::GenesisConfig {
                source_types: self.source_types,
            },
            &mut t,
        )
        .unwrap();

        t.into()
    }
}<|MERGE_RESOLUTION|>--- conflicted
+++ resolved
@@ -33,13 +33,9 @@
 use common::mock::{ExistentialDeposits, GetTradingPairRestrictedFlag};
 use common::prelude::{Balance, QuoteAmount, SwapAmount, SwapOutcome};
 use common::{
-<<<<<<< HEAD
-    balance, fixed, fixed_from_basis_points, hash, mock_technical_config, Amount, AssetId32,
-=======
-    balance, fixed, fixed_from_basis_points, hash, mock_pallet_balances_config, Amount, AssetId32,
->>>>>>> 0a2a1e2e
-    DEXInfo, Fixed, LiquiditySource, LiquiditySourceType, RewardReason, DOT, KSM, PSWAP, TBCD, VAL,
-    XOR, XST,
+    balance, fixed, fixed_from_basis_points, hash, mock_pallet_balances_config,
+    mock_technical_config, Amount, AssetId32, DEXInfo, Fixed, LiquiditySource, LiquiditySourceType,
+    RewardReason, DOT, KSM, PSWAP, TBCD, VAL, XOR, XST,
 };
 use currencies::BasicCurrencyAdapter;
 use frame_support::sp_runtime::DispatchError;
