--- conflicted
+++ resolved
@@ -425,12 +425,9 @@
     type WeightInfo = ();
     type XSTMarketInfo = ();
     type GetTradingPairRestrictedFlag = GetTradingPairRestrictedFlag;
-<<<<<<< HEAD
     type GetChameleonPool = common::mock::GetChameleonPool;
     type GetChameleonPoolBaseAssetId = common::mock::GetChameleonPoolBaseAssetId;
-=======
     type AssetInfoProvider = assets::Pallet<Runtime>;
->>>>>>> b227521b
 }
 impl pswap_distribution::Config for Runtime {
     const PSWAP_BURN_PERCENT: Percent = Percent::from_percent(3);
@@ -449,11 +446,8 @@
     type PoolXykPallet = PoolXYK;
     type BuyBackHandler = ();
     type DexInfoProvider = dex_manager::Pallet<Runtime>;
-<<<<<<< HEAD
     type GetChameleonPoolBaseAssetId = common::mock::GetChameleonPoolBaseAssetId;
-=======
     type AssetInfoProvider = assets::Pallet<Runtime>;
->>>>>>> b227521b
 }
 
 impl pallet_timestamp::Config for Runtime {
