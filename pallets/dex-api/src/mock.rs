--- conflicted
+++ resolved
@@ -101,11 +101,8 @@
     pub GetIncentiveAssetId: AssetId = PSWAP.into();
     pub GetParliamentAccountId: AccountId = AccountId32::from([8; 32]);
     pub GetXykFee: Fixed = fixed!(0.003);
-<<<<<<< HEAD
-=======
     pub GetXykMaxIssuanceRatio: Fixed = fixed!(1.5);
     pub const MinimumPeriod: u64 = 5;
->>>>>>> 799156ec
     pub GetXykIrreducibleReservePercent: Percent = Percent::from_percent(1);
 }
 
