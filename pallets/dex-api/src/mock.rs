--- conflicted
+++ resolved
@@ -97,12 +97,11 @@
         NodeBlock = Block,
         UncheckedExtrinsic = UncheckedExtrinsic,
     {
-<<<<<<< HEAD
         System: frame_system::{Pallet, Call, Config, Storage, Event<T>},
-        DexApi: dex_api::{Pallet, Call, Config, Storage, Event<T>},
+        DexApi: dex_api::{Pallet, Call, Config, Storage},
         Tokens: tokens::{Pallet, Call, Config<T>, Storage, Event<T>},
         Permissions: permissions::{Pallet, Call, Config<T>, Storage, Event<T>},
-        Currencies: currencies::{Pallet, Call, Storage, Event<T>},
+        Currencies: currencies::{Pallet, Call, Storage},
         Assets: assets::{Pallet, Call, Config<T>, Storage, Event<T>},
         Balances: pallet_balances::{Pallet, Call, Storage, Event<T>},
         MockLiquiditySource: mock_liquidity_source::<Instance1>::{Pallet, Call, Config<T>, Storage},
@@ -115,26 +114,7 @@
         PoolXYK: pool_xyk::{Pallet, Call, Storage, Event<T>},
         PswapDistribution: pswap_distribution::{Pallet, Call, Storage, Event<T>},
         CeresLiquidityLocker: ceres_liquidity_locker::{Pallet, Call, Storage, Event<T>},
-=======
-        System: frame_system::{Module, Call, Config, Storage, Event<T>},
-        DexApi: dex_api::{Module, Call, Config, Storage},
-        Tokens: tokens::{Module, Call, Config<T>, Storage, Event<T>},
-        Permissions: permissions::{Module, Call, Config<T>, Storage, Event<T>},
-        Currencies: currencies::{Module, Call, Storage, Event<T>},
-        Assets: assets::{Module, Call, Config<T>, Storage, Event<T>},
-        Balances: pallet_balances::{Module, Call, Storage, Event<T>},
-        MockLiquiditySource: mock_liquidity_source::<Instance1>::{Module, Call, Config<T>, Storage},
-        MockLiquiditySource2: mock_liquidity_source::<Instance2>::{Module, Call, Config<T>, Storage},
-        MockLiquiditySource3: mock_liquidity_source::<Instance3>::{Module, Call, Config<T>, Storage},
-        MockLiquiditySource4: mock_liquidity_source::<Instance4>::{Module, Call, Config<T>, Storage},
-        Technical: technical::{Module, Call, Storage, Event<T>},
-        DexManager: dex_manager::{Module, Call, Storage},
-        TradingPair: trading_pair::{Module, Call, Storage, Event<T>},
-        PoolXYK: pool_xyk::{Module, Call, Storage, Event<T>},
-        PswapDistribution: pswap_distribution::{Module, Call, Storage, Event<T>},
-        CeresLiquidityLocker: ceres_liquidity_locker::{Module, Call, Storage, Event<T>},
-        DemeterFarmingPlatform: demeter_farming_platform::{Module, Call, Storage, Event<T>}
->>>>>>> 2beac78d
+        DemeterFarmingPlatform: demeter_farming_platform::{Pallet, Call, Storage, Event<T>}
     }
 }
 
@@ -189,6 +169,8 @@
     type ExistentialDeposits = ExistentialDeposits;
     type OnDust = ();
     type MaxLocks = ();
+    type MaxReserves = ();
+    type ReserveIdentifier = ();
     type DustRemovalWhitelist = Everything;
 }
 
@@ -197,7 +179,6 @@
 }
 
 impl currencies::Config for Runtime {
-    type Event = Event;
     type MultiCurrency = Tokens;
     type NativeCurrency = BasicCurrencyAdapter<Runtime, Balances, Amount, BlockNumber>;
     type GetNativeCurrencyId = <Runtime as assets::Config>::GetBaseAssetId;
