// This file is part of the SORA network and Polkaswap app.

// Copyright (c) 2020, 2021, Polka Biome Ltd. All rights reserved.
// SPDX-License-Identifier: BSD-4-Clause

// Redistribution and use in source and binary forms, with or without modification,
// are permitted provided that the following conditions are met:

// Redistributions of source code must retain the above copyright notice, this list
// of conditions and the following disclaimer.
// Redistributions in binary form must reproduce the above copyright notice, this
// list of conditions and the following disclaimer in the documentation and/or other
// materials provided with the distribution.
//
// All advertising materials mentioning features or use of this software must display
// the following acknowledgement: This product includes software developed by Polka Biome
// Ltd., SORA, and Polkaswap.
//
// Neither the name of the Polka Biome Ltd. nor the names of its contributors may be used
// to endorse or promote products derived from this software without specific prior written permission.

// THIS SOFTWARE IS PROVIDED BY Polka Biome Ltd. AS IS AND ANY EXPRESS OR IMPLIED WARRANTIES,
// INCLUDING, BUT NOT LIMITED TO, THE IMPLIED WARRANTIES OF MERCHANTABILITY AND FITNESS FOR
// A PARTICULAR PURPOSE ARE DISCLAIMED. IN NO EVENT SHALL Polka Biome Ltd. BE LIABLE FOR ANY
// DIRECT, INDIRECT, INCIDENTAL, SPECIAL, EXEMPLARY, OR CONSEQUENTIAL DAMAGES (INCLUDING,
// BUT NOT LIMITED TO, PROCUREMENT OF SUBSTITUTE GOODS OR SERVICES; LOSS OF USE, DATA, OR PROFITS;
// OR BUSINESS INTERRUPTION) HOWEVER CAUSED AND ON ANY THEORY OF LIABILITY, WHETHER IN CONTRACT,
// STRICT LIABILITY, OR TORT (INCLUDING NEGLIGENCE OR OTHERWISE) ARISING IN ANY WAY OUT OF THE
// USE OF THIS SOFTWARE, EVEN IF ADVISED OF THE POSSIBILITY OF SUCH DAMAGE.

use crate::{self as dex_api, Config};
use common::alt::DiscreteQuotation;
use common::mock::{ExistentialDeposits, GetTradingPairRestrictedFlag};
use common::prelude::{Balance, QuoteAmount, SwapAmount, SwapOutcome};
use common::{
<<<<<<< HEAD
    balance, fixed, fixed_from_basis_points, hash, mock_common_config, mock_pallet_balances_config,
    mock_technical_config, Amount, AssetId32, DEXInfo, Fixed, LiquiditySource, LiquiditySourceType,
    RewardReason, DOT, KSM, PSWAP, TBCD, VAL, XOR, XST,
=======
    balance, fixed, fixed_from_basis_points, hash, mock_currencies_config,
    mock_frame_system_config, mock_pallet_balances_config, mock_technical_config, Amount,
    AssetId32, DEXInfo, Fixed, LiquiditySource, LiquiditySourceType, RewardReason, DOT, KSM, PSWAP,
    TBCD, VAL, XOR, XST,
>>>>>>> 1def84be
};
use currencies::BasicCurrencyAdapter;
use frame_support::sp_runtime::DispatchError;
use frame_support::traits::{Everything, GenesisBuild};
use frame_support::weights::Weight;
use frame_support::{construct_runtime, parameter_types};
use frame_system::pallet_prelude::BlockNumberFor;
use hex_literal::hex;
use permissions::{Scope, INIT_DEX, MANAGE_DEX};
use sp_core::crypto::AccountId32;
use sp_core::H256;
use sp_runtime::testing::Header;
use sp_runtime::traits::{BlakeTwo256, IdentityLookup};
use sp_runtime::{Perbill, Percent};

pub type AccountId = AccountId32;
pub type BlockNumber = u64;
type UncheckedExtrinsic = frame_system::mocking::MockUncheckedExtrinsic<Runtime>;
type Block = frame_system::mocking::MockBlock<Runtime>;
type TechAssetId = common::TechAssetId<common::PredefinedAssetId>;
type TechAccountId = common::TechAccountId<AccountId, TechAssetId, DEXId>;
type AssetId = AssetId32<common::PredefinedAssetId>;
type DEXId = u32;
type ReservesInit = Vec<(DEXId, AssetId, (Fixed, Fixed))>;

pub fn alice() -> AccountId {
    AccountId32::from(hex!(
        "d43593c715fdd31c61141abd04a99fd6822c8558854ccde39a5684e7a56da27d"
    ))
}

pub fn bob() -> AccountId {
    AccountId32::from([2u8; 32])
}

pub const DEX_A_ID: DEXId = 1;
pub const DEX_B_ID: DEXId = 2;

mock_technical_config!(Runtime, pool_xyk::PolySwapAction<DEXId, AssetId, AccountId, TechAccountId>);
mock_currencies_config!(Runtime);
mock_pallet_balances_config!(Runtime);
mock_frame_system_config!(Runtime);

parameter_types! {
    pub const BlockHashCount: u64 = 250;
    pub const MaximumBlockWeight: Weight = Weight::from_parts(1024, 0);
    pub const MaximumBlockLength: u32 = 2 * 1024;
    pub const AvailableBlockRatio: Perbill = Perbill::from_percent(75);
    pub const GetBaseAssetId: AssetId = XOR;
    pub const GetSyntheticBaseAssetId: AssetId = XST;
    pub const TransferFee: u128 = 0;
    pub const CreationFee: u128 = 0;
    pub const TransactionByteFee: u128 = 1;
    pub GetFee: Fixed = fixed_from_basis_points(30u16);
    pub GetPswapDistributionAccountId: AccountId = AccountId32::from([3; 32]);
    pub const GetDefaultSubscriptionFrequency: BlockNumber = 10;
    pub const GetBurnUpdateFrequency: BlockNumber = 14400;
    pub GetIncentiveAssetId: AssetId = common::PSWAP.into();
    pub GetParliamentAccountId: AccountId = AccountId32::from([8; 32]);
    pub GetXykFee: Fixed = fixed!(0.003);
    pub const MinimumPeriod: u64 = 5;
    pub GetXykIrreducibleReservePercent: Percent = Percent::from_percent(1);
}

construct_runtime! {
    pub enum Runtime where
        Block = Block,
        NodeBlock = Block,
        UncheckedExtrinsic = UncheckedExtrinsic,
    {
        System: frame_system::{Pallet, Call, Config, Storage, Event<T>},
        DexApi: dex_api::{Pallet, Call, Config, Storage, Event<T>},
        Tokens: tokens::{Pallet, Call, Config<T>, Storage, Event<T>},
        Timestamp: pallet_timestamp::{Pallet, Call, Storage, Inherent},
        Permissions: permissions::{Pallet, Call, Config<T>, Storage, Event<T>},
        Currencies: currencies::{Pallet, Call, Storage},
        Assets: assets::{Pallet, Call, Config<T>, Storage, Event<T>},
        Balances: pallet_balances::{Pallet, Call, Storage, Event<T>},
        MockLiquiditySource: mock_liquidity_source::<Instance1>::{Pallet, Call, Config<T>, Storage},
        MockLiquiditySource2: mock_liquidity_source::<Instance2>::{Pallet, Call, Config<T>, Storage},
        MockLiquiditySource3: mock_liquidity_source::<Instance3>::{Pallet, Call, Config<T>, Storage},
        MockLiquiditySource4: mock_liquidity_source::<Instance4>::{Pallet, Call, Config<T>, Storage},
        Technical: technical::{Pallet, Call, Storage, Event<T>},
        DexManager: dex_manager::{Pallet, Call, Storage},
        PoolXYK: pool_xyk::{Pallet, Call, Storage, Event<T>},
        PswapDistribution: pswap_distribution::{Pallet, Call, Storage, Event<T>},
        CeresLiquidityLocker: ceres_liquidity_locker::{Pallet, Call, Storage, Event<T>},
        DemeterFarmingPlatform: demeter_farming_platform::{Pallet, Call, Storage, Event<T>}
    }
}

// We need non-zero weight for testing weight calculation
pub struct WeightedEmptyLiquiditySource;

impl<DEXId, AccountId, AssetId: Ord + Clone>
    LiquiditySource<DEXId, AccountId, AssetId, Balance, DispatchError>
    for WeightedEmptyLiquiditySource
{
    fn can_exchange(
        target_id: &DEXId,
        input_asset_id: &AssetId,
        output_asset_id: &AssetId,
    ) -> bool {
        <() as LiquiditySource<DEXId, AccountId, AssetId, Balance, DispatchError>>::can_exchange(
            target_id,
            input_asset_id,
            output_asset_id,
        )
    }

    fn quote(
        target_id: &DEXId,
        input_asset_id: &AssetId,
        output_asset_id: &AssetId,
        amount: QuoteAmount<Balance>,
        deduce_fee: bool,
    ) -> Result<(SwapOutcome<Balance, AssetId>, Weight), DispatchError> {
        <() as LiquiditySource<DEXId, AccountId, AssetId, Balance, DispatchError>>::quote(
            target_id,
            input_asset_id,
            output_asset_id,
            amount,
            deduce_fee,
        )
    }

    fn step_quote(
        target_id: &DEXId,
        input_asset_id: &AssetId,
        output_asset_id: &AssetId,
        amount: QuoteAmount<Balance>,
        recommended_samples_count: usize,
        deduce_fee: bool,
    ) -> Result<(DiscreteQuotation<AssetId, Balance>, Weight), DispatchError> {
        <() as LiquiditySource<DEXId, AccountId, AssetId, Balance, DispatchError>>::step_quote(
            target_id,
            input_asset_id,
            output_asset_id,
            amount,
            recommended_samples_count,
            deduce_fee,
        )
    }

    fn exchange(
        sender: &AccountId,
        receiver: &AccountId,
        target_id: &DEXId,
        input_asset_id: &AssetId,
        output_asset_id: &AssetId,
        swap_amount: SwapAmount<Balance>,
    ) -> Result<(SwapOutcome<Balance, AssetId>, Weight), DispatchError> {
        <()>::exchange(
            sender,
            receiver,
            target_id,
            input_asset_id,
            output_asset_id,
            swap_amount,
        )
    }

    fn check_rewards(
        target_id: &DEXId,
        input_asset_id: &AssetId,
        output_asset_id: &AssetId,
        input_amount: Balance,
        output_amount: Balance,
    ) -> Result<(Vec<(Balance, AssetId, RewardReason)>, Weight), DispatchError> {
        <() as LiquiditySource<DEXId, AccountId, AssetId, Balance, DispatchError>>::check_rewards(
            target_id,
            input_asset_id,
            output_asset_id,
            input_amount,
            output_amount,
        )
    }

    fn quote_without_impact(
        target_id: &DEXId,
        input_asset_id: &AssetId,
        output_asset_id: &AssetId,
        amount: QuoteAmount<Balance>,
        deduce_fee: bool,
    ) -> Result<SwapOutcome<Balance, AssetId>, DispatchError> {
        <() as LiquiditySource<DEXId, AccountId, AssetId, Balance, DispatchError>>::quote_without_impact(
            target_id,
            input_asset_id,
            output_asset_id,
            amount,
            deduce_fee,
        )
    }

    fn quote_weight() -> Weight {
        Weight::from_all(1)
    }

    fn step_quote_weight(_samples_count: usize) -> Weight {
        Weight::from_all(1)
    }

    fn exchange_weight() -> Weight {
        Weight::from_all(10)
    }

    fn check_rewards_weight() -> Weight {
        Weight::from_all(100)
    }
}

impl Config for Runtime {
    type RuntimeEvent = RuntimeEvent;
    type MockLiquiditySource =
        mock_liquidity_source::Pallet<Runtime, mock_liquidity_source::Instance1>;
    type MockLiquiditySource2 =
        mock_liquidity_source::Pallet<Runtime, mock_liquidity_source::Instance2>;
    type MockLiquiditySource3 =
        mock_liquidity_source::Pallet<Runtime, mock_liquidity_source::Instance3>;
    type MockLiquiditySource4 =
        mock_liquidity_source::Pallet<Runtime, mock_liquidity_source::Instance4>;
    type MulticollateralBondingCurvePool = WeightedEmptyLiquiditySource;
    type XSTPool = WeightedEmptyLiquiditySource;
    type XYKPool = pool_xyk::Pallet<Runtime>;
    type DexInfoProvider = dex_manager::Pallet<Runtime>;
    type OrderBook = WeightedEmptyLiquiditySource;

    type WeightInfo = ();
}

impl tokens::Config for Runtime {
    type RuntimeEvent = RuntimeEvent;
    type Balance = Balance;
    type Amount = Amount;
    type CurrencyId = <Runtime as assets::Config>::AssetId;
    type WeightInfo = ();
    type ExistentialDeposits = ExistentialDeposits;
    type CurrencyHooks = ();
    type MaxLocks = ();
    type MaxReserves = ();
    type ReserveIdentifier = ();
    type DustRemovalWhitelist = Everything;
}

impl permissions::Config for Runtime {
    type RuntimeEvent = RuntimeEvent;
}

parameter_types! {
    pub const GetBuyBackAssetId: AssetId = TBCD;
    pub GetBuyBackSupplyAssets: Vec<AssetId> = vec![VAL, PSWAP];
    pub const GetBuyBackPercentage: u8 = 10;
    pub const GetBuyBackAccountId: AccountId = AccountId::new(hex!(
            "0000000000000000000000000000000000000000000000000000000000000023"
    ));
    pub const GetBuyBackDexId: DEXId = 0;
}

impl assets::Config for Runtime {
    type RuntimeEvent = RuntimeEvent;
    type ExtraAccountId = [u8; 32];
    type ExtraAssetRecordArg =
        common::AssetIdExtraAssetRecordArg<DEXId, common::LiquiditySourceType, [u8; 32]>;
    type AssetId = AssetId;
    type GetBaseAssetId = GetBaseAssetId;
    type GetBuyBackAssetId = GetBuyBackAssetId;
    type GetBuyBackSupplyAssets = GetBuyBackSupplyAssets;
    type GetBuyBackPercentage = GetBuyBackPercentage;
    type GetBuyBackAccountId = GetBuyBackAccountId;
    type GetBuyBackDexId = GetBuyBackDexId;
    type BuyBackLiquidityProxy = ();
    type Currency = currencies::Pallet<Runtime>;
    type GetTotalBalance = ();
    type WeightInfo = ();
    type AssetRegulator = permissions::Pallet<Runtime>;
}

mock_common_config!(Runtime);

impl mock_liquidity_source::Config<mock_liquidity_source::Instance1> for Runtime {
    type GetFee = GetFee;
    type EnsureDEXManager = dex_manager::Pallet<Runtime>;
    type EnsureTradingPairExists = ();
    type DexInfoProvider = dex_manager::Pallet<Runtime>;
}

impl mock_liquidity_source::Config<mock_liquidity_source::Instance2> for Runtime {
    type GetFee = GetFee;
    type EnsureDEXManager = dex_manager::Pallet<Runtime>;
    type EnsureTradingPairExists = ();
    type DexInfoProvider = dex_manager::Pallet<Runtime>;
}

impl mock_liquidity_source::Config<mock_liquidity_source::Instance3> for Runtime {
    type GetFee = GetFee;
    type EnsureDEXManager = dex_manager::Pallet<Runtime>;
    type EnsureTradingPairExists = ();
    type DexInfoProvider = dex_manager::Pallet<Runtime>;
}

impl mock_liquidity_source::Config<mock_liquidity_source::Instance4> for Runtime {
    type GetFee = GetFee;
    type EnsureDEXManager = dex_manager::Pallet<Runtime>;
    type EnsureTradingPairExists = ();
    type DexInfoProvider = dex_manager::Pallet<Runtime>;
}

impl dex_manager::Config for Runtime {}

impl demeter_farming_platform::Config for Runtime {
    type RuntimeEvent = RuntimeEvent;
    type DemeterAssetId = ();
    const BLOCKS_PER_HOUR_AND_A_HALF: BlockNumberFor<Self> = 900;
    type WeightInfo = ();
    type AssetInfoProvider = assets::Pallet<Runtime>;
}

impl pool_xyk::Config for Runtime {
    const MIN_XOR: Balance = balance!(0.0007);
    type RuntimeEvent = RuntimeEvent;
    type PairSwapAction = pool_xyk::PairSwapAction<DEXId, AssetId, AccountId, TechAccountId>;
    type DepositLiquidityAction =
        pool_xyk::DepositLiquidityAction<AssetId, AccountId, TechAccountId>;
    type WithdrawLiquidityAction =
        pool_xyk::WithdrawLiquidityAction<AssetId, AccountId, TechAccountId>;
    type PolySwapAction = pool_xyk::PolySwapAction<DEXId, AssetId, AccountId, TechAccountId>;
    type EnsureDEXManager = dex_manager::Pallet<Runtime>;
    type TradingPairSourceManager = ();
    type DexInfoProvider = dex_manager::Pallet<Runtime>;
    type EnsureTradingPairExists = ();
    type EnabledSourcesManager = ();
    type GetFee = GetXykFee;
    type OnPoolCreated = PswapDistribution;
    type OnPoolReservesChanged = ();
    type XSTMarketInfo = ();
    type GetTradingPairRestrictedFlag = GetTradingPairRestrictedFlag;
    type GetChameleonPool = common::mock::GetChameleonPool;
    type GetChameleonPoolBaseAssetId = common::mock::GetChameleonPoolBaseAssetId;
    type AssetInfoProvider = assets::Pallet<Runtime>;
    type IrreducibleReserve = GetXykIrreducibleReservePercent;
    type WeightInfo = ();
}
impl pswap_distribution::Config for Runtime {
    const PSWAP_BURN_PERCENT: Percent = Percent::from_percent(3);
    type RuntimeEvent = RuntimeEvent;
    type GetIncentiveAssetId = GetIncentiveAssetId;
    type GetTBCDAssetId = GetBuyBackAssetId;
    type LiquidityProxy = ();
    type CompatBalance = Balance;
    type GetDefaultSubscriptionFrequency = GetDefaultSubscriptionFrequency;
    type GetBurnUpdateFrequency = GetBurnUpdateFrequency;
    type GetTechnicalAccountId = GetPswapDistributionAccountId;
    type EnsureDEXManager = ();
    type OnPswapBurnedAggregator = ();
    type WeightInfo = ();
    type GetParliamentAccountId = GetParliamentAccountId;
    type PoolXykPallet = PoolXYK;
    type BuyBackHandler = ();
    type DexInfoProvider = dex_manager::Pallet<Runtime>;
    type GetChameleonPoolBaseAssetId = common::mock::GetChameleonPoolBaseAssetId;
    type AssetInfoProvider = assets::Pallet<Runtime>;
}

impl pallet_timestamp::Config for Runtime {
    type Moment = u64;
    type OnTimestampSet = ();
    type MinimumPeriod = MinimumPeriod;
    type WeightInfo = ();
}

impl ceres_liquidity_locker::Config for Runtime {
    const BLOCKS_PER_ONE_DAY: BlockNumberFor<Self> = 14_440;
    type RuntimeEvent = RuntimeEvent;
    type XYKPool = PoolXYK;
    type DemeterFarmingPlatform = DemeterFarmingPlatform;
    type CeresAssetId = ();
    type WeightInfo = ();
}

pub struct ExtBuilder {
    endowed_accounts: Vec<(AccountId, AssetId, Balance)>,
    reserves: ReservesInit,
    reserves_2: ReservesInit,
    reserves_3: ReservesInit,
    reserves_4: ReservesInit,
    dex_list: Vec<(DEXId, DEXInfo<AssetId>)>,
    initial_permission_owners: Vec<(u32, Scope, Vec<AccountId>)>,
    initial_permissions: Vec<(AccountId, Scope, Vec<u32>)>,
    source_types: Vec<LiquiditySourceType>,
}

impl Default for ExtBuilder {
    fn default() -> Self {
        Self {
            endowed_accounts: vec![
                (alice(), XOR, balance!(1000000000000000000)),
                (bob(), DOT, balance!(1000000000000000000)),
            ],
            reserves: vec![
                (DEX_A_ID, DOT, (fixed!(5000), fixed!(7000))),
                (DEX_A_ID, KSM, (fixed!(5500), fixed!(4000))),
                (DEX_B_ID, DOT, (fixed!(100), fixed!(45))),
            ],
            reserves_2: vec![
                (DEX_A_ID, DOT, (fixed!(6000), fixed!(7000))),
                (DEX_A_ID, KSM, (fixed!(6500), fixed!(3000))),
                (DEX_B_ID, DOT, (fixed!(200), fixed!(45))),
            ],
            reserves_3: vec![
                (DEX_A_ID, DOT, (fixed!(7000), fixed!(7000))),
                (DEX_A_ID, KSM, (fixed!(7500), fixed!(2000))),
                (DEX_B_ID, DOT, (fixed!(300), fixed!(45))),
            ],
            reserves_4: vec![
                (DEX_A_ID, DOT, (fixed!(8000), fixed!(7000))),
                (DEX_A_ID, KSM, (fixed!(8500), fixed!(1000))),
                (DEX_B_ID, DOT, (fixed!(400), fixed!(45))),
            ],
            dex_list: vec![
                (
                    DEX_A_ID,
                    DEXInfo {
                        base_asset_id: GetBaseAssetId::get(),
                        synthetic_base_asset_id: GetSyntheticBaseAssetId::get(),
                        is_public: true,
                    },
                ),
                (
                    DEX_B_ID,
                    DEXInfo {
                        base_asset_id: GetBaseAssetId::get(),
                        synthetic_base_asset_id: GetSyntheticBaseAssetId::get(),
                        is_public: true,
                    },
                ),
            ],
            initial_permission_owners: vec![
                (INIT_DEX, Scope::Unlimited, vec![alice()]),
                (MANAGE_DEX, Scope::Limited(hash(&DEX_A_ID)), vec![alice()]),
                (MANAGE_DEX, Scope::Limited(hash(&DEX_B_ID)), vec![alice()]),
            ],
            initial_permissions: vec![
                (alice(), Scope::Unlimited, vec![INIT_DEX]),
                (alice(), Scope::Limited(hash(&DEX_A_ID)), vec![MANAGE_DEX]),
                (alice(), Scope::Limited(hash(&DEX_B_ID)), vec![MANAGE_DEX]),
            ],
            source_types: vec![
                LiquiditySourceType::MockPool,
                LiquiditySourceType::MockPool2,
                LiquiditySourceType::MockPool3,
                LiquiditySourceType::MockPool4,
            ],
        }
    }
}

impl ExtBuilder {
    pub fn build(self) -> sp_io::TestExternalities {
        let mut t = frame_system::GenesisConfig::default()
            .build_storage::<Runtime>()
            .unwrap();

        tokens::GenesisConfig::<Runtime> {
            balances: self.endowed_accounts,
        }
        .assimilate_storage(&mut t)
        .unwrap();

        dex_manager::GenesisConfig::<Runtime> {
            dex_list: self.dex_list,
        }
        .assimilate_storage(&mut t)
        .unwrap();

        permissions::GenesisConfig::<Runtime> {
            initial_permission_owners: self.initial_permission_owners,
            initial_permissions: self.initial_permissions,
        }
        .assimilate_storage(&mut t)
        .unwrap();

        mock_liquidity_source::GenesisConfig::<Runtime, mock_liquidity_source::Instance1> {
            reserves: self.reserves,
            phantom: Default::default(),
        }
        .assimilate_storage(&mut t)
        .unwrap();

        mock_liquidity_source::GenesisConfig::<Runtime, mock_liquidity_source::Instance2> {
            reserves: self.reserves_2,
            phantom: Default::default(),
        }
        .assimilate_storage(&mut t)
        .unwrap();

        mock_liquidity_source::GenesisConfig::<Runtime, mock_liquidity_source::Instance3> {
            reserves: self.reserves_3,
            phantom: Default::default(),
        }
        .assimilate_storage(&mut t)
        .unwrap();

        mock_liquidity_source::GenesisConfig::<Runtime, mock_liquidity_source::Instance4> {
            reserves: self.reserves_4,
            phantom: Default::default(),
        }
        .assimilate_storage(&mut t)
        .unwrap();

        <crate::GenesisConfig as GenesisBuild<Runtime>>::assimilate_storage(
            &crate::GenesisConfig {
                source_types: self.source_types,
            },
            &mut t,
        )
        .unwrap();

        t.into()
    }
}<|MERGE_RESOLUTION|>--- conflicted
+++ resolved
@@ -33,16 +33,10 @@
 use common::mock::{ExistentialDeposits, GetTradingPairRestrictedFlag};
 use common::prelude::{Balance, QuoteAmount, SwapAmount, SwapOutcome};
 use common::{
-<<<<<<< HEAD
-    balance, fixed, fixed_from_basis_points, hash, mock_common_config, mock_pallet_balances_config,
-    mock_technical_config, Amount, AssetId32, DEXInfo, Fixed, LiquiditySource, LiquiditySourceType,
-    RewardReason, DOT, KSM, PSWAP, TBCD, VAL, XOR, XST,
-=======
-    balance, fixed, fixed_from_basis_points, hash, mock_currencies_config,
+    balance, fixed, fixed_from_basis_points, hash, mock_common_config, mock_currencies_config,
     mock_frame_system_config, mock_pallet_balances_config, mock_technical_config, Amount,
     AssetId32, DEXInfo, Fixed, LiquiditySource, LiquiditySourceType, RewardReason, DOT, KSM, PSWAP,
     TBCD, VAL, XOR, XST,
->>>>>>> 1def84be
 };
 use currencies::BasicCurrencyAdapter;
 use frame_support::sp_runtime::DispatchError;
@@ -85,6 +79,7 @@
 mock_currencies_config!(Runtime);
 mock_pallet_balances_config!(Runtime);
 mock_frame_system_config!(Runtime);
+mock_common_config!(Runtime);
 
 parameter_types! {
     pub const BlockHashCount: u64 = 250;
@@ -320,8 +315,6 @@
     type AssetRegulator = permissions::Pallet<Runtime>;
 }
 
-mock_common_config!(Runtime);
-
 impl mock_liquidity_source::Config<mock_liquidity_source::Instance1> for Runtime {
     type GetFee = GetFee;
     type EnsureDEXManager = dex_manager::Pallet<Runtime>;
