--- conflicted
+++ resolved
@@ -35,14 +35,9 @@
 use common::{
     balance, fixed, fixed_from_basis_points, hash, mock_assets_config, mock_common_config,
     mock_currencies_config, mock_frame_system_config, mock_pallet_balances_config,
-<<<<<<< HEAD
     mock_pallet_timestamp_config, mock_permissions_config, mock_technical_config,
     mock_tokens_config, Amount, AssetId32, DEXId, DEXInfo, Fixed, LiquiditySource,
-    LiquiditySourceType, RewardReason, DOT, KSM, PSWAP, TBCD, XOR, XST,
-=======
-    mock_technical_config, mock_tokens_config, Amount, AssetId32, DEXId, DEXInfo, Fixed,
-    LiquiditySource, LiquiditySourceType, RewardReason, DOT, KSM, PSWAP, VXOR, XOR, XST,
->>>>>>> 8081da7c
+    LiquiditySourceType, RewardReason, DOT, KSM, PSWAP, VXOR, XOR, XST,
 };
 use currencies::BasicCurrencyAdapter;
 use frame_support::sp_runtime::DispatchError;
