use crate::{self as ceres_staking};
use common::mock::ExistentialDeposits;
use common::prelude::Balance;
pub use common::TechAssetId as Tas;
pub use common::TechPurpose::*;
use common::{
<<<<<<< HEAD
    balance, mock_common_config, mock_pallet_balances_config, AssetId32, AssetName, AssetSymbol,
    BalancePrecision, ContentSource, DEXId, Description, CERES_ASSET_ID,
=======
    balance, mock_currencies_config, mock_frame_system_config, mock_pallet_balances_config,
    mock_technical_config, AssetId32, AssetName, AssetSymbol, BalancePrecision, ContentSource,
    DEXId, Description, CERES_ASSET_ID, XST,
>>>>>>> 1def84be
};
use currencies::BasicCurrencyAdapter;
use frame_support::traits::{Everything, GenesisBuild, Hooks};
use frame_support::weights::Weight;
use frame_support::{construct_runtime, parameter_types};
use frame_system;
use frame_system::pallet_prelude::BlockNumberFor;
use sp_core::H256;
use sp_runtime::testing::Header;
use sp_runtime::traits::{BlakeTwo256, IdentityLookup, Zero};
use sp_runtime::Perbill;

type UncheckedExtrinsic = frame_system::mocking::MockUncheckedExtrinsic<Runtime>;
type Block = frame_system::mocking::MockBlock<Runtime>;
pub const BLOCKS_PER_DAY: BlockNumberFor<Runtime> = 14_440;

construct_runtime! {
    pub enum Runtime where
        Block = Block,
        NodeBlock = Block,
        UncheckedExtrinsic = UncheckedExtrinsic,
    {
        System: frame_system::{Pallet, Call, Config, Storage, Event<T>},
        Assets: assets::{Pallet, Call, Config<T>, Storage, Event<T>},
        Tokens: tokens::{Pallet, Call, Config<T>, Storage, Event<T>},
        Currencies: currencies::{Pallet, Call, Storage},
        Balances: pallet_balances::{Pallet, Call, Storage, Event<T>},
        Permissions: permissions::{Pallet, Call, Config<T>, Storage, Event<T>},
        Technical: technical::{Pallet, Call, Config<T>, Storage, Event<T>},
        CeresStaking: ceres_staking::{Pallet, Call, Storage, Event<T>},
    }
}

pub type AccountId = u128;
pub type BlockNumber = u64;
pub type Amount = i128;
pub type AssetId = AssetId32<common::PredefinedAssetId>;
pub type TechAssetId = common::TechAssetId<common::PredefinedAssetId>;
pub type TechAccountId = common::TechAccountId<AccountId, TechAssetId, DEXId>;

pub const ALICE: AccountId = 1;
pub const BOB: AccountId = 2;
pub const BUY_BACK_ACCOUNT: AccountId = 23;

mock_technical_config!(Runtime);
mock_currencies_config!(Runtime);
mock_pallet_balances_config!(Runtime);
mock_frame_system_config!(Runtime);

parameter_types! {
    pub const BlockHashCount: u64 = 250;
    pub const MaximumBlockWeight: Weight = Weight::from_parts(1024, 0);
    pub const MaximumBlockLength: u32 = 2 * 1024;
    pub const AvailableBlockRatio: Perbill = Perbill::from_percent(75);
}

parameter_types! {
    pub const CeresPerDay: Balance = balance!(6.66666666667);
    pub const CeresAssetId: AssetId = CERES_ASSET_ID;
    pub const MaximumCeresInStakingPool: Balance = balance!(7200);
}

impl crate::Config for Runtime {
    const BLOCKS_PER_ONE_DAY: BlockNumberFor<Self> = BLOCKS_PER_DAY;
    type RuntimeEvent = RuntimeEvent;
    type CeresPerDay = CeresPerDay;
    type CeresAssetId = CeresAssetId;
    type MaximumCeresInStakingPool = MaximumCeresInStakingPool;
    type WeightInfo = ();
}

parameter_types! {
    pub const GetBaseAssetId: AssetId = CERES_ASSET_ID;
    pub const GetBuyBackAssetId: AssetId = XST;
    pub GetBuyBackSupplyAssets: Vec<AssetId> = Vec::new();
    pub const GetBuyBackPercentage: u8 = 10;
    pub const GetBuyBackAccountId: AccountId = BUY_BACK_ACCOUNT;
    pub const GetBuyBackDexId: DEXId = DEXId::Polkaswap;
}

impl assets::Config for Runtime {
    type RuntimeEvent = RuntimeEvent;
    type ExtraAccountId = AccountId;
    type ExtraAssetRecordArg =
        common::AssetIdExtraAssetRecordArg<common::DEXId, common::LiquiditySourceType, AccountId>;
    type AssetId = AssetId;
    type GetBaseAssetId = GetBaseAssetId;
    type GetBuyBackAssetId = GetBuyBackAssetId;
    type GetBuyBackSupplyAssets = GetBuyBackSupplyAssets;
    type GetBuyBackPercentage = GetBuyBackPercentage;
    type GetBuyBackAccountId = GetBuyBackAccountId;
    type GetBuyBackDexId = GetBuyBackDexId;
    type BuyBackLiquidityProxy = ();
    type Currency = currencies::Pallet<Runtime>;
    type GetTotalBalance = ();
    type WeightInfo = ();
    type AssetRegulator = permissions::Pallet<Runtime>;
}

mock_common_config!(Runtime);

impl permissions::Config for Runtime {
    type RuntimeEvent = RuntimeEvent;
}

impl tokens::Config for Runtime {
    type RuntimeEvent = RuntimeEvent;
    type Balance = Balance;
    type Amount = Amount;
    type CurrencyId = AssetId;
    type WeightInfo = ();
    type ExistentialDeposits = ExistentialDeposits;
    type CurrencyHooks = ();
    type MaxLocks = ();
    type MaxReserves = ();
    type ReserveIdentifier = ();
    type DustRemovalWhitelist = Everything;
}

pub struct ExtBuilder {
    pub endowed_assets: Vec<(
        AssetId,
        AccountId,
        AssetSymbol,
        AssetName,
        BalancePrecision,
        Balance,
        bool,
        Option<ContentSource>,
        Option<Description>,
    )>,
    pub endowed_accounts: Vec<(AccountId, AssetId, Balance)>,
}

impl Default for ExtBuilder {
    fn default() -> Self {
        Self {
            endowed_assets: vec![(
                CERES_ASSET_ID,
                ALICE,
                AssetSymbol(b"CERES".to_vec()),
                AssetName(b"Ceres".to_vec()),
                18,
                Balance::zero(),
                true,
                None,
                None,
            )],
            endowed_accounts: vec![
                (ALICE, CERES_ASSET_ID, balance!(7300)),
                (BOB, CERES_ASSET_ID, balance!(100)),
            ],
        }
    }
}

impl ExtBuilder {
    #[allow(dead_code)]
    pub fn empty() -> Self {
        ExtBuilder {
            endowed_assets: vec![],
            endowed_accounts: vec![],
        }
    }

    pub fn build(self) -> sp_io::TestExternalities {
        let mut t = SystemConfig::default().build_storage::<Runtime>().unwrap();

        pallet_balances::GenesisConfig::<Runtime> {
            balances: self
                .endowed_accounts
                .iter()
                .map(|(acc, _, balance)| (*acc, *balance))
                .collect(),
        }
        .assimilate_storage(&mut t)
        .unwrap();

        PermissionsConfig {
            initial_permission_owners: vec![],
            initial_permissions: vec![],
        }
        .assimilate_storage(&mut t)
        .unwrap();

        assets::GenesisConfig::<Runtime> {
            endowed_assets: self.endowed_assets,
        }
        .assimilate_storage(&mut t)
        .unwrap();

        TokensConfig {
            balances: self.endowed_accounts,
        }
        .assimilate_storage(&mut t)
        .unwrap();

        t.into()
    }
}

pub fn run_to_block(n: u64) {
    while System::block_number() < n {
        System::on_finalize(System::block_number());
        System::set_block_number(System::block_number() + 1);
        System::on_initialize(System::block_number());
        CeresStaking::on_initialize(System::block_number());
    }
}<|MERGE_RESOLUTION|>--- conflicted
+++ resolved
@@ -4,14 +4,9 @@
 pub use common::TechAssetId as Tas;
 pub use common::TechPurpose::*;
 use common::{
-<<<<<<< HEAD
-    balance, mock_common_config, mock_pallet_balances_config, AssetId32, AssetName, AssetSymbol,
-    BalancePrecision, ContentSource, DEXId, Description, CERES_ASSET_ID,
-=======
-    balance, mock_currencies_config, mock_frame_system_config, mock_pallet_balances_config,
-    mock_technical_config, AssetId32, AssetName, AssetSymbol, BalancePrecision, ContentSource,
-    DEXId, Description, CERES_ASSET_ID, XST,
->>>>>>> 1def84be
+    balance, mock_common_config, mock_currencies_config, mock_frame_system_config,
+    mock_pallet_balances_config, mock_technical_config, AssetId32, AssetName, AssetSymbol,
+    BalancePrecision, ContentSource, DEXId, Description, CERES_ASSET_ID, XST,
 };
 use currencies::BasicCurrencyAdapter;
 use frame_support::traits::{Everything, GenesisBuild, Hooks};
@@ -60,6 +55,7 @@
 mock_currencies_config!(Runtime);
 mock_pallet_balances_config!(Runtime);
 mock_frame_system_config!(Runtime);
+mock_common_config!(Runtime);
 
 parameter_types! {
     pub const BlockHashCount: u64 = 250;
@@ -110,8 +106,6 @@
     type WeightInfo = ();
     type AssetRegulator = permissions::Pallet<Runtime>;
 }
-
-mock_common_config!(Runtime);
 
 impl permissions::Config for Runtime {
     type RuntimeEvent = RuntimeEvent;
