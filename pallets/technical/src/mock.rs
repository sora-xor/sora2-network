--- conflicted
+++ resolved
@@ -31,11 +31,7 @@
 use crate::{self as technical, Config};
 use codec::{Decode, Encode};
 use common::prelude::Balance;
-<<<<<<< HEAD
-use common::{mock_assets_config, DEXId, XST};
-=======
-use common::{mock_pallet_balances_config, PSWAP, VAL, XST};
->>>>>>> 6ac1313e
+use common::{mock_assets_config, mock_pallet_balances_config, DEXId, XST};
 use currencies::BasicCurrencyAdapter;
 use dispatch::DispatchResult;
 use frame_support::traits::{Everything, GenesisBuild};
@@ -158,28 +154,7 @@
     pub GetBuyBackAssetId: AssetId = XST.into();
 }
 
-<<<<<<< HEAD
 mock_assets_config!(Runtime);
-=======
-impl assets::Config for Runtime {
-    type RuntimeEvent = RuntimeEvent;
-    type ExtraAccountId = [u8; 32];
-    type ExtraAssetRecordArg =
-        common::AssetIdExtraAssetRecordArg<DEXId, common::LiquiditySourceType, [u8; 32]>;
-    type AssetId = AssetId;
-    type GetBaseAssetId = GetBaseAssetId;
-    type GetBuyBackAssetId = GetBuyBackAssetId;
-    type GetBuyBackSupplyAssets = GetBuyBackSupplyAssets;
-    type GetBuyBackPercentage = GetBuyBackPercentage;
-    type GetBuyBackAccountId = GetBuyBackAccountId;
-    type GetBuyBackDexId = GetBuyBackDexId;
-    type BuyBackLiquidityProxy = ();
-    type Currency = currencies::Pallet<Runtime>;
-    type GetTotalBalance = ();
-    type WeightInfo = ();
-    type AssetRegulator = permissions::Pallet<Runtime>;
-}
->>>>>>> 6ac1313e
 
 impl Config for Runtime {
     type RuntimeEvent = RuntimeEvent;
