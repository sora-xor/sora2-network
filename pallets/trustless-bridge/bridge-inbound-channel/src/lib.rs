--- conflicted
+++ resolved
@@ -265,20 +265,14 @@
                     MessageStatus::Done
                 } else {
                     MessageStatus::Failed
-<<<<<<< HEAD
                 };
                 T::MessageStatusNotifier::update_status(
                     network_id,
                     message_id,
                     message_status,
-                    None,
+                    GenericTimepoint::Unknown,
                 );
             }
-=======
-                },
-                GenericTimepoint::Unknown,
-            );
->>>>>>> f7c1422b
 
             Ok(().into())
         }
