--- conflicted
+++ resolved
@@ -27,28 +27,17 @@
 
 ethabi = { git = "https://github.com/sora-xor/ethabi.git", branch = "sora-v1.6.0", package = "ethabi", default-features = false }
 
-<<<<<<< HEAD
-bridge-types = { git = "https://github.com/sora-xor/sora2-common.git", branch = "develop", default-features = false }
-=======
 bridge-types = { git = "https://github.com/sora-xor/sora2-common.git", rev = "3b1ae58977b1a163380ec021d4088525987a539b", default-features = false }
->>>>>>> 40653598
 
 assets = { path = "../../assets", default-features = false }
 traits = { git = "https://github.com/open-web3-stack/open-runtime-module-library.git", package = "orml-traits", default-features = false }
 technical = { path = "../../technical", default-features = false }
 permissions = { path = "../../permissions", default-features = false }
 common = { path = "../../../common", default-features = false }
-<<<<<<< HEAD
-dispatch = { git = "https://github.com/sora-xor/sora2-common.git", branch = "develop", default-features = false, optional = true }
-
-[dev-dependencies]
-dispatch = { git = "https://github.com/sora-xor/sora2-common.git", branch = "develop" }
-=======
 dispatch = { git = "https://github.com/sora-xor/sora2-common.git", rev = "3b1ae58977b1a163380ec021d4088525987a539b", default-features = false, optional = true }
 
 [dev-dependencies]
 dispatch = { git = "https://github.com/sora-xor/sora2-common.git", rev = "3b1ae58977b1a163380ec021d4088525987a539b" }
->>>>>>> 40653598
 sp-keyring = { git = "https://github.com/sora-xor/substrate.git", branch = "polkadot-v0.9.38" }
 pallet-balances = { git = "https://github.com/sora-xor/substrate.git", branch = "polkadot-v0.9.38" }
 permissions = { path = "../../permissions" }
