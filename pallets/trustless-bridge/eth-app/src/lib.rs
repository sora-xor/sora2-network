//! # ETH
//!
//! An application that implements a bridged ETH asset.
//!
//! ## Overview
//!
//! ETH balances are stored in the tightly-coupled [`asset`] runtime module. When an account holder burns
//! some of their balance, a `Transfer` event is emit for this event
//! and relay it to the other chain.
//!
//! ## Interface
//!
//! ### Dispatchable Calls
//!
//! - `burn`: Burn an ETH balance.
//!
#![cfg_attr(not(feature = "std"), no_std)]

pub const TRANSFER_MAX_GAS: u64 = 100_000;

use frame_support::dispatch::DispatchResult;
use frame_support::ensure;
use frame_support::traits::EnsureOrigin;
use frame_system::ensure_signed;
use sp_runtime::traits::StaticLookup;
use sp_std::prelude::*;
use sp_std::vec;

use bridge_types::traits::OutboundChannel;
use bridge_types::EVMChainId;

mod payload;
use payload::OutboundPayload;

#[cfg(feature = "runtime-benchmarks")]
mod benchmarking;

#[cfg(test)]
mod mock;

#[cfg(test)]
mod tests;

pub mod weights;
pub use weights::WeightInfo;

pub use pallet::*;

#[frame_support::pallet]
pub mod pallet {
    use super::*;
    use bridge_types::traits::{
        BalancePrecisionConverter, BridgeApp, BridgeAssetRegistry, MessageStatusNotifier,
    };
    use bridge_types::types::{
        AdditionalEVMInboundData, AdditionalEVMOutboundData, BridgeAppInfo, BridgeAssetInfo,
        CallOriginOutput, EVMAppInfo, EVMAppKind, EVMAssetInfo, MessageStatus,
    };
    use bridge_types::{GenericAccount, GenericNetworkId, H256};
    use bridge_types::{H160, U256};
<<<<<<< HEAD
=======
    use common::{AssetInfoProvider, AssetName, AssetSymbol, Balance};
>>>>>>> 7b2fa65c
    use frame_support::pallet_prelude::*;
    use frame_support::traits::StorageVersion;
    use frame_support::transactional;
    use frame_system::pallet_prelude::{OriginFor, *};
    use frame_system::RawOrigin;
    use sp_runtime::traits::Zero;
    use traits::MultiCurrency;

    pub type AccountIdOf<T> = <T as frame_system::Config>::AccountId;
    pub type BalanceOf<T> = <<T as Config>::Currency as MultiCurrency<AccountIdOf<T>>>::Balance;
    pub type AssetIdOf<T> = <<T as Config>::Currency as MultiCurrency<AccountIdOf<T>>>::CurrencyId;
    pub type AssetNameOf<T> = <<T as Config>::AssetRegistry as BridgeAssetRegistry<
        AccountIdOf<T>,
        AssetIdOf<T>,
    >>::AssetName;
    pub type AssetSymbolOf<T> = <<T as Config>::AssetRegistry as BridgeAssetRegistry<
        AccountIdOf<T>,
        AssetIdOf<T>,
    >>::AssetSymbol;

    #[pallet::config]
    pub trait Config: frame_system::Config {
        type RuntimeEvent: From<Event<Self>> + IsType<<Self as frame_system::Config>::RuntimeEvent>;

        type OutboundChannel: OutboundChannel<
            EVMChainId,
            Self::AccountId,
            AdditionalEVMOutboundData,
        >;

        type CallOrigin: EnsureOrigin<
            Self::RuntimeOrigin,
            Success = CallOriginOutput<EVMChainId, H256, AdditionalEVMInboundData>,
        >;

        type MessageStatusNotifier: MessageStatusNotifier<
            AssetIdOf<Self>,
            Self::AccountId,
            BalanceOf<Self>,
        >;

        type AssetRegistry: BridgeAssetRegistry<Self::AccountId, AssetIdOf<Self>>;

        type BridgeAccountId: Get<Self::AccountId>;

        type Currency: MultiCurrency<Self::AccountId>;

        type BalancePrecisionConverter: BalancePrecisionConverter<
            AssetIdOf<Self>,
            BalanceOf<Self>,
            U256,
        >;

        type WeightInfo: WeightInfo;
    }

    #[pallet::storage]
    #[pallet::getter(fn address_and_asset)]
    pub(super) type Addresses<T: Config> =
        StorageMap<_, Identity, EVMChainId, (H160, AssetIdOf<T>, u8), OptionQuery>;

    /// The current storage version.
    const STORAGE_VERSION: StorageVersion = StorageVersion::new(1);

    #[pallet::pallet]
    #[pallet::generate_store(pub(super) trait Store)]
    #[pallet::storage_version(STORAGE_VERSION)]
    #[pallet::without_storage_info]
    pub struct Pallet<T>(PhantomData<T>);

    #[pallet::hooks]
    impl<T: Config> Hooks<BlockNumberFor<T>> for Pallet<T> {}

    #[pallet::event]
    #[pallet::generate_deposit(pub(super) fn deposit_event)]
    /// Events for the ETH module.
    pub enum Event<T: Config> {
        Burned(EVMChainId, AccountIdOf<T>, H160, BalanceOf<T>),
        Minted(EVMChainId, H160, AccountIdOf<T>, BalanceOf<T>),
        Refunded(EVMChainId, AccountIdOf<T>, BalanceOf<T>),
    }

    #[pallet::error]
    pub enum Error<T> {
        /// The submitted payload could not be decoded.
        InvalidPayload,
        /// App for given network is not registered.
        AppIsNotRegistered,
        /// Message came from wrong address.
        InvalidAppAddress,
        /// App for given network exists.
        AppAlreadyExists,
        /// Destination account is not set.
        DestAccountIsNotSet,
        /// Call encoding failed.
        CallEncodeFailed,
        /// Amount must be > 0
        WrongAmount,
        /// Wrong bridge request for refund
        WrongRequest,
        /// Wrong bridge request status, must be Failed
        WrongRequestStatus,
    }

    #[pallet::call]
    impl<T: Config> Pallet<T> {
        // Users should burn their holdings to release funds on the Ethereum side
        #[transactional]
        #[pallet::call_index(0)]
        #[pallet::weight(<T as Config>::WeightInfo::burn())]
        pub fn burn(
            origin: OriginFor<T>,
            network_id: EVMChainId,
            recipient: H160,
            amount: BalanceOf<T>,
        ) -> DispatchResult {
            let who = ensure_signed(origin)?;
            Pallet::<T>::burn_inner(who, network_id, recipient, amount)?;
            Ok(())
        }

        #[pallet::call_index(1)]
        #[pallet::weight(<T as Config>::WeightInfo::mint())]
        pub fn mint(
            origin: OriginFor<T>,
            sender: H160,
            recipient: <T::Lookup as StaticLookup>::Source,
            amount: U256,
        ) -> DispatchResult {
            let CallOriginOutput {
                network_id,
                message_id,
                timepoint,
                additional,
            } = T::CallOrigin::ensure_origin(origin)?;
            let (registered_contract, asset_id, sidechain_precision) =
                Addresses::<T>::get(network_id).ok_or(Error::<T>::AppIsNotRegistered)?;
            ensure!(
                additional.source == registered_contract,
                Error::<T>::InvalidAppAddress
            );

            let thischain_amount = T::BalancePrecisionConverter::from_sidechain(
                &asset_id,
                sidechain_precision,
                amount,
            )
            .ok_or(Error::<T>::WrongAmount)?;
            ensure!(thischain_amount > Zero::zero(), Error::<T>::WrongAmount);

            let recipient = T::Lookup::lookup(recipient)?;
            T::Currency::deposit(asset_id, &recipient, thischain_amount)?;
            T::MessageStatusNotifier::inbound_request(
                GenericNetworkId::EVM(network_id),
                message_id,
                GenericAccount::EVM(sender),
                recipient.clone(),
                asset_id,
<<<<<<< HEAD
                thischain_amount,
                timestamp,
=======
                amount,
                timepoint,
                MessageStatus::Done,
>>>>>>> 7b2fa65c
            );
            Self::deposit_event(Event::Minted(
                network_id,
                sender,
                recipient.clone(),
                thischain_amount,
            ));

            Ok(())
        }

        #[pallet::call_index(2)]
        #[pallet::weight(<T as Config>::WeightInfo::register_network())]
        pub fn register_network(
            origin: OriginFor<T>,
            network_id: EVMChainId,
            name: AssetNameOf<T>,
            symbol: AssetSymbolOf<T>,
            sidechain_precision: u8,
            contract: H160,
        ) -> DispatchResult {
            ensure_root(origin)?;
            ensure!(
                !Addresses::<T>::contains_key(network_id),
                Error::<T>::AppAlreadyExists
            );
            let bridge_account = T::BridgeAccountId::get();
            let asset_id = T::AssetRegistry::register_asset(bridge_account.clone(), name, symbol)?;
            Self::register_network_inner(network_id, asset_id, contract, sidechain_precision)?;
            Ok(().into())
        }

        #[pallet::call_index(3)]
        #[pallet::weight(<T as Config>::WeightInfo::register_network())]
        pub fn register_network_with_existing_asset(
            origin: OriginFor<T>,
            network_id: EVMChainId,
            asset_id: AssetIdOf<T>,
            contract: H160,
            sidechain_precision: u8,
        ) -> DispatchResult {
            ensure_root(origin)?;
            ensure!(
                !Addresses::<T>::contains_key(network_id),
                Error::<T>::AppAlreadyExists
            );
            Self::register_network_inner(network_id, asset_id, contract, sidechain_precision)?;
            Ok(().into())
        }
    }

    impl<T: Config> Pallet<T> {
        fn register_network_inner(
            network_id: EVMChainId,
            asset_id: AssetIdOf<T>,
            contract: H160,
            sidechain_precision: u8,
        ) -> DispatchResult {
            Addresses::<T>::insert(network_id, (contract, asset_id, sidechain_precision));
            let bridge_account = T::BridgeAccountId::get();
            T::AssetRegistry::manage_asset(bridge_account, asset_id)?;
            Ok(())
        }

        pub fn burn_inner(
            who: T::AccountId,
            network_id: EVMChainId,
            recipient: H160,
            amount: BalanceOf<T>,
        ) -> Result<H256, DispatchError> {
            let (target, asset_id, sidechain_precision) =
                Addresses::<T>::get(network_id).ok_or(Error::<T>::AppIsNotRegistered)?;

            let sidechain_amount =
                T::BalancePrecisionConverter::to_sidechain(&asset_id, sidechain_precision, amount)
                    .ok_or(Error::<T>::WrongAmount)?;
            ensure!(sidechain_amount > 0.into(), Error::<T>::WrongAmount);

            T::Currency::withdraw(asset_id, &who, amount)?;

            let message = OutboundPayload::<T> {
                sender: who.clone(),
                recipient: recipient.clone(),
                amount: sidechain_amount,
            };

            let message_id = T::OutboundChannel::submit(
                network_id,
                &RawOrigin::Signed(who.clone()),
                &message.encode().map_err(|_| Error::<T>::CallEncodeFailed)?,
                AdditionalEVMOutboundData {
                    target,
                    max_gas: TRANSFER_MAX_GAS.into(),
                },
            )?;
            T::MessageStatusNotifier::outbound_request(
                GenericNetworkId::EVM(network_id),
                message_id,
                who.clone(),
                GenericAccount::EVM(recipient),
                asset_id,
                amount,
                MessageStatus::InQueue,
            );
            Self::deposit_event(Event::Burned(network_id, who, recipient, amount.into()));

            Ok(message_id)
        }

        pub fn refund_inner(
            network_id: EVMChainId,
            recipient: T::AccountId,
            asset_id: AssetIdOf<T>,
            amount: BalanceOf<T>,
        ) -> DispatchResult {
            ensure!(amount > Zero::zero(), Error::<T>::WrongAmount);

            let (_, ether_asset_id, _sidechain_precision) =
                Addresses::<T>::get(network_id).ok_or(Error::<T>::AppIsNotRegistered)?;
            ensure!(asset_id == ether_asset_id, Error::<T>::WrongRequest);

            T::Currency::deposit(asset_id, &recipient, amount)?;

            Self::deposit_event(Event::Refunded(network_id, recipient, amount));

            Ok(())
        }
    }

    #[pallet::genesis_config]
    pub struct GenesisConfig<T: Config> {
        pub networks: Vec<(EVMChainId, H160, AssetIdOf<T>, u8)>,
    }

    #[cfg(feature = "std")]
    impl<T: Config> Default for GenesisConfig<T> {
        fn default() -> Self {
            Self {
                networks: Default::default(),
            }
        }
    }

    #[pallet::genesis_build]
    impl<T: Config> GenesisBuild<T> for GenesisConfig<T> {
        fn build(&self) {
            for (network_id, contract, asset_id, precision) in &self.networks {
                Pallet::<T>::register_network_inner(*network_id, *asset_id, *contract, *precision)
                    .unwrap();
            }
        }
    }

<<<<<<< HEAD
    impl<T: Config> BridgeApp<EVMChainId, T::AccountId, H160, AssetIdOf<T>, BalanceOf<T>>
        for Pallet<T>
    {
        fn is_asset_supported(network_id: EVMChainId, asset_id: AssetIdOf<T>) -> bool {
=======
    impl<T: Config> BridgeApp<T::AccountId, H160, T::AssetId, Balance> for Pallet<T> {
        fn is_asset_supported(network_id: GenericNetworkId, asset_id: T::AssetId) -> bool {
            let GenericNetworkId::EVM(network_id) = network_id else {
                return false;
            };
>>>>>>> 7b2fa65c
            Addresses::<T>::get(network_id)
                .map(|(_contract, native_asset_id, _precision)| native_asset_id == asset_id)
                .unwrap_or(false)
        }

        fn transfer(
<<<<<<< HEAD
            network_id: EVMChainId,
            asset_id: AssetIdOf<T>,
=======
            network_id: GenericNetworkId,
            asset_id: T::AssetId,
>>>>>>> 7b2fa65c
            sender: T::AccountId,
            recipient: H160,
            amount: BalanceOf<T>,
        ) -> Result<H256, DispatchError> {
            if Self::is_asset_supported(network_id, asset_id) {
                let network_id = network_id.evm().ok_or(Error::<T>::AppIsNotRegistered)?;
                Pallet::<T>::burn_inner(sender, network_id, recipient, amount)
            } else {
                Err(Error::<T>::AppIsNotRegistered.into())
            }
        }

        fn refund(
            network_id: GenericNetworkId,
            _message_id: H256,
            recipient: T::AccountId,
            asset_id: AssetIdOf<T>,
            amount: BalanceOf<T>,
        ) -> DispatchResult {
            let network_id = network_id.evm().ok_or(Error::<T>::AppIsNotRegistered)?;
            Pallet::<T>::refund_inner(network_id, recipient, asset_id, amount)
        }

<<<<<<< HEAD
        fn list_supported_assets(network_id: EVMChainId) -> Vec<BridgeAssetInfo<AssetIdOf<T>>> {
            Addresses::<T>::get(network_id)
                .map(|(_app_address, asset_id, _precision)| {
                    vec![BridgeAssetInfo {
                        app_kind: AppKind::EthApp,
                        asset_id,
                        evm_address: None,
                    }]
=======
        fn list_supported_assets(network_id: GenericNetworkId) -> Vec<BridgeAssetInfo> {
            let GenericNetworkId::EVM(network_id) = network_id else {
                return vec![];
            };
            Addresses::<T>::get(network_id)
                .map(|(app_address, asset_id)| {
                    let precision = assets::Pallet::<T>::get_asset_info(&asset_id).2;
                    vec![BridgeAssetInfo::EVM(EVMAssetInfo {
                        app_kind: EVMAppKind::EthApp,
                        asset_id: asset_id.into(),
                        evm_address: app_address,
                        precision,
                    })]
>>>>>>> 7b2fa65c
                })
                .unwrap_or_default()
        }

<<<<<<< HEAD
        fn list_apps(network_id: EVMChainId) -> Vec<BridgeAppInfo> {
            Addresses::<T>::get(network_id)
                .map(|(evm_address, _asset_id, _precision)| {
                    vec![BridgeAppInfo {
                        app_kind: AppKind::EthApp,
                        evm_address,
                    }]
=======
        fn list_apps() -> Vec<BridgeAppInfo> {
            Addresses::<T>::iter()
                .map(|(network_id, (evm_address, _asset_id))| {
                    BridgeAppInfo::EVM(
                        network_id.into(),
                        EVMAppInfo {
                            app_kind: EVMAppKind::EthApp,
                            evm_address,
                        },
                    )
>>>>>>> 7b2fa65c
                })
                .collect()
        }
    }
}<|MERGE_RESOLUTION|>--- conflicted
+++ resolved
@@ -49,6 +49,7 @@
 #[frame_support::pallet]
 pub mod pallet {
     use super::*;
+    use bridge_types::substrate::MainnetAssetId;
     use bridge_types::traits::{
         BalancePrecisionConverter, BridgeApp, BridgeAssetRegistry, MessageStatusNotifier,
     };
@@ -58,16 +59,12 @@
     };
     use bridge_types::{GenericAccount, GenericNetworkId, H256};
     use bridge_types::{H160, U256};
-<<<<<<< HEAD
-=======
-    use common::{AssetInfoProvider, AssetName, AssetSymbol, Balance};
->>>>>>> 7b2fa65c
     use frame_support::pallet_prelude::*;
     use frame_support::traits::StorageVersion;
     use frame_support::transactional;
     use frame_system::pallet_prelude::{OriginFor, *};
     use frame_system::RawOrigin;
-    use sp_runtime::traits::Zero;
+    use sp_runtime::traits::{Convert, Zero};
     use traits::MultiCurrency;
 
     pub type AccountIdOf<T> = <T as frame_system::Config>::AccountId;
@@ -104,6 +101,8 @@
         >;
 
         type AssetRegistry: BridgeAssetRegistry<Self::AccountId, AssetIdOf<Self>>;
+
+        type AssetIdConverter: Convert<AssetIdOf<Self>, MainnetAssetId>;
 
         type BridgeAccountId: Get<Self::AccountId>;
 
@@ -220,14 +219,9 @@
                 GenericAccount::EVM(sender),
                 recipient.clone(),
                 asset_id,
-<<<<<<< HEAD
                 thischain_amount,
-                timestamp,
-=======
-                amount,
                 timepoint,
                 MessageStatus::Done,
->>>>>>> 7b2fa65c
             );
             Self::deposit_event(Event::Minted(
                 network_id,
@@ -381,31 +375,19 @@
         }
     }
 
-<<<<<<< HEAD
-    impl<T: Config> BridgeApp<EVMChainId, T::AccountId, H160, AssetIdOf<T>, BalanceOf<T>>
-        for Pallet<T>
-    {
-        fn is_asset_supported(network_id: EVMChainId, asset_id: AssetIdOf<T>) -> bool {
-=======
-    impl<T: Config> BridgeApp<T::AccountId, H160, T::AssetId, Balance> for Pallet<T> {
-        fn is_asset_supported(network_id: GenericNetworkId, asset_id: T::AssetId) -> bool {
+    impl<T: Config> BridgeApp<T::AccountId, H160, AssetIdOf<T>, BalanceOf<T>> for Pallet<T> {
+        fn is_asset_supported(network_id: GenericNetworkId, asset_id: AssetIdOf<T>) -> bool {
             let GenericNetworkId::EVM(network_id) = network_id else {
                 return false;
             };
->>>>>>> 7b2fa65c
             Addresses::<T>::get(network_id)
                 .map(|(_contract, native_asset_id, _precision)| native_asset_id == asset_id)
                 .unwrap_or(false)
         }
 
         fn transfer(
-<<<<<<< HEAD
-            network_id: EVMChainId,
+            network_id: GenericNetworkId,
             asset_id: AssetIdOf<T>,
-=======
-            network_id: GenericNetworkId,
-            asset_id: T::AssetId,
->>>>>>> 7b2fa65c
             sender: T::AccountId,
             recipient: H160,
             amount: BalanceOf<T>,
@@ -429,46 +411,25 @@
             Pallet::<T>::refund_inner(network_id, recipient, asset_id, amount)
         }
 
-<<<<<<< HEAD
-        fn list_supported_assets(network_id: EVMChainId) -> Vec<BridgeAssetInfo<AssetIdOf<T>>> {
-            Addresses::<T>::get(network_id)
-                .map(|(_app_address, asset_id, _precision)| {
-                    vec![BridgeAssetInfo {
-                        app_kind: AppKind::EthApp,
-                        asset_id,
-                        evm_address: None,
-                    }]
-=======
         fn list_supported_assets(network_id: GenericNetworkId) -> Vec<BridgeAssetInfo> {
             let GenericNetworkId::EVM(network_id) = network_id else {
                 return vec![];
             };
             Addresses::<T>::get(network_id)
-                .map(|(app_address, asset_id)| {
-                    let precision = assets::Pallet::<T>::get_asset_info(&asset_id).2;
+                .map(|(app_address, asset_id, precision)| {
                     vec![BridgeAssetInfo::EVM(EVMAssetInfo {
                         app_kind: EVMAppKind::EthApp,
-                        asset_id: asset_id.into(),
+                        asset_id: T::AssetIdConverter::convert(asset_id),
                         evm_address: app_address,
                         precision,
                     })]
->>>>>>> 7b2fa65c
                 })
                 .unwrap_or_default()
         }
 
-<<<<<<< HEAD
-        fn list_apps(network_id: EVMChainId) -> Vec<BridgeAppInfo> {
-            Addresses::<T>::get(network_id)
-                .map(|(evm_address, _asset_id, _precision)| {
-                    vec![BridgeAppInfo {
-                        app_kind: AppKind::EthApp,
-                        evm_address,
-                    }]
-=======
         fn list_apps() -> Vec<BridgeAppInfo> {
             Addresses::<T>::iter()
-                .map(|(network_id, (evm_address, _asset_id))| {
+                .map(|(network_id, (evm_address, _asset_id, _precision))| {
                     BridgeAppInfo::EVM(
                         network_id.into(),
                         EVMAppInfo {
@@ -476,7 +437,6 @@
                             evm_address,
                         },
                     )
->>>>>>> 7b2fa65c
                 })
                 .collect()
         }
