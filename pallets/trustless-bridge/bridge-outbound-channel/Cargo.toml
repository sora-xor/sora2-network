--- conflicted
+++ resolved
@@ -31,11 +31,7 @@
 traits = { git = "https://github.com/open-web3-stack/open-runtime-module-library.git", package = "orml-traits", default-features = false }
 technical = { path = "../../technical", default-features = false }
 
-<<<<<<< HEAD
-bridge-types = { git = "https://github.com/sora-xor/sora2-common.git", branch = "develop", default-features = false }
-=======
 bridge-types = { git = "https://github.com/sora-xor/sora2-common.git", rev = "3b1ae58977b1a163380ec021d4088525987a539b", default-features = false }
->>>>>>> 40653598
 ethabi = { git = "https://github.com/sora-xor/ethabi.git", branch = "sora-v1.6.0", package = "ethabi", default-features = false }
 
 [dev-dependencies]
