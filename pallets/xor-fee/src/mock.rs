// This file is part of the SORA network and Polkaswap app.

// Copyright (c) 2020, 2021, Polka Biome Ltd. All rights reserved.
// SPDX-License-Identifier: BSD-4-Clause

// Redistribution and use in source and binary forms, with or without modification,
// are permitted provided that the following conditions are met:

// Redistributions of source code must retain the above copyright notice, this list
// of conditions and the following disclaimer.
// Redistributions in binary form must reproduce the above copyright notice, this
// list of conditions and the following disclaimer in the documentation and/or other
// materials provided with the distribution.
//
// All advertising materials mentioning features or use of this software must display
// the following acknowledgement: This product includes software developed by Polka Biome
// Ltd., SORA, and Polkaswap.
//
// Neither the name of the Polka Biome Ltd. nor the names of its contributors may be used
// to endorse or promote products derived from this software without specific prior written permission.

// THIS SOFTWARE IS PROVIDED BY Polka Biome Ltd. AS IS AND ANY EXPRESS OR IMPLIED WARRANTIES,
// INCLUDING, BUT NOT LIMITED TO, THE IMPLIED WARRANTIES OF MERCHANTABILITY AND FITNESS FOR
// A PARTICULAR PURPOSE ARE DISCLAIMED. IN NO EVENT SHALL Polka Biome Ltd. BE LIABLE FOR ANY
// DIRECT, INDIRECT, INCIDENTAL, SPECIAL, EXEMPLARY, OR CONSEQUENTIAL DAMAGES (INCLUDING,
// BUT NOT LIMITED TO, PROCUREMENT OF SUBSTITUTE GOODS OR SERVICES; LOSS OF USE, DATA, OR PROFITS;
// OR BUSINESS INTERRUPTION) HOWEVER CAUSED AND ON ANY THEORY OF LIABILITY, WHETHER IN CONTRACT,
// STRICT LIABILITY, OR TORT (INCLUDING NEGLIGENCE OR OTHERWISE) ARISING IN ANY WAY OUT OF THE
// USE OF THIS SOFTWARE, EVEN IF ADVISED OF THE POSSIBILITY OF SUCH DAMAGE.

// TODO #167: fix clippy warnings
#![allow(clippy::all)]

use common::mock::ExistentialDeposits;
use common::prelude::{Balance, FixedWrapper, QuoteAmount, SwapAmount, SwapOutcome};
use common::{
<<<<<<< HEAD
    self, balance, mock_assets_config, mock_pallet_balances_config, Amount, AssetId32, AssetName,
    AssetSymbol, LiquidityProxyTrait, LiquiditySourceFilter, LiquiditySourceType, OnValBurned,
=======
    self, balance, mock_common_config, mock_currencies_config, mock_frame_system_config,
    mock_pallet_balances_config, mock_tokens_config, Amount, AssetId32, AssetName, AssetSymbol,
    LiquidityProxyTrait, LiquiditySourceFilter, LiquiditySourceType, OnValBurned,
>>>>>>> 1ea4b2d0
    ReferrerAccountProvider, PSWAP, TBCD, VAL, XOR,
};

use currencies::BasicCurrencyAdapter;
use frame_support::dispatch::{DispatchInfo, Pays, PostDispatchInfo};
use frame_support::pallet_prelude::ValueQuery;
use frame_support::traits::{
    ConstU128, Currency, Everything, ExistenceRequirement, GenesisBuild, WithdrawReasons,
};
use frame_support::weights::{ConstantMultiplier, IdentityFee, Weight};
use frame_support::{construct_runtime, parameter_types, storage_alias};

use permissions::{Scope, BURN, MINT};
use sp_core::H256;
use sp_runtime::testing::Header;
use sp_runtime::traits::{BlakeTwo256, IdentityLookup};
use sp_runtime::{AccountId32, DispatchError, Percent};
use sp_staking::SessionIndex;
use traits::MultiCurrency;

pub use crate::{self as xor_fee, Config, Pallet};

// Configure a mock runtime to test the pallet.
pub type TechAccountId = common::TechAccountId<AccountId, TechAssetId, DEXId>;
pub type AccountId = AccountId32;
pub type BlockNumber = u64;
type AssetId = AssetId32<common::PredefinedAssetId>;
type TechAssetId = common::TechAssetId<common::PredefinedAssetId>;
type DEXId = common::DEXId;
type UncheckedExtrinsic = frame_system::mocking::MockUncheckedExtrinsic<Runtime>;
type Block = frame_system::mocking::MockBlock<Runtime>;

pub fn account_from_str(s: &str) -> AccountId {
    sp_core::blake2_256(s.as_bytes()).into()
}

parameter_types! {
    pub GetPostponeAccountId: AccountId = account_from_str("postpone");
    pub GetPaysNoAccountId: AccountId = account_from_str("pays-no");
    pub GetFeeSourceAccountId: AccountId = account_from_str("fee-source");
    pub GetReferalAccountId: AccountId = account_from_str("referal");
    pub GetReferrerAccountId: AccountId = account_from_str("referrer");
    pub const BlockHashCount: u64 = 250;
    pub const ReferrerWeight: u32 = 10;
    pub const XorBurnedWeight: u32 = 40;
    pub const XorIntoValBurnedWeight: u32 = 50;
    pub const BuyBackTBCDPercent: Percent = Percent::from_percent(10);
    pub const XorId: AssetId = XOR;
    pub const ValId: AssetId = VAL;
    pub const DEXIdValue: DEXId = DEXId::Polkaswap;
    pub const GetBaseAssetId: AssetId = XOR;
    pub GetXorFeeAccountId: AccountId = account_from_str("xor-fee");
    pub GetParliamentAccountId: AccountId = account_from_str("sora-parliament");
}

construct_runtime! {
    pub enum Runtime where
        Block = Block,
        NodeBlock = Block,
        UncheckedExtrinsic = UncheckedExtrinsic,
    {
        System: frame_system::{Pallet, Call, Config, Storage, Event<T>},
        Balances: pallet_balances::{Pallet, Call, Storage, Config<T>, Event<T>},
        Currencies: currencies::{Pallet, Call, Storage},
        Tokens: tokens::{Pallet, Call, Config<T>, Storage, Event<T>},
        Permissions: permissions::{Pallet, Call, Config<T>, Storage, Event<T>},
        Assets: assets::{Pallet, Call, Config<T>, Storage, Event<T>},
        TransactionPayment: pallet_transaction_payment::{Pallet, Storage, Event<T>},
        XorFee: xor_fee::{Pallet, Call, Event<T>},
    }
}

mock_pallet_balances_config!(Runtime);
mock_currencies_config!(Runtime);
mock_frame_system_config!(Runtime);
mock_common_config!(Runtime);
mock_tokens_config!(Runtime);

parameter_types! {
    pub const OperationalFeeMultiplier: u8 = 5;
}

impl pallet_transaction_payment::Config for Runtime {
    type RuntimeEvent = RuntimeEvent;
    type OnChargeTransaction = XorFee;
    type WeightToFee = IdentityFee<Balance>;
    type FeeMultiplierUpdate = ();
    type LengthToFee = ConstantMultiplier<Balance, ConstU128<0>>;
    type OperationalFeeMultiplier = OperationalFeeMultiplier;
}

parameter_types! {
    pub const GetBuyBackAssetId: AssetId = TBCD;
}

mock_assets_config!(Runtime);

impl permissions::Config for Runtime {
    type RuntimeEvent = RuntimeEvent;
}

pub struct CustomFees;

impl xor_fee::ApplyCustomFees<RuntimeCall, AccountId> for CustomFees {
    type FeeDetails = Balance;
    fn compute_fee(call: &RuntimeCall) -> Option<(Balance, Self::FeeDetails)> {
        let fee = match call {
            RuntimeCall::Assets(assets::Call::register { .. }) => Some(balance!(0.007)),
            RuntimeCall::Assets(..) => Some(balance!(0.0007)),
            _ => None,
        };
        fee.map(|fee| (fee, fee))
    }

    fn compute_actual_fee(
        _post_info: &sp_runtime::traits::PostDispatchInfoOf<RuntimeCall>,
        _info: &sp_runtime::traits::DispatchInfoOf<RuntimeCall>,
        _result: &sp_runtime::DispatchResult,
        fee_details: Option<Self::FeeDetails>,
    ) -> Option<Balance> {
        fee_details
    }

    fn get_fee_source(who: &AccountId, call: &RuntimeCall, _fee: Balance) -> AccountId {
        if matches!(call, RuntimeCall::System(..)) {
            return GetFeeSourceAccountId::get();
        }
        who.clone()
    }

    fn should_be_paid(who: &AccountId, _call: &RuntimeCall) -> bool {
        if *who == GetPaysNoAccountId::get() {
            return false;
        }
        true
    }

    fn should_be_postponed(
        who: &AccountId,
        _fee_source: &AccountId,
        _call: &RuntimeCall,
        _fee: Balance,
    ) -> bool {
        if *who == GetPostponeAccountId::get() {
            return true;
        }
        false
    }
}

#[storage_alias]
pub type ValBurned<T: Config> = StorageValue<crate::Pallet<T>, Balance, ValueQuery>;

pub struct ValBurnedAggregator;

impl OnValBurned for ValBurnedAggregator {
    fn on_val_burned(amount: Balance) {
        ValBurned::<Runtime>::mutate(|x| *x += amount);
    }
}

pub struct WithdrawFee;

impl xor_fee::WithdrawFee<Runtime> for WithdrawFee {
    fn withdraw_fee(
        _who: &AccountId,
        fee_source: &AccountId,
        _call: &RuntimeCall,
        fee: Balance,
    ) -> Result<(AccountId, Option<crate::NegativeImbalanceOf<Runtime>>), DispatchError> {
        Ok((
            fee_source.clone(),
            Some(Balances::withdraw(
                fee_source,
                fee,
                WithdrawReasons::TRANSACTION_PAYMENT,
                ExistenceRequirement::KeepAlive,
            )?),
        ))
    }
}

impl Config for Runtime {
    type RuntimeEvent = RuntimeEvent;
    type XorCurrency = Balances;
    type ReferrerWeight = ReferrerWeight;
    type XorBurnedWeight = XorBurnedWeight;
    type XorIntoValBurnedWeight = XorIntoValBurnedWeight;
    type BuyBackTBCDPercent = BuyBackTBCDPercent;
    type XorId = XorId;
    type ValId = ValId;
    type TbcdId = GetBuyBackAssetId;
    type DEXIdValue = DEXIdValue;
    type LiquidityProxy = MockLiquidityProxy;
    type OnValBurned = ValBurnedAggregator;
    type CustomFees = CustomFees;
    type GetTechnicalAccountId = GetXorFeeAccountId;
    type SessionManager = MockSessionManager;
    type WithdrawFee = WithdrawFee;
    type FullIdentification = ();
    type BuyBackHandler = ();
    type ReferrerAccountProvider = MockReferrerAccountProvider;
    type WeightInfo = ();
}

pub struct MockReferrerAccountProvider;

impl ReferrerAccountProvider<AccountId> for MockReferrerAccountProvider {
    fn get_referrer_account(who: &AccountId) -> Option<AccountId> {
        if *who == GetReferalAccountId::get() {
            Some(GetReferrerAccountId::get())
        } else {
            None
        }
    }
}

pub struct MockSessionManager;

impl pallet_session::SessionManager<AccountId> for MockSessionManager {
    fn new_session(_new_index: SessionIndex) -> Option<Vec<AccountId>> {
        None
    }

    fn end_session(_end_index: SessionIndex) {}

    fn start_session(_start_index: SessionIndex) {}

    fn new_session_genesis(_new_index: SessionIndex) -> Option<Vec<AccountId>> {
        None
    }
}

impl pallet_session::historical::SessionManager<AccountId, ()> for MockSessionManager {
    fn new_session(_new_index: SessionIndex) -> Option<Vec<(AccountId, ())>> {
        None
    }

    fn start_session(_start_index: SessionIndex) {}

    fn end_session(_end_index: SessionIndex) {}
}

pub struct MockLiquidityProxy;

impl MockLiquidityProxy {
    fn mock_price(asset_id: &AssetId) -> Balance {
        match asset_id {
            &XOR => balance!(1.0),
            &VAL => balance!(3.1),
            &PSWAP => balance!(13),
            _ => balance!(2.5),
        }
    }

    fn exchange_inner(
        sender: Option<&AccountId>,
        receiver: Option<&AccountId>,
        input_asset_id: &AssetId,
        output_asset_id: &AssetId,
        amount: QuoteAmount<Balance>,
    ) -> Result<SwapOutcome<Balance, AssetId>, DispatchError> {
        let input_price = Self::mock_price(input_asset_id);
        let output_price = Self::mock_price(output_asset_id);
        let price = FixedWrapper::from(output_price) / FixedWrapper::from(input_price);
        let (input_amount, output_amount, is_reversed) = match amount {
            QuoteAmount::WithDesiredInput {
                desired_amount_in, ..
            } => (
                desired_amount_in,
                (FixedWrapper::from(desired_amount_in) * price)
                    .try_into_balance()
                    .unwrap(),
                false,
            ),
            QuoteAmount::WithDesiredOutput {
                desired_amount_out, ..
            } => (
                (FixedWrapper::from(desired_amount_out) / price)
                    .try_into_balance()
                    .unwrap(),
                desired_amount_out,
                true,
            ),
        };
        if let Some((sender, receiver)) = sender.zip(receiver) {
            Currencies::withdraw(*input_asset_id, sender, input_amount)?;
            Currencies::deposit(*output_asset_id, receiver, output_amount)?;
        }
        if is_reversed {
            Ok(SwapOutcome::new(input_amount, Default::default()))
        } else {
            Ok(SwapOutcome::new(output_amount, Default::default()))
        }
    }
}

impl LiquidityProxyTrait<DEXId, AccountId, AssetId> for MockLiquidityProxy {
    fn exchange(
        _dex_id: DEXId,
        sender: &AccountId,
        receiver: &AccountId,
        input_asset_id: &AssetId,
        output_asset_id: &AssetId,
        amount: SwapAmount<Balance>,
        _filter: LiquiditySourceFilter<DEXId, LiquiditySourceType>,
    ) -> Result<SwapOutcome<Balance, AssetId>, DispatchError> {
        Self::exchange_inner(
            Some(sender),
            Some(receiver),
            input_asset_id,
            output_asset_id,
            amount.into(),
        )
    }

    fn quote(
        _dex_id: DEXId,
        input_asset_id: &AssetId,
        output_asset_id: &AssetId,
        amount: QuoteAmount<Balance>,
        _filter: LiquiditySourceFilter<DEXId, LiquiditySourceType>,
        _deduce_fee: bool,
    ) -> Result<SwapOutcome<Balance, AssetId>, DispatchError> {
        Self::exchange_inner(None, None, input_asset_id, output_asset_id, amount)
    }
}

pub fn initial_balance() -> Balance {
    balance!(1000)
}

pub fn initial_reserves() -> Balance {
    balance!(10000)
}

pub struct ExtBuilder;

impl ExtBuilder {
    pub fn build() -> sp_io::TestExternalities {
        let mut t = frame_system::GenesisConfig::default()
            .build_storage::<Runtime>()
            .unwrap();

        pallet_balances::GenesisConfig::<Runtime> {
            balances: vec![(GetXorFeeAccountId::get(), initial_balance())],
        }
        .assimilate_storage(&mut t)
        .unwrap();

        permissions::GenesisConfig::<Runtime> {
            initial_permission_owners: vec![
                (MINT, Scope::Unlimited, vec![GetXorFeeAccountId::get()]),
                (BURN, Scope::Unlimited, vec![GetXorFeeAccountId::get()]),
            ],
            initial_permissions: vec![(
                GetXorFeeAccountId::get(),
                Scope::Unlimited,
                vec![MINT, BURN],
            )],
        }
        .assimilate_storage(&mut t)
        .unwrap();

        assets::GenesisConfig::<Runtime> {
            endowed_assets: vec![
                (
                    XOR,
                    GetXorFeeAccountId::get(),
                    AssetSymbol(b"XOR".to_vec()),
                    AssetName(b"SORA".to_vec()),
                    18,
                    Balance::from(0u32),
                    true,
                    None,
                    None,
                ),
                (
                    VAL,
                    GetXorFeeAccountId::get(),
                    AssetSymbol(b"VAL".to_vec()),
                    AssetName(b"SORA Validator Token".to_vec()),
                    18,
                    Balance::from(0u32),
                    true,
                    None,
                    None,
                ),
                (
                    TBCD,
                    GetXorFeeAccountId::get(),
                    AssetSymbol(b"TBCD".to_vec()),
                    AssetName(b"TBCD".to_vec()),
                    18,
                    balance!(100),
                    true,
                    None,
                    None,
                ),
            ],
        }
        .assimilate_storage(&mut t)
        .unwrap();

        tokens::GenesisConfig::<Runtime> {
            balances: vec![(GetXorFeeAccountId::get().clone(), VAL, balance!(1000))],
        }
        .assimilate_storage(&mut t)
        .unwrap();

        t.into()
    }
}

/// create a transaction info struct from weight. Handy to avoid building the whole struct.
pub fn info_from_weight(w: Weight) -> DispatchInfo {
    // pays_fee: Pays::Yes -- class: DispatchClass::Normal
    DispatchInfo {
        weight: w,
        ..Default::default()
    }
}

pub fn info_pays_no(w: Weight) -> DispatchInfo {
    DispatchInfo {
        pays_fee: Pays::No,
        weight: w,
        ..Default::default()
    }
}

pub fn default_post_info() -> PostDispatchInfo {
    PostDispatchInfo {
        actual_weight: None,
        pays_fee: Default::default(),
    }
}

pub fn post_info_from_weight(w: Weight) -> PostDispatchInfo {
    PostDispatchInfo {
        actual_weight: Some(w),
        pays_fee: Default::default(),
    }
}

pub fn post_info_pays_no() -> PostDispatchInfo {
    PostDispatchInfo {
        actual_weight: None,
        pays_fee: Pays::No,
    }
}<|MERGE_RESOLUTION|>--- conflicted
+++ resolved
@@ -34,15 +34,10 @@
 use common::mock::ExistentialDeposits;
 use common::prelude::{Balance, FixedWrapper, QuoteAmount, SwapAmount, SwapOutcome};
 use common::{
-<<<<<<< HEAD
-    self, balance, mock_assets_config, mock_pallet_balances_config, Amount, AssetId32, AssetName,
-    AssetSymbol, LiquidityProxyTrait, LiquiditySourceFilter, LiquiditySourceType, OnValBurned,
-=======
-    self, balance, mock_common_config, mock_currencies_config, mock_frame_system_config,
-    mock_pallet_balances_config, mock_tokens_config, Amount, AssetId32, AssetName, AssetSymbol,
-    LiquidityProxyTrait, LiquiditySourceFilter, LiquiditySourceType, OnValBurned,
->>>>>>> 1ea4b2d0
-    ReferrerAccountProvider, PSWAP, TBCD, VAL, XOR,
+    self, balance, mock_assets_config, mock_common_config, mock_currencies_config,
+    mock_frame_system_config, mock_pallet_balances_config, mock_tokens_config, Amount, AssetId32,
+    AssetName, AssetSymbol, LiquidityProxyTrait, LiquiditySourceFilter, LiquiditySourceType,
+    OnValBurned, ReferrerAccountProvider, PSWAP, TBCD, VAL, XOR,
 };
 
 use currencies::BasicCurrencyAdapter;
@@ -119,6 +114,7 @@
 mock_frame_system_config!(Runtime);
 mock_common_config!(Runtime);
 mock_tokens_config!(Runtime);
+mock_assets_config!(Runtime);
 
 parameter_types! {
     pub const OperationalFeeMultiplier: u8 = 5;
@@ -136,8 +132,6 @@
 parameter_types! {
     pub const GetBuyBackAssetId: AssetId = TBCD;
 }
-
-mock_assets_config!(Runtime);
 
 impl permissions::Config for Runtime {
     type RuntimeEvent = RuntimeEvent;
