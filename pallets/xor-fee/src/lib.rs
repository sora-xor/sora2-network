--- conflicted
+++ resolved
@@ -765,11 +765,7 @@
         #[pallet::weight(<T as Config>::WeightInfo::set_fee_update_period())]
         pub fn set_fee_update_period(
             origin: OriginFor<T>,
-<<<<<<< HEAD
-            new_period: BlockNumberFor<T>,
-=======
-            _new_period: <T as frame_system::Config>::BlockNumber,
->>>>>>> dfd3729f
+            _new_period: BlockNumberFor<T>,
         ) -> DispatchResultWithPostInfo {
             T::PermittedSetPeriod::ensure_origin(origin)?;
             #[cfg(feature = "wip")] // Dynamic fee
