--- conflicted
+++ resolved
@@ -70,13 +70,9 @@
     /// Fees operate as normal
     Paid((T::AccountId, Option<NegativeImbalanceOf<T>>)),
     /// The fee payment has been postponed to after the transaction
-<<<<<<< HEAD
-    Postponed(BalanceOf<T>),
+    Postponed(T::AccountId, BalanceOf<T>),
     /// Default value
     NotPaid,
-=======
-    Postponed(T::AccountId, BalanceOf<T>),
->>>>>>> 2beac78d
 }
 
 impl<T: Config> sp_std::fmt::Debug for LiquidityInfo<T> {
