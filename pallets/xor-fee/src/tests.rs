--- conflicted
+++ resolved
@@ -1,4 +1,3 @@
-<<<<<<< HEAD
 // This file is part of the SORA network and Polkaswap app.
 
 // Copyright (c) 2020, 2021, Polka Biome Ltd. All rights reserved.
@@ -29,13 +28,9 @@
 // STRICT LIABILITY, OR TORT (INCLUDING NEGLIGENCE OR OTHERWISE) ARISING IN ANY WAY OUT OF THE 
 // USE OF THIS SOFTWARE, EVEN IF ADVISED OF THE POSSIBILITY OF SUCH DAMAGE.
 
-use common::prelude::FixedWrapper;
-use common::{balance, fixed_wrapper};
-use pallet_balances::Call as BalancesCall;
-=======
 use common::prelude::{AssetName, AssetSymbol, FixedWrapper};
 use common::{balance, fixed_wrapper, XOR};
->>>>>>> 01d29bb1
+use pallet_balances::Call as BalancesCall;
 use pallet_transaction_payment::ChargeTransactionPayment;
 use sp_runtime::traits::SignedExtension;
 
