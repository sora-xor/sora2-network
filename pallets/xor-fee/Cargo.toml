[package]
authors = ["Polka Biome Ltd. <jihoon@tutanota.de>"]
license = "BSD-4-Clause"
homepage = "https://sora.org"
repository = "https://github.com/sora-xor/sora2-network"
description = "FRAME pallet template for defining custom runtime logic."
edition = "2021"
name = "xor-fee"
version = "0.1.0"

[package.metadata.docs.rs]
targets = ["x86_64-unknown-linux-gnu"]

[dependencies]
codec = { package = "parity-scale-codec", version = "3", default-features = false, features = [
    "derive",
] }
log = { version = "0.4.20" }
scale-info = { version = "2", default-features = false, features = ["derive"] }
frame-benchmarking = { git = "https://github.com/sora-xor/polkadot-sdk.git", branch = "release-polkadot-v1.1.0", default-features = false, optional = true }
frame-support = { git = "https://github.com/paritytech/polkadot-sdk.git", branch = "release-polkadot-v1.1.0", default-features = false }
frame-system = { git = "https://github.com/paritytech/polkadot-sdk.git", branch = "release-polkadot-v1.1.0", default-features = false }
pallet-session = { git = "https://github.com/sora-xor/polkadot-sdk.git", branch = "release-polkadot-v1.1.0", default-features = false, features = [
    "historical",
] }
<<<<<<< HEAD
pallet-transaction-payment = { git = "https://github.com/paritytech/polkadot-sdk.git", branch = "release-polkadot-v1.1.0", default-features = false }
serde = { version = "1.0.101", features = ["derive"], optional = true }
sp-arithmetic = { git = "https://github.com/paritytech/polkadot-sdk.git", branch = "release-polkadot-v1.1.0", default-features = false }
sp-runtime = { git = "https://github.com/paritytech/polkadot-sdk.git", branch = "release-polkadot-v1.1.0", default-features = false }
sp-staking = { git = "https://github.com/paritytech/polkadot-sdk.git", branch = "release-polkadot-v1.1.0", default-features = false }
sp-std = { git = "https://github.com/paritytech/polkadot-sdk.git", branch = "release-polkadot-v1.1.0", default-features = false }
sp-core = { git = "https://github.com/paritytech/polkadot-sdk.git", branch = "release-polkadot-v1.1.0", default-features = false }
=======
pallet-transaction-payment = { git = "https://github.com/sora-xor/substrate.git", branch = "polkadot-v0.9.38", default-features = false }
sp-arithmetic = { git = "https://github.com/sora-xor/substrate.git", branch = "polkadot-v0.9.38", default-features = false }
sp-runtime = { git = "https://github.com/sora-xor/substrate.git", branch = "polkadot-v0.9.38", default-features = false }
sp-staking = { git = "https://github.com/sora-xor/substrate.git", branch = "polkadot-v0.9.38", default-features = false }
sp-std = { git = "https://github.com/sora-xor/substrate.git", branch = "polkadot-v0.9.38", default-features = false }
sp-core = { git = "https://github.com/sora-xor/substrate.git", branch = "polkadot-v0.9.38", default-features = false }
>>>>>>> e907ed12
traits = { git = "https://github.com/open-web3-stack/open-runtime-module-library.git", package = "orml-traits", default-features = false }
smallvec = "1.5.0"
common = { path = "../../common", default-features = false }

[dev-dependencies]
currencies = { git = "https://github.com/open-web3-stack/open-runtime-module-library.git", package = "orml-currencies" }
pallet-balances = { git = "https://github.com/paritytech/polkadot-sdk.git", branch = "release-polkadot-v1.1.0" }
pallet-timestamp = { git = "https://github.com/paritytech/polkadot-sdk.git", branch = "release-polkadot-v1.1.0" }
sp-core = { git = "https://github.com/paritytech/polkadot-sdk.git", branch = "release-polkadot-v1.1.0" }
sp-io = { git = "https://github.com/paritytech/polkadot-sdk.git", branch = "release-polkadot-v1.1.0" }
tokens = { git = "https://github.com/open-web3-stack/open-runtime-module-library.git", package = "orml-tokens" }
assets = { path = "../assets" }
common = { path = "../../common", features = ["test"] }
permissions = { path = "../permissions" }

[features]
default = ["std"]

std = [
    "codec/std",
    "scale-info/std",
    "frame-support/std",
    "frame-system/std",
    "pallet-session/std",
    "pallet-transaction-payment/std",
    "sp-arithmetic/std",
    "sp-runtime/std",
    "sp-staking/std",
    "sp-std/std",
    "sp-core/std",
    "traits/std",
    "assets/std",
    "common/std",
]

runtime-benchmarks = [
    "frame-benchmarking",
    "frame-system/runtime-benchmarks",
    "frame-support/runtime-benchmarks",
]

try-runtime = [
    "frame-support/try-runtime",
]

wip = []<|MERGE_RESOLUTION|>--- conflicted
+++ resolved
@@ -18,37 +18,28 @@
 log = { version = "0.4.20" }
 scale-info = { version = "2", default-features = false, features = ["derive"] }
 frame-benchmarking = { git = "https://github.com/sora-xor/polkadot-sdk.git", branch = "release-polkadot-v1.1.0", default-features = false, optional = true }
-frame-support = { git = "https://github.com/paritytech/polkadot-sdk.git", branch = "release-polkadot-v1.1.0", default-features = false }
-frame-system = { git = "https://github.com/paritytech/polkadot-sdk.git", branch = "release-polkadot-v1.1.0", default-features = false }
+frame-support = { git = "https://github.com/sora-xor/polkadot-sdk.git", branch = "release-polkadot-v1.1.0", default-features = false }
+frame-system = { git = "https://github.com/sora-xor/polkadot-sdk.git", branch = "release-polkadot-v1.1.0", default-features = false }
 pallet-session = { git = "https://github.com/sora-xor/polkadot-sdk.git", branch = "release-polkadot-v1.1.0", default-features = false, features = [
     "historical",
 ] }
-<<<<<<< HEAD
-pallet-transaction-payment = { git = "https://github.com/paritytech/polkadot-sdk.git", branch = "release-polkadot-v1.1.0", default-features = false }
+pallet-transaction-payment = { git = "https://github.com/sora-xor/polkadot-sdk.git", branch = "release-polkadot-v1.1.0", default-features = false }
 serde = { version = "1.0.101", features = ["derive"], optional = true }
-sp-arithmetic = { git = "https://github.com/paritytech/polkadot-sdk.git", branch = "release-polkadot-v1.1.0", default-features = false }
-sp-runtime = { git = "https://github.com/paritytech/polkadot-sdk.git", branch = "release-polkadot-v1.1.0", default-features = false }
-sp-staking = { git = "https://github.com/paritytech/polkadot-sdk.git", branch = "release-polkadot-v1.1.0", default-features = false }
-sp-std = { git = "https://github.com/paritytech/polkadot-sdk.git", branch = "release-polkadot-v1.1.0", default-features = false }
-sp-core = { git = "https://github.com/paritytech/polkadot-sdk.git", branch = "release-polkadot-v1.1.0", default-features = false }
-=======
-pallet-transaction-payment = { git = "https://github.com/sora-xor/substrate.git", branch = "polkadot-v0.9.38", default-features = false }
-sp-arithmetic = { git = "https://github.com/sora-xor/substrate.git", branch = "polkadot-v0.9.38", default-features = false }
-sp-runtime = { git = "https://github.com/sora-xor/substrate.git", branch = "polkadot-v0.9.38", default-features = false }
-sp-staking = { git = "https://github.com/sora-xor/substrate.git", branch = "polkadot-v0.9.38", default-features = false }
-sp-std = { git = "https://github.com/sora-xor/substrate.git", branch = "polkadot-v0.9.38", default-features = false }
-sp-core = { git = "https://github.com/sora-xor/substrate.git", branch = "polkadot-v0.9.38", default-features = false }
->>>>>>> e907ed12
+sp-arithmetic = { git = "https://github.com/sora-xor/polkadot-sdk.git", branch = "release-polkadot-v1.1.0", default-features = false }
+sp-runtime = { git = "https://github.com/sora-xor/polkadot-sdk.git", branch = "release-polkadot-v1.1.0", default-features = false }
+sp-staking = { git = "https://github.com/sora-xor/polkadot-sdk.git", branch = "release-polkadot-v1.1.0", default-features = false }
+sp-std = { git = "https://github.com/sora-xor/polkadot-sdk.git", branch = "release-polkadot-v1.1.0", default-features = false }
+sp-core = { git = "https://github.com/sora-xor/polkadot-sdk.git", branch = "release-polkadot-v1.1.0", default-features = false }
 traits = { git = "https://github.com/open-web3-stack/open-runtime-module-library.git", package = "orml-traits", default-features = false }
 smallvec = "1.5.0"
 common = { path = "../../common", default-features = false }
 
 [dev-dependencies]
 currencies = { git = "https://github.com/open-web3-stack/open-runtime-module-library.git", package = "orml-currencies" }
-pallet-balances = { git = "https://github.com/paritytech/polkadot-sdk.git", branch = "release-polkadot-v1.1.0" }
-pallet-timestamp = { git = "https://github.com/paritytech/polkadot-sdk.git", branch = "release-polkadot-v1.1.0" }
-sp-core = { git = "https://github.com/paritytech/polkadot-sdk.git", branch = "release-polkadot-v1.1.0" }
-sp-io = { git = "https://github.com/paritytech/polkadot-sdk.git", branch = "release-polkadot-v1.1.0" }
+pallet-balances = { git = "https://github.com/sora-xor/polkadot-sdk.git", branch = "release-polkadot-v1.1.0" }
+pallet-timestamp = { git = "https://github.com/sora-xor/polkadot-sdk.git", branch = "release-polkadot-v1.1.0" }
+sp-core = { git = "https://github.com/sora-xor/polkadot-sdk.git", branch = "release-polkadot-v1.1.0" }
+sp-io = { git = "https://github.com/sora-xor/polkadot-sdk.git", branch = "release-polkadot-v1.1.0" }
 tokens = { git = "https://github.com/open-web3-stack/open-runtime-module-library.git", package = "orml-tokens" }
 assets = { path = "../assets" }
 common = { path = "../../common", features = ["test"] }
