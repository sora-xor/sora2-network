--- conflicted
+++ resolved
@@ -252,12 +252,7 @@
     pub const ExistentialDeposit: u128 = 0;
     pub const RemovePendingOutgoingRequestsAfter: BlockNumber = 100;
     pub const TrackPendingIncomingRequestsAfter: (BlockNumber, u64) = (0, 0);
-<<<<<<< HEAD
-    pub GetTeamReservesAccountId: AccountId = AccountId32::from([11; 32]);
     pub const SchedulerMaxWeight: Weight = Weight::from_ref_time(1024);
-=======
-    pub const SchedulerMaxWeight: Weight = 1024;
->>>>>>> f21c9c14
 }
 
 pub struct RemoveTemporaryPeerAccountId;
