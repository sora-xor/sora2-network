--- conflicted
+++ resolved
@@ -44,14 +44,9 @@
 use common::mock::{ExistentialDeposits, WeightToFixedFee};
 use common::prelude::Balance;
 use common::{
-<<<<<<< HEAD
-    mock_common_config, mock_pallet_balances_config, Amount, AssetId32, AssetName, AssetSymbol,
-    DEXId, LiquiditySourceType, PredefinedAssetId, DEFAULT_BALANCE_PRECISION, VAL, XOR, XST,
-=======
-    mock_currencies_config, mock_frame_system_config, mock_pallet_balances_config, Amount,
-    AssetId32, AssetName, AssetSymbol, DEXId, LiquiditySourceType, PredefinedAssetId,
-    DEFAULT_BALANCE_PRECISION, VAL, XOR, XST,
->>>>>>> 1def84be
+    mock_common_config, mock_currencies_config, mock_frame_system_config,
+    mock_pallet_balances_config, Amount, AssetId32, AssetName, AssetSymbol, DEXId,
+    LiquiditySourceType, PredefinedAssetId, DEFAULT_BALANCE_PRECISION, VAL, XOR, XST,
 };
 use core::cell::RefCell;
 use currencies::BasicCurrencyAdapter;
@@ -283,6 +278,7 @@
 mock_pallet_balances_config!(Runtime);
 mock_currencies_config!(Runtime);
 mock_frame_system_config!(Runtime);
+mock_common_config!(Runtime);
 
 impl<T: SigningTypes> frame_system::offchain::SignMessage<T> for Runtime {
     type SignatureData = ();
@@ -372,8 +368,6 @@
     type WeightInfo = ();
     type AssetRegulator = permissions::Pallet<Runtime>;
 }
-
-mock_common_config!(Runtime);
 
 impl permissions::Config for Runtime {
     type RuntimeEvent = RuntimeEvent;
