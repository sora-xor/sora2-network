--- conflicted
+++ resolved
@@ -53,7 +53,7 @@
 use frame_support::sp_runtime::offchain::storage::StorageValueRef;
 use frame_support::sp_runtime::traits::{One, Saturating, Zero};
 use frame_support::traits::Get;
-use frame_support::{ensure, fail};
+use frame_support::{ensure, fail, log};
 use frame_system::offchain::{CreateSignedTransaction, Signer};
 use sp_core::H256;
 use sp_std::collections::btree_map::BTreeMap;
@@ -451,34 +451,21 @@
         let substrate_finalized_height =
             <T::BlockNumber as From<u32>>::from(substrate_finalized_block.number.as_u32());
         let s_sub_to_handle_from_height =
-<<<<<<< HEAD
-            StorageValueRef::persistent(b"eth-bridge-ocw::sub-to-handle-from-height");
+            StorageValueRef::persistent(STORAGE_SUB_TO_HANDLE_FROM_HEIGHT_KEY);
         let from_block_opt = s_sub_to_handle_from_height
             .get::<T::BlockNumber>()
-            .ok()
-            .flatten();
+            .map_err(|_| Error::<T>::ReadStorageError)?;
         if from_block_opt.is_none() {
             s_sub_to_handle_from_height.set(&substrate_finalized_height);
         }
-        let from_block = from_block_opt.unwrap_or(substrate_finalized_height);
-        if from_block <= substrate_finalized_height {
-=======
-            StorageValueRef::persistent(STORAGE_SUB_TO_HANDLE_FROM_HEIGHT_KEY);
-        let from_block_opt = s_sub_to_handle_from_height.get::<T::BlockNumber>();
-        if from_block_opt.is_none() {
-            s_sub_to_handle_from_height.set(&substrate_finalized_height);
-        }
-        let mut from_block = from_block_opt
-            .flatten()
-            .unwrap_or(substrate_finalized_height);
+        let mut from_block = from_block_opt.unwrap_or(substrate_finalized_height);
         let to_block = from_block + SUBSTRATE_HANDLE_BLOCK_COUNT_PER_BLOCK.into();
         while from_block <= substrate_finalized_height && from_block < to_block {
-            debug::debug!(
+            log::debug!(
                 "Handle substrate block: {:?}, finalized block: {:?}",
                 from_block,
                 substrate_finalized_height
             );
->>>>>>> 2beac78d
             match Self::load_substrate_block(from_block)
                 .and_then(|block| Self::handle_substrate_block(block, from_block))
             {
@@ -604,7 +591,7 @@
         T: CreateSignedTransaction<<T as Config>::Call>,
     {
         if !Self::is_peer_for_network(network_id) {
-            debug::debug!("Node is not peer for network {:?}, skipping", network_id);
+            log::debug!("Node is not peer for network {:?}, skipping", network_id);
             return;
         }
         let current_eth_height = match Self::handle_ethereum(network_id) {
@@ -624,7 +611,7 @@
                 _ => continue, // TODO: remove from queue
             };
             if request.should_be_skipped() {
-                debug::debug!("Temporary skip request: {:?}", request_hash);
+                log::debug!("Temporary skip request: {:?}", request_hash);
                 continue;
             }
             let request_submission_height: T::BlockNumber =
