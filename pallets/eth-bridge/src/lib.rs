// This file is part of the SORA network and Polkaswap app.

// Copyright (c) 2020, 2021, Polka Biome Ltd. All rights reserved.
// SPDX-License-Identifier: BSD-4-Clause

// Redistribution and use in source and binary forms, with or without modification,
// are permitted provided that the following conditions are met:

// Redistributions of source code must retain the above copyright notice, this list
// of conditions and the following disclaimer.
// Redistributions in binary form must reproduce the above copyright notice, this
// list of conditions and the following disclaimer in the documentation and/or other
// materials provided with the distribution.
//
// All advertising materials mentioning features or use of this software must display
// the following acknowledgement: This product includes software developed by Polka Biome
// Ltd., SORA, and Polkaswap.
//
// Neither the name of the Polka Biome Ltd. nor the names of its contributors may be used
// to endorse or promote products derived from this software without specific prior written permission.

// THIS SOFTWARE IS PROVIDED BY Polka Biome Ltd. AS IS AND ANY EXPRESS OR IMPLIED WARRANTIES,
// INCLUDING, BUT NOT LIMITED TO, THE IMPLIED WARRANTIES OF MERCHANTABILITY AND FITNESS FOR
// A PARTICULAR PURPOSE ARE DISCLAIMED. IN NO EVENT SHALL Polka Biome Ltd. BE LIABLE FOR ANY
// DIRECT, INDIRECT, INCIDENTAL, SPECIAL, EXEMPLARY, OR CONSEQUENTIAL DAMAGES (INCLUDING,
// BUT NOT LIMITED TO, PROCUREMENT OF SUBSTITUTE GOODS OR SERVICES; LOSS OF USE, DATA, OR PROFITS;
// OR BUSINESS INTERRUPTION) HOWEVER CAUSED AND ON ANY THEORY OF LIABILITY, WHETHER IN CONTRACT,
// STRICT LIABILITY, OR TORT (INCLUDING NEGLIGENCE OR OTHERWISE) ARISING IN ANY WAY OUT OF THE
// USE OF THIS SOFTWARE, EVEN IF ADVISED OF THE POSSIBILITY OF SUCH DAMAGE.

/*!
# Multi-network Ethereum Bridge pallet

## Description
Provides functionality for cross-chain transfers of assets between Sora and Ethereum-based networks.

## Overview
Bridge can be divided into 3 main parts:
1. Bridge pallet. A Substrate pallet (this one).
2. Middle-layer. A part of the bridge pallet, more precisely, off-chain workers.
3. [Bridge contracts](https://github.com/sora-xor/sora2-evm-contracts). A set of smart-contracts
deployed on Ethereum-based networks.

## Definitions
_Thischain_ - working chain/network.
_Sidechain_ - external chain/network.
_Network_ - an ethereum-based network with a bridge contract.

## Bridge pallet
Stores basic information about networks: peers' accounts, requests and registered assets/tokens.
Networks can be added and managed through requests. Requests can be [incoming](`IncomingRequest`)
(came from sidechain) or [outgoing](`OutgoingRequest`) (to sidechain). Each request has it's own
hash (differs from extrinsic hash), status (`RequestStatus`), some specific data and additional information.
The requests life-cycle consists of 3 stages: validation, preparation and finalization.
Requests are registered by accounts and finalized by _bridge peers_.

## Middle-layer
Works through off-chain workers. Any substrate node can be a bridge peer with its own
secret key (differs from validator's key) and participate in bridge consensus (after election).
The bridge peer set (`Peers` in storage) forms an n-of-m-multisignature account (`BridgeAccount`
in storage), which is used to finalize all requests.

## Bridge contract
Persists the same multi-sig account (+- 1 signatory) for validating all its incoming requests.
*/

#![cfg_attr(not(feature = "std"), no_std)]

#[macro_use]
extern crate alloc;
extern crate jsonrpc_core as jsonrpc;

use crate::offchain::SignatureParams;
use crate::util::majority;
use alloc::string::String;
use codec::{Decode, Encode};
use common::prelude::Balance;
use common::{AssetName, AssetSymbol, BalancePrecision, DEFAULT_BALANCE_PRECISION};
use core::{line, stringify};
use frame_support::dispatch::{DispatchError, DispatchResult};
use frame_support::sp_runtime::app_crypto::{ecdsa, sp_core};
use frame_support::sp_runtime::offchain::storage::StorageValueRef;
use frame_support::sp_runtime::offchain::storage_lock::{BlockNumberProvider, StorageLock, Time};
use frame_support::sp_runtime::traits::{AtLeast32Bit, MaybeSerializeDeserialize, Member, One};
use frame_support::sp_runtime::KeyTypeId;
use frame_support::traits::Get;
use frame_support::weights::Weight;
use frame_support::{debug, ensure, fail, transactional, Parameter, RuntimeDebug};
use frame_system::offchain::{AppCrypto, CreateSignedTransaction};
use frame_system::pallet_prelude::OriginFor;
use frame_system::{ensure_root, ensure_signed};
use hex_literal::hex;
pub use pallet::*;
use permissions::{Scope, BURN, MINT};
use requests::*;
use serde::{Deserialize, Serialize};
use sp_core::{H160, H256};
use sp_std::borrow::Cow;
use sp_std::collections::btree_set::BTreeSet;
use sp_std::fmt::{self, Debug};
use sp_std::marker::PhantomData;
use sp_std::prelude::*;
#[cfg(feature = "std")]
use std::collections::HashMap;

pub trait WeightInfo {
    fn register_bridge() -> Weight;
    fn add_asset() -> Weight;
    fn add_sidechain_token() -> Weight;
    fn transfer_to_sidechain() -> Weight;
    fn request_from_sidechain() -> Weight;
    fn add_peer() -> Weight;
    fn remove_peer() -> Weight;
    fn force_add_peer() -> Weight;
    fn prepare_for_migration() -> Weight;
    fn migrate() -> Weight;
    fn register_incoming_request() -> Weight;
    fn finalize_incoming_request() -> Weight;
    fn approve_request() -> Weight;
    fn approve_request_finalize() -> Weight;
    fn abort_request() -> Weight;
    fn import_incoming_request(is_ok: bool) -> Weight {
        let weight = Self::register_incoming_request()
            + if is_ok {
                Self::finalize_incoming_request()
            } else {
                Self::abort_request()
            };
        weight
    }
}

type Address = H160;
type EthereumAddress = Address;

pub mod weights;

mod benchmarking;
mod contract;
mod macros;
mod migrations;
pub mod offchain;
pub mod requests;
mod rpc;
#[cfg(test)]
mod tests;
pub mod types;
mod util;

/// Substrate node RPC URL.
const SUB_NODE_URL: &str = "http://127.0.0.1:9954";
const HTTP_REQUEST_TIMEOUT_SECS: u64 = 10;
/// Substrate maximum amount of blocks for which an extrinsic is expecting to be finalized.
const SUBSTRATE_MAX_BLOCK_NUM_EXPECTING_UNTIL_FINALIZATION: u32 = 50;
#[cfg(not(test))]
const MAX_FAILED_SEND_SIGNED_TX_RETRIES: u16 = 2000;
#[cfg(test)]
const MAX_FAILED_SEND_SIGNED_TX_RETRIES: u16 = 10;
const MAX_SUCCESSFUL_SENT_SIGNED_TX_PER_ONCE: u8 = 5;

pub const TECH_ACCOUNT_PREFIX: &[u8] = b"bridge";
pub const TECH_ACCOUNT_MAIN: &[u8] = b"main";
pub const TECH_ACCOUNT_AUTHORITY: &[u8] = b"authority";

pub const KEY_TYPE: KeyTypeId = KeyTypeId(*b"ethb");
/// A number of sidechain blocks needed to consider transaction as confirmed.
pub const CONFIRMATION_INTERVAL: u64 = 30;
/// Maximum number of `Log` items per `eth_getLogs` request.
pub const MAX_GET_LOGS_ITEMS: u64 = 50;

// Off-chain worker storage paths.
pub const STORAGE_SUB_NODE_URL_KEY: &[u8] = b"eth-bridge-ocw::sub-node-url";
pub const STORAGE_PEER_SECRET_KEY: &[u8] = b"eth-bridge-ocw::secret-key";
pub const STORAGE_ETH_NODE_PARAMS: &str = "eth-bridge-ocw::node-params";
pub const STORAGE_NETWORK_IDS_KEY: &[u8] = b"eth-bridge-ocw::network-ids";
pub const STORAGE_PENDING_TRANSACTIONS_KEY: &[u8] = b"eth-bridge-ocw::pending-transactions";
pub const STORAGE_FAILED_PENDING_TRANSACTIONS_KEY: &[u8] =
    b"eth-bridge-ocw::failed-pending-transactions";
pub const STORAGE_SUB_TO_HANDLE_FROM_HEIGHT_KEY: &[u8] =
    b"eth-bridge-ocw::sub-to-handle-from-height";

/// Contract's `Deposit(bytes32,uint256,address,bytes32)` event topic.
pub const DEPOSIT_TOPIC: H256 = H256(hex!(
    "85c0fa492ded927d3acca961da52b0dda1debb06d8c27fe189315f06bb6e26c8"
));
pub const OFFCHAIN_TRANSACTION_WEIGHT_LIMIT: u64 = 10_000_000_000_000_000u64;
const MAX_PENDING_TX_BLOCKS_PERIOD: u32 = 100;
const RE_HANDLE_TXS_PERIOD: u32 = 200;

type AssetIdOf<T> = <T as assets::Config>::AssetId;
type Timepoint<T> = bridge_multisig::Timepoint<<T as frame_system::Config>::BlockNumber>;
type BridgeTimepoint<T> = Timepoint<T>;
type BridgeNetworkId<T> = <T as Config>::NetworkId;

/// Ethereum node parameters (url, credentials).
#[derive(Encode, Decode, Eq, PartialEq, Clone, PartialOrd, Ord, RuntimeDebug)]
#[cfg_attr(feature = "std", derive(Serialize, Deserialize))]
pub struct NodeParams {
    url: String,
    credentials: Option<String>,
}

/// Local peer config. Contains a set of networks that the peer is responsible for.
#[cfg(feature = "std")]
#[derive(Clone, RuntimeDebug, Serialize, Deserialize)]
pub struct PeerConfig<NetworkId: std::hash::Hash + Eq> {
    pub networks: HashMap<NetworkId, NodeParams>,
}

/// Network-specific parameters.
#[cfg_attr(feature = "std", derive(Serialize, Deserialize))]
#[derive(Clone, Encode, Decode, PartialEq, Eq, RuntimeDebug)]
pub struct NetworkParams<AccountId: Ord> {
    pub bridge_contract_address: Address,
    pub initial_peers: BTreeSet<AccountId>,
}

/// Network configuration.
#[cfg_attr(feature = "std", derive(Serialize, Deserialize))]
#[derive(Clone, Encode, Decode, PartialEq, Eq, RuntimeDebug)]
pub struct NetworkConfig<T: Config> {
    pub initial_peers: BTreeSet<T::AccountId>,
    pub bridge_account_id: T::AccountId,
    pub assets: Vec<AssetConfig<T::AssetId>>,
    pub bridge_contract_address: Address,
    pub reserves: Vec<(T::AssetId, Balance)>,
}

#[derive(Clone, Encode)]
pub struct BridgeAssetData<T: Config> {
    pub asset_id: T::AssetId,
    pub name: AssetName,
    pub symbol: AssetSymbol,
    pub sidechain_precision: BalancePrecision,
    pub sidechain_asset_id: sp_core::H160,
}

impl<T: Config> BridgeAssetData<T> {
    pub fn new(
        name: &'static str,
        symbol: &'static str,
        sidechain_precision: BalancePrecision,
        sidechain_asset_id: sp_core::H160,
    ) -> Self {
        let name: Cow<'_, str> = if name.contains(".") {
            name.replacen(".", " ", 2).into()
        } else {
            name.into()
        };
        let mut data = Self {
            asset_id: T::AssetId::from(H256::zero()),
            name: AssetName(name.as_bytes().to_vec()),
            symbol: AssetSymbol(symbol.as_bytes().to_vec()),
            sidechain_precision,
            sidechain_asset_id,
        };
        let asset_id =
            assets::Pallet::<T>::gen_asset_id_from_any(&("BridgeAssetData", data.clone()));
        data.asset_id = asset_id;
        data
    }
}

/// Bridge status.
#[cfg_attr(feature = "std", derive(Serialize, Deserialize))]
#[derive(Clone, Copy, PartialEq, Eq, Encode, Decode, RuntimeDebug)]
pub enum BridgeStatus {
    Initialized,
    Migrating,
}

impl Default for BridgeStatus {
    fn default() -> Self {
        Self::Initialized
    }
}

/// Bridge asset parameters.
#[cfg_attr(feature = "std", derive(Serialize, Deserialize))]
#[derive(Clone, Encode, Decode, PartialEq, Eq, RuntimeDebug)]
pub enum AssetConfig<AssetId> {
    Thischain {
        id: AssetId,
    },
    Sidechain {
        id: AssetId,
        sidechain_id: sp_core::H160,
        owned: bool,
        precision: BalancePrecision,
    },
}

impl<AssetId> AssetConfig<AssetId> {
    pub fn sidechain(
        id: AssetId,
        sidechain_id: sp_core::H160,
        precision: BalancePrecision,
    ) -> Self {
        Self::Sidechain {
            id,
            sidechain_id,
            owned: false,
            precision,
        }
    }

    pub fn asset_id(&self) -> &AssetId {
        match self {
            AssetConfig::Thischain { id, .. } => id,
            AssetConfig::Sidechain { id, .. } => id,
        }
    }

    pub fn kind(&self) -> AssetKind {
        match self {
            AssetConfig::Thischain { .. } => AssetKind::Thischain,
            AssetConfig::Sidechain { owned: false, .. } => AssetKind::Sidechain,
            AssetConfig::Sidechain { owned: true, .. } => AssetKind::SidechainOwned,
        }
    }
}

#[frame_support::pallet]
pub mod pallet {
    use super::*;
    use crate::offchain::SignatureParams;
    use crate::util::get_bridge_account;
    use codec::Codec;
    use common::weights::{err_pays_no, pays_no, pays_no_with_maybe_weight};
    use frame_support::pallet_prelude::*;
    use frame_support::sp_runtime::traits::Zero;
    use frame_support::traits::schedule::{Anon, DispatchTime};
    use frame_support::traits::{GetCallMetadata, PalletVersion};
    use frame_system::pallet_prelude::*;
    use frame_system::RawOrigin;

    #[pallet::config]
    pub trait Config:
        frame_system::Config
        + CreateSignedTransaction<Call<Self>>
        + CreateSignedTransaction<bridge_multisig::Call<Self>>
        + assets::Config
        + bridge_multisig::Config<Call = <Self as Config>::Call>
        + fmt::Debug
    {
        type Event: From<Event<Self>> + IsType<<Self as frame_system::Config>::Event>;
        /// The identifier type for an offchain worker.
        type PeerId: AppCrypto<Self::Public, Self::Signature>;
        /// The overarching dispatch call type.
        type Call: From<Call<Self>>
            + From<bridge_multisig::Call<Self>>
            + Codec
            + Clone
            + GetCallMetadata;
        /// Sidechain network ID.
        type NetworkId: Parameter
            + Member
            + AtLeast32Bit
            + Copy
            + MaybeSerializeDeserialize
            + Ord
            + Default
            + Debug;
        type GetEthNetworkId: Get<Self::NetworkId>;
        /// Weight information for extrinsics in this pallet.
        type WeightInfo: WeightInfo;
        #[cfg(test)]
        type Mock: tests::mock::Mock;

        #[pallet::constant]
        type RemovePendingOutgoingRequestsAfter: Get<Self::BlockNumber>;

        #[pallet::constant]
        type TrackPendingIncomingRequestsAfter: Get<(Self::BlockNumber, u64)>;

        #[pallet::constant]
        type RemovePeerAccountIds: Get<Vec<(Self::AccountId, H160)>>;

        type SchedulerOriginCaller: From<frame_system::RawOrigin<Self::AccountId>>;
        type Scheduler: Anon<Self::BlockNumber, <Self as Config>::Call, Self::SchedulerOriginCaller>;
    }

    #[pallet::pallet]
    #[pallet::generate_store(pub(super) trait Store)]
    pub struct Pallet<T>(PhantomData<T>);

    #[pallet::hooks]
    impl<T: Config> Hooks<BlockNumberFor<T>> for Pallet<T>
    where
        T: CreateSignedTransaction<<T as Config>::Call>,
    {
        fn on_runtime_upgrade() -> Weight {
            match Pallet::<T>::storage_version() {
                Some(version) if version == PalletVersion::new(0, 1, 0) => {
                    migrations::migrate_to_0_2_0::<T>()
                }
                _ => Weight::zero(),
            }
        }

        /// Main off-chain worker procedure.
        ///
        /// Note: only one worker is expected to be used.
        fn offchain_worker(block_number: T::BlockNumber) {
            debug::debug!("Entering off-chain workers {:?}", block_number);
            if StorageValueRef::persistent(STORAGE_PEER_SECRET_KEY)
                .get::<Vec<u8>>()
                .is_none()
            {
                debug::debug!("Peer secret key not found. Skipping off-chain procedure.");
                return;
            }

            let mut lock = StorageLock::<'_, Time>::new(b"eth-bridge-ocw::lock");
            let _guard = lock.lock();
            Self::offchain();
        }
    }

    #[pallet::call]
    impl<T: Config> Pallet<T> {
        /// Register a new bridge.
        ///
        /// Parameters:
        /// - `bridge_contract_address` - address of smart-contract deployed on a corresponding
        /// network.
        /// - `initial_peers` - a set of initial network peers.
        #[transactional]
        #[pallet::weight(<T as Config>::WeightInfo::register_bridge())]
        pub fn register_bridge(
            origin: OriginFor<T>,
            bridge_contract_address: EthereumAddress,
            initial_peers: Vec<T::AccountId>,
        ) -> DispatchResultWithPostInfo {
            let author = ensure_signed(origin)?;
            let net_id = NextNetworkId::<T>::get();
            let peers_account_id = bridge_multisig::Module::<T>::register_multisig_inner(
                author,
                initial_peers.clone(),
            )?;
            BridgeContractAddress::<T>::insert(net_id, bridge_contract_address);
            BridgeAccount::<T>::insert(net_id, peers_account_id);
            BridgeStatuses::<T>::insert(net_id, BridgeStatus::Initialized);
            Peers::<T>::insert(net_id, initial_peers.into_iter().collect::<BTreeSet<_>>());
            NextNetworkId::<T>::set(net_id + T::NetworkId::one());
            Ok(().into())
        }

        /// Add a Thischain asset to the bridge whitelist.
        ///
        /// Parameters:
        /// - `asset_id` - Thischain asset identifier.
        /// - `network_id` - network identifier to which the asset should be added.
        #[transactional]
        #[pallet::weight(<T as Config>::WeightInfo::add_asset())]
        pub fn add_asset(
            origin: OriginFor<T>,
            asset_id: AssetIdOf<T>,
            network_id: BridgeNetworkId<T>,
        ) -> DispatchResultWithPostInfo {
            debug::debug!("called add_asset");
            let from = ensure_signed(origin)?;
            let nonce = frame_system::Module::<T>::account_nonce(&from);
            let timepoint = bridge_multisig::Module::<T>::thischain_timepoint();
            Self::add_request(&OffchainRequest::outgoing(OutgoingRequest::AddAsset(
                OutgoingAddAsset {
                    author: from.clone(),
                    asset_id,
                    nonce,
                    network_id,
                    timepoint,
                },
            )))?;
            frame_system::Module::<T>::inc_account_nonce(&from);
            Ok(().into())
        }

        /// Add a Sidechain token to the bridge whitelist.
        ///
        /// Parameters:
        /// - `token_address` - token contract address.
        /// - `symbol` - token symbol (ticker).
        /// - `name` - token name.
        /// - `decimals` -  token precision.
        /// - `network_id` - network identifier.
        #[transactional]
        #[pallet::weight(<T as Config>::WeightInfo::add_sidechain_token())]
        pub fn add_sidechain_token(
            origin: OriginFor<T>,
            token_address: EthereumAddress,
            symbol: String,
            name: String,
            decimals: u8,
            network_id: BridgeNetworkId<T>,
        ) -> DispatchResultWithPostInfo {
            debug::debug!("called add_sidechain_token");
            ensure_root(origin)?;
            let from = Self::authority_account();
            let nonce = frame_system::Module::<T>::account_nonce(&from);
            let timepoint = bridge_multisig::Module::<T>::thischain_timepoint();
            Self::add_request(&OffchainRequest::outgoing(OutgoingRequest::AddToken(
                OutgoingAddToken {
                    author: from.clone(),
                    token_address,
                    symbol,
                    name,
                    decimals,
                    nonce,
                    network_id,
                    timepoint,
                },
            )))?;
            frame_system::Module::<T>::inc_account_nonce(&from);
            Ok(().into())
        }

        /// Transfer some amount of the given asset to Sidechain address.
        ///
        /// Note: if the asset kind is `Sidechain`, the amount should fit in the asset's precision
        /// on sidechain (`SidechainAssetPrecision`) without extra digits. For example, assume
        /// some ERC-20 (`T`) token has `decimals=6`, and the corresponding asset on substrate has
        /// `7`. Alice's balance on thischain is `0.1000009`. If Alice would want to transfer all
        /// the amount, she will get an error `NonZeroDust`, because of the `9` at the end, so, the
        /// correct amount would be `0.100000` (only 6 digits after the decimal point).
        ///
        /// Parameters:
        /// - `asset_id` - thischain asset id.
        /// - `to` - sidechain account id.
        /// - `amount` - amount of the asset.
        /// - `network_id` - network identifier.
        #[transactional]
        #[pallet::weight(<T as Config>::WeightInfo::transfer_to_sidechain())]
        pub fn transfer_to_sidechain(
            origin: OriginFor<T>,
            asset_id: AssetIdOf<T>,
            to: EthereumAddress,
            amount: Balance,
            network_id: BridgeNetworkId<T>,
        ) -> DispatchResultWithPostInfo {
            debug::debug!("called transfer_to_sidechain");
            let from = ensure_signed(origin)?;
            let nonce = frame_system::Module::<T>::account_nonce(&from);
            let timepoint = bridge_multisig::Module::<T>::thischain_timepoint();
            Self::add_request(&OffchainRequest::outgoing(OutgoingRequest::Transfer(
                OutgoingTransfer {
                    from: from.clone(),
                    to,
                    asset_id,
                    amount,
                    nonce,
                    network_id,
                    timepoint,
                },
            )))?;
            frame_system::Module::<T>::inc_account_nonce(&from);
            Ok(().into())
        }

        /// Load incoming request from Sidechain by the given transaction hash.
        ///
        /// Parameters:
        /// - `eth_tx_hash` - transaction hash on Sidechain.
        /// - `kind` - incoming request type.
        /// - `network_id` - network identifier.
        #[transactional]
        #[pallet::weight(<T as Config>::WeightInfo::request_from_sidechain())]
        pub fn request_from_sidechain(
            origin: OriginFor<T>,
            eth_tx_hash: H256,
            kind: IncomingRequestKind,
            network_id: BridgeNetworkId<T>,
        ) -> DispatchResultWithPostInfo {
            debug::debug!("called request_from_sidechain");
            let from = ensure_signed(origin)?;
            let timepoint = bridge_multisig::Module::<T>::thischain_timepoint();
            match kind {
                IncomingRequestKind::Transaction(kind) => {
                    Self::add_request(&OffchainRequest::LoadIncoming(
                        LoadIncomingRequest::Transaction(LoadIncomingTransactionRequest::new(
                            from,
                            eth_tx_hash,
                            timepoint,
                            kind,
                            network_id,
                        )),
                    ))?;
                    Ok(().into())
                }
                IncomingRequestKind::Meta(kind) => {
                    if kind == IncomingMetaRequestKind::CancelOutgoingRequest {
                        fail!(Error::<T>::Unavailable);
                    }
                    let timepoint = bridge_multisig::Module::<T>::thischain_timepoint();
                    Self::add_request(&OffchainRequest::load_incoming_meta(
                        LoadIncomingMetaRequest::new(
                            from,
                            eth_tx_hash,
                            timepoint,
                            kind,
                            network_id,
                        ),
                    ))?;
                    Ok(().into())
                }
            }
        }

        /// Finalize incoming request (see `Pallet::finalize_incoming_request_inner`).
        ///
        /// Can be only called from a bridge account.
        ///
        /// Parameters:
        /// - `request` - an incoming request.
        /// - `network_id` - network identifier.
        #[pallet::weight(<T as Config>::WeightInfo::finalize_incoming_request())]
        pub fn finalize_incoming_request(
            origin: OriginFor<T>,
            hash: H256,
            network_id: BridgeNetworkId<T>,
        ) -> DispatchResultWithPostInfo {
            debug::debug!("called finalize_incoming_request");
            let _ = Self::ensure_bridge_account(origin, network_id)?;
            let request = Requests::<T>::get(network_id, &hash)
                .ok_or_else(|| err_pays_no(Error::<T>::UnknownRequest))?;
            let (request, hash) = request
                .as_incoming()
                .ok_or_else(|| err_pays_no(Error::<T>::ExpectedIncomingRequest))?;
            pays_no(Self::finalize_incoming_request_inner(
                request, hash, network_id,
            ))
        }

        /// Add a new peer to the bridge peers set.
        ///
        /// Parameters:
        /// - `account_id` - account id on thischain.
        /// - `address` - account id on sidechain.
        /// - `network_id` - network identifier.
        #[transactional]
        #[pallet::weight(<T as Config>::WeightInfo::add_peer())]
        pub fn add_peer(
            origin: OriginFor<T>,
            account_id: T::AccountId,
            address: EthereumAddress,
            network_id: BridgeNetworkId<T>,
        ) -> DispatchResultWithPostInfo {
            debug::debug!("called change_peers_out");
            ensure_root(origin)?;
            let from = Self::authority_account();
            let nonce = frame_system::Module::<T>::account_nonce(&from);
            let timepoint = bridge_multisig::Module::<T>::thischain_timepoint();
            Self::add_request(&OffchainRequest::outgoing(OutgoingRequest::AddPeer(
                OutgoingAddPeer {
                    author: from.clone(),
                    peer_account_id: account_id.clone(),
                    peer_address: address,
                    nonce,
                    network_id,
                    timepoint,
                },
            )))?;
            frame_system::Module::<T>::inc_account_nonce(&from);
            if network_id == T::GetEthNetworkId::get() {
                let nonce = frame_system::Module::<T>::account_nonce(&from);
                Self::add_request(&OffchainRequest::outgoing(OutgoingRequest::AddPeerCompat(
                    OutgoingAddPeerCompat {
                        author: from.clone(),
                        peer_account_id: account_id,
                        peer_address: address,
                        nonce,
                        network_id,
                        timepoint,
                    },
                )))?;
                frame_system::Module::<T>::inc_account_nonce(&from);
            }
            Ok(().into())
        }

        /// Remove peer from the the bridge peers set.
        ///
        /// Parameters:
        /// - `account_id` - account id on thischain.
        /// - `network_id` - network identifier.
        #[transactional]
        #[pallet::weight(<T as Config>::WeightInfo::remove_peer())]
        pub fn remove_peer(
            origin: OriginFor<T>,
            account_id: T::AccountId,
            network_id: BridgeNetworkId<T>,
        ) -> DispatchResultWithPostInfo {
            debug::debug!("called change_peers_out");
            ensure_root(origin)?;
            let from = Self::authority_account();
            let peer_address = Self::peer_address(network_id, &account_id);
            let nonce = frame_system::Module::<T>::account_nonce(&from);
            let timepoint = bridge_multisig::Module::<T>::thischain_timepoint();
            Self::add_request(&OffchainRequest::outgoing(OutgoingRequest::RemovePeer(
                OutgoingRemovePeer {
                    author: from.clone(),
                    peer_account_id: account_id.clone(),
                    peer_address,
                    nonce,
                    network_id,
                    timepoint,
                },
            )))?;
            frame_system::Module::<T>::inc_account_nonce(&from);
            if network_id == T::GetEthNetworkId::get() {
                let nonce = frame_system::Module::<T>::account_nonce(&from);
                Self::add_request(&OffchainRequest::outgoing(
                    OutgoingRequest::RemovePeerCompat(OutgoingRemovePeerCompat {
                        author: from.clone(),
                        peer_account_id: account_id,
                        peer_address,
                        nonce,
                        network_id,
                        timepoint,
                    }),
                ))?;
                frame_system::Module::<T>::inc_account_nonce(&from);
            }
            Ok(().into())
        }

        /// Prepare the given bridge for migration.
        ///
        /// Can only be called by an authority.
        ///
        /// Parameters:
        /// - `network_id` - bridge network identifier.
        #[transactional]
        #[pallet::weight(<T as Config>::WeightInfo::prepare_for_migration())]
        pub fn prepare_for_migration(
            origin: OriginFor<T>,
            network_id: BridgeNetworkId<T>,
        ) -> DispatchResultWithPostInfo {
            debug::debug!("called prepare_for_migration");
            ensure_root(origin)?;
            let from = Self::authority_account();
            let nonce = frame_system::Module::<T>::account_nonce(&from);
            let timepoint = bridge_multisig::Module::<T>::thischain_timepoint();
            Self::add_request(&OffchainRequest::outgoing(
                OutgoingRequest::PrepareForMigration(OutgoingPrepareForMigration {
                    author: from.clone(),
                    nonce,
                    network_id,
                    timepoint,
                }),
            ))?;
            frame_system::Module::<T>::inc_account_nonce(&from);
            Ok(().into())
        }

        /// Migrate the given bridge to a new smart-contract.
        ///
        /// Can only be called by an authority.
        ///
        /// Parameters:
        /// - `new_contract_address` - new sidechain ocntract address.
        /// - `erc20_native_tokens` - migrated assets ids.
        /// - `network_id` - bridge network identifier.
        #[transactional]
        #[pallet::weight(<T as Config>::WeightInfo::migrate())]
        pub fn migrate(
            origin: OriginFor<T>,
            new_contract_address: EthereumAddress,
            erc20_native_tokens: Vec<EthereumAddress>,
            network_id: BridgeNetworkId<T>,
        ) -> DispatchResultWithPostInfo {
            debug::debug!("called prepare_for_migration");
            ensure_root(origin)?;
            let from = Self::authority_account();
            let nonce = frame_system::Module::<T>::account_nonce(&from);
            let timepoint = bridge_multisig::Module::<T>::thischain_timepoint();
            Self::add_request(&OffchainRequest::outgoing(OutgoingRequest::Migrate(
                OutgoingMigrate {
                    author: from.clone(),
                    new_contract_address,
                    erc20_native_tokens,
                    nonce,
                    network_id,
                    timepoint,
                },
            )))?;
            frame_system::Module::<T>::inc_account_nonce(&from);
            Ok(().into())
        }

        /// Register the given incoming request and add it to the queue.
        ///
        /// Calls `validate` and `prepare` on the request, adds it to the queue and maps it with the
        /// corresponding load-incoming-request and removes the load-request from the queue.
        ///
        /// Can only be called by a bridge account.
        #[pallet::weight(<T as Config>::WeightInfo::register_incoming_request())]
        pub fn register_incoming_request(
            origin: OriginFor<T>,
            incoming_request: IncomingRequest<T>,
        ) -> DispatchResultWithPostInfo {
            debug::debug!("called register_incoming_request");
            let net_id = incoming_request.network_id();
            let _ = Self::ensure_bridge_account(origin, net_id)?;
            pays_no(Self::register_incoming_request_inner(
                &OffchainRequest::incoming(incoming_request),
                net_id,
            ))
        }

        /// Import the given incoming request.
        ///
        /// Register's the load request, then registers and finalizes the incoming request if it
        /// succeeded, otherwise aborts the load request.
        ///
        /// Can only be called by a bridge account.
        #[pallet::weight(<T as Config>::WeightInfo::import_incoming_request(incoming_request_result.is_ok()))]
        pub fn import_incoming_request(
            origin: OriginFor<T>,
            load_incoming_request: LoadIncomingRequest<T>,
            incoming_request_result: Result<IncomingRequest<T>, DispatchError>,
        ) -> DispatchResultWithPostInfo {
            debug::debug!("called import_incoming_request");
            let net_id = load_incoming_request.network_id();
            let _ = Self::ensure_bridge_account(origin, net_id)?;
            pays_no(Self::inner_import_incoming_request(
                net_id,
                load_incoming_request,
                incoming_request_result,
            ))
        }

        /// Approve the given outgoing request. The function is used by bridge peers.
        ///
        /// Verifies the peer signature of the given request and adds it to `RequestApprovals`.
        /// Once quorum is collected, the request gets finalized and removed from request queue.
        #[pallet::weight(<T as Config>::WeightInfo::approve_request())]
        pub fn approve_request(
            origin: OriginFor<T>,
            ocw_public: ecdsa::Public,
            hash: H256,
            signature_params: SignatureParams,
            network_id: BridgeNetworkId<T>,
        ) -> DispatchResultWithPostInfo {
            debug::debug!("called approve_request");
            let author = ensure_signed(origin)?;
            let net_id = network_id;
            Self::ensure_peer(&author, net_id)?;
            pays_no_with_maybe_weight(Self::inner_approve_request(
                ocw_public,
                hash,
                signature_params,
                author,
                net_id,
            ))
        }

        /// Cancels a registered request.
        ///
        /// Loads request by the given `hash`, cancels it, changes its status to `Failed` and
        /// removes it from the request queues.
        ///
        /// Can only be called from a bridge account.
        #[pallet::weight(<T as Config>::WeightInfo::abort_request())]
        pub fn abort_request(
            origin: OriginFor<T>,
            hash: H256,
            error: DispatchError,
            network_id: BridgeNetworkId<T>,
        ) -> DispatchResultWithPostInfo {
            debug::debug!(
                "called abort_request. Hash: {:?}, reason: {:?}",
                hash,
                error
            );
            let _ = Self::ensure_bridge_account(origin, network_id)?;
            let request = Requests::<T>::get(network_id, hash)
                .ok_or_else(|| err_pays_no(Error::<T>::UnknownRequest))?;
            pays_no(Self::inner_abort_request(&request, hash, error, network_id))
        }

<<<<<<< HEAD
/// Ethereum-encoded `OutgoingRequest`. Contains a payload for signing by peers. Also, can be used
/// by client apps for more convenient contract function calls.
#[derive(Clone, Encode, Decode, RuntimeDebug, PartialEq, Eq)]
#[cfg_attr(feature = "std", derive(Serialize, Deserialize))]
pub enum OutgoingRequestEncoded {
    /// ETH-encoded incoming transfer from Substrate to Ethereum request.
    Transfer(OutgoingTransferEncoded),
    /// ETH-encoded 'add new asset' request.
    AddAsset(OutgoingAddAssetEncoded),
    /// ETH-encoded 'add new token' request.
    AddToken(OutgoingAddTokenEncoded),
    /// ETH-encoded 'add peer' request.
    AddPeer(OutgoingAddPeerEncoded),
    /// ETH-encoded 'remove peer' request.
    RemovePeer(OutgoingRemovePeerEncoded),
    /// ETH-encoded 'prepare for migration' request.
    PrepareForMigration(OutgoingPrepareForMigrationEncoded),
    /// ETH-encoded 'migrate' request.
    Migrate(OutgoingMigrateEncoded),
}

impl OutgoingRequestEncoded {
    #[allow(unused)]
    fn hash(&self) -> H256 {
        let hash = match self {
            OutgoingRequestEncoded::Transfer(transfer) => transfer.tx_hash,
            OutgoingRequestEncoded::AddAsset(request) => request.hash,
            OutgoingRequestEncoded::AddToken(request) => request.hash,
            OutgoingRequestEncoded::AddPeer(request) => request.tx_hash,
            OutgoingRequestEncoded::RemovePeer(request) => request.tx_hash,
            OutgoingRequestEncoded::PrepareForMigration(request) => request.tx_hash,
            OutgoingRequestEncoded::Migrate(request) => request.tx_hash,
        };
        H256(hash.0)
    }

    fn as_raw(&self) -> &[u8] {
        match self {
            OutgoingRequestEncoded::Transfer(transfer) => &transfer.raw,
            OutgoingRequestEncoded::AddAsset(request) => &request.raw,
            OutgoingRequestEncoded::AddToken(request) => &request.raw,
            OutgoingRequestEncoded::AddPeer(request) => &request.raw,
            OutgoingRequestEncoded::RemovePeer(request) => &request.raw,
            OutgoingRequestEncoded::PrepareForMigration(request) => &request.raw,
            OutgoingRequestEncoded::Migrate(request) => &request.raw,
        }
    }

    /// Returns Ethereum tokens needed for the corresponding contract function.
    pub fn input_tokens(&self, signatures: Option<Vec<SignatureParams>>) -> Vec<Token> {
        match self {
            OutgoingRequestEncoded::Transfer(request) => request.input_tokens(signatures),
            OutgoingRequestEncoded::AddAsset(request) => request.input_tokens(signatures),
            OutgoingRequestEncoded::AddToken(request) => request.input_tokens(signatures),
            OutgoingRequestEncoded::AddPeer(request) => request.input_tokens(signatures),
            OutgoingRequestEncoded::RemovePeer(request) => request.input_tokens(signatures),
            OutgoingRequestEncoded::PrepareForMigration(request) => {
                request.input_tokens(signatures)
            }
            OutgoingRequestEncoded::Migrate(request) => request.input_tokens(signatures),
        }
    }
}

/// Status of a registered request.
///
/// - Pending: request hasn't been approved yet.
/// - Frozen: request stopped receiving confirmations (signatures) from peers.
///   E.g. when the request is in 'cancellation' stage.
/// - ApprovalsReady: request was approved and can be used in the sidechain.
/// - Failed: an error occurred in one of the previous stages.
/// - Done: request was finalized.
#[derive(PartialEq, Eq, Encode, Decode, RuntimeDebug)]
#[cfg_attr(feature = "std", derive(Serialize, Deserialize))]
pub enum RequestStatus {
    Pending,
    Frozen,
    ApprovalsReady,
    Failed(DispatchError),
    Done,
    /// Request is broken. Tried to abort with the first error but got another one when cancelling.
    Broken(DispatchError, DispatchError),
}

/// A type of asset registered on a bridge.
///
/// - Thischain: a Sora asset.
/// - Sidechain: an Ethereum token.
/// - SidechainOwned: an Ethereum token that can be minted on Sora.
#[cfg_attr(feature = "std", derive(Serialize, Deserialize))]
#[derive(Clone, Copy, Encode, Decode, PartialEq, Eq, RuntimeDebug)]
pub enum AssetKind {
    Thischain,
    Sidechain,
    SidechainOwned,
}

impl AssetKind {
    pub fn is_owned(&self) -> bool {
        self == &Self::Thischain || self == &Self::SidechainOwned
    }
}

/// Bridge asset parameters.
#[cfg_attr(feature = "std", derive(Serialize, Deserialize))]
#[derive(Clone, Encode, Decode, PartialEq, Eq, RuntimeDebug)]
pub enum AssetConfig<AssetId> {
    Thischain {
        id: AssetId,
    },
    Sidechain {
        id: AssetId,
        sidechain_id: sp_core::H160,
        owned: bool,
        precision: BalancePrecision,
    },
}

impl<AssetId> AssetConfig<AssetId> {
    pub fn sidechain(
        id: AssetId,
        sidechain_id: sp_core::H160,
        precision: BalancePrecision,
    ) -> Self {
        Self::Sidechain {
            id,
            sidechain_id,
            owned: false,
            precision,
        }
    }

    pub fn asset_id(&self) -> &AssetId {
        match self {
            AssetConfig::Thischain { id, .. } => id,
            AssetConfig::Sidechain { id, .. } => id,
        }
    }

    pub fn kind(&self) -> AssetKind {
        match self {
            AssetConfig::Thischain { .. } => AssetKind::Thischain,
            AssetConfig::Sidechain { owned: false, .. } => AssetKind::Sidechain,
            AssetConfig::Sidechain { owned: true, .. } => AssetKind::SidechainOwned,
        }
    }
}

/// Network-specific parameters.
#[cfg_attr(feature = "std", derive(Serialize, Deserialize))]
#[derive(Clone, Encode, Decode, PartialEq, Eq, RuntimeDebug)]
pub struct NetworkParams<AccountId: Ord> {
    pub bridge_contract_address: Address,
    pub initial_peers: BTreeSet<AccountId>,
}

/// Network configuration.
#[cfg_attr(feature = "std", derive(Serialize, Deserialize))]
#[derive(Clone, Encode, Decode, PartialEq, Eq, RuntimeDebug)]
pub struct NetworkConfig<T: Config> {
    pub initial_peers: BTreeSet<T::AccountId>,
    pub bridge_account_id: T::AccountId,
    pub assets: Vec<AssetConfig<T::AssetId>>,
    pub bridge_contract_address: Address,
    pub reserves: Vec<(T::AssetId, Balance)>,
}

#[derive(Clone, Encode)]
pub struct BridgeAssetData<T: Config> {
    pub asset_id: T::AssetId,
    pub name: AssetName,
    pub symbol: AssetSymbol,
    pub sidechain_precision: BalancePrecision,
    pub sidechain_asset_id: sp_core::H160,
}

impl<T: Config> BridgeAssetData<T> {
    pub fn new(
        name: &'static str,
        symbol: &'static str,
        sidechain_precision: BalancePrecision,
        sidechain_asset_id: sp_core::H160,
    ) -> Self {
        let name: Cow<'_, str> = if name.contains(".") {
            name.replacen(".", " ", 2).into()
        } else {
            name.into()
        };
        let mut data = Self {
            asset_id: T::AssetId::from(H256::zero()),
            name: AssetName(name.as_bytes().to_vec()),
            symbol: AssetSymbol(symbol.as_bytes().to_vec()),
            sidechain_precision,
            sidechain_asset_id,
        };
        let asset_id =
            assets::Pallet::<T>::gen_asset_id_from_any(&("BridgeAssetData", data.clone()));
        data.asset_id = asset_id;
        data
    }
}

/// Bridge status.
#[cfg_attr(feature = "std", derive(Serialize, Deserialize))]
#[derive(Clone, Copy, PartialEq, Eq, Encode, Decode, RuntimeDebug)]
pub enum BridgeStatus {
    Initialized,
    Migrating,
}

impl Default for BridgeStatus {
    fn default() -> Self {
        Self::Initialized
    }
}

#[frame_support::pallet]
pub mod pallet {
    use super::*;
    use crate::migrations::StorageVersion;
    use codec::Codec;
    use frame_support::pallet_prelude::*;
    use frame_support::sp_runtime::traits::Saturating;
    use frame_support::traits::GetCallMetadata;
    use frame_support::weights::PostDispatchInfo;
    use frame_system::pallet_prelude::*;
    use frame_system::RawOrigin;

    #[cfg(feature = "std")]
    use {crate::AssetConfig, permissions::BURN};

    #[pallet::config]
    pub trait Config:
        frame_system::Config
        + CreateSignedTransaction<Call<Self>>
        + CreateSignedTransaction<bridge_multisig::Call<Self>>
        + assets::Config
        + bridge_multisig::Config<Call = <Self as Config>::Call>
        + fmt::Debug
    {
        type Event: From<Event<Self>> + IsType<<Self as frame_system::Config>::Event>;
        /// The identifier type for an offchain worker.
        type PeerId: AppCrypto<Self::Public, Self::Signature>;
        /// The overarching dispatch call type.
        type Call: From<Call<Self>>
            + From<bridge_multisig::Call<Self>>
            + Codec
            + Clone
            + GetCallMetadata;
        /// Sidechain network ID.
        type NetworkId: Parameter
            + Member
            + AtLeast32Bit
            + Copy
            + MaybeSerializeDeserialize
            + Ord
            + Default
            + Debug;
        type GetEthNetworkId: Get<Self::NetworkId>;
        /// Weight information for extrinsics in this pallet.
        type WeightInfo: WeightInfo;
        #[cfg(test)]
        type Mock: mock::Mock;

        #[pallet::constant]
        type RemovePendingOutgoingRequestsAfter: Get<Self::BlockNumber>;

        #[pallet::constant]
        type RemoveTemporaryPeerAccountId: Get<Self::AccountId>;
    }

    #[pallet::pallet]
    #[pallet::generate_store(pub(super) trait Store)]
    pub struct Pallet<T>(PhantomData<T>);

    #[pallet::hooks]
    impl<T: Config> Hooks<BlockNumberFor<T>> for Pallet<T>
    where
        T: CreateSignedTransaction<<T as Config>::Call>,
    {
        /// Main off-chain worker procedure.
        ///
        /// Note: only one worker is expected to be used.
        fn offchain_worker(block_number: T::BlockNumber) {
            debug::debug!("Entering off-chain workers {:?}", block_number);
            if StorageValueRef::persistent(STORAGE_PEER_SECRET_KEY)
                .get::<Vec<u8>>()
                .is_none()
            {
                debug::debug!("Peer secret key not found. Skipping off-chain procedure.");
                return;
            }

            let mut lock = StorageLock::<'_, Time>::new(b"eth-bridge-ocw::lock");
            let _guard = lock.lock();
            Self::offchain();
        }

        fn on_runtime_upgrade() -> frame_support::weights::Weight {
            if PalletStorageVersion::<T>::get() == StorageVersion::V1 {
                PalletStorageVersion::<T>::put(StorageVersion::V2RemovePendingTransfers);
                migrations::remove_signatory::<T>(T::RemoveTemporaryPeerAccountId::get());
                migrations::migrate_broken_pending_outgoing_transfers::<T>(
                    frame_system::Pallet::<T>::current_block_number()
                        .saturating_sub(T::RemovePendingOutgoingRequestsAfter::get()),
                )
            } else {
                frame_support::debug::warn!(
                    "eth-bridge: Tried to run migration but PalletStorageVersion is \
				updated to V2. This code probably needs to be removed now.",
                );
                0
            }
        }
    }

    #[pallet::call]
    impl<T: Config> Pallet<T> {
        /// Register a new bridge.
=======
        /// Add the given peer to the peers set without additional checks.
>>>>>>> 7baf1993
        ///
        /// Can only be called by a root account.
        #[transactional]
        #[pallet::weight(<T as Config>::WeightInfo::force_add_peer())]
        pub fn force_add_peer(
            origin: OriginFor<T>,
            who: T::AccountId,
            address: EthereumAddress,
            network_id: BridgeNetworkId<T>,
        ) -> DispatchResultWithPostInfo {
            let _ = ensure_root(origin)?;
            if !Self::is_peer(&who, network_id) {
                bridge_multisig::Pallet::<T>::add_signatory(
                    RawOrigin::Signed(get_bridge_account::<T>(network_id)).into(),
                    who.clone(),
                )
                .map_err(|e| e.error)?;
                PeerAddress::<T>::insert(network_id, &who, address);
                PeerAccountId::<T>::insert(network_id, &address, who.clone());
                <Peers<T>>::mutate(network_id, |l| l.insert(who));
            }
            Ok(().into())
        }

        #[pallet::weight(0)]
        pub fn migrate_to_0_2_0(origin: OriginFor<T>) -> DispatchResultWithPostInfo {
            ensure_root(origin)?;
            let weight = match Pallet::<T>::storage_version() {
                Some(version) if version == PalletVersion::new(0, 1, 0) => {
                    let bridge_multisig = crate::BridgeAccount::<T>::get(T::GetEthNetworkId::get())
                        .unwrap_or_default();
                    let mut migrating_requests = MigratingRequests::<T>::get();
                    migrating_requests.retain(|hash| {
                        bridge_multisig::Multisigs::<T>::contains_key(&bridge_multisig, &hash.0)
                    });
                    // Wait for all the previous requests to finish and then finish the migration
                    if migrating_requests.is_empty() {
                        migrations::remove_peers::<T>(&T::RemovePeerAccountIds::get());
                    } else {
                        // ...or postpone the migration.
                        let block_number = frame_system::Pallet::<T>::current_block_number();
                        let _ = T::Scheduler::schedule(
                            DispatchTime::At(block_number + 100u32.into()),
                            None,
                            1,
                            RawOrigin::Root.into(),
                            Call::migrate_to_0_2_0().into(),
                        );
                    }
                    MigratingRequests::<T>::set(migrating_requests);
                    <T as frame_system::Config>::DbWeight::get().reads_writes(2, 1)
                }
                _ => Weight::zero(),
            };
            Ok(Some(weight).into())
        }
    }

    #[pallet::event]
    #[pallet::metadata(AccountIdOf<T> = "AccountId")]
    #[pallet::generate_deposit(pub(super) fn deposit_event)]
    pub enum Event<T: Config> {
        /// New request has been registered. [Request Hash]
        RequestRegistered(H256),
        /// The request's approvals have been collected. [Encoded Outgoing Request, Signatures]
        ApprovalsCollected(H256),
        /// The request finalization has been failed. [Request Hash]
        RequestFinalizationFailed(H256),
        /// The incoming request finalization has been failed. [Request Hash]
        IncomingRequestFinalizationFailed(H256),
        /// The incoming request has been finalized. [Request Hash]
        IncomingRequestFinalized(H256),
        /// The request was aborted and cancelled. [Request Hash]
        RequestAborted(H256),
        /// The request wasn't finalized nor cancelled. [Request Hash]
        CancellationFailed(H256),
    }

    #[cfg_attr(test, derive(PartialEq, Eq))]
    #[pallet::error]
    pub enum Error<T> {
        /// Error fetching HTTP.
        HttpFetchingError,
        /// Account not found.
        AccountNotFound,
        /// Forbidden.
        Forbidden,
        /// Request is already registered.
        RequestIsAlreadyRegistered,
        /// Failed to load sidechain transaction.
        FailedToLoadTransaction,
        /// Failed to load token precision.
        FailedToLoadPrecision,
        /// Unknown method ID.
        UnknownMethodId,
        /// Invalid contract function input.
        InvalidFunctionInput,
        /// Invalid peer signature.
        InvalidSignature,
        /// Invalid uint value.
        InvalidUint,
        /// Invalid amount value.
        InvalidAmount,
        /// Invalid balance value.
        InvalidBalance,
        /// Invalid string value.
        InvalidString,
        /// Invalid byte value.
        InvalidByte,
        /// Invalid address value.
        InvalidAddress,
        /// Invalid asset id value.
        InvalidAssetId,
        /// Invalid account id value.
        InvalidAccountId,
        /// Invalid bool value.
        InvalidBool,
        /// Invalid h256 value.
        InvalidH256,
        /// Invalid array value.
        InvalidArray,
        /// Unknown contract event.
        UnknownEvent,
        /// Unknown token address.
        UnknownTokenAddress,
        /// No local account for signing available.
        NoLocalAccountForSigning,
        /// Unsupported asset id.
        UnsupportedAssetId,
        /// Failed to sign message.
        FailedToSignMessage,
        /// Failed to send signed message.
        FailedToSendSignedTransaction,
        /// Token is not owned by the author.
        TokenIsNotOwnedByTheAuthor,
        /// Token is already added.
        TokenIsAlreadyAdded,
        /// Duplicated request.
        DuplicatedRequest,
        /// Token is unsupported.
        UnsupportedToken,
        /// Unknown peer address.
        UnknownPeerAddress,
        /// Ethereum ABI encoding error.
        EthAbiEncodingError,
        /// Ethereum ABI decoding error.
        EthAbiDecodingError,
        /// Ethereum transaction is failed.
        EthTransactionIsFailed,
        /// Ethereum transaction is succeeded.
        EthTransactionIsSucceeded,
        /// Ethereum transaction is pending.
        EthTransactionIsPending,
        /// Ethereum log was removed.
        EthLogWasRemoved,
        /// No pending peer.
        NoPendingPeer,
        /// Wrong pending peer.
        WrongPendingPeer,
        /// Too many pending peers.
        TooManyPendingPeers,
        /// Failed to get an asset by id.
        FailedToGetAssetById,
        /// Can't add more peers.
        CantAddMorePeers,
        /// Can't remove more peers.
        CantRemoveMorePeers,
        /// Peer is already added.
        PeerIsAlreadyAdded,
        /// Unknown peer id.
        UnknownPeerId,
        /// Can't reserve funds.
        CantReserveFunds,
        /// Funds are already claimed.
        AlreadyClaimed,
        /// Failed to load substrate block header.
        FailedToLoadBlockHeader,
        /// Failed to load substrate finalized head.
        FailedToLoadFinalizedHead,
        /// Unknown contract address.
        UnknownContractAddress,
        /// Invalid contract input.
        InvalidContractInput,
        /// Request is not owned by the author.
        RequestIsNotOwnedByTheAuthor,
        /// Failed to parse transaction hash in a call.
        FailedToParseTxHashInCall,
        /// Request is not ready.
        RequestIsNotReady,
        /// Unknown request.
        UnknownRequest,
        /// Request is not finalized on Sidechain.
        RequestNotFinalizedOnSidechain,
        /// Unknown network.
        UnknownNetwork,
        /// Contract is in migration stage.
        ContractIsInMigrationStage,
        /// Contract is not on migration stage.
        ContractIsNotInMigrationStage,
        /// Contract is already in migration stage.
        ContractIsAlreadyInMigrationStage,
        /// Functionality is unavailable.
        Unavailable,
        /// Failed to unreserve asset.
        FailedToUnreserve,
        /// The sidechain asset is alredy registered.
        SidechainAssetIsAlreadyRegistered,
        /// Expected an outgoing request.
        ExpectedOutgoingRequest,
        /// Expected an incoming request.
        ExpectedIncomingRequest,
        /// Unknown asset id.
        UnknownAssetId,
        /// Failed to serialize JSON.
        JsonSerializationError,
        /// Failed to deserialize JSON.
        JsonDeserializationError,
        /// Failed to load sidechain node parameters.
        FailedToLoadSidechainNodeParams,
        /// Failed to load current sidechain height.
        FailedToLoadCurrentSidechainHeight,
        /// Failed to query sidechain 'used' variable.
        FailedToLoadIsUsed,
        /// Sidechain transaction might have failed due to gas limit.
        TransactionMightHaveFailedDueToGasLimit,
        /// A transfer of XOR was expected.
        ExpectedXORTransfer,
        /// Unable to pay transfer fees.
        UnableToPayFees,
        /// The request was purposely cancelled.
        Cancelled,
        /// Unsupported asset precision.
        UnsupportedAssetPrecision,
        /// Non-zero dust.
        NonZeroDust,
        /// Increment account reference error.
        IncRefError,
        /// Unknown error.
        Other,
        /// Expected pending request.
        ExpectedPendingRequest,
        /// Expected Ethereum network.
        ExpectedEthNetwork,
        /// Request was removed and refunded.
        RemovedAndRefunded,
    }

    impl<T: Config> Error<T> {
        pub fn should_retry(&self) -> bool {
            match self {
                Self::HttpFetchingError
                | Self::NoLocalAccountForSigning
                | Self::FailedToSignMessage
                | Self::JsonDeserializationError => true,
                _ => false,
            }
        }

        pub fn should_abort(&self) -> bool {
            match self {
                Self::FailedToSendSignedTransaction => false,
                _ => true,
            }
        }
    }

    /// Registered requests queue handled by off-chain workers.
    #[pallet::storage]
    #[pallet::getter(fn requests_queue)]
    pub type RequestsQueue<T: Config> =
        StorageMap<_, Twox64Concat, BridgeNetworkId<T>, Vec<H256>, ValueQuery>;

    /// Registered requests.
    #[pallet::storage]
    #[pallet::getter(fn request)]
    pub type Requests<T: Config> =
        StorageDoubleMap<_, Twox64Concat, BridgeNetworkId<T>, Identity, H256, OffchainRequest<T>>;

    /// Used to identify an incoming request by the corresponding load request.
    #[pallet::storage]
    #[pallet::getter(fn load_to_incoming_request_hash)]
    pub type LoadToIncomingRequestHash<T: Config> =
        StorageDoubleMap<_, Twox64Concat, BridgeNetworkId<T>, Identity, H256, H256, ValueQuery>;

    /// Requests statuses.
    #[pallet::storage]
    #[pallet::getter(fn request_status)]
    pub type RequestStatuses<T: Config> =
        StorageDoubleMap<_, Twox64Concat, BridgeNetworkId<T>, Identity, H256, RequestStatus>;

    /// Requests submission height map (on substrate).
    #[pallet::storage]
    #[pallet::getter(fn request_submission_height)]
    pub type RequestSubmissionHeight<T: Config> = StorageDoubleMap<
        _,
        Twox64Concat,
        BridgeNetworkId<T>,
        Identity,
        H256,
        T::BlockNumber,
        ValueQuery,
    >;

    /// Outgoing requests approvals.
    #[pallet::storage]
    #[pallet::getter(fn approvals)]
    pub(super) type RequestApprovals<T: Config> = StorageDoubleMap<
        _,
        Twox64Concat,
        BridgeNetworkId<T>,
        Identity,
        H256,
        BTreeSet<SignatureParams>,
        ValueQuery,
    >;

    /// Requests made by an account.
    #[pallet::storage]
    #[pallet::getter(fn account_requests)]
    pub(super) type AccountRequests<T: Config> =
        StorageMap<_, Blake2_128Concat, T::AccountId, Vec<(BridgeNetworkId<T>, H256)>, ValueQuery>;

    /// Registered asset kind.
    #[pallet::storage]
    #[pallet::getter(fn registered_asset)]
    pub(super) type RegisteredAsset<T: Config> =
        StorageDoubleMap<_, Twox64Concat, BridgeNetworkId<T>, Identity, T::AssetId, AssetKind>;

    /// Precision (decimals) of a registered sidechain asset. Should be the same as in the ERC-20
    /// contract.
    #[pallet::storage]
    #[pallet::getter(fn sidechain_asset_precision)]
    pub(super) type SidechainAssetPrecision<T: Config> = StorageDoubleMap<
        _,
        Twox64Concat,
        BridgeNetworkId<T>,
        Identity,
        T::AssetId,
        BalancePrecision,
        ValueQuery,
    >;

    /// Registered token `AssetId` on Thischain.
    #[pallet::storage]
    #[pallet::getter(fn registered_sidechain_asset)]
    pub(super) type RegisteredSidechainAsset<T: Config> = StorageDoubleMap<
        _,
        Twox64Concat,
        BridgeNetworkId<T>,
        Blake2_128Concat,
        Address,
        T::AssetId,
    >;

    /// Registered asset address on Sidechain.
    #[pallet::storage]
    #[pallet::getter(fn registered_sidechain_token)]
    pub(super) type RegisteredSidechainToken<T: Config> = StorageDoubleMap<
        _,
        Twox64Concat,
        BridgeNetworkId<T>,
        Blake2_128Concat,
        T::AssetId,
        Address,
    >;

    /// Network peers set.
    #[pallet::storage]
    #[pallet::getter(fn peers)]
    pub(super) type Peers<T: Config> =
        StorageMap<_, Twox64Concat, BridgeNetworkId<T>, BTreeSet<T::AccountId>, ValueQuery>;

    /// Network pending (being added/removed) peer.
    #[pallet::storage]
    #[pallet::getter(fn pending_peer)]
    pub(super) type PendingPeer<T: Config> =
        StorageMap<_, Twox64Concat, BridgeNetworkId<T>, T::AccountId>;

    /// Used for compatibility with XOR and VAL contracts.
    #[pallet::storage]
    pub(super) type PendingEthPeersSync<T: Config> = StorageValue<_, EthPeersSync, ValueQuery>;

    /// Peer account ID on Thischain.
    #[pallet::storage]
    #[pallet::getter(fn peer_account_id)]
    pub(super) type PeerAccountId<T: Config> = StorageDoubleMap<
        _,
        Twox64Concat,
        BridgeNetworkId<T>,
        Blake2_128Concat,
        Address,
        T::AccountId,
        ValueQuery,
    >;

    /// Peer address on Sidechain.
    #[pallet::storage]
    #[pallet::getter(fn peer_address)]
    pub(super) type PeerAddress<T: Config> = StorageDoubleMap<
        _,
        Twox64Concat,
        BridgeNetworkId<T>,
        Blake2_128Concat,
        T::AccountId,
        Address,
        ValueQuery,
    >;

    /// Multi-signature bridge peers' account. `None` if there is no account and network with the given ID.
    #[pallet::storage]
    #[pallet::getter(fn bridge_account)]
    pub type BridgeAccount<T: Config> =
        StorageMap<_, Twox64Concat, BridgeNetworkId<T>, T::AccountId>;

    /// Thischain authority account.
    #[pallet::storage]
    #[pallet::getter(fn authority_account)]
    pub(super) type AuthorityAccount<T: Config> = StorageValue<_, T::AccountId, ValueQuery>;

    /// Bridge status.
    #[pallet::storage]
    #[pallet::getter(fn bridge_contract_status)]
    pub(super) type BridgeStatuses<T: Config> =
        StorageMap<_, Twox64Concat, BridgeNetworkId<T>, BridgeStatus>;

    /// Smart-contract address on Sidechain.
    #[pallet::storage]
    #[pallet::getter(fn bridge_contract_address)]
    pub(super) type BridgeContractAddress<T: Config> =
        StorageMap<_, Twox64Concat, BridgeNetworkId<T>, Address, ValueQuery>;

    /// Sora XOR master contract address.
    #[pallet::storage]
    #[pallet::getter(fn xor_master_contract_address)]
    pub(super) type XorMasterContractAddress<T: Config> = StorageValue<_, Address, ValueQuery>;

    /// Sora VAL master contract address.
    #[pallet::storage]
    #[pallet::getter(fn val_master_contract_address)]
    pub(super) type ValMasterContractAddress<T: Config> = StorageValue<_, Address, ValueQuery>;

    /// Next Network ID counter.
    #[pallet::storage]
    pub(super) type NextNetworkId<T: Config> = StorageValue<_, BridgeNetworkId<T>, ValueQuery>;

    /// Requests migrating from version '0.1.0' to '0.2.0'. These requests should be removed from
    /// `RequestsQueue` before migration procedure started.
    #[pallet::storage]
    pub(super) type MigratingRequests<T: Config> = StorageValue<_, Vec<H256>, ValueQuery>;

    #[pallet::genesis_config]
    pub struct GenesisConfig<T: Config> {
        pub authority_account: T::AccountId,
        pub xor_master_contract_address: Address,
        pub val_master_contract_address: Address,
        pub networks: Vec<NetworkConfig<T>>,
    }

    #[cfg(feature = "std")]
    impl<T: Config> Default for GenesisConfig<T> {
        fn default() -> Self {
            Self {
                authority_account: Default::default(),
                xor_master_contract_address: Default::default(),
                val_master_contract_address: Default::default(),
                networks: Default::default(),
            }
        }
    }

    #[pallet::genesis_build]
    impl<T: Config> GenesisBuild<T> for GenesisConfig<T> {
        fn build(&self) {
            AuthorityAccount::<T>::put(&self.authority_account);
            XorMasterContractAddress::<T>::put(&self.xor_master_contract_address);
            ValMasterContractAddress::<T>::put(&self.val_master_contract_address);
            for network in &self.networks {
                let net_id = NextNetworkId::<T>::get();
                let peers_account_id = &network.bridge_account_id;
                BridgeContractAddress::<T>::insert(net_id, network.bridge_contract_address);
                frame_system::Pallet::<T>::inc_consumers(&peers_account_id).unwrap();
                BridgeAccount::<T>::insert(net_id, peers_account_id.clone());
                BridgeStatuses::<T>::insert(net_id, BridgeStatus::Initialized);
                Peers::<T>::insert(net_id, network.initial_peers.clone());
                for asset_config in &network.assets {
                    let kind = asset_config.kind();
                    let asset_id = asset_config.asset_id();
                    if let AssetConfig::Sidechain {
                        sidechain_id,
                        precision,
                        ..
                    } = &asset_config
                    {
                        let token_address = Address::from(sidechain_id.0);
                        RegisteredSidechainAsset::<T>::insert(net_id, token_address, *asset_id);
                        RegisteredSidechainToken::<T>::insert(net_id, asset_id, token_address);
                        SidechainAssetPrecision::<T>::insert(net_id, asset_id, precision);
                    }
                    RegisteredAsset::<T>::insert(net_id, asset_id, kind);
                }
                // TODO: consider to change to Limited.
                let scope = Scope::Unlimited;
                let permission_ids = [MINT, BURN];
                for permission_id in &permission_ids {
                    permissions::Module::<T>::assign_permission(
                        peers_account_id.clone(),
                        &peers_account_id,
                        *permission_id,
                        scope,
                    )
                    .expect("failed to assign permissions for a bridge account");
                }
                for (asset_id, balance) in &network.reserves {
                    assets::Pallet::<T>::mint_to(
                        asset_id,
                        &peers_account_id,
                        &peers_account_id,
                        *balance,
                    )
                    .unwrap();
                }
                NextNetworkId::<T>::set(net_id + T::NetworkId::one());
            }
        }
    }
}

impl<T: Config> Pallet<T> {
    /// Registers the given off-chain request.
    ///
    /// Conditions for registering:
    /// 1. Network ID should be valid.
    /// 2. If the bridge is migrating and request is outgoing, it should be allowed during migration.
    /// 3. Request status should be empty or `Failed` (for resubmission).
    /// 4. There is no registered request with the same hash.
    /// 5. The request's `validate` and `prepare` should pass.
    fn add_request(request: &OffchainRequest<T>) -> Result<(), DispatchError> {
        let net_id = request.network_id();
        let bridge_status = BridgeStatuses::<T>::get(net_id).ok_or(Error::<T>::UnknownNetwork)?;
        if request.is_incoming() {
            Self::register_incoming_request_inner(request, net_id)?;
            return Ok(());
        }
        if let Some((outgoing_req, _)) = request.as_outgoing() {
            ensure!(
                bridge_status != BridgeStatus::Migrating
                    || outgoing_req.is_allowed_during_migration(),
                Error::<T>::ContractIsInMigrationStage
            );
        }
        let hash = request.hash();
        let can_resubmit = RequestStatuses::<T>::get(net_id, &hash)
            .map(|status| matches!(status, RequestStatus::Failed(_)))
            .unwrap_or(false);
        if !can_resubmit {
            ensure!(
                Requests::<T>::get(net_id, &hash).is_none(),
                Error::<T>::DuplicatedRequest
            );
        }
        request.validate()?;
        request.prepare()?;
        AccountRequests::<T>::mutate(&request.author(), |vec| vec.push((net_id, hash)));
        Requests::<T>::insert(net_id, &hash, request);
        RequestsQueue::<T>::mutate(net_id, |v| v.push(hash));
        RequestStatuses::<T>::insert(net_id, &hash, RequestStatus::Pending);
        let block_number = frame_system::Module::<T>::current_block_number();
        RequestSubmissionHeight::<T>::insert(net_id, &hash, block_number);
        Self::deposit_event(Event::RequestRegistered(hash));
        Ok(())
    }

    /// Prepares and validates the request, then adds it to the queue and maps it with the
    /// corresponding load request and removes the load request from the queue.
    fn register_incoming_request_inner(
        incoming_request: &OffchainRequest<T>,
        network_id: T::NetworkId,
    ) -> Result<H256, DispatchError> {
        let sidechain_tx_hash = incoming_request
            .as_incoming()
            .expect("request is always 'incoming'; qed")
            .0
            .hash();
        let incoming_request_hash = incoming_request.hash();
        let request_author = incoming_request.author().clone();
        ensure!(
            !Requests::<T>::contains_key(network_id, incoming_request_hash),
            Error::<T>::RequestIsAlreadyRegistered
        );
        Self::remove_request_from_queue(network_id, &sidechain_tx_hash);
        RequestStatuses::<T>::insert(network_id, sidechain_tx_hash, RequestStatus::Done);
        LoadToIncomingRequestHash::<T>::insert(
            network_id,
            sidechain_tx_hash,
            incoming_request_hash,
        );
        if let Err(e) = incoming_request
            .validate()
            .and_then(|_| incoming_request.prepare())
        {
            RequestStatuses::<T>::insert(
                network_id,
                incoming_request_hash,
                RequestStatus::Failed(e),
            );
            debug::warn!("{:?}", e);
            return Err(e.into());
        }
        Requests::<T>::insert(network_id, &incoming_request_hash, incoming_request);
        RequestsQueue::<T>::mutate(network_id, |v| v.push(incoming_request_hash));
        RequestStatuses::<T>::insert(network_id, incoming_request_hash, RequestStatus::Pending);
        AccountRequests::<T>::mutate(request_author, |v| {
            v.push((network_id, incoming_request_hash))
        });
        Ok(incoming_request_hash)
    }

    /// At first, `finalize` is called on the request, if it fails, the `cancel` function
    /// gets called. Request status changes depending on the result (`Done` or `Failed`), and
    /// finally the request gets removed from the queue.
    fn finalize_incoming_request_inner(
        request: &IncomingRequest<T>,
        hash: H256,
        network_id: T::NetworkId,
    ) -> DispatchResult {
        ensure!(
            RequestStatuses::<T>::get(network_id, hash).ok_or(Error::<T>::UnknownRequest)?
                == RequestStatus::Pending,
            Error::<T>::ExpectedPendingRequest
        );
        let error_opt = request.finalize().err();
        if let Some(e) = error_opt {
            debug::error!("Incoming request failed {:?} {:?}", hash, e);
            Self::deposit_event(Event::IncomingRequestFinalizationFailed(hash));
            RequestStatuses::<T>::insert(network_id, hash, RequestStatus::Failed(e));
            cancel!(request, hash, network_id, e);
            Self::remove_request_from_queue(network_id, &hash);
            return Err(e);
        } else {
            debug::warn!("Incoming request finalized {:?}", hash);
            RequestStatuses::<T>::insert(network_id, hash, RequestStatus::Done);
            Self::deposit_event(Event::IncomingRequestFinalized(hash));
        }
        Self::remove_request_from_queue(network_id, &hash);
        Ok(())
    }

    /// Finds and removes request from `RequestsQueue` by its hash and network id.
    fn remove_request_from_queue(network_id: T::NetworkId, hash: &H256) {
        RequestsQueue::<T>::mutate(network_id, |queue| {
            if let Some(pos) = queue.iter().position(|x| x == hash) {
                queue.remove(pos);
            }
        });
    }

    /// Registers new sidechain asset and grants mint permission to the bridge account.
    fn register_sidechain_asset(
        token_address: Address,
        precision: BalancePrecision,
        symbol: AssetSymbol,
        name: AssetName,
        network_id: T::NetworkId,
    ) -> Result<T::AssetId, DispatchError> {
        ensure!(
            RegisteredSidechainAsset::<T>::get(network_id, &token_address).is_none(),
            Error::<T>::TokenIsAlreadyAdded
        );
        ensure!(
            precision <= DEFAULT_BALANCE_PRECISION,
            Error::<T>::UnsupportedAssetPrecision
        );
        let bridge_account =
            Self::bridge_account(network_id).expect("networks can't be removed; qed");
        let asset_id = assets::Module::<T>::register_from(
            &bridge_account,
            symbol,
            name,
            DEFAULT_BALANCE_PRECISION,
            Balance::from(0u32),
            true,
        )?;
        RegisteredAsset::<T>::insert(network_id, &asset_id, AssetKind::Sidechain);
        RegisteredSidechainAsset::<T>::insert(network_id, &token_address, asset_id);
        RegisteredSidechainToken::<T>::insert(network_id, &asset_id, token_address);
        SidechainAssetPrecision::<T>::insert(network_id, &asset_id, precision);
        let scope = Scope::Unlimited;
        let permission_ids = [MINT, BURN];
        for permission_id in &permission_ids {
            let permission_owner = permissions::Owners::<T>::get(permission_id, &scope)
                .pop()
                .unwrap_or_else(|| bridge_account.clone());
            permissions::Module::<T>::grant_permission_with_scope(
                permission_owner,
                bridge_account.clone(),
                *permission_id,
                scope,
            )?;
        }

        Ok(asset_id)
    }

    fn inner_abort_request(
        request: &OffchainRequest<T>,
        hash: H256,
        error: DispatchError,
        network_id: T::NetworkId,
    ) -> Result<(), DispatchError> {
        ensure!(
            RequestStatuses::<T>::get(network_id, hash).ok_or(Error::<T>::UnknownRequest)?
                == RequestStatus::Pending,
            Error::<T>::ExpectedPendingRequest
        );
        cancel!(request, hash, network_id, error);
        Self::remove_request_from_queue(network_id, &hash);
        Self::deposit_event(Event::RequestAborted(hash));
        Ok(())
    }

    fn inner_import_incoming_request(
        net_id: T::NetworkId,
        load_incoming_request: LoadIncomingRequest<T>,
        incoming_request_result: Result<IncomingRequest<T>, DispatchError>,
    ) -> Result<(), DispatchError> {
        let sidechain_tx_hash = load_incoming_request.hash();
        let load_incoming = OffchainRequest::LoadIncoming(load_incoming_request);
        Self::add_request(&load_incoming)?;
        match incoming_request_result {
            Ok(incoming_request) => {
                assert_eq!(net_id, incoming_request.network_id());
                let incoming = OffchainRequest::incoming(incoming_request.clone());
                let incoming_request_hash = incoming.hash();
                Self::add_request(&incoming)?;
                Self::finalize_incoming_request_inner(
                    &incoming_request,
                    incoming_request_hash,
                    net_id,
                )?;
            }
            Err(e) => {
                Self::inner_abort_request(&load_incoming, sidechain_tx_hash, e, net_id)?;
            }
        }
        Ok(().into())
    }

    fn inner_approve_request(
        ocw_public: ecdsa::Public,
        hash: H256,
        signature_params: SignatureParams,
        author: T::AccountId,
        net_id: T::NetworkId,
    ) -> Result<Option<Weight>, DispatchError> {
        let request = Requests::<T>::get(net_id, hash)
            .and_then(|x| x.into_outgoing().map(|x| x.0))
            .ok_or(Error::<T>::UnknownRequest)?;
        let request_encoded = request.to_eth_abi(hash)?;
        if !Self::verify_message(
            request_encoded.as_raw(),
            &signature_params,
            &ocw_public,
            &author,
        ) {
            // TODO: punish the peer.
            return Err(Error::<T>::InvalidSignature.into());
        }
        debug::info!("Verified request approve {:?}", request_encoded);
        let mut approvals = RequestApprovals::<T>::get(net_id, &hash);
        let pending_peers_len = if PendingPeer::<T>::get(net_id).is_some() {
            1
        } else {
            0
        };
        let need_sigs = majority(Self::peers(net_id).len()) + pending_peers_len;
        let current_status =
            RequestStatuses::<T>::get(net_id, &hash).ok_or(Error::<T>::UnknownRequest)?;
        approvals.insert(signature_params);
        RequestApprovals::<T>::insert(net_id, &hash, &approvals);
        if current_status == RequestStatus::Pending && approvals.len() == need_sigs {
            if let Err(err) = request.finalize() {
                debug::error!("Outgoing request finalization failed: {:?}", err);
                RequestStatuses::<T>::insert(net_id, hash, RequestStatus::Failed(err));
                Self::deposit_event(Event::RequestFinalizationFailed(hash));
                cancel!(request, hash, net_id, err);
            } else {
                debug::debug!("Outgoing request approvals collected {:?}", hash);
                RequestStatuses::<T>::insert(net_id, hash, RequestStatus::ApprovalsReady);
                Self::deposit_event(Event::ApprovalsCollected(hash));
            }
            Self::remove_request_from_queue(net_id, &hash);
            let weight_info = <T as Config>::WeightInfo::approve_request_finalize();
            return Ok(Some(weight_info));
        }
        Ok(None)
    }
}<|MERGE_RESOLUTION|>--- conflicted
+++ resolved
@@ -878,329 +878,7 @@
             pays_no(Self::inner_abort_request(&request, hash, error, network_id))
         }
 
-<<<<<<< HEAD
-/// Ethereum-encoded `OutgoingRequest`. Contains a payload for signing by peers. Also, can be used
-/// by client apps for more convenient contract function calls.
-#[derive(Clone, Encode, Decode, RuntimeDebug, PartialEq, Eq)]
-#[cfg_attr(feature = "std", derive(Serialize, Deserialize))]
-pub enum OutgoingRequestEncoded {
-    /// ETH-encoded incoming transfer from Substrate to Ethereum request.
-    Transfer(OutgoingTransferEncoded),
-    /// ETH-encoded 'add new asset' request.
-    AddAsset(OutgoingAddAssetEncoded),
-    /// ETH-encoded 'add new token' request.
-    AddToken(OutgoingAddTokenEncoded),
-    /// ETH-encoded 'add peer' request.
-    AddPeer(OutgoingAddPeerEncoded),
-    /// ETH-encoded 'remove peer' request.
-    RemovePeer(OutgoingRemovePeerEncoded),
-    /// ETH-encoded 'prepare for migration' request.
-    PrepareForMigration(OutgoingPrepareForMigrationEncoded),
-    /// ETH-encoded 'migrate' request.
-    Migrate(OutgoingMigrateEncoded),
-}
-
-impl OutgoingRequestEncoded {
-    #[allow(unused)]
-    fn hash(&self) -> H256 {
-        let hash = match self {
-            OutgoingRequestEncoded::Transfer(transfer) => transfer.tx_hash,
-            OutgoingRequestEncoded::AddAsset(request) => request.hash,
-            OutgoingRequestEncoded::AddToken(request) => request.hash,
-            OutgoingRequestEncoded::AddPeer(request) => request.tx_hash,
-            OutgoingRequestEncoded::RemovePeer(request) => request.tx_hash,
-            OutgoingRequestEncoded::PrepareForMigration(request) => request.tx_hash,
-            OutgoingRequestEncoded::Migrate(request) => request.tx_hash,
-        };
-        H256(hash.0)
-    }
-
-    fn as_raw(&self) -> &[u8] {
-        match self {
-            OutgoingRequestEncoded::Transfer(transfer) => &transfer.raw,
-            OutgoingRequestEncoded::AddAsset(request) => &request.raw,
-            OutgoingRequestEncoded::AddToken(request) => &request.raw,
-            OutgoingRequestEncoded::AddPeer(request) => &request.raw,
-            OutgoingRequestEncoded::RemovePeer(request) => &request.raw,
-            OutgoingRequestEncoded::PrepareForMigration(request) => &request.raw,
-            OutgoingRequestEncoded::Migrate(request) => &request.raw,
-        }
-    }
-
-    /// Returns Ethereum tokens needed for the corresponding contract function.
-    pub fn input_tokens(&self, signatures: Option<Vec<SignatureParams>>) -> Vec<Token> {
-        match self {
-            OutgoingRequestEncoded::Transfer(request) => request.input_tokens(signatures),
-            OutgoingRequestEncoded::AddAsset(request) => request.input_tokens(signatures),
-            OutgoingRequestEncoded::AddToken(request) => request.input_tokens(signatures),
-            OutgoingRequestEncoded::AddPeer(request) => request.input_tokens(signatures),
-            OutgoingRequestEncoded::RemovePeer(request) => request.input_tokens(signatures),
-            OutgoingRequestEncoded::PrepareForMigration(request) => {
-                request.input_tokens(signatures)
-            }
-            OutgoingRequestEncoded::Migrate(request) => request.input_tokens(signatures),
-        }
-    }
-}
-
-/// Status of a registered request.
-///
-/// - Pending: request hasn't been approved yet.
-/// - Frozen: request stopped receiving confirmations (signatures) from peers.
-///   E.g. when the request is in 'cancellation' stage.
-/// - ApprovalsReady: request was approved and can be used in the sidechain.
-/// - Failed: an error occurred in one of the previous stages.
-/// - Done: request was finalized.
-#[derive(PartialEq, Eq, Encode, Decode, RuntimeDebug)]
-#[cfg_attr(feature = "std", derive(Serialize, Deserialize))]
-pub enum RequestStatus {
-    Pending,
-    Frozen,
-    ApprovalsReady,
-    Failed(DispatchError),
-    Done,
-    /// Request is broken. Tried to abort with the first error but got another one when cancelling.
-    Broken(DispatchError, DispatchError),
-}
-
-/// A type of asset registered on a bridge.
-///
-/// - Thischain: a Sora asset.
-/// - Sidechain: an Ethereum token.
-/// - SidechainOwned: an Ethereum token that can be minted on Sora.
-#[cfg_attr(feature = "std", derive(Serialize, Deserialize))]
-#[derive(Clone, Copy, Encode, Decode, PartialEq, Eq, RuntimeDebug)]
-pub enum AssetKind {
-    Thischain,
-    Sidechain,
-    SidechainOwned,
-}
-
-impl AssetKind {
-    pub fn is_owned(&self) -> bool {
-        self == &Self::Thischain || self == &Self::SidechainOwned
-    }
-}
-
-/// Bridge asset parameters.
-#[cfg_attr(feature = "std", derive(Serialize, Deserialize))]
-#[derive(Clone, Encode, Decode, PartialEq, Eq, RuntimeDebug)]
-pub enum AssetConfig<AssetId> {
-    Thischain {
-        id: AssetId,
-    },
-    Sidechain {
-        id: AssetId,
-        sidechain_id: sp_core::H160,
-        owned: bool,
-        precision: BalancePrecision,
-    },
-}
-
-impl<AssetId> AssetConfig<AssetId> {
-    pub fn sidechain(
-        id: AssetId,
-        sidechain_id: sp_core::H160,
-        precision: BalancePrecision,
-    ) -> Self {
-        Self::Sidechain {
-            id,
-            sidechain_id,
-            owned: false,
-            precision,
-        }
-    }
-
-    pub fn asset_id(&self) -> &AssetId {
-        match self {
-            AssetConfig::Thischain { id, .. } => id,
-            AssetConfig::Sidechain { id, .. } => id,
-        }
-    }
-
-    pub fn kind(&self) -> AssetKind {
-        match self {
-            AssetConfig::Thischain { .. } => AssetKind::Thischain,
-            AssetConfig::Sidechain { owned: false, .. } => AssetKind::Sidechain,
-            AssetConfig::Sidechain { owned: true, .. } => AssetKind::SidechainOwned,
-        }
-    }
-}
-
-/// Network-specific parameters.
-#[cfg_attr(feature = "std", derive(Serialize, Deserialize))]
-#[derive(Clone, Encode, Decode, PartialEq, Eq, RuntimeDebug)]
-pub struct NetworkParams<AccountId: Ord> {
-    pub bridge_contract_address: Address,
-    pub initial_peers: BTreeSet<AccountId>,
-}
-
-/// Network configuration.
-#[cfg_attr(feature = "std", derive(Serialize, Deserialize))]
-#[derive(Clone, Encode, Decode, PartialEq, Eq, RuntimeDebug)]
-pub struct NetworkConfig<T: Config> {
-    pub initial_peers: BTreeSet<T::AccountId>,
-    pub bridge_account_id: T::AccountId,
-    pub assets: Vec<AssetConfig<T::AssetId>>,
-    pub bridge_contract_address: Address,
-    pub reserves: Vec<(T::AssetId, Balance)>,
-}
-
-#[derive(Clone, Encode)]
-pub struct BridgeAssetData<T: Config> {
-    pub asset_id: T::AssetId,
-    pub name: AssetName,
-    pub symbol: AssetSymbol,
-    pub sidechain_precision: BalancePrecision,
-    pub sidechain_asset_id: sp_core::H160,
-}
-
-impl<T: Config> BridgeAssetData<T> {
-    pub fn new(
-        name: &'static str,
-        symbol: &'static str,
-        sidechain_precision: BalancePrecision,
-        sidechain_asset_id: sp_core::H160,
-    ) -> Self {
-        let name: Cow<'_, str> = if name.contains(".") {
-            name.replacen(".", " ", 2).into()
-        } else {
-            name.into()
-        };
-        let mut data = Self {
-            asset_id: T::AssetId::from(H256::zero()),
-            name: AssetName(name.as_bytes().to_vec()),
-            symbol: AssetSymbol(symbol.as_bytes().to_vec()),
-            sidechain_precision,
-            sidechain_asset_id,
-        };
-        let asset_id =
-            assets::Pallet::<T>::gen_asset_id_from_any(&("BridgeAssetData", data.clone()));
-        data.asset_id = asset_id;
-        data
-    }
-}
-
-/// Bridge status.
-#[cfg_attr(feature = "std", derive(Serialize, Deserialize))]
-#[derive(Clone, Copy, PartialEq, Eq, Encode, Decode, RuntimeDebug)]
-pub enum BridgeStatus {
-    Initialized,
-    Migrating,
-}
-
-impl Default for BridgeStatus {
-    fn default() -> Self {
-        Self::Initialized
-    }
-}
-
-#[frame_support::pallet]
-pub mod pallet {
-    use super::*;
-    use crate::migrations::StorageVersion;
-    use codec::Codec;
-    use frame_support::pallet_prelude::*;
-    use frame_support::sp_runtime::traits::Saturating;
-    use frame_support::traits::GetCallMetadata;
-    use frame_support::weights::PostDispatchInfo;
-    use frame_system::pallet_prelude::*;
-    use frame_system::RawOrigin;
-
-    #[cfg(feature = "std")]
-    use {crate::AssetConfig, permissions::BURN};
-
-    #[pallet::config]
-    pub trait Config:
-        frame_system::Config
-        + CreateSignedTransaction<Call<Self>>
-        + CreateSignedTransaction<bridge_multisig::Call<Self>>
-        + assets::Config
-        + bridge_multisig::Config<Call = <Self as Config>::Call>
-        + fmt::Debug
-    {
-        type Event: From<Event<Self>> + IsType<<Self as frame_system::Config>::Event>;
-        /// The identifier type for an offchain worker.
-        type PeerId: AppCrypto<Self::Public, Self::Signature>;
-        /// The overarching dispatch call type.
-        type Call: From<Call<Self>>
-            + From<bridge_multisig::Call<Self>>
-            + Codec
-            + Clone
-            + GetCallMetadata;
-        /// Sidechain network ID.
-        type NetworkId: Parameter
-            + Member
-            + AtLeast32Bit
-            + Copy
-            + MaybeSerializeDeserialize
-            + Ord
-            + Default
-            + Debug;
-        type GetEthNetworkId: Get<Self::NetworkId>;
-        /// Weight information for extrinsics in this pallet.
-        type WeightInfo: WeightInfo;
-        #[cfg(test)]
-        type Mock: mock::Mock;
-
-        #[pallet::constant]
-        type RemovePendingOutgoingRequestsAfter: Get<Self::BlockNumber>;
-
-        #[pallet::constant]
-        type RemoveTemporaryPeerAccountId: Get<Self::AccountId>;
-    }
-
-    #[pallet::pallet]
-    #[pallet::generate_store(pub(super) trait Store)]
-    pub struct Pallet<T>(PhantomData<T>);
-
-    #[pallet::hooks]
-    impl<T: Config> Hooks<BlockNumberFor<T>> for Pallet<T>
-    where
-        T: CreateSignedTransaction<<T as Config>::Call>,
-    {
-        /// Main off-chain worker procedure.
-        ///
-        /// Note: only one worker is expected to be used.
-        fn offchain_worker(block_number: T::BlockNumber) {
-            debug::debug!("Entering off-chain workers {:?}", block_number);
-            if StorageValueRef::persistent(STORAGE_PEER_SECRET_KEY)
-                .get::<Vec<u8>>()
-                .is_none()
-            {
-                debug::debug!("Peer secret key not found. Skipping off-chain procedure.");
-                return;
-            }
-
-            let mut lock = StorageLock::<'_, Time>::new(b"eth-bridge-ocw::lock");
-            let _guard = lock.lock();
-            Self::offchain();
-        }
-
-        fn on_runtime_upgrade() -> frame_support::weights::Weight {
-            if PalletStorageVersion::<T>::get() == StorageVersion::V1 {
-                PalletStorageVersion::<T>::put(StorageVersion::V2RemovePendingTransfers);
-                migrations::remove_signatory::<T>(T::RemoveTemporaryPeerAccountId::get());
-                migrations::migrate_broken_pending_outgoing_transfers::<T>(
-                    frame_system::Pallet::<T>::current_block_number()
-                        .saturating_sub(T::RemovePendingOutgoingRequestsAfter::get()),
-                )
-            } else {
-                frame_support::debug::warn!(
-                    "eth-bridge: Tried to run migration but PalletStorageVersion is \
-				updated to V2. This code probably needs to be removed now.",
-                );
-                0
-            }
-        }
-    }
-
-    #[pallet::call]
-    impl<T: Config> Pallet<T> {
-        /// Register a new bridge.
-=======
         /// Add the given peer to the peers set without additional checks.
->>>>>>> 7baf1993
         ///
         /// Can only be called by a root account.
         #[transactional]
