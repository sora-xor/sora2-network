// This file is part of the SORA network and Polkaswap app.

// Copyright (c) 2020, 2021, Polka Biome Ltd. All rights reserved.
// SPDX-License-Identifier: BSD-4-Clause

// Redistribution and use in source and binary forms, with or without modification,
// are permitted provided that the following conditions are met:

// Redistributions of source code must retain the above copyright notice, this list
// of conditions and the following disclaimer.
// Redistributions in binary form must reproduce the above copyright notice, this
// list of conditions and the following disclaimer in the documentation and/or other
// materials provided with the distribution.
//
// All advertising materials mentioning features or use of this software must display
// the following acknowledgement: This product includes software developed by Polka Biome
// Ltd., SORA, and Polkaswap.
//
// Neither the name of the Polka Biome Ltd. nor the names of its contributors may be used
// to endorse or promote products derived from this software without specific prior written permission.

// THIS SOFTWARE IS PROVIDED BY Polka Biome Ltd. AS IS AND ANY EXPRESS OR IMPLIED WARRANTIES,
// INCLUDING, BUT NOT LIMITED TO, THE IMPLIED WARRANTIES OF MERCHANTABILITY AND FITNESS FOR
// A PARTICULAR PURPOSE ARE DISCLAIMED. IN NO EVENT SHALL Polka Biome Ltd. BE LIABLE FOR ANY
// DIRECT, INDIRECT, INCIDENTAL, SPECIAL, EXEMPLARY, OR CONSEQUENTIAL DAMAGES (INCLUDING,
// BUT NOT LIMITED TO, PROCUREMENT OF SUBSTITUTE GOODS OR SERVICES; LOSS OF USE, DATA, OR PROFITS;
// OR BUSINESS INTERRUPTION) HOWEVER CAUSED AND ON ANY THEORY OF LIABILITY, WHETHER IN CONTRACT,
// STRICT LIABILITY, OR TORT (INCLUDING NEGLIGENCE OR OTHERWISE) ARISING IN ANY WAY OUT OF THE
// USE OF THIS SOFTWARE, EVEN IF ADVISED OF THE POSSIBILITY OF SUCH DAMAGE.

/*!
# Multi-network Ethereum Bridge pallet

## Description
Provides functionality for cross-chain transfers of assets between Sora and Ethereum-based networks.

## Overview
Bridge can be divided into 3 main parts:
1. Bridge pallet. A Substrate pallet (this one).
2. Middle-layer. A part of the bridge pallet, more precisely, off-chain workers.
3. [Bridge contracts](https://github.com/sora-xor/sora2-evm-contracts). A set of smart-contracts
deployed on Ethereum-based networks.

## Definitions
_Thischain_ - working chain/network.
_Sidechain_ - external chain/network.
_Network_ - an ethereum-based network with a bridge contract.

## Bridge pallet
Stores basic information about networks: peers' accounts, requests and registered assets/tokens.
Networks can be added and managed through requests. Requests can be [incoming](`IncomingRequest`)
(came from sidechain) or [outgoing](`OutgoingRequest`) (to sidechain). Each request has it's own
hash (differs from extrinsic hash), status (`RequestStatus`), some specific data and additional information.
The requests life-cycle consists of 3 stages: validation, preparation and finalization.
Requests are registered by accounts and finalized by _bridge peers_.

## Middle-layer
Works through off-chain workers. Any substrate node can be a bridge peer with its own
secret key (differs from validator's key) and participate in bridge consensus (after election).
The bridge peer set (`Peers` in storage) forms an n-of-m-multisignature account (`BridgeAccount`
in storage), which is used to finalize all requests.

## Bridge contract
Persists the same multi-sig account (+- 1 signatory) for validating all its incoming requests.
*/

#![cfg_attr(not(feature = "std"), no_std)]

#[macro_use]
extern crate alloc;
extern crate jsonrpc_core as rpc;

use crate::contract::{
    functions, init_add_peer_by_peer_fn, init_remove_peer_by_peer_fn, ADD_PEER_BY_PEER_FN,
    ADD_PEER_BY_PEER_ID, ADD_PEER_BY_PEER_TX_HASH_ARG_POS, FUNCTIONS, METHOD_ID_SIZE,
    REMOVE_PEER_BY_PEER_FN, REMOVE_PEER_BY_PEER_ID, REMOVE_PEER_BY_PEER_TX_HASH_ARG_POS,
};
#[cfg(test)]
use crate::mock::Mock;
use crate::offchain::SignedTransactionData;
use crate::types::{
    BlockNumber, Bytes, CallRequest, FilterBuilder, Log, SubstrateBlockLimited,
    SubstrateHeaderLimited, Transaction, TransactionReceipt,
};
use alloc::string::String;
use codec::{Decode, Encode, FullCodec};
use common::prelude::Balance;
use common::{eth, AssetName, AssetSymbol, BalancePrecision, DEFAULT_BALANCE_PRECISION};
use core::convert::{TryFrom, TryInto};
use core::{iter, line, stringify};
use ethabi::{ParamType, Token};
use frame_support::dispatch::{DispatchError, DispatchResult};
use frame_support::sp_runtime::app_crypto::{ecdsa, sp_core, Public};
use frame_support::sp_runtime::offchain::storage::StorageValueRef;
use frame_support::sp_runtime::offchain::storage_lock::{BlockNumberProvider, StorageLock, Time};
use frame_support::sp_runtime::traits::{
    AtLeast32Bit, IdentifyAccount, MaybeSerializeDeserialize, Member, One,
};
use frame_support::sp_runtime::{
    offchain as rt_offchain, DispatchErrorWithPostInfo, KeyTypeId, MultiSigner,
};
use frame_support::traits::{Get, GetCallName};
use frame_support::weights::{Pays, PostDispatchInfo, Weight};
use frame_support::{
    debug, ensure, fail, sp_io, transactional, IterableStorageDoubleMap, Parameter, RuntimeDebug,
};
use frame_system::offchain::{Account, AppCrypto, CreateSignedTransaction, Signer};
use frame_system::pallet_prelude::OriginFor;
use frame_system::{ensure_root, ensure_signed};
use hex_literal::hex;
pub use pallet::*;
use permissions::{Scope, BURN, MINT};
use requests::*;
use rpc::Params;
use rustc_hex::ToHex;
use serde::{Deserialize, Serialize};
use serde_json::Value;
use sp_core::{H160, H256};
use sp_io::hashing::blake2_256;
use sp_std::borrow::Cow;
use sp_std::collections::btree_map::BTreeMap;
use sp_std::collections::btree_set::BTreeSet;
use sp_std::fmt::{self, Debug, Formatter};
use sp_std::marker::PhantomData;
use sp_std::prelude::*;
#[cfg(feature = "std")]
use std::collections::HashMap;

pub trait WeightInfo {
    fn register_bridge() -> Weight;
    fn add_asset() -> Weight;
    fn add_sidechain_token() -> Weight;
    fn transfer_to_sidechain() -> Weight;
    fn request_from_sidechain(kind: &IncomingRequestKind) -> (Weight, Pays);
    fn add_peer() -> Weight;
    fn remove_peer() -> Weight;
    fn force_add_peer() -> Weight;
    fn prepare_for_migration() -> Weight;
    fn migrate() -> Weight;
    fn register_incoming_request() -> (Weight, Pays);
    fn finalize_incoming_request() -> (Weight, Pays);
    fn approve_request() -> (Weight, Pays);
    fn approve_request_finalize() -> (Weight, Pays);
    fn abort_request() -> (Weight, Pays);
    fn import_incoming_request(is_ok: bool) -> (Weight, Pays) {
        let weight = Self::register_incoming_request().0
            + if is_ok {
                Self::finalize_incoming_request().0
            } else {
                Self::abort_request().0
            };
        (weight, Pays::No)
    }
}

type Address = H160;
type EthereumAddress = Address;

pub mod weights;

mod benchmarking;
mod contract;
mod macros;
mod migrations;
#[cfg(test)]
mod mock;
pub mod offchain;
pub mod requests;
#[cfg(test)]
mod tests;
pub mod types;

/// Substrate node RPC URL.
const SUB_NODE_URL: &str = "http://127.0.0.1:9954";
const HTTP_REQUEST_TIMEOUT_SECS: u64 = 10;
/// Substrate maximum amount of blocks for which an extrinsic is expecting to be finalized.
const SUBSTRATE_MAX_BLOCK_NUM_EXPECTING_UNTIL_FINALIZATION: u32 = 50;
<<<<<<< HEAD
const MAX_FAILED_SEND_SIGNED_TX_RETRIES: u8 = 50;
const MAX_SUCCESSFUL_SEND_SIGNED_TX_RETRIES: u8 = 5;
=======
const MAX_SEND_SIGNED_TX_RETRIES: u8 = 5;
>>>>>>> 9268015c

pub const TECH_ACCOUNT_PREFIX: &[u8] = b"bridge";
pub const TECH_ACCOUNT_MAIN: &[u8] = b"main";
pub const TECH_ACCOUNT_AUTHORITY: &[u8] = b"authority";

pub const KEY_TYPE: KeyTypeId = KeyTypeId(*b"ethb");
/// A number of sidechain blocks needed to consider transaction as confirmed.
pub const CONFIRMATION_INTERVAL: u64 = 30;
/// Maximum number of `Log` items per `eth_getLogs` request.
pub const MAX_GET_LOGS_ITEMS: u64 = 50;

// Off-chain worker storage paths.
pub const STORAGE_SUB_NODE_URL_KEY: &[u8] = b"eth-bridge-ocw::sub-node-url";
pub const STORAGE_PEER_SECRET_KEY: &[u8] = b"eth-bridge-ocw::secret-key";
pub const STORAGE_ETH_NODE_PARAMS: &str = "eth-bridge-ocw::node-params";
pub const STORAGE_NETWORK_IDS_KEY: &[u8] = b"eth-bridge-ocw::network-ids";
pub const STORAGE_PENDING_TRANSACTIONS_KEY: &[u8] = b"eth-bridge-ocw::pending-transactions";
pub const STORAGE_FAILED_PENDING_TRANSACTIONS_KEY: &[u8] =
    b"eth-bridge-ocw::failed-pending-transactions";
<<<<<<< HEAD
pub const STORAGE_SUB_TO_HANDLE_FROM_HEIGHT_KEY: &[u8] =
    b"eth-bridge-ocw::sub-to-handle-from-height";
=======
>>>>>>> 9268015c

/// Contract's `Deposit(bytes32,uint256,address,bytes32)` event topic.
pub const DEPOSIT_TOPIC: H256 = H256(hex!(
    "85c0fa492ded927d3acca961da52b0dda1debb06d8c27fe189315f06bb6e26c8"
));
pub const OFFCHAIN_TRANSACTION_WEIGHT_LIMIT: u64 = 10_000_000_000_000_000u64;

type AssetIdOf<T> = <T as assets::Config>::AssetId;
type Timepoint<T> = bridge_multisig::Timepoint<<T as frame_system::Config>::BlockNumber>;
type BridgeTimepoint<T> = Timepoint<T>;
type BridgeNetworkId<T> = <T as Config>::NetworkId;

/// Cryptography used by off-chain workers.
pub mod crypto {
    use crate::KEY_TYPE;

    use frame_support::sp_runtime::app_crypto::{app_crypto, ecdsa};
    use frame_support::sp_runtime::{MultiSignature, MultiSigner};

    app_crypto!(ecdsa, KEY_TYPE);

    pub struct TestAuthId;

    // implemented for ocw-runtime
    impl frame_system::offchain::AppCrypto<MultiSigner, MultiSignature> for TestAuthId {
        type RuntimeAppPublic = Public;
        type GenericSignature = ecdsa::Signature;
        type GenericPublic = ecdsa::Public;
    }
}

/// Ethereum node parameters (url, credentials).
#[derive(Encode, Decode, Eq, PartialEq, Clone, PartialOrd, Ord, RuntimeDebug)]
#[cfg_attr(feature = "std", derive(Serialize, Deserialize))]
pub struct NodeParams {
    url: String,
    credentials: Option<String>,
}

/// Local peer config. Contains a set of networks that the peer is responsible for.
#[cfg(feature = "std")]
#[derive(Clone, RuntimeDebug, Serialize, Deserialize)]
pub struct PeerConfig<NetworkId: std::hash::Hash + Eq> {
    pub networks: HashMap<NetworkId, NodeParams>,
}

/// Separated components of a secp256k1 signature.
#[derive(Encode, Decode, Eq, PartialEq, Clone, PartialOrd, Ord, RuntimeDebug)]
#[cfg_attr(feature = "std", derive(Serialize, Deserialize))]
#[cfg_attr(any(test, feature = "runtime-benchmarks"), derive(Default))]
#[repr(C)]
pub struct SignatureParams {
    r: [u8; 32],
    s: [u8; 32],
    v: u8,
}

impl fmt::Display for SignatureParams {
    fn fmt(&self, f: &mut Formatter<'_>) -> fmt::Result {
        f.write_str(&format!(
            "SignatureParams {{\n\tr: {},\n\ts: {},\n\tv: {}\n}}",
            self.r.to_hex::<String>(),
            self.s.to_hex::<String>(),
            [self.v].to_hex::<String>()
        ))
    }
}

/// Outgoing (Thischain->Sidechain) request.
///
/// Each request, has the following properties: author, nonce, network ID, and hash (calculates
/// just-in-time).
/// And the following methods: validate, prepare, finalize, cancel.
#[derive(Clone, Encode, Decode, PartialEq, Eq, RuntimeDebug)]
#[cfg_attr(feature = "std", derive(Serialize))]
pub enum OutgoingRequest<T: Config> {
    /// Outgoing transfer from Substrate to Ethereum request.
    Transfer(OutgoingTransfer<T>),
    /// 'Add new Substrate asset' request.
    AddAsset(OutgoingAddAsset<T>),
    /// 'Add new Ethereum token' request.
    AddToken(OutgoingAddToken<T>),
    /// 'Add peer' request.
    AddPeer(OutgoingAddPeer<T>),
    /// 'Remove peer' request.
    RemovePeer(OutgoingRemovePeer<T>),
    /// 'Prepare for migration' request.
    PrepareForMigration(OutgoingPrepareForMigration<T>),
    /// 'Migrate' request.
    Migrate(OutgoingMigrate<T>),
    /// 'Add peer compat' request.
    AddPeerCompat(OutgoingAddPeerCompat<T>),
    /// 'Remove peer compat' request.
    RemovePeerCompat(OutgoingRemovePeerCompat<T>),
}

impl<T: Config> OutgoingRequest<T> {
    fn author(&self) -> &T::AccountId {
        match self {
            OutgoingRequest::Transfer(transfer) => &transfer.from,
            OutgoingRequest::AddAsset(request) => &request.author,
            OutgoingRequest::AddToken(request) => &request.author,
            OutgoingRequest::AddPeer(request) => &request.author,
            OutgoingRequest::RemovePeer(request) => &request.author,
            OutgoingRequest::PrepareForMigration(request) => &request.author,
            OutgoingRequest::Migrate(request) => &request.author,
            OutgoingRequest::AddPeerCompat(request) => &request.author,
            OutgoingRequest::RemovePeerCompat(request) => &request.author,
        }
    }

    /// Encodes the request to a corresponding Ethereum contract function's arguments.
    /// Also, serializes some parameters with `encode_packed` to be signed by peers.
    fn to_eth_abi(&self, tx_hash: H256) -> Result<OutgoingRequestEncoded, Error<T>> {
        match self {
            OutgoingRequest::Transfer(transfer) => transfer
                .to_eth_abi(tx_hash)
                .map(OutgoingRequestEncoded::Transfer),
            OutgoingRequest::AddAsset(request) => request
                .to_eth_abi(tx_hash)
                .map(OutgoingRequestEncoded::AddAsset),
            OutgoingRequest::AddToken(request) => request
                .to_eth_abi(tx_hash)
                .map(OutgoingRequestEncoded::AddToken),
            OutgoingRequest::AddPeer(request) => request
                .to_eth_abi(tx_hash)
                .map(OutgoingRequestEncoded::AddPeer),
            OutgoingRequest::RemovePeer(request) => request
                .to_eth_abi(tx_hash)
                .map(OutgoingRequestEncoded::RemovePeer),
            OutgoingRequest::PrepareForMigration(request) => request
                .to_eth_abi(tx_hash)
                .map(OutgoingRequestEncoded::PrepareForMigration),
            OutgoingRequest::Migrate(request) => request
                .to_eth_abi(tx_hash)
                .map(OutgoingRequestEncoded::Migrate),
            OutgoingRequest::AddPeerCompat(request) => request
                .to_eth_abi(tx_hash)
                .map(OutgoingRequestEncoded::AddPeer),
            OutgoingRequest::RemovePeerCompat(request) => request
                .to_eth_abi(tx_hash)
                .map(OutgoingRequestEncoded::RemovePeer),
        }
    }

    fn network_id(&self) -> T::NetworkId {
        match self {
            OutgoingRequest::Transfer(request) => request.network_id,
            OutgoingRequest::AddAsset(request) => request.network_id,
            OutgoingRequest::AddToken(request) => request.network_id,
            OutgoingRequest::AddPeer(request) => request.network_id,
            OutgoingRequest::RemovePeer(request) => request.network_id,
            OutgoingRequest::PrepareForMigration(request) => request.network_id,
            OutgoingRequest::Migrate(request) => request.network_id,
            OutgoingRequest::AddPeerCompat(request) => request.network_id,
            OutgoingRequest::RemovePeerCompat(request) => request.network_id,
        }
    }

    fn timepoint(&self) -> Timepoint<T> {
        match self {
            OutgoingRequest::Transfer(request) => request.timepoint,
            OutgoingRequest::AddAsset(request) => request.timepoint,
            OutgoingRequest::AddToken(request) => request.timepoint,
            OutgoingRequest::AddPeer(request) => request.timepoint,
            OutgoingRequest::RemovePeer(request) => request.timepoint,
            OutgoingRequest::PrepareForMigration(request) => request.timepoint,
            OutgoingRequest::Migrate(request) => request.timepoint,
            OutgoingRequest::AddPeerCompat(request) => request.timepoint,
            OutgoingRequest::RemovePeerCompat(request) => request.timepoint,
        }
    }

    /// Checks that the request can be initiated (e.g., verifies that an account has
    /// sufficient funds for transfer).
    fn validate(&self) -> Result<(), DispatchError> {
        match self {
            OutgoingRequest::Transfer(request) => request.validate(),
            OutgoingRequest::AddAsset(request) => request.validate(),
            OutgoingRequest::AddToken(request) => request.validate().map(|_| ()),
            OutgoingRequest::AddPeer(request) => request.validate().map(|_| ()),
            OutgoingRequest::RemovePeer(request) => request.validate().map(|_| ()),
            OutgoingRequest::PrepareForMigration(request) => request.validate().map(|_| ()),
            OutgoingRequest::Migrate(request) => request.validate().map(|_| ()),
            OutgoingRequest::AddPeerCompat(request) => request.validate().map(|_| ()),
            OutgoingRequest::RemovePeerCompat(request) => request.validate().map(|_| ()),
        }
    }

    fn prepare(&self) -> Result<(), DispatchError> {
        match self {
            OutgoingRequest::Transfer(request) => request.prepare(),
            OutgoingRequest::AddAsset(request) => request.prepare(()),
            OutgoingRequest::AddToken(request) => request.prepare(()),
            OutgoingRequest::AddPeer(request) => request.prepare(()),
            OutgoingRequest::RemovePeer(request) => request.prepare(()),
            OutgoingRequest::PrepareForMigration(request) => request.prepare(()),
            OutgoingRequest::Migrate(request) => request.prepare(()),
            OutgoingRequest::AddPeerCompat(request) => request.prepare(()),
            OutgoingRequest::RemovePeerCompat(request) => request.prepare(()),
        }
    }

    fn finalize(&self) -> Result<(), DispatchError> {
        match self {
            OutgoingRequest::Transfer(request) => request.finalize(),
            OutgoingRequest::AddAsset(request) => request.finalize(),
            OutgoingRequest::AddToken(request) => request.finalize(),
            OutgoingRequest::AddPeer(request) => request.finalize(),
            OutgoingRequest::RemovePeer(request) => request.finalize(),
            OutgoingRequest::PrepareForMigration(request) => request.finalize(),
            OutgoingRequest::Migrate(request) => request.finalize(),
            OutgoingRequest::AddPeerCompat(request) => request.finalize(),
            OutgoingRequest::RemovePeerCompat(request) => request.finalize(),
        }
    }

    fn cancel(&self) -> Result<(), DispatchError> {
        match self {
            OutgoingRequest::Transfer(request) => request.cancel(),
            OutgoingRequest::AddAsset(request) => request.cancel(),
            OutgoingRequest::AddToken(request) => request.cancel(),
            OutgoingRequest::AddPeer(request) => request.cancel(),
            OutgoingRequest::RemovePeer(request) => request.cancel(),
            OutgoingRequest::PrepareForMigration(request) => request.cancel(),
            OutgoingRequest::Migrate(request) => request.cancel(),
            OutgoingRequest::AddPeerCompat(request) => request.cancel(),
            OutgoingRequest::RemovePeerCompat(request) => request.cancel(),
        }
    }

    fn is_allowed_during_migration(&self) -> bool {
        matches!(self, OutgoingRequest::Migrate(_))
    }
}

/// Types of transaction-requests that can be made from a sidechain.
#[derive(Clone, Copy, Encode, Decode, RuntimeDebug, PartialEq, Eq)]
#[cfg_attr(feature = "std", derive(Serialize, Deserialize))]
pub enum IncomingTransactionRequestKind {
    Transfer,
    AddAsset,
    AddPeer,
    RemovePeer,
    PrepareForMigration,
    Migrate,
    AddPeerCompat,
    RemovePeerCompat,
    /// A special case of transferring XOR asset with post-taking fees.
    TransferXOR,
}

/// Types of meta-requests that can be made.
#[derive(Clone, Copy, Encode, Decode, RuntimeDebug, PartialEq, Eq)]
#[cfg_attr(feature = "std", derive(Serialize, Deserialize))]
pub enum IncomingMetaRequestKind {
    CancelOutgoingRequest,
    MarkAsDone,
}

/// Types of requests that can be made from a sidechain.
#[derive(Clone, Copy, Encode, Decode, RuntimeDebug, PartialEq, Eq)]
#[cfg_attr(feature = "std", derive(Serialize, Deserialize))]
pub enum IncomingRequestKind {
    Transaction(IncomingTransactionRequestKind),
    Meta(IncomingMetaRequestKind),
}

impl From<IncomingTransactionRequestKind> for IncomingRequestKind {
    fn from(v: IncomingTransactionRequestKind) -> Self {
        Self::Transaction(v)
    }
}

impl From<IncomingMetaRequestKind> for IncomingRequestKind {
    fn from(v: IncomingMetaRequestKind) -> Self {
        Self::Meta(v)
    }
}

impl IncomingTransactionRequestKind {
    /// Returns `true` if the request should be used with XOR and VAL contracts.
    pub fn is_compat(&self) -> bool {
        *self == Self::AddPeerCompat || *self == Self::RemovePeerCompat
    }
}

/// Incoming (Sidechain->Thischain) request.
///
/// Each request, has the following properties: transaction hash, height, network ID, and timepoint.
/// And the following methods: validate, prepare, finalize, cancel.
#[cfg_attr(feature = "std", derive(Serialize))]
#[derive(Clone, Encode, Decode, PartialEq, Eq, RuntimeDebug)]
pub enum IncomingRequest<T: Config> {
    Transfer(IncomingTransfer<T>),
    AddToken(IncomingAddToken<T>),
    ChangePeers(IncomingChangePeers<T>),
    CancelOutgoingRequest(IncomingCancelOutgoingRequest<T>),
    MarkAsDone(IncomingMarkAsDoneRequest<T>),
    PrepareForMigration(IncomingPrepareForMigration<T>),
    Migrate(IncomingMigrate<T>),
    ChangePeersCompat(IncomingChangePeersCompat<T>),
}

impl<T: Config> IncomingRequest<T> {
    pub fn try_from_contract_event(
        event: ContractEvent<Address, T::AccountId, Balance>,
        incoming_request: LoadIncomingTransactionRequest<T>,
        at_height: u64,
    ) -> Result<Self, Error<T>> {
        let network_id = incoming_request.network_id;
        let timepoint = incoming_request.timepoint;
        let author = incoming_request.author;
        let tx_hash = incoming_request.hash;

        let req = match event {
            ContractEvent::Deposit(DepositEvent {
                destination: to,
                amount,
                token: token_address,
                sidechain_asset: raw_asset_id,
            }) => {
                let (asset_id, asset_kind) = Module::<T>::get_asset_by_raw_asset_id(
                    raw_asset_id,
                    &token_address,
                    network_id,
                )?
                .ok_or(Error::<T>::UnsupportedAssetId)?;
                let amount = if !asset_kind.is_owned() {
                    let sidechain_precision =
                        SidechainAssetPrecision::<T>::get(network_id, &asset_id);
                    let thischain_precision = assets::Pallet::<T>::get_asset_info(&asset_id).2;
                    Pallet::<T>::convert_precision(
                        sidechain_precision,
                        thischain_precision,
                        amount,
                    )?
                    .0
                } else {
                    amount
                };
                IncomingRequest::Transfer(IncomingTransfer {
                    from: Default::default(),
                    to,
                    asset_id,
                    asset_kind,
                    amount,
                    author,
                    tx_hash,
                    at_height,
                    timepoint,
                    network_id,
                    should_take_fee: false,
                })
            }
            ContractEvent::ChangePeers(peer_address, added) => {
                let peer_account_id = PeerAccountId::<T>::get(network_id, &peer_address);
                ensure!(
                    peer_account_id != T::AccountId::default(),
                    Error::<T>::UnknownPeerAddress
                );
                IncomingRequest::ChangePeers(IncomingChangePeers {
                    peer_account_id,
                    peer_address,
                    added,
                    author,
                    tx_hash,
                    at_height,
                    timepoint,
                    network_id,
                })
            }
            ContractEvent::PreparedForMigration => {
                IncomingRequest::PrepareForMigration(IncomingPrepareForMigration {
                    author,
                    tx_hash,
                    at_height,
                    timepoint,
                    network_id,
                })
            }
            ContractEvent::Migrated(to) => IncomingRequest::Migrate(IncomingMigrate {
                new_contract_address: to,
                author,
                tx_hash,
                at_height,
                timepoint,
                network_id,
            }),
        };
        Ok(req)
    }

    fn hash(&self) -> H256 {
        match self {
            IncomingRequest::Transfer(request) => request.tx_hash,
            IncomingRequest::AddToken(request) => request.tx_hash,
            IncomingRequest::ChangePeers(request) => request.tx_hash,
            IncomingRequest::CancelOutgoingRequest(request) => request.initial_request_hash,
            IncomingRequest::MarkAsDone(request) => request.initial_request_hash,
            IncomingRequest::PrepareForMigration(request) => request.tx_hash,
            IncomingRequest::Migrate(request) => request.tx_hash,
            IncomingRequest::ChangePeersCompat(request) => request.tx_hash,
        }
    }

    fn network_id(&self) -> T::NetworkId {
        match self {
            IncomingRequest::Transfer(request) => request.network_id,
            IncomingRequest::AddToken(request) => request.network_id,
            IncomingRequest::ChangePeers(request) => request.network_id,
            IncomingRequest::CancelOutgoingRequest(request) => request.network_id,
            IncomingRequest::MarkAsDone(request) => request.network_id,
            IncomingRequest::PrepareForMigration(request) => request.network_id,
            IncomingRequest::Migrate(request) => request.network_id,
            IncomingRequest::ChangePeersCompat(request) => request.network_id,
        }
    }

    /// A sidechain height at which the sidechain transaction was added.
    fn at_height(&self) -> u64 {
        match self {
            IncomingRequest::Transfer(request) => request.at_height,
            IncomingRequest::AddToken(request) => request.at_height,
            IncomingRequest::ChangePeers(request) => request.at_height,
            IncomingRequest::CancelOutgoingRequest(request) => request.at_height,
            IncomingRequest::MarkAsDone(request) => request.at_height,
            IncomingRequest::PrepareForMigration(request) => request.at_height,
            IncomingRequest::Migrate(request) => request.at_height,
            IncomingRequest::ChangePeersCompat(request) => request.at_height,
        }
    }

    pub fn validate(&self) -> Result<(), DispatchError> {
        match self {
            IncomingRequest::Transfer(request) => request.validate(),
            IncomingRequest::AddToken(_request) => Ok(()),
            IncomingRequest::ChangePeers(_request) => Ok(()),
            IncomingRequest::CancelOutgoingRequest(_request) => Ok(()),
            IncomingRequest::MarkAsDone(request) => request.validate(),
            IncomingRequest::PrepareForMigration(_request) => Ok(()),
            IncomingRequest::Migrate(_request) => Ok(()),
            IncomingRequest::ChangePeersCompat(_request) => Ok(()),
        }
    }

    pub fn prepare(&self) -> Result<(), DispatchError> {
        match self {
            IncomingRequest::Transfer(request) => request.prepare(),
            IncomingRequest::AddToken(_request) => Ok(()),
            IncomingRequest::ChangePeers(_request) => Ok(()),
            IncomingRequest::CancelOutgoingRequest(request) => request.prepare(),
            IncomingRequest::MarkAsDone(request) => request.prepare(),
            IncomingRequest::PrepareForMigration(request) => request.prepare(),
            IncomingRequest::Migrate(request) => request.prepare(),
            IncomingRequest::ChangePeersCompat(_request) => Ok(()),
        }
    }

    pub fn cancel(&self) -> Result<(), DispatchError> {
        match self {
            IncomingRequest::Transfer(request) => request.cancel(),
            IncomingRequest::AddToken(_request) => Ok(()),
            IncomingRequest::ChangePeers(_request) => Ok(()),
            IncomingRequest::CancelOutgoingRequest(request) => request.cancel(),
            IncomingRequest::MarkAsDone(request) => request.cancel(),
            IncomingRequest::PrepareForMigration(request) => request.cancel(),
            IncomingRequest::Migrate(request) => request.cancel(),
            IncomingRequest::ChangePeersCompat(_request) => Ok(()),
        }
    }

    pub fn finalize(&self) -> Result<H256, DispatchError> {
        match self {
            IncomingRequest::Transfer(request) => request.finalize(),
            IncomingRequest::AddToken(request) => request.finalize(),
            IncomingRequest::ChangePeers(request) => request.finalize(),
            IncomingRequest::CancelOutgoingRequest(request) => request.finalize(),
            IncomingRequest::MarkAsDone(request) => request.finalize(),
            IncomingRequest::PrepareForMigration(request) => request.finalize(),
            IncomingRequest::Migrate(request) => request.finalize(),
            IncomingRequest::ChangePeersCompat(request) => request.finalize(),
        }
    }

    /// A timepoint at which the request was registered in thischain. Used my the `bridge-multisig`
    /// pallet.
    pub fn timepoint(&self) -> Timepoint<T> {
        match self {
            IncomingRequest::Transfer(request) => request.timepoint(),
            IncomingRequest::AddToken(request) => request.timepoint(),
            IncomingRequest::ChangePeers(request) => request.timepoint(),
            IncomingRequest::CancelOutgoingRequest(request) => request.timepoint(),
            IncomingRequest::MarkAsDone(request) => request.timepoint(),
            IncomingRequest::PrepareForMigration(request) => request.timepoint(),
            IncomingRequest::Migrate(request) => request.timepoint(),
            IncomingRequest::ChangePeersCompat(request) => request.timepoint(),
        }
    }

    pub fn author(&self) -> &T::AccountId {
        match self {
            IncomingRequest::Transfer(request) => request.author(),
            IncomingRequest::AddToken(request) => request.author(),
            IncomingRequest::ChangePeers(request) => request.author(),
            IncomingRequest::CancelOutgoingRequest(request) => request.author(),
            IncomingRequest::MarkAsDone(request) => request.author(),
            IncomingRequest::PrepareForMigration(request) => request.author(),
            IncomingRequest::Migrate(request) => request.author(),
            IncomingRequest::ChangePeersCompat(request) => request.author(),
        }
    }

    /// Check that the incoming requests still exists on Sidechain.
    pub fn check_existence(&self) -> Result<bool, Error<T>> {
        let network_id = self.network_id();
        match self {
            IncomingRequest::CancelOutgoingRequest(request) => {
                let hash = request.tx_hash;
                let tx = Pallet::<T>::load_tx_receipt(hash, network_id)?;
                Ok(tx.is_approved() == false) // TODO: check for gas limit
            }
            IncomingRequest::MarkAsDone(request) => {
                Pallet::<T>::load_is_used(request.outgoing_request_hash, request.network_id)
            }
            _ => {
                let hash = self.hash();
                let tx = Pallet::<T>::load_tx_receipt(hash, network_id)?;
                Ok(tx.is_approved())
            }
        }
    }
}

#[cfg_attr(feature = "std", derive(Serialize, Deserialize))]
#[derive(Clone, Encode, Decode, PartialEq, Eq, RuntimeDebug)]
pub enum LoadIncomingRequest<T: Config> {
    Transaction(LoadIncomingTransactionRequest<T>),
    Meta(LoadIncomingMetaRequest<T>, H256),
}

impl<T: Config> LoadIncomingRequest<T> {
    fn hash(&self) -> H256 {
        match self {
            Self::Transaction(request) => request.hash,
            Self::Meta(_, hash) => *hash,
        }
    }

    fn set_hash(&mut self, new_hash: H256) {
        match self {
            Self::Transaction(_request) => {
                debug::warn!("Attempt to set hash for a 'load transaction' request.");
            } // should not be the case
            Self::Meta(_, hash) => *hash = new_hash,
        }
    }

    fn network_id(&self) -> T::NetworkId {
        match self {
            Self::Transaction(request) => request.network_id,
            Self::Meta(request, _) => request.network_id,
        }
    }

    fn timepoint(&self) -> Timepoint<T> {
        match self {
            Self::Transaction(request) => request.timepoint,
            Self::Meta(request, _) => request.timepoint,
        }
    }

    fn author(&self) -> &T::AccountId {
        match self {
            Self::Transaction(request) => &request.author,
            Self::Meta(request, _) => &request.author,
        }
    }

    /// Checks that the request can be initiated.
    fn validate(&self) -> Result<(), DispatchError> {
        match self {
            Self::Transaction(_request) => Ok(()),
            Self::Meta(request, _) => {
                match request.kind {
                    IncomingMetaRequestKind::MarkAsDone => {
                        let request_status =
                            RequestStatuses::<T>::get(request.network_id, request.hash)
                                .ok_or(Error::<T>::UnknownRequest)?;
                        ensure!(
                            request_status == RequestStatus::ApprovalsReady,
                            Error::<T>::RequestIsNotReady
                        );
                    }
                    _ => (),
                }
                Ok(())
            }
        }
    }

    fn prepare(&self) -> Result<(), DispatchError> {
        Ok(())
    }

    fn cancel(&self) -> Result<(), DispatchError> {
        Ok(())
    }

    pub fn finalize(&self) -> DispatchResult {
        Ok(())
    }
}

/// Information needed for a request to be loaded from sidechain. Basically it's
/// a hash of the transaction and the type of the request.
#[cfg_attr(feature = "std", derive(Serialize, Deserialize))]
#[derive(Clone, Encode, Decode, PartialEq, Eq, RuntimeDebug)]
pub struct LoadIncomingTransactionRequest<T: Config> {
    author: T::AccountId,
    hash: H256,
    timepoint: BridgeTimepoint<T>,
    kind: IncomingTransactionRequestKind,
    network_id: BridgeNetworkId<T>,
}

impl<T: Config> LoadIncomingTransactionRequest<T> {
    pub fn new(
        author: T::AccountId,
        hash: H256,
        timepoint: Timepoint<T>,
        kind: IncomingTransactionRequestKind,
        network_id: T::NetworkId,
    ) -> Self {
        LoadIncomingTransactionRequest {
            author,
            hash,
            timepoint,
            kind,
            network_id,
        }
    }
}

/// Information needed for a request to be loaded from sidechain. Basically it's
/// a hash of the transaction and the type of the request.
#[cfg_attr(feature = "std", derive(Serialize, Deserialize))]
#[derive(Clone, Encode, Decode, PartialEq, Eq, RuntimeDebug)]
pub struct LoadIncomingMetaRequest<T: Config> {
    author: T::AccountId,
    hash: H256,
    timepoint: BridgeTimepoint<T>,
    kind: IncomingMetaRequestKind,
    network_id: BridgeNetworkId<T>,
}

impl<T: Config> LoadIncomingMetaRequest<T> {
    pub fn new(
        author: T::AccountId,
        hash: H256,
        timepoint: Timepoint<T>,
        kind: IncomingMetaRequestKind,
        network_id: T::NetworkId,
    ) -> Self {
        LoadIncomingMetaRequest {
            author,
            hash,
            timepoint,
            kind,
            network_id,
        }
    }
}

/// A bridge operation handled by off-chain workers.
#[derive(Clone, Encode, Decode, PartialEq, Eq, RuntimeDebug)]
#[cfg_attr(feature = "std", derive(Serialize))]
pub enum OffchainRequest<T: Config> {
    /// Thischain->Sidechain request with its hash.
    Outgoing(OutgoingRequest<T>, H256),
    /// Information required to load a corresponding incoming request from the sidechain network.
    LoadIncoming(LoadIncomingRequest<T>),
    /// Sidechain->Thischain request with its hash.
    Incoming(IncomingRequest<T>, H256),
}

impl<T: Config> OffchainRequest<T> {
    pub fn outgoing(request: OutgoingRequest<T>) -> Self {
        let mut request = Self::Outgoing(request, H256::zero());
        let hash = request.using_encoded(blake2_256);
        request.set_hash(H256(hash));
        request
    }

    pub fn load_incoming_meta(request: LoadIncomingMetaRequest<T>) -> Self {
        let mut request = Self::LoadIncoming(LoadIncomingRequest::Meta(request, H256::zero()));
        let hash = request.using_encoded(blake2_256);
        request.set_hash(H256(hash));
        request
    }

    pub fn incoming(request: IncomingRequest<T>) -> Self {
        let mut request = Self::Incoming(request, H256::zero());
        let hash = request.using_encoded(blake2_256);
        request.set_hash(H256(hash));
        request
    }

    /// Calculates or returns an already calculated request hash.
    fn hash(&self) -> H256 {
        match self {
            OffchainRequest::Outgoing(_request, hash) => *hash,
            OffchainRequest::LoadIncoming(request) => request.hash(),
            OffchainRequest::Incoming(_request, hash) => *hash,
        }
    }

    /// Calculates or returns an already calculated request hash.
    fn set_hash(&mut self, new_hash: H256) {
        match self {
            OffchainRequest::Outgoing(_request, hash) => *hash = new_hash,
            OffchainRequest::LoadIncoming(request) => request.set_hash(new_hash),
            OffchainRequest::Incoming(_request, hash) => *hash = new_hash,
        }
    }

    /// The request's network.
    fn network_id(&self) -> T::NetworkId {
        match self {
            OffchainRequest::Outgoing(request, _) => request.network_id(),
            OffchainRequest::LoadIncoming(request) => request.network_id(),
            OffchainRequest::Incoming(request, _) => request.network_id(),
        }
    }

    /// The request's timepoint.
    fn timepoint(&self) -> Timepoint<T> {
        match self {
            OffchainRequest::Outgoing(request, _) => request.timepoint(),
            OffchainRequest::LoadIncoming(request) => request.timepoint(),
            OffchainRequest::Incoming(request, _) => request.timepoint(),
        }
    }

    /// An initiator of the request.
    fn author(&self) -> &T::AccountId {
        match self {
            OffchainRequest::Outgoing(request, _) => request.author(),
            OffchainRequest::LoadIncoming(request) => request.author(),
            OffchainRequest::Incoming(request, _) => request.author(),
        }
    }

    /// Checks that the request can be initiated (e.g., verifies that an account has
    /// sufficient funds for transfer).
    fn validate(&self) -> Result<(), DispatchError> {
        match self {
            OffchainRequest::Outgoing(request, _) => request.validate(),
            OffchainRequest::LoadIncoming(request) => request.validate(),
            OffchainRequest::Incoming(request, _) => request.validate(),
        }
    }

    /// Performs additional state changes for the request (e.g., reserves funds for a transfer).
    fn prepare(&self) -> Result<(), DispatchError> {
        match self {
            OffchainRequest::Outgoing(request, _) => request.prepare(),
            OffchainRequest::LoadIncoming(request) => request.prepare(),
            OffchainRequest::Incoming(request, _) => request.prepare(),
        }
    }

    /// Undos the state changes done in the `prepare` function.
    fn cancel(&self) -> Result<(), DispatchError> {
        match self {
            OffchainRequest::Outgoing(request, _) => request.cancel(),
            OffchainRequest::LoadIncoming(request) => request.cancel(),
            OffchainRequest::Incoming(request, _) => request.cancel(),
        }
    }

    pub fn finalize(&self) -> DispatchResult {
        match self {
            OffchainRequest::Outgoing(r, _) => r.finalize(),
            OffchainRequest::Incoming(r, _) => r.finalize().map(|_| ()),
            OffchainRequest::LoadIncoming(r) => r.finalize(),
        }
    }

    pub fn as_outgoing(&self) -> Option<(&OutgoingRequest<T>, H256)> {
        match self {
            OffchainRequest::Outgoing(r, h) => Some((r, *h)),
            _ => None,
        }
    }

    pub fn into_outgoing(self) -> Option<(OutgoingRequest<T>, H256)> {
        match self {
            OffchainRequest::Outgoing(r, h) => Some((r, h)),
            _ => None,
        }
    }

    pub fn into_incoming(self) -> Option<(IncomingRequest<T>, H256)> {
        match self {
            OffchainRequest::Incoming(r, h) => Some((r, h)),
            _ => None,
        }
    }

    pub fn as_incoming(&self) -> Option<(&IncomingRequest<T>, H256)> {
        match self {
            OffchainRequest::Incoming(r, h) => Some((r, *h)),
            _ => None,
        }
    }

    pub fn is_load_incoming(&self) -> bool {
        match self {
            OffchainRequest::LoadIncoming(..) => true,
            _ => false,
        }
    }

    pub fn is_incoming(&self) -> bool {
        match self {
            OffchainRequest::Incoming(..) => true,
            _ => false,
        }
    }
}

/// Ethereum-encoded `OutgoingRequest`. Contains a payload for signing by peers. Also, can be used
/// by client apps for more convenient contract function calls.
#[derive(Clone, Encode, Decode, RuntimeDebug, PartialEq, Eq)]
#[cfg_attr(feature = "std", derive(Serialize, Deserialize))]
pub enum OutgoingRequestEncoded {
    /// ETH-encoded incoming transfer from Substrate to Ethereum request.
    Transfer(OutgoingTransferEncoded),
    /// ETH-encoded 'add new asset' request.
    AddAsset(OutgoingAddAssetEncoded),
    /// ETH-encoded 'add new token' request.
    AddToken(OutgoingAddTokenEncoded),
    /// ETH-encoded 'add peer' request.
    AddPeer(OutgoingAddPeerEncoded),
    /// ETH-encoded 'remove peer' request.
    RemovePeer(OutgoingRemovePeerEncoded),
    /// ETH-encoded 'prepare for migration' request.
    PrepareForMigration(OutgoingPrepareForMigrationEncoded),
    /// ETH-encoded 'migrate' request.
    Migrate(OutgoingMigrateEncoded),
}

impl OutgoingRequestEncoded {
    #[allow(unused)]
    fn hash(&self) -> H256 {
        let hash = match self {
            OutgoingRequestEncoded::Transfer(transfer) => transfer.tx_hash,
            OutgoingRequestEncoded::AddAsset(request) => request.hash,
            OutgoingRequestEncoded::AddToken(request) => request.hash,
            OutgoingRequestEncoded::AddPeer(request) => request.tx_hash,
            OutgoingRequestEncoded::RemovePeer(request) => request.tx_hash,
            OutgoingRequestEncoded::PrepareForMigration(request) => request.tx_hash,
            OutgoingRequestEncoded::Migrate(request) => request.tx_hash,
        };
        H256(hash.0)
    }

    fn as_raw(&self) -> &[u8] {
        match self {
            OutgoingRequestEncoded::Transfer(transfer) => &transfer.raw,
            OutgoingRequestEncoded::AddAsset(request) => &request.raw,
            OutgoingRequestEncoded::AddToken(request) => &request.raw,
            OutgoingRequestEncoded::AddPeer(request) => &request.raw,
            OutgoingRequestEncoded::RemovePeer(request) => &request.raw,
            OutgoingRequestEncoded::PrepareForMigration(request) => &request.raw,
            OutgoingRequestEncoded::Migrate(request) => &request.raw,
        }
    }

    /// Returns Ethereum tokens needed for the corresponding contract function.
    pub fn input_tokens(&self, signatures: Option<Vec<SignatureParams>>) -> Vec<Token> {
        match self {
            OutgoingRequestEncoded::Transfer(request) => request.input_tokens(signatures),
            OutgoingRequestEncoded::AddAsset(request) => request.input_tokens(signatures),
            OutgoingRequestEncoded::AddToken(request) => request.input_tokens(signatures),
            OutgoingRequestEncoded::AddPeer(request) => request.input_tokens(signatures),
            OutgoingRequestEncoded::RemovePeer(request) => request.input_tokens(signatures),
            OutgoingRequestEncoded::PrepareForMigration(request) => {
                request.input_tokens(signatures)
            }
            OutgoingRequestEncoded::Migrate(request) => request.input_tokens(signatures),
        }
    }
}

/// Status of a registered request.
///
/// - Pending: request hasn't been approved yet.
/// - Frozen: request stopped receiving confirmations (signatures) from peers.
///   E.g. when the request is in 'cancellation' stage.
/// - ApprovalsReady: request was approved and can be used in the sidechain.
/// - Failed: an error occurred in one of the previous stages.
/// - Done: request was finalized.
#[derive(PartialEq, Eq, Encode, Decode, RuntimeDebug)]
#[cfg_attr(feature = "std", derive(Serialize, Deserialize))]
pub enum RequestStatus {
    Pending,
    Frozen,
    ApprovalsReady,
    Failed(DispatchError),
    Done,
    /// Request is broken. Tried to abort with the first error but got another one when cancelling.
    Broken(DispatchError, DispatchError),
}

/// A type of asset registered on a bridge.
///
/// - Thischain: a Sora asset.
/// - Sidechain: an Ethereum token.
/// - SidechainOwned: an Ethereum token that can be minted on Sora.
#[cfg_attr(feature = "std", derive(Serialize, Deserialize))]
#[derive(Clone, Copy, Encode, Decode, PartialEq, Eq, RuntimeDebug)]
pub enum AssetKind {
    Thischain,
    Sidechain,
    SidechainOwned,
}

impl AssetKind {
    pub fn is_owned(&self) -> bool {
        self == &Self::Thischain || self == &Self::SidechainOwned
    }
}

/// Bridge asset parameters.
#[cfg_attr(feature = "std", derive(Serialize, Deserialize))]
#[derive(Clone, Encode, Decode, PartialEq, Eq, RuntimeDebug)]
pub enum AssetConfig<AssetId> {
    Thischain {
        id: AssetId,
    },
    Sidechain {
        id: AssetId,
        sidechain_id: sp_core::H160,
        owned: bool,
        precision: BalancePrecision,
    },
}

impl<AssetId> AssetConfig<AssetId> {
    pub fn sidechain(
        id: AssetId,
        sidechain_id: sp_core::H160,
        precision: BalancePrecision,
    ) -> Self {
        Self::Sidechain {
            id,
            sidechain_id,
            owned: false,
            precision,
        }
    }

    pub fn asset_id(&self) -> &AssetId {
        match self {
            AssetConfig::Thischain { id, .. } => id,
            AssetConfig::Sidechain { id, .. } => id,
        }
    }

    pub fn kind(&self) -> AssetKind {
        match self {
            AssetConfig::Thischain { .. } => AssetKind::Thischain,
            AssetConfig::Sidechain { owned: false, .. } => AssetKind::Sidechain,
            AssetConfig::Sidechain { owned: true, .. } => AssetKind::SidechainOwned,
        }
    }
}

/// Network-specific parameters.
#[cfg_attr(feature = "std", derive(Serialize, Deserialize))]
#[derive(Clone, Encode, Decode, PartialEq, Eq, RuntimeDebug)]
pub struct NetworkParams<AccountId: Ord> {
    pub bridge_contract_address: Address,
    pub initial_peers: BTreeSet<AccountId>,
}

/// Network configuration.
#[cfg_attr(feature = "std", derive(Serialize, Deserialize))]
#[derive(Clone, Encode, Decode, PartialEq, Eq, RuntimeDebug)]
pub struct NetworkConfig<T: Config> {
    pub initial_peers: BTreeSet<T::AccountId>,
    pub bridge_account_id: T::AccountId,
    pub assets: Vec<AssetConfig<T::AssetId>>,
    pub bridge_contract_address: Address,
    pub reserves: Vec<(T::AssetId, Balance)>,
}

#[derive(Clone, Encode)]
pub struct BridgeAssetData<T: Config> {
    pub asset_id: T::AssetId,
    pub name: AssetName,
    pub symbol: AssetSymbol,
    pub sidechain_precision: BalancePrecision,
    pub sidechain_asset_id: sp_core::H160,
}

impl<T: Config> BridgeAssetData<T> {
    pub fn new(
        name: &'static str,
        symbol: &'static str,
        sidechain_precision: BalancePrecision,
        sidechain_asset_id: sp_core::H160,
    ) -> Self {
        let name: Cow<'_, str> = if name.contains(".") {
            name.replacen(".", " ", 2).into()
        } else {
            name.into()
        };
        let mut data = Self {
            asset_id: T::AssetId::from(H256::zero()),
            name: AssetName(name.as_bytes().to_vec()),
            symbol: AssetSymbol(symbol.as_bytes().to_vec()),
            sidechain_precision,
            sidechain_asset_id,
        };
        let asset_id =
            assets::Pallet::<T>::gen_asset_id_from_any(&("BridgeAssetData", data.clone()));
        data.asset_id = asset_id;
        data
    }
}

/// Bridge status.
#[cfg_attr(feature = "std", derive(Serialize, Deserialize))]
#[derive(Clone, Copy, PartialEq, Eq, Encode, Decode, RuntimeDebug)]
pub enum BridgeStatus {
    Initialized,
    Migrating,
}

impl Default for BridgeStatus {
    fn default() -> Self {
        Self::Initialized
    }
}

#[frame_support::pallet]
pub mod pallet {
    use super::*;
    use crate::migrations::StorageVersion;
    use crate::AssetConfig;
    use codec::Codec;
    use frame_support::pallet_prelude::*;
    use frame_support::sp_runtime::traits::Saturating;
    use frame_support::traits::GetCallMetadata;
    use frame_support::weights::PostDispatchInfo;
    use frame_system::pallet_prelude::*;
    use frame_system::RawOrigin;
    use permissions::BURN;

    #[pallet::config]
    pub trait Config:
        frame_system::Config
        + CreateSignedTransaction<Call<Self>>
        + CreateSignedTransaction<bridge_multisig::Call<Self>>
        + assets::Config
        + bridge_multisig::Config<Call = <Self as Config>::Call>
        + fmt::Debug
    {
        type Event: From<Event<Self>> + IsType<<Self as frame_system::Config>::Event>;
        /// The identifier type for an offchain worker.
        type PeerId: AppCrypto<Self::Public, Self::Signature>;
        /// The overarching dispatch call type.
        type Call: From<Call<Self>>
            + From<bridge_multisig::Call<Self>>
            + Codec
            + Clone
            + GetCallMetadata;
        /// Sidechain network ID.
        type NetworkId: Parameter
            + Member
            + AtLeast32Bit
            + Copy
            + MaybeSerializeDeserialize
            + Ord
            + Default
            + Debug;
        type GetEthNetworkId: Get<Self::NetworkId>;
        /// Weight information for extrinsics in this pallet.
        type WeightInfo: WeightInfo;
        #[cfg(test)]
        type Mock: mock::Mock;

        #[pallet::constant]
        type RemovePendingOutgoingRequestsAfter: Get<Self::BlockNumber>;

        #[pallet::constant]
        type RemoveTemporaryPeerAccountId: Get<Self::AccountId>;
    }

    #[pallet::pallet]
    #[pallet::generate_store(pub(super) trait Store)]
    pub struct Pallet<T>(PhantomData<T>);

    #[pallet::hooks]
    impl<T: Config> Hooks<BlockNumberFor<T>> for Pallet<T>
    where
        T: CreateSignedTransaction<<T as Config>::Call>,
    {
        /// Main off-chain worker procedure.
        ///
        /// Note: only one worker is expected to be used.
        fn offchain_worker(block_number: T::BlockNumber) {
            debug::debug!("Entering off-chain workers {:?}", block_number);
            if StorageValueRef::persistent(STORAGE_PEER_SECRET_KEY)
                .get::<Vec<u8>>()
                .is_none()
            {
                debug::debug!("Peer secret key not found. Skipping off-chain procedure.");
                return;
            }

            let mut lock = StorageLock::<'_, Time>::new(b"eth-bridge-ocw::lock");
            let _guard = lock.lock();
            Self::offchain();
        }

        fn on_runtime_upgrade() -> frame_support::weights::Weight {
            if PalletStorageVersion::<T>::get() == StorageVersion::V1 {
                PalletStorageVersion::<T>::put(StorageVersion::V2RemovePendingTransfers);
                migrations::remove_signatory::<T>(T::RemoveTemporaryPeerAccountId::get());
                migrations::migrate_broken_pending_outgoing_transfers::<T>(
                    frame_system::Pallet::<T>::current_block_number()
                        .saturating_sub(T::RemovePendingOutgoingRequestsAfter::get()),
                )
            } else {
                frame_support::debug::warn!(
                    "eth-bridge: Tried to run migration but PalletStorageVersion is \
				updated to V2. This code probably needs to be removed now.",
                );
                0
            }
        }
    }

    #[pallet::call]
    impl<T: Config> Pallet<T> {
        /// Register a new bridge.
        ///
        /// Parameters:
        /// - `bridge_contract_address` - address of smart-contract deployed on a corresponding
        /// network.
        /// - `initial_peers` - a set of initial network peers.
        #[transactional]
        #[pallet::weight(<T as Config>::WeightInfo::register_bridge())]
        pub fn register_bridge(
            origin: OriginFor<T>,
            bridge_contract_address: EthereumAddress,
            initial_peers: Vec<T::AccountId>,
        ) -> DispatchResultWithPostInfo {
            let author = ensure_signed(origin)?;
            let net_id = NextNetworkId::<T>::get();
            let peers_account_id = bridge_multisig::Module::<T>::register_multisig_inner(
                author,
                initial_peers.clone(),
            )?;
            BridgeContractAddress::<T>::insert(net_id, bridge_contract_address);
            BridgeAccount::<T>::insert(net_id, peers_account_id);
            BridgeStatuses::<T>::insert(net_id, BridgeStatus::Initialized);
            Peers::<T>::insert(net_id, initial_peers.into_iter().collect::<BTreeSet<_>>());
            NextNetworkId::<T>::set(net_id + T::NetworkId::one());
            Ok(().into())
        }

        /// Add a Thischain asset to the bridge whitelist.
        ///
        /// Parameters:
        /// - `asset_id` - Thischain asset identifier.
        /// - `network_id` - network identifier to which the asset should be added.
        #[transactional]
        #[pallet::weight(<T as Config>::WeightInfo::add_asset())]
        pub fn add_asset(
            origin: OriginFor<T>,
            asset_id: AssetIdOf<T>,
            network_id: BridgeNetworkId<T>,
        ) -> DispatchResultWithPostInfo {
            debug::debug!("called add_asset");
            let from = ensure_signed(origin)?;
            let nonce = frame_system::Module::<T>::account_nonce(&from);
            let timepoint = bridge_multisig::Module::<T>::thischain_timepoint();
            Self::add_request(&OffchainRequest::outgoing(OutgoingRequest::AddAsset(
                OutgoingAddAsset {
                    author: from.clone(),
                    asset_id,
                    nonce,
                    network_id,
                    timepoint,
                },
            )))?;
            frame_system::Module::<T>::inc_account_nonce(&from);
            Ok(().into())
        }

        /// Add a Sidechain token to the bridge whitelist.
        ///
        /// Parameters:
        /// - `token_address` - token contract address.
        /// - `symbol` - token symbol (ticker).
        /// - `name` - token name.
        /// - `decimals` -  token precision.
        /// - `network_id` - network identifier.
        #[transactional]
        #[pallet::weight(<T as Config>::WeightInfo::add_sidechain_token())]
        pub fn add_sidechain_token(
            origin: OriginFor<T>,
            token_address: EthereumAddress,
            symbol: String,
            name: String,
            decimals: u8,
            network_id: BridgeNetworkId<T>,
        ) -> DispatchResultWithPostInfo {
            debug::debug!("called add_sidechain_token");
            ensure_root(origin)?;
            let from = Self::authority_account();
            let nonce = frame_system::Module::<T>::account_nonce(&from);
            let timepoint = bridge_multisig::Module::<T>::thischain_timepoint();
            Self::add_request(&OffchainRequest::outgoing(OutgoingRequest::AddToken(
                OutgoingAddToken {
                    author: from.clone(),
                    token_address,
                    symbol,
                    name,
                    decimals,
                    nonce,
                    network_id,
                    timepoint,
                },
            )))?;
            frame_system::Module::<T>::inc_account_nonce(&from);
            Ok(().into())
        }

        /// Transfer some amount of the given asset to Sidechain address.
        ///
        /// Note: if the asset kind is `Sidechain`, the amount should fit in the asset's precision
        /// on sidechain (`SidechainAssetPrecision`) without extra digits. For example, assume
        /// some ERC-20 (`T`) token has `decimals=6`, and the corresponding asset on substrate has
        /// `7`. Alice's balance on thischain is `0.1000009`. If Alice would want to transfer all
        /// the amount, she will get an error `NonZeroDust`, because of the `9` at the end, so, the
        /// correct amount would be `0.100000` (only 6 digits after the decimal point).
        ///
        /// Parameters:
        /// - `asset_id` - thischain asset id.
        /// - `to` - sidechain account id.
        /// - `amount` - amount of the asset.
        /// - `network_id` - network identifier.
        #[transactional]
        #[pallet::weight(<T as Config>::WeightInfo::transfer_to_sidechain())]
        pub fn transfer_to_sidechain(
            origin: OriginFor<T>,
            asset_id: AssetIdOf<T>,
            to: EthereumAddress,
            amount: Balance,
            network_id: BridgeNetworkId<T>,
        ) -> DispatchResultWithPostInfo {
            debug::debug!("called transfer_to_sidechain");
            let from = ensure_signed(origin)?;
            let nonce = frame_system::Module::<T>::account_nonce(&from);
            let timepoint = bridge_multisig::Module::<T>::thischain_timepoint();
            Self::add_request(&OffchainRequest::outgoing(OutgoingRequest::Transfer(
                OutgoingTransfer {
                    from: from.clone(),
                    to,
                    asset_id,
                    amount,
                    nonce,
                    network_id,
                    timepoint,
                },
            )))?;
            frame_system::Module::<T>::inc_account_nonce(&from);
            Ok(().into())
        }

        /// Load incoming request from Sidechain by the given transaction hash.
        ///
        /// Parameters:
        /// - `eth_tx_hash` - transaction hash on Sidechain.
        /// - `kind` - incoming request type.
        /// - `network_id` - network identifier.
        #[transactional]
        #[pallet::weight(<T as Config>::WeightInfo::request_from_sidechain(kind))]
        pub fn request_from_sidechain(
            origin: OriginFor<T>,
            eth_tx_hash: H256,
            kind: IncomingRequestKind,
            network_id: BridgeNetworkId<T>,
        ) -> DispatchResultWithPostInfo {
            debug::debug!("called request_from_sidechain");
            let from = ensure_signed(origin)?;
            let timepoint = bridge_multisig::Module::<T>::thischain_timepoint();
            match kind {
                IncomingRequestKind::Transaction(kind) => {
                    Self::add_request(&OffchainRequest::LoadIncoming(
                        LoadIncomingRequest::Transaction(LoadIncomingTransactionRequest::new(
                            from,
                            eth_tx_hash,
                            timepoint,
                            kind,
                            network_id,
                        )),
                    ))?;
                    let pays_fee = if kind == IncomingTransactionRequestKind::TransferXOR {
                        Pays::No
                    } else {
                        Pays::Yes
                    };
                    Ok(PostDispatchInfo {
                        actual_weight: None,
                        pays_fee,
                    })
                }
                IncomingRequestKind::Meta(kind) => {
                    if kind == IncomingMetaRequestKind::CancelOutgoingRequest {
                        fail!(Error::<T>::Unavailable);
                    }
                    let timepoint = bridge_multisig::Module::<T>::thischain_timepoint();
                    Self::add_request(&OffchainRequest::load_incoming_meta(
                        LoadIncomingMetaRequest::new(
                            from,
                            eth_tx_hash,
                            timepoint,
                            kind,
                            network_id,
                        ),
                    ))?;
                    Ok(().into())
                }
            }
        }

        /// Finalize incoming request (see `Pallet::finalize_incoming_request_inner`).
        ///
        /// Can be only called from a bridge account.
        ///
        /// Parameters:
        /// - `request` - an incoming request.
        /// - `network_id` - network identifier.
        #[pallet::weight(<T as Config>::WeightInfo::finalize_incoming_request())]
        pub fn finalize_incoming_request(
            origin: OriginFor<T>,
            hash: H256,
            network_id: BridgeNetworkId<T>,
        ) -> DispatchResultWithPostInfo {
            debug::debug!("called finalize_incoming_request");
            let _ = Self::ensure_bridge_account(origin, network_id)?;
            let request =
                Requests::<T>::get(network_id, &hash).ok_or(Error::<T>::UnknownRequest)?;
            let (request, hash) = request
                .as_incoming()
                .ok_or(Error::<T>::ExpectedIncomingRequest)?;
            Self::finalize_incoming_request_inner(request, hash, network_id)?;
            Ok(().into())
        }

        /// Add a new peer to the bridge peers set.
        ///
        /// Parameters:
        /// - `account_id` - account id on thischain.
        /// - `address` - account id on sidechain.
        /// - `network_id` - network identifier.
        #[transactional]
        #[pallet::weight(<T as Config>::WeightInfo::add_peer())]
        pub fn add_peer(
            origin: OriginFor<T>,
            account_id: T::AccountId,
            address: EthereumAddress,
            network_id: BridgeNetworkId<T>,
        ) -> DispatchResultWithPostInfo {
            debug::debug!("called change_peers_out");
            ensure_root(origin)?;
            let from = Self::authority_account();
            let nonce = frame_system::Module::<T>::account_nonce(&from);
            let timepoint = bridge_multisig::Module::<T>::thischain_timepoint();
            Self::add_request(&OffchainRequest::outgoing(OutgoingRequest::AddPeer(
                OutgoingAddPeer {
                    author: from.clone(),
                    peer_account_id: account_id.clone(),
                    peer_address: address,
                    nonce,
                    network_id,
                    timepoint,
                },
            )))?;
            frame_system::Module::<T>::inc_account_nonce(&from);
            if network_id == T::GetEthNetworkId::get() {
                let nonce = frame_system::Module::<T>::account_nonce(&from);
                Self::add_request(&OffchainRequest::outgoing(OutgoingRequest::AddPeerCompat(
                    OutgoingAddPeerCompat {
                        author: from.clone(),
                        peer_account_id: account_id,
                        peer_address: address,
                        nonce,
                        network_id,
                        timepoint,
                    },
                )))?;
                frame_system::Module::<T>::inc_account_nonce(&from);
            }
            Ok(().into())
        }

        /// Remove peer from the the bridge peers set.
        ///
        /// Parameters:
        /// - `account_id` - account id on thischain.
        /// - `network_id` - network identifier.
        #[transactional]
        #[pallet::weight(<T as Config>::WeightInfo::remove_peer())]
        pub fn remove_peer(
            origin: OriginFor<T>,
            account_id: T::AccountId,
            network_id: BridgeNetworkId<T>,
        ) -> DispatchResultWithPostInfo {
            debug::debug!("called change_peers_out");
            ensure_root(origin)?;
            let from = Self::authority_account();
            let peer_address = Self::peer_address(network_id, &account_id);
            let nonce = frame_system::Module::<T>::account_nonce(&from);
            let timepoint = bridge_multisig::Module::<T>::thischain_timepoint();
            Self::add_request(&OffchainRequest::outgoing(OutgoingRequest::RemovePeer(
                OutgoingRemovePeer {
                    author: from.clone(),
                    peer_account_id: account_id.clone(),
                    peer_address,
                    nonce,
                    network_id,
                    timepoint,
                },
            )))?;
            frame_system::Module::<T>::inc_account_nonce(&from);
            if network_id == T::GetEthNetworkId::get() {
                let nonce = frame_system::Module::<T>::account_nonce(&from);
                Self::add_request(&OffchainRequest::outgoing(
                    OutgoingRequest::RemovePeerCompat(OutgoingRemovePeerCompat {
                        author: from.clone(),
                        peer_account_id: account_id,
                        peer_address,
                        nonce,
                        network_id,
                        timepoint,
                    }),
                ))?;
                frame_system::Module::<T>::inc_account_nonce(&from);
            }
            Ok(().into())
        }

        /// Prepare the given bridge for migration.
        ///
        /// Can only be called by an authority.
        ///
        /// Parameters:
        /// - `network_id` - bridge network identifier.
        #[transactional]
        #[pallet::weight(<T as Config>::WeightInfo::prepare_for_migration())]
        pub fn prepare_for_migration(
            origin: OriginFor<T>,
            network_id: BridgeNetworkId<T>,
        ) -> DispatchResultWithPostInfo {
            debug::debug!("called prepare_for_migration");
            ensure_root(origin)?;
            let from = Self::authority_account();
            let nonce = frame_system::Module::<T>::account_nonce(&from);
            let timepoint = bridge_multisig::Module::<T>::thischain_timepoint();
            Self::add_request(&OffchainRequest::outgoing(
                OutgoingRequest::PrepareForMigration(OutgoingPrepareForMigration {
                    author: from.clone(),
                    nonce,
                    network_id,
                    timepoint,
                }),
            ))?;
            frame_system::Module::<T>::inc_account_nonce(&from);
            Ok(().into())
        }

        /// Migrate the given bridge to a new smart-contract.
        ///
        /// Can only be called by an authority.
        ///
        /// Parameters:
        /// - `new_contract_address` - new sidechain ocntract address.
        /// - `erc20_native_tokens` - migrated assets ids.
        /// - `network_id` - bridge network identifier.
        #[transactional]
        #[pallet::weight(<T as Config>::WeightInfo::migrate())]
        pub fn migrate(
            origin: OriginFor<T>,
            new_contract_address: EthereumAddress,
            erc20_native_tokens: Vec<EthereumAddress>,
            network_id: BridgeNetworkId<T>,
        ) -> DispatchResultWithPostInfo {
            debug::debug!("called prepare_for_migration");
            ensure_root(origin)?;
            let from = Self::authority_account();
            let nonce = frame_system::Module::<T>::account_nonce(&from);
            let timepoint = bridge_multisig::Module::<T>::thischain_timepoint();
            Self::add_request(&OffchainRequest::outgoing(OutgoingRequest::Migrate(
                OutgoingMigrate {
                    author: from.clone(),
                    new_contract_address,
                    erc20_native_tokens,
                    nonce,
                    network_id,
                    timepoint,
                },
            )))?;
            frame_system::Module::<T>::inc_account_nonce(&from);
            Ok(().into())
        }

        /// Register the given incoming request and add it to the queue.
        ///
        /// Calls `validate` and `prepare` on the request, adds it to the queue and maps it with the
        /// corresponding load-incoming-request and removes the load-request from the queue.
        ///
        /// Can only be called by a bridge account.
        #[pallet::weight(<T as Config>::WeightInfo::register_incoming_request())]
        pub fn register_incoming_request(
            origin: OriginFor<T>,
            incoming_request: IncomingRequest<T>,
        ) -> DispatchResultWithPostInfo {
            debug::debug!("called register_incoming_request");
            let net_id = incoming_request.network_id();
            let _ = Self::ensure_bridge_account(origin, net_id)?;
            Self::register_incoming_request_inner(
                &OffchainRequest::incoming(incoming_request),
                net_id,
            )?;
            Ok(().into())
        }

        /// Import the given incoming request.
        ///
        /// Register's the load request, then registers and finalizes the incoming request if it
        /// succeeded, otherwise aborts the load request.
        ///
        /// Can only be called by a bridge account.
        #[pallet::weight(<T as Config>::WeightInfo::import_incoming_request(incoming_request_result.is_ok()))]
        pub fn import_incoming_request(
            origin: OriginFor<T>,
            load_incoming_request: LoadIncomingRequest<T>,
            incoming_request_result: Result<IncomingRequest<T>, DispatchError>,
        ) -> DispatchResultWithPostInfo {
            debug::debug!("called import_incoming_request");
            let net_id = load_incoming_request.network_id();
            let _ = Self::ensure_bridge_account(origin, net_id)?;
            let sidechain_tx_hash = load_incoming_request.hash();
            let load_incoming = OffchainRequest::LoadIncoming(load_incoming_request);
            Self::add_request(&load_incoming)?;
            match incoming_request_result {
                Ok(incoming_request) => {
                    assert_eq!(net_id, incoming_request.network_id());
                    let incoming = OffchainRequest::incoming(incoming_request.clone());
                    let incoming_request_hash = incoming.hash();
                    Self::add_request(&incoming)?;
                    Self::finalize_incoming_request_inner(
                        &incoming_request,
                        incoming_request_hash,
                        net_id,
                    )?;
                }
                Err(e) => {
                    Self::inner_abort_request(&load_incoming, sidechain_tx_hash, e, net_id)?;
                }
            }
            Ok(().into())
        }

        /// Approve the given outgoing request. The function is used by bridge peers.
        ///
        /// Verifies the peer signature of the given request and adds it to `RequestApprovals`.
        /// Once quorum is collected, the request gets finalized and removed from request queue.
        #[pallet::weight(<T as Config>::WeightInfo::approve_request())]
        pub fn approve_request(
            origin: OriginFor<T>,
            ocw_public: ecdsa::Public,
            hash: H256,
            signature_params: SignatureParams,
            network_id: BridgeNetworkId<T>,
        ) -> DispatchResultWithPostInfo {
            debug::debug!("called approve_request");
            let author = ensure_signed(origin)?;
            let net_id = network_id;
            Self::ensure_peer(&author, net_id)?;
            let request = Requests::<T>::get(net_id, hash)
                .and_then(|x| x.into_outgoing().map(|x| x.0))
                .ok_or(Error::<T>::UnknownRequest)?;
            let request_encoded = request.to_eth_abi(hash)?;
            if !Self::verify_message(
                request_encoded.as_raw(),
                &signature_params,
                &ocw_public,
                &author,
            ) {
                // TODO: punish the peer.
                return Err(Error::<T>::InvalidSignature.into());
            }
            debug::info!("Verified request approve {:?}", request_encoded);
            let mut approvals = RequestApprovals::<T>::get(net_id, &hash);
            let pending_peers_len = if PendingPeer::<T>::get(net_id).is_some() {
                1
            } else {
                0
            };
            let need_sigs = majority(Self::peers(net_id).len()) + pending_peers_len;
            let current_status =
                RequestStatuses::<T>::get(net_id, &hash).ok_or(Error::<T>::UnknownRequest)?;
            approvals.insert(signature_params);
            RequestApprovals::<T>::insert(net_id, &hash, &approvals);
            if current_status == RequestStatus::Pending && approvals.len() == need_sigs {
                if let Err(err) = request.finalize() {
                    debug::error!("Outgoing request finalization failed: {:?}", err);
                    RequestStatuses::<T>::insert(net_id, hash, RequestStatus::Failed(err));
                    Self::deposit_event(Event::RequestFinalizationFailed(hash));
                    cancel!(request, hash, net_id, err);
                } else {
                    debug::debug!("Outgoing request approvals collected {:?}", hash);
                    RequestStatuses::<T>::insert(net_id, hash, RequestStatus::ApprovalsReady);
                    Self::deposit_event(Event::ApprovalsCollected(hash));
                }
                Self::remove_request_from_queue(net_id, &hash);
                let weight_info = <T as Config>::WeightInfo::approve_request_finalize();
                return Ok((Some(weight_info.0), weight_info.1).into());
            }
            Ok(().into())
        }

        /// Cancels a registered request.
        ///
        /// Loads request by the given `hash`, cancels it, changes its status to `Failed` and
        /// removes it from the request queues.
        ///
        /// Can only be called from a bridge account.
        #[pallet::weight(<T as Config>::WeightInfo::abort_request())]
        pub fn abort_request(
            origin: OriginFor<T>,
            hash: H256,
            error: DispatchError,
            network_id: BridgeNetworkId<T>,
        ) -> DispatchResultWithPostInfo {
            debug::debug!(
                "called abort_request. Hash: {:?}, reason: {:?}",
                hash,
                error
            );
            let _ = Self::ensure_bridge_account(origin, network_id)?;
            let request = Requests::<T>::get(network_id, hash).ok_or(Error::<T>::UnknownRequest)?;
            Self::inner_abort_request(&request, hash, error, network_id)?;
            Self::deposit_event(Event::RequestAborted(hash));
            Ok(().into())
        }

        /// Add the given peer to the peers set without additional checks.
        ///
        /// Can only be called by a root account.
        #[transactional]
        #[pallet::weight(<T as Config>::WeightInfo::force_add_peer())]
        pub fn force_add_peer(
            origin: OriginFor<T>,
            who: T::AccountId,
            address: EthereumAddress,
            network_id: BridgeNetworkId<T>,
        ) -> DispatchResultWithPostInfo {
            let _ = ensure_root(origin)?;
            if !Self::is_peer(&who, network_id) {
                bridge_multisig::Pallet::<T>::add_signatory(
                    RawOrigin::Signed(get_bridge_account::<T>(network_id)).into(),
                    who.clone(),
                )
                .map_err(|e| e.error)?;
                PeerAddress::<T>::insert(network_id, &who, address);
                PeerAccountId::<T>::insert(network_id, &address, who.clone());
                <Peers<T>>::mutate(network_id, |l| l.insert(who));
            }
            Ok(().into())
        }
    }

    #[pallet::event]
    #[pallet::metadata(AccountIdOf<T> = "AccountId")]
    #[pallet::generate_deposit(pub(super) fn deposit_event)]
    pub enum Event<T: Config> {
        /// New request has been registered. [Request Hash]
        RequestRegistered(H256),
        /// The request's approvals have been collected. [Encoded Outgoing Request, Signatures]
        ApprovalsCollected(H256),
        /// The request finalization has been failed. [Request Hash]
        RequestFinalizationFailed(H256),
        /// The incoming request finalization has been failed. [Request Hash]
        IncomingRequestFinalizationFailed(H256),
        /// The incoming request has been finalized. [Request Hash]
        IncomingRequestFinalized(H256),
        /// The request was aborted and cancelled. [Request Hash]
        RequestAborted(H256),
        /// The request wasn't finalized nor cancelled. [Request Hash]
        CancellationFailed(H256),
    }

    #[cfg_attr(test, derive(PartialEq, Eq))]
    #[pallet::error]
    pub enum Error<T> {
        /// Error fetching HTTP.
        HttpFetchingError,
        /// Account not found.
        AccountNotFound,
        /// Forbidden.
        Forbidden,
        /// Request is already registered.
        RequestIsAlreadyRegistered,
        /// Failed to load sidechain transaction.
        FailedToLoadTransaction,
        /// Failed to load token precision.
        FailedToLoadPrecision,
        /// Unknown method ID.
        UnknownMethodId,
        /// Invalid contract function input.
        InvalidFunctionInput,
        /// Invalid peer signature.
        InvalidSignature,
        /// Invalid uint value.
        InvalidUint,
        /// Invalid amount value.
        InvalidAmount,
        /// Invalid balance value.
        InvalidBalance,
        /// Invalid string value.
        InvalidString,
        /// Invalid byte value.
        InvalidByte,
        /// Invalid address value.
        InvalidAddress,
        /// Invalid asset id value.
        InvalidAssetId,
        /// Invalid account id value.
        InvalidAccountId,
        /// Invalid bool value.
        InvalidBool,
        /// Invalid h256 value.
        InvalidH256,
        /// Invalid array value.
        InvalidArray,
        /// Unknown contract event.
        UnknownEvent,
        /// Unknown token address.
        UnknownTokenAddress,
        /// No local account for signing available.
        NoLocalAccountForSigning,
        /// Unsupported asset id.
        UnsupportedAssetId,
        /// Failed to sign message.
        FailedToSignMessage,
        /// Failed to send signed message.
        FailedToSendSignedTransaction,
        /// Token is not owned by the author.
        TokenIsNotOwnedByTheAuthor,
        /// Token is already added.
        TokenIsAlreadyAdded,
        /// Duplicated request.
        DuplicatedRequest,
        /// Token is unsupported.
        UnsupportedToken,
        /// Unknown peer address.
        UnknownPeerAddress,
        /// Ethereum ABI encoding error.
        EthAbiEncodingError,
        /// Ethereum ABI decoding error.
        EthAbiDecodingError,
        /// Ethereum transaction is failed.
        EthTransactionIsFailed,
        /// Ethereum transaction is succeeded.
        EthTransactionIsSucceeded,
        /// Ethereum transaction is pending.
        EthTransactionIsPending,
        /// Ethereum log was removed.
        EthLogWasRemoved,
        /// No pending peer.
        NoPendingPeer,
        /// Wrong pending peer.
        WrongPendingPeer,
        /// Too many pending peers.
        TooManyPendingPeers,
        /// Failed to get an asset by id.
        FailedToGetAssetById,
        /// Can't add more peers.
        CantAddMorePeers,
        /// Can't remove more peers.
        CantRemoveMorePeers,
        /// Peer is already added.
        PeerIsAlreadyAdded,
        /// Unknown peer id.
        UnknownPeerId,
        /// Can't reserve funds.
        CantReserveFunds,
        /// Funds are already claimed.
        AlreadyClaimed,
        /// Failed to load substrate block header.
        FailedToLoadBlockHeader,
        /// Failed to load substrate finalized head.
        FailedToLoadFinalizedHead,
        /// Unknown contract address.
        UnknownContractAddress,
        /// Invalid contract input.
        InvalidContractInput,
        /// Request is not owned by the author.
        RequestIsNotOwnedByTheAuthor,
        /// Failed to parse transaction hash in a call.
        FailedToParseTxHashInCall,
        /// Request is not ready.
        RequestIsNotReady,
        /// Unknown request.
        UnknownRequest,
        /// Request is not finalized on Sidechain.
        RequestNotFinalizedOnSidechain,
        /// Unknown network.
        UnknownNetwork,
        /// Contract is in migration stage.
        ContractIsInMigrationStage,
        /// Contract is not on migration stage.
        ContractIsNotInMigrationStage,
        /// Contract is already in migration stage.
        ContractIsAlreadyInMigrationStage,
        /// Functionality is unavailable.
        Unavailable,
        /// Failed to unreserve asset.
        FailedToUnreserve,
        /// The sidechain asset is alredy registered.
        SidechainAssetIsAlreadyRegistered,
        /// Expected an outgoing request.
        ExpectedOutgoingRequest,
        /// Expected an incoming request.
        ExpectedIncomingRequest,
        /// Unknown asset id.
        UnknownAssetId,
        /// Failed to serialize JSON.
        JsonSerializationError,
        /// Failed to deserialize JSON.
        JsonDeserializationError,
        /// Failed to load sidechain node parameters.
        FailedToLoadSidechainNodeParams,
        /// Failed to load current sidechain height.
        FailedToLoadCurrentSidechainHeight,
        /// Failed to query sidechain 'used' variable.
        FailedToLoadIsUsed,
        /// Sidechain transaction might have failed due to gas limit.
        TransactionMightHaveFailedDueToGasLimit,
        /// A transfer of XOR was expected.
        ExpectedXORTransfer,
        /// Unable to pay transfer fees.
        UnableToPayFees,
        /// The request was purposely cancelled.
        Cancelled,
        /// Unsupported asset precision.
        UnsupportedAssetPrecision,
        /// Non-zero dust.
        NonZeroDust,
        /// Increment account reference error.
        IncRefError,
        /// Unknown error.
        Other,
        /// Expected pending request.
        ExpectedPendingRequest,
        /// Expected Ethereum network.
        ExpectedEthNetwork,
        /// Request was removed and refunded.
        RemovedAndRefunded,
    }

    impl<T: Config> Error<T> {
        pub fn should_retry(&self) -> bool {
            match self {
                Self::HttpFetchingError
                | Self::NoLocalAccountForSigning
                | Self::FailedToSignMessage
                | Self::JsonDeserializationError => true,
                _ => false,
            }
        }

        pub fn should_abort(&self) -> bool {
            match self {
                Self::FailedToSendSignedTransaction => false,
                _ => true,
            }
        }
    }

    /// Registered requests queue handled by off-chain workers.
    #[pallet::storage]
    #[pallet::getter(fn requests_queue)]
    pub type RequestsQueue<T: Config> =
        StorageMap<_, Twox64Concat, BridgeNetworkId<T>, Vec<H256>, ValueQuery>;

    /// Registered requests.
    #[pallet::storage]
    #[pallet::getter(fn request)]
    pub type Requests<T: Config> =
        StorageDoubleMap<_, Twox64Concat, BridgeNetworkId<T>, Identity, H256, OffchainRequest<T>>;

    /// Used to identify an incoming request by the corresponding load request.
    #[pallet::storage]
    #[pallet::getter(fn load_to_incoming_request_hash)]
    pub type LoadToIncomingRequestHash<T: Config> =
        StorageDoubleMap<_, Twox64Concat, BridgeNetworkId<T>, Identity, H256, H256, ValueQuery>;

    /// Requests statuses.
    #[pallet::storage]
    #[pallet::getter(fn request_status)]
    pub type RequestStatuses<T: Config> =
        StorageDoubleMap<_, Twox64Concat, BridgeNetworkId<T>, Identity, H256, RequestStatus>;

    /// Requests submission height map (on substrate).
    #[pallet::storage]
    #[pallet::getter(fn request_submission_height)]
    pub type RequestSubmissionHeight<T: Config> = StorageDoubleMap<
        _,
        Twox64Concat,
        BridgeNetworkId<T>,
        Identity,
        H256,
        T::BlockNumber,
        ValueQuery,
    >;

    /// Outgoing requests approvals.
    #[pallet::storage]
    #[pallet::getter(fn approvals)]
    pub(super) type RequestApprovals<T: Config> = StorageDoubleMap<
        _,
        Twox64Concat,
        BridgeNetworkId<T>,
        Identity,
        H256,
        BTreeSet<SignatureParams>,
        ValueQuery,
    >;

    /// Requests made by an account.
    #[pallet::storage]
    #[pallet::getter(fn account_requests)]
    pub(super) type AccountRequests<T: Config> =
        StorageMap<_, Blake2_128Concat, T::AccountId, Vec<(BridgeNetworkId<T>, H256)>, ValueQuery>;

    /// Registered asset kind.
    #[pallet::storage]
    #[pallet::getter(fn registered_asset)]
    pub(super) type RegisteredAsset<T: Config> =
        StorageDoubleMap<_, Twox64Concat, BridgeNetworkId<T>, Identity, T::AssetId, AssetKind>;

    /// Precision (decimals) of a registered sidechain asset. Should be the same as in the ERC-20
    /// contract.
    #[pallet::storage]
    #[pallet::getter(fn sidechain_asset_precision)]
    pub(super) type SidechainAssetPrecision<T: Config> = StorageDoubleMap<
        _,
        Twox64Concat,
        BridgeNetworkId<T>,
        Identity,
        T::AssetId,
        BalancePrecision,
        ValueQuery,
    >;

    /// Registered token `AssetId` on Thischain.
    #[pallet::storage]
    #[pallet::getter(fn registered_sidechain_asset)]
    pub(super) type RegisteredSidechainAsset<T: Config> = StorageDoubleMap<
        _,
        Twox64Concat,
        BridgeNetworkId<T>,
        Blake2_128Concat,
        Address,
        T::AssetId,
    >;

    /// Registered asset address on Sidechain.
    #[pallet::storage]
    #[pallet::getter(fn registered_sidechain_token)]
    pub(super) type RegisteredSidechainToken<T: Config> = StorageDoubleMap<
        _,
        Twox64Concat,
        BridgeNetworkId<T>,
        Blake2_128Concat,
        T::AssetId,
        Address,
    >;

    /// Network peers set.
    #[pallet::storage]
    #[pallet::getter(fn peers)]
    pub(super) type Peers<T: Config> =
        StorageMap<_, Twox64Concat, BridgeNetworkId<T>, BTreeSet<T::AccountId>, ValueQuery>;

    /// Network pending (being added/removed) peer.
    #[pallet::storage]
    #[pallet::getter(fn pending_peer)]
    pub(super) type PendingPeer<T: Config> =
        StorageMap<_, Twox64Concat, BridgeNetworkId<T>, T::AccountId>;

    /// Used for compatibility with XOR and VAL contracts.
    #[pallet::storage]
    pub(super) type PendingEthPeersSync<T: Config> = StorageValue<_, EthPeersSync, ValueQuery>;

    /// Peer account ID on Thischain.
    #[pallet::storage]
    #[pallet::getter(fn peer_account_id)]
    pub(super) type PeerAccountId<T: Config> = StorageDoubleMap<
        _,
        Twox64Concat,
        BridgeNetworkId<T>,
        Blake2_128Concat,
        Address,
        T::AccountId,
        ValueQuery,
    >;

    /// Peer address on Sidechain.
    #[pallet::storage]
    #[pallet::getter(fn peer_address)]
    pub(super) type PeerAddress<T: Config> = StorageDoubleMap<
        _,
        Twox64Concat,
        BridgeNetworkId<T>,
        Blake2_128Concat,
        T::AccountId,
        Address,
        ValueQuery,
    >;

    /// Multi-signature bridge peers' account. `None` if there is no account and network with the given ID.
    #[pallet::storage]
    #[pallet::getter(fn bridge_account)]
    pub(super) type BridgeAccount<T: Config> =
        StorageMap<_, Twox64Concat, BridgeNetworkId<T>, T::AccountId>;

    /// Thischain authority account.
    #[pallet::storage]
    #[pallet::getter(fn authority_account)]
    pub(super) type AuthorityAccount<T: Config> = StorageValue<_, T::AccountId, ValueQuery>;

    /// Bridge status.
    #[pallet::storage]
    #[pallet::getter(fn bridge_contract_status)]
    pub(super) type BridgeStatuses<T: Config> =
        StorageMap<_, Twox64Concat, BridgeNetworkId<T>, BridgeStatus>;

    /// Smart-contract address on Sidechain.
    #[pallet::storage]
    #[pallet::getter(fn bridge_contract_address)]
    pub(super) type BridgeContractAddress<T: Config> =
        StorageMap<_, Twox64Concat, BridgeNetworkId<T>, Address, ValueQuery>;

    /// Sora XOR master contract address.
    #[pallet::storage]
    #[pallet::getter(fn xor_master_contract_address)]
    pub(super) type XorMasterContractAddress<T: Config> = StorageValue<_, Address, ValueQuery>;

    /// Sora VAL master contract address.
    #[pallet::storage]
    #[pallet::getter(fn val_master_contract_address)]
    pub(super) type ValMasterContractAddress<T: Config> = StorageValue<_, Address, ValueQuery>;

    /// Next Network ID counter.
    #[pallet::storage]
    pub(super) type NextNetworkId<T: Config> = StorageValue<_, BridgeNetworkId<T>, ValueQuery>;

    /// Should be used in conjunction with `on_runtime_upgrade` to ensure an upgrade is executed
    /// once, even if the code is not removed in time.
    #[pallet::storage]
    #[pallet::getter(fn pallet_storage_version)]
    pub(super) type PalletStorageVersion<T: Config> = StorageValue<_, StorageVersion, ValueQuery>;

    #[pallet::genesis_config]
    pub struct GenesisConfig<T: Config> {
        pub authority_account: T::AccountId,
        pub xor_master_contract_address: Address,
        pub val_master_contract_address: Address,
        pub networks: Vec<NetworkConfig<T>>,
    }

    #[cfg(feature = "std")]
    impl<T: Config> Default for GenesisConfig<T> {
        fn default() -> Self {
            Self {
                authority_account: Default::default(),
                xor_master_contract_address: Default::default(),
                val_master_contract_address: Default::default(),
                networks: Default::default(),
            }
        }
    }

    #[pallet::genesis_build]
    impl<T: Config> GenesisBuild<T> for GenesisConfig<T> {
        fn build(&self) {
            PalletStorageVersion::<T>::put(StorageVersion::V2RemovePendingTransfers);
            AuthorityAccount::<T>::put(&self.authority_account);
            XorMasterContractAddress::<T>::put(&self.xor_master_contract_address);
            ValMasterContractAddress::<T>::put(&self.val_master_contract_address);
            for network in &self.networks {
                let net_id = NextNetworkId::<T>::get();
                let peers_account_id = &network.bridge_account_id;
                BridgeContractAddress::<T>::insert(net_id, network.bridge_contract_address);
                frame_system::Pallet::<T>::inc_consumers(&peers_account_id).unwrap();
                BridgeAccount::<T>::insert(net_id, peers_account_id.clone());
                BridgeStatuses::<T>::insert(net_id, BridgeStatus::Initialized);
                Peers::<T>::insert(net_id, network.initial_peers.clone());
                for asset_config in &network.assets {
                    let kind = asset_config.kind();
                    let asset_id = asset_config.asset_id();
                    if let AssetConfig::Sidechain {
                        sidechain_id,
                        precision,
                        ..
                    } = &asset_config
                    {
                        let token_address = Address::from(sidechain_id.0);
                        RegisteredSidechainAsset::<T>::insert(net_id, token_address, *asset_id);
                        RegisteredSidechainToken::<T>::insert(net_id, asset_id, token_address);
                        SidechainAssetPrecision::<T>::insert(net_id, asset_id, precision);
                    }
                    RegisteredAsset::<T>::insert(net_id, asset_id, kind);
                }
                // TODO: consider to change to Limited.
                let scope = Scope::Unlimited;
                let permission_ids = [MINT, BURN];
                for permission_id in &permission_ids {
                    permissions::Module::<T>::assign_permission(
                        peers_account_id.clone(),
                        &peers_account_id,
                        *permission_id,
                        scope,
                    )
                    .expect("failed to assign permissions for a bridge account");
                }
                for (asset_id, balance) in &network.reserves {
                    assets::Pallet::<T>::mint_to(
                        asset_id,
                        &peers_account_id,
                        &peers_account_id,
                        *balance,
                    )
                    .unwrap();
                }
                NextNetworkId::<T>::set(net_id + T::NetworkId::one());
            }
        }
    }
}

pub fn majority(peers_count: usize) -> usize {
    peers_count - (peers_count - 1) / 3
}

/// Contract's deposit event, means that someone transferred some amount of the token/asset to the
/// bridge contract.
#[cfg_attr(feature = "std", derive(PartialEq, Eq, RuntimeDebug))]
pub struct DepositEvent<Address, AccountId, Balance> {
    destination: AccountId,
    amount: Balance,
    token: Address,
    sidechain_asset: H256,
}

impl<Address, AccountId, Balance> DepositEvent<Address, AccountId, Balance> {
    pub fn new(
        destination: AccountId,
        amount: Balance,
        token: Address,
        sidechain_asset: H256,
    ) -> Self {
        DepositEvent {
            destination,
            amount,
            token,
            sidechain_asset,
        }
    }
}

/// Events that can be emitted by Sidechain smart-contract.
#[cfg_attr(feature = "std", derive(PartialEq, Eq, RuntimeDebug))]
pub enum ContractEvent<Address, AccountId, Balance> {
    Deposit(DepositEvent<Address, AccountId, Balance>),
    ChangePeers(Address, bool),
    PreparedForMigration,
    Migrated(Address),
}

/// A helper for encoding bridge types into ethereum tokens.
#[derive(PartialEq)]
pub struct Decoder<T: Config> {
    tokens: Vec<Token>,
    _phantom: PhantomData<T>,
}

impl<T: Config> Decoder<T> {
    pub fn new(tokens: Vec<Token>) -> Self {
        Self {
            tokens,
            _phantom: PhantomData,
        }
    }

    pub fn is_empty(&self) -> bool {
        self.tokens.is_empty()
    }

    pub fn next_string(&mut self) -> Result<String, Error<T>> {
        self.tokens
            .pop()
            .and_then(|x| x.into_string())
            .ok_or_else(|| Error::<T>::InvalidString.into())
    }

    pub fn next_bool(&mut self) -> Result<bool, Error<T>> {
        self.tokens
            .pop()
            .and_then(|x| x.into_bool())
            .ok_or_else(|| Error::<T>::InvalidBool.into())
    }

    pub fn next_u8(&mut self) -> Result<u8, Error<T>> {
        self.tokens
            .pop()
            .and_then(|x| x.into_uint())
            .filter(|x| x.as_u32() <= u8::MAX as u32)
            .map(|x| x.as_u32() as u8)
            .ok_or_else(|| Error::<T>::InvalidByte.into())
    }

    pub fn next_address(&mut self) -> Result<Address, Error<T>> {
        Ok(H160(
            self.tokens
                .pop()
                .and_then(|x| x.into_address())
                .ok_or(Error::<T>::InvalidAddress)?
                .0,
        ))
    }

    pub fn next_balance(&mut self) -> Result<Balance, Error<T>> {
        Ok(Balance::from(
            u128::try_from(
                self.tokens
                    .pop()
                    .and_then(|x| x.into_uint())
                    .ok_or(Error::<T>::InvalidUint)?,
            )
            .map_err(|_| Error::<T>::InvalidBalance)?,
        ))
    }

    pub fn next_amount(&mut self) -> Result<Balance, Error<T>> {
        Ok(u128::try_from(
            self.tokens
                .pop()
                .and_then(|x| x.into_uint())
                .ok_or(Error::<T>::InvalidUint)?,
        )
        .map_err(|_| Error::<T>::InvalidAmount)?)
    }

    pub fn next_account_id(&mut self) -> Result<T::AccountId, Error<T>> {
        Ok(T::AccountId::decode(
            &mut &self
                .tokens
                .pop()
                .and_then(|x| x.into_fixed_bytes())
                .ok_or(Error::<T>::InvalidAccountId)?[..],
        )
        .map_err(|_| Error::<T>::InvalidAccountId)?)
    }

    pub fn next_asset_id(&mut self) -> Result<T::AssetId, Error<T>> {
        Ok(T::AssetId::decode(&mut &self.next_h256()?.0[..])
            .map_err(|_| Error::<T>::InvalidAssetId)?)
    }

    pub fn parse_h256(token: Token) -> Option<H256> {
        <[u8; 32]>::try_from(token.into_fixed_bytes()?)
            .ok()
            .map(H256)
    }

    pub fn next_h256(&mut self) -> Result<H256, Error<T>> {
        self.tokens
            .pop()
            .and_then(Self::parse_h256)
            .ok_or_else(|| Error::<T>::InvalidH256.into())
    }

    pub fn next_array(&mut self) -> Result<Vec<Token>, Error<T>> {
        self.tokens
            .pop()
            .and_then(|x| x.into_array())
            .ok_or_else(|| Error::<T>::InvalidArray.into())
    }

    pub fn next_array_map<U, F: FnMut(&mut Decoder<T>) -> Result<U, Error<T>>>(
        &mut self,
        mut f: F,
    ) -> Result<Vec<U>, Error<T>> {
        let mut decoder = Decoder::<T>::new(self.next_array()?);
        iter::repeat(())
            .map(|_| f(&mut decoder))
            .collect::<Result<Vec<_>, _>>()
    }

    pub fn next_signature_params(&mut self) -> Result<Vec<SignatureParams>, Error<T>> {
        let rs = self.next_array_map(|d| d.next_h256().map(|x| x.0))?;
        let ss = self.next_array_map(|d| d.next_h256().map(|x| x.0))?;
        let vs = self.next_array_map(|d| d.next_u8())?;
        Ok(rs
            .into_iter()
            .zip(ss)
            .zip(vs)
            .map(|((r, s), v)| SignatureParams { r, s, v })
            .collect())
    }
}

impl<T: Config> Pallet<T> {
    /// Registers the given off-chain request.
    ///
    /// Conditions for registering:
    /// 1. Network ID should be valid.
    /// 2. If the bridge is migrating and request is outgoing, it should be allowed during migration.
    /// 3. Request status should be empty or `Failed` (for resubmission).
    /// 4. There is no registered request with the same hash.
    /// 5. The request's `validate` and `prepare` should pass.
    fn add_request(request: &OffchainRequest<T>) -> Result<(), DispatchError> {
        let net_id = request.network_id();
        let bridge_status = BridgeStatuses::<T>::get(net_id).ok_or(Error::<T>::UnknownNetwork)?;
        if request.is_incoming() {
            Self::register_incoming_request_inner(request, net_id)?;
            return Ok(());
        }
        if let Some((outgoing_req, _)) = request.as_outgoing() {
            ensure!(
                bridge_status != BridgeStatus::Migrating
                    || outgoing_req.is_allowed_during_migration(),
                Error::<T>::ContractIsInMigrationStage
            );
        }
        let hash = request.hash();
        let can_resubmit = RequestStatuses::<T>::get(net_id, &hash)
            .map(|status| matches!(status, RequestStatus::Failed(_)))
            .unwrap_or(false);
        if !can_resubmit {
            ensure!(
                Requests::<T>::get(net_id, &hash).is_none(),
                Error::<T>::DuplicatedRequest
            );
        }
        request.validate()?;
        request.prepare()?;
        AccountRequests::<T>::mutate(&request.author(), |vec| vec.push((net_id, hash)));
        Requests::<T>::insert(net_id, &hash, request);
        RequestsQueue::<T>::mutate(net_id, |v| v.push(hash));
        RequestStatuses::<T>::insert(net_id, &hash, RequestStatus::Pending);
        let block_number = frame_system::Module::<T>::current_block_number();
        RequestSubmissionHeight::<T>::insert(net_id, &hash, block_number);
        Self::deposit_event(Event::RequestRegistered(hash));
        Ok(())
    }

    /// Prepares and validates the request, then adds it to the queue and maps it with the
    /// corresponding load request and removes the load request from the queue.
    fn register_incoming_request_inner(
        incoming_request: &OffchainRequest<T>,
        network_id: T::NetworkId,
    ) -> Result<H256, DispatchError> {
        let sidechain_tx_hash = incoming_request
            .as_incoming()
            .expect("request is always 'incoming'; qed")
            .0
            .hash();
        let incoming_request_hash = incoming_request.hash();
        let request_author = incoming_request.author().clone();
        ensure!(
            !Requests::<T>::contains_key(network_id, incoming_request_hash),
            Error::<T>::RequestIsAlreadyRegistered
        );
        Self::remove_request_from_queue(network_id, &sidechain_tx_hash);
        RequestStatuses::<T>::insert(network_id, sidechain_tx_hash, RequestStatus::Done);
        LoadToIncomingRequestHash::<T>::insert(
            network_id,
            sidechain_tx_hash,
            incoming_request_hash,
        );
        if let Err(e) = incoming_request
            .validate()
            .and_then(|_| incoming_request.prepare())
        {
            RequestStatuses::<T>::insert(
                network_id,
                incoming_request_hash,
                RequestStatus::Failed(e),
            );
            debug::warn!("{:?}", e);
            return Err(e.into());
        }
        Requests::<T>::insert(network_id, &incoming_request_hash, incoming_request);
        RequestsQueue::<T>::mutate(network_id, |v| v.push(incoming_request_hash));
        RequestStatuses::<T>::insert(network_id, incoming_request_hash, RequestStatus::Pending);
        AccountRequests::<T>::mutate(request_author, |v| {
            v.push((network_id, incoming_request_hash))
        });
        Ok(incoming_request_hash)
    }

    /// At first, `finalize` is called on the request, if it fails, the `cancel` function
    /// gets called. Request status changes depending on the result (`Done` or `Failed`), and
    /// finally the request gets removed from the queue.
    fn finalize_incoming_request_inner(
        request: &IncomingRequest<T>,
        hash: H256,
        network_id: T::NetworkId,
    ) -> DispatchResult {
        ensure!(
            RequestStatuses::<T>::get(network_id, hash).ok_or(Error::<T>::UnknownRequest)?
                == RequestStatus::Pending,
            Error::<T>::ExpectedPendingRequest
        );
        let error_opt = request.finalize().err();
        if let Some(e) = error_opt {
            debug::error!("Incoming request failed {:?} {:?}", hash, e);
            Self::deposit_event(Event::IncomingRequestFinalizationFailed(hash));
            RequestStatuses::<T>::insert(network_id, hash, RequestStatus::Failed(e));
            cancel!(request, hash, network_id, e);
            Self::remove_request_from_queue(network_id, &hash);
            return Err(e);
        } else {
            debug::warn!("Incoming request finalized {:?}", hash);
            RequestStatuses::<T>::insert(network_id, hash, RequestStatus::Done);
            Self::deposit_event(Event::IncomingRequestFinalized(hash));
        }
        Self::remove_request_from_queue(network_id, &hash);
        Ok(())
    }

    /// Finds and removes request from `RequestsQueue` by its hash and network id.
    fn remove_request_from_queue(network_id: T::NetworkId, hash: &H256) {
        RequestsQueue::<T>::mutate(network_id, |queue| {
            if let Some(pos) = queue.iter().position(|x| x == hash) {
                queue.remove(pos);
            }
        });
    }

    fn parse_deposit_event(
        log: &Log,
    ) -> Result<DepositEvent<Address, T::AccountId, Balance>, Error<T>> {
        if log.removed.unwrap_or(true) {
            return Err(Error::<T>::EthLogWasRemoved);
        }
        let types = [
            ParamType::FixedBytes(32),
            ParamType::Uint(256),
            ParamType::Address,
            ParamType::FixedBytes(32),
        ];
        let decoded =
            ethabi::decode(&types, &log.data.0).map_err(|_| Error::<T>::EthAbiDecodingError)?;
        let mut decoder = Decoder::<T>::new(decoded);
        let sidechain_asset = decoder.next_h256()?;
        let token = decoder.next_address()?;
        let amount = decoder.next_amount()?;
        let destination = decoder.next_account_id()?;
        Ok(DepositEvent {
            destination,
            amount,
            token,
            sidechain_asset,
        })
    }

    /// Loops through the given array of logs and finds the first one that matches the type
    /// and topic.
    fn parse_main_event(
        logs: &[Log],
        kind: IncomingTransactionRequestKind,
    ) -> Result<ContractEvent<Address, T::AccountId, Balance>, Error<T>> {
        for log in logs {
            if log.removed.unwrap_or(true) {
                continue;
            }
            let topic = match log.topics.get(0) {
                Some(x) => &x.0,
                None => continue,
            };
            match *topic {
                topic
                    if topic == DEPOSIT_TOPIC.0
                        && (kind == IncomingTransactionRequestKind::Transfer
                            || kind == IncomingTransactionRequestKind::TransferXOR) =>
                {
                    return Ok(ContractEvent::Deposit(Self::parse_deposit_event(log)?));
                }
                // ChangePeers(address,bool)
                hex!("a9fac23eb012e72fbd1f453498e7069c380385436763ee2c1c057b170d88d9f9")
                    if kind == IncomingTransactionRequestKind::AddPeer
                        || kind == IncomingTransactionRequestKind::RemovePeer =>
                {
                    let types = [ParamType::Address, ParamType::Bool];
                    let decoded = ethabi::decode(&types, &log.data.0)
                        .map_err(|_| Error::<T>::EthAbiDecodingError)?;
                    let mut decoder = Decoder::<T>::new(decoded);
                    let added = decoder.next_bool()?;
                    let peer_address = decoder.next_address()?;
                    return Ok(ContractEvent::ChangePeers(H160(peer_address.0), added));
                }
                hex!("5389de9593f75e6515eefa796bd2d3324759f441f2c9b2dcda0efb25190378ff")
                    if kind == IncomingTransactionRequestKind::PrepareForMigration =>
                {
                    return Ok(ContractEvent::PreparedForMigration);
                }
                hex!("a2e7361c23d7820040603b83c0cd3f494d377bac69736377d75bb56c651a5098")
                    if kind == IncomingTransactionRequestKind::Migrate =>
                {
                    let types = [ParamType::Address];
                    let decoded = ethabi::decode(&types, &log.data.0)
                        .map_err(|_| Error::<T>::EthAbiDecodingError)?;
                    let mut decoder = Decoder::<T>::new(decoded);
                    let account_id = decoder.next_address()?;
                    return Ok(ContractEvent::Migrated(account_id));
                }
                _ => (),
            }
        }
        Err(Error::<T>::UnknownEvent.into())
    }

    /// Verifies the message signed by a peer. Also, compares the given `AccountId` with the given
    /// public key.
    fn verify_message(
        msg: &[u8],
        signature: &SignatureParams,
        ecdsa_public_key: &ecdsa::Public,
        author: &T::AccountId,
    ) -> bool {
        let message = eth::prepare_message(msg);
        let mut arr = [0u8; 65];
        arr[..32].copy_from_slice(&signature.r[..]);
        arr[32..64].copy_from_slice(&signature.s[..]);
        arr[64] = signature.v;
        let res = secp256k1::Signature::parse_slice(&arr[..64]).and_then(|sig| {
            secp256k1::PublicKey::parse_slice(ecdsa_public_key.as_slice(), None).map(|pk| (sig, pk))
        });
        if let Ok((signature, public_key)) = res {
            let signer_account = MultiSigner::Ecdsa(ecdsa_public_key.clone()).into_account();
            let verified = secp256k1::verify(&message, &signature, &public_key);
            signer_account.encode() == author.encode() && verified
        } else {
            false
        }
    }

    /// Signs a message with a peer's secret key.
    fn sign_message(
        msg: &[u8],
        secret_key: &secp256k1::SecretKey,
    ) -> (SignatureParams, secp256k1::PublicKey) {
        let message = eth::prepare_message(msg);
        let (sig, v) = secp256k1::sign(&message, secret_key);
        let pk = secp256k1::PublicKey::from_secret_key(secret_key);
        let v = v.serialize();
        let sig_ser = sig.serialize();
        (
            SignatureParams {
                r: sig_ser[..32].try_into().unwrap(),
                s: sig_ser[32..].try_into().unwrap(),
                v,
            },
            pk,
        )
    }

    /// Procedure for handling incoming requests.
    ///
    /// For an incoming request, a premise for its finalization will be block confirmation in PoW
    /// consensus. Since the confirmation is probabilistic, we need to choose a relatively large
    /// number of how many blocks should be mined after a corresponding transaction
    /// (`CONFIRMATION_INTERVAL`).
    ///
    /// An off-chain worker keeps track of already handled requests in local storage.
    fn handle_pending_incoming_requests(
        request: IncomingRequest<T>,
        hash: H256,
    ) -> Result<(), Error<T>> {
        let network_id = request.network_id();
        // TODO (optimization): send results as batch.
        // Load the transaction receipt again to check that it still exists.
        let exists = request.check_existence()?;
        ensure!(exists, Error::<T>::EthTransactionIsFailed);
        Self::send_finalize_incoming_request(hash, request.timepoint(), network_id)
    }

    /// Removes all extrinsics presented in the `block` from pending transactions storage. If some
    /// extrinsic weren't sent or finalized for a long time
    /// (`SUBSTRATE_MAX_BLOCK_NUM_EXPECTING_UNTIL_FINALIZATION`), it's re-sent.
    fn handle_substrate_block(
        block: SubstrateBlockLimited,
        finalized_height: T::BlockNumber,
    ) -> Result<(), Error<T>>
    where
        T: CreateSignedTransaction<<T as Config>::Call>,
    {
        let s_pending_txs = StorageValueRef::persistent(STORAGE_PENDING_TRANSACTIONS_KEY);
        if let Some(mut txs) = s_pending_txs
            .get::<BTreeMap<H256, SignedTransactionData<T>>>()
            .flatten()
        {
<<<<<<< HEAD
            debug::info!("Pending txs count: {}", txs.len());
            // TODO: handle each substrate block, not only finalized.
=======
            debug::debug!("Pending txs count: {}", txs.len());
>>>>>>> 9268015c
            for ext in block.extrinsics {
                let vec = ext.encode();
                let hash = H256(blake2_256(&vec));
                // Transaction has been finalized, remove it from pending txs.
                txs.remove(&hash);
            }
            let signer = Self::get_signer()?;
            // Re-send all transactions that weren't sent or finalized.
<<<<<<< HEAD
            let mut resent_num = 0;
            let mut failed_txs_tmp = Vec::new();
            let txs = txs
                .into_iter()
                .filter_map(|(mut hash, mut tx)| {
                    let not_sent_or_too_long_finalization = tx
                        .submitted_at
                        .map(|submitted_height| {
                            finalized_height
                                > submitted_height
                                    + SUBSTRATE_MAX_BLOCK_NUM_EXPECTING_UNTIL_FINALIZATION.into()
                        })
                        .unwrap_or(true);
                    if not_sent_or_too_long_finalization {
                        let should_resend = resent_num < MAX_SUCCESSFUL_SEND_SIGNED_TX_RETRIES;
                        if should_resend && tx.resend(&signer) {
                            resent_num += 1;
                            // Update key = extrinsic hash.
                            hash = tx.extrinsic_hash;
                        } else {
                            let key = format!(
                                "eth-bridge-ocw::pending-transactions-retries-{}",
                                tx.extrinsic_hash
                            );
                            let mut s_retries = StorageValueRef::persistent(key.as_bytes());
                            let mut retries: u8 = s_retries.get().flatten().unwrap_or_default();
                            retries = retries.saturating_add(1);
                            // If wasn't finalized or re-send limit exceeded - remove.
                            if !should_resend || retries > MAX_FAILED_SEND_SIGNED_TX_RETRIES {
                                failed_txs_tmp.push(tx);
                                s_retries.clear();
                                return None;
                            } else {
                                s_retries.set(&retries);
                            }
                        }
                    }
                    Some((hash, tx))
                })
                .collect::<BTreeMap<H256, SignedTransactionData<T>>>();
            if !failed_txs_tmp.is_empty() {
                let s_failed_pending_txs =
                    StorageValueRef::persistent(STORAGE_FAILED_PENDING_TRANSACTIONS_KEY);
                let mut failed_txs = s_failed_pending_txs
                    .get::<BTreeMap<H256, SignedTransactionData<T>>>()
                    .flatten()
                    .unwrap_or_default();
                for tx in failed_txs_tmp {
                    failed_txs.insert(tx.extrinsic_hash, tx);
=======
            let max_resend = 50;
            let mut resent_num = 0;
            let mut to_remove = Vec::new();
            for tx in txs.values_mut() {
                let should_resend = tx
                    .submitted_at
                    .map(|submitted_height| {
                        finalized_height
                            > submitted_height
                                + SUBSTRATE_MAX_BLOCK_NUM_EXPECTING_UNTIL_FINALIZATION.into()
                    })
                    .unwrap_or(true);
                if should_resend {
                    if tx.resend(&signer) {
                        let key = format!(
                            "eth-bridge-ocw::pending-transactions-retries-{}",
                            tx.extrinsic_hash
                        );
                        let mut s_retries = StorageValueRef::persistent(key.as_bytes());
                        let mut retries: u8 = s_retries.get().flatten().unwrap_or_default();
                        retries = retries.saturating_add(1);
                        if retries > MAX_SEND_SIGNED_TX_RETRIES {
                            to_remove.push(tx.extrinsic_hash);
                            s_retries.clear();
                        } else {
                            s_retries.set(&retries);
                        }

                        resent_num += 1;
                        if resent_num > max_resend {
                            break;
                        }
                    }
>>>>>>> 9268015c
                }
                s_failed_pending_txs.set(&failed_txs);
            }
            if !to_remove.is_empty() {
                let s_failed_pending_txs =
                    StorageValueRef::persistent(STORAGE_FAILED_PENDING_TRANSACTIONS_KEY);
                let mut failed_txs = s_failed_pending_txs
                    .get::<BTreeMap<H256, SignedTransactionData<T>>>()
                    .flatten()
                    .unwrap_or_default();
                for hash in to_remove {
                    if let Some(elem) = txs.remove(&hash) {
                        failed_txs.insert(hash, elem);
                    }
                }
                s_failed_pending_txs.set(&failed_txs);
            }
            s_pending_txs.set(&txs);
        }
        Ok(())
    }

    /// Queries the current finalized block of the local node with `chain_getFinalizedHead` and
    /// `chain_getHeader` RPC calls.
    fn load_substrate_finalized_header() -> Result<SubstrateHeaderLimited, Error<T>>
    where
        T: CreateSignedTransaction<<T as Config>::Call>,
    {
        let hash =
            Self::substrate_json_rpc_request::<_, types::H256>("chain_getFinalizedHead", &())?;
        let header = Self::substrate_json_rpc_request::<_, types::SubstrateHeaderLimited>(
            "chain_getHeader",
            &[hash],
        )?;
        Ok(header)
    }

    /// Queries a block at the given height of the local node with `chain_getBlockHash` and
    /// `chain_getBlock` RPC calls.
    fn load_substrate_block(number: T::BlockNumber) -> Result<SubstrateBlockLimited, Error<T>>
    where
        T: CreateSignedTransaction<<T as Config>::Call>,
    {
        let int: u32 = number
            .try_into()
            .map_err(|_| ())
            .expect("block number is always at least u32; qed");
        let hash =
            Self::substrate_json_rpc_request::<_, types::H256>("chain_getBlockHash", &[int])?;
        let block = Self::substrate_json_rpc_request::<_, types::SubstrateSignedBlockLimited>(
            "chain_getBlock",
            &[hash],
        )?;
        Ok(block.block)
    }

    /// Queries the sidechain node for the transfer logs emitted within `from_block` and `to_block`.
    ///
    /// Uses the `eth_getLogs` method with a filter on log topic.
    fn load_transfers_logs(
        network_id: T::NetworkId,
        from_block: u64,
        to_block: u64,
    ) -> Result<Vec<Log>, Error<T>> {
        Self::eth_json_rpc_request(
            "eth_getLogs",
            &[FilterBuilder::default()
                .topics(Some(vec![types::H256(DEPOSIT_TOPIC.0)]), None, None, None)
                .from_block(BlockNumber::Number(from_block.into()))
                .to_block(BlockNumber::Number(to_block.into()))
                .address(vec![types::H160(
                    BridgeContractAddress::<T>::get(network_id).0,
                )])
                .build()],
            network_id,
        )
    }

    /// Sends a multisig transaction to register the parsed (from pre-incoming) incoming request.
    /// (see `register_incoming_request`).
    fn send_register_incoming_request(
        incoming_request: IncomingRequest<T>,
        timepoint: Timepoint<T>,
        network_id: T::NetworkId,
    ) -> Result<(), Error<T>> {
        let register_call = Call::<T>::register_incoming_request(incoming_request);
        Self::send_multisig_transaction(register_call, timepoint, network_id)
    }

    /// Parses a 'cancel' incoming request from the given transaction receipt and pre-request.
    ///
    /// This special flow (unlike `parse_incoming_request`) requires transaction to be _failed_,
    /// because only in this case the initial request can be cancelled.
    fn parse_cancel_incoming_request(
        tx_receipt: TransactionReceipt,
        pre_request: LoadIncomingMetaRequest<T>,
        pre_request_hash: H256,
    ) -> Result<IncomingRequest<T>, Error<T>> {
        let tx_approved = tx_receipt.is_approved();
        ensure!(!tx_approved, Error::<T>::EthTransactionIsSucceeded);
        let at_height = tx_receipt
            .block_number
            .expect("'block_number' is null only when the log/transaction is pending; qed")
            .as_u64();
        let tx = Self::load_tx(H256(tx_receipt.transaction_hash.0), pre_request.network_id)?;
        ensure!(
            tx_receipt
                .gas_used
                .map(|used| used != tx.gas)
                .unwrap_or(false),
            Error::<T>::TransactionMightHaveFailedDueToGasLimit
        );
        ensure!(
            tx.input.0.len() >= METHOD_ID_SIZE,
            Error::<T>::InvalidFunctionInput
        );
        let mut method_id = [0u8; METHOD_ID_SIZE];
        method_id.clone_from_slice(&tx.input.0[..METHOD_ID_SIZE]);
        let funs = FUNCTIONS.get_or_init(functions);
        let fun_meta = funs.get(&method_id).ok_or(Error::<T>::UnknownMethodId)?;
        let fun = &fun_meta.function;
        let tokens = fun
            .decode_input(&tx.input.0)
            .map_err(|_| Error::<T>::InvalidFunctionInput)?;
        let hash = parse_hash_from_call::<T>(tokens, fun_meta.tx_hash_arg_pos)?;
        let oc_request: OffchainRequest<T> =
            crate::Requests::<T>::get(pre_request.network_id, hash)
                .ok_or(Error::<T>::UnknownRequest)?;
        let request = oc_request
            .into_outgoing()
            .ok_or(Error::<T>::ExpectedOutgoingRequest)?
            .0;
        let author = pre_request.author;
        ensure!(
            request.author() == &author,
            Error::<T>::RequestIsNotOwnedByTheAuthor
        );
        Ok(IncomingRequest::CancelOutgoingRequest(
            IncomingCancelOutgoingRequest {
                outgoing_request: request,
                outgoing_request_hash: hash,
                initial_request_hash: pre_request_hash,
                author,
                tx_input: tx.input.0,
                tx_hash: pre_request.hash,
                at_height,
                timepoint: pre_request.timepoint,
                network_id: pre_request.network_id,
            },
        ))
    }

    /// Handles a special case of an incoming request - marking as done.
    ///
    /// This special flow (unlike `parse_incoming_request`) only queries the contract's `used`
    /// variable to check if the request was actually made.
    fn handle_mark_as_done_incoming_request(
        pre_request: LoadIncomingMetaRequest<T>,
        pre_request_hash: H256,
    ) -> Result<(), Error<T>> {
        let network_id = pre_request.network_id;
        let at_height = Self::load_current_height(network_id)?;
        let timepoint = pre_request.timepoint;
        let request = IncomingRequest::MarkAsDone(IncomingMarkAsDoneRequest {
            outgoing_request_hash: pre_request_hash,
            initial_request_hash: pre_request.hash,
            author: pre_request.author,
            at_height,
            timepoint,
            network_id,
        });
        let is_used = request.check_existence()?;
        ensure!(is_used, Error::<T>::RequestNotFinalizedOnSidechain);
        Self::send_register_incoming_request(request, timepoint, network_id)
    }

    /// Handles the given off-chain request.
    ///
    /// The function delegates further handling depending on request type.
    /// There are 4 flows. 3 for incoming request: handle 'mark as done', handle 'cancel outgoing
    /// request' and for the rest, and only one for all outgoing requests.
    fn handle_offchain_request(request: OffchainRequest<T>) -> Result<(), Error<T>> {
        debug::debug!("Handling request: {:?}", request.hash());
        match request {
            OffchainRequest::LoadIncoming(request) => {
                let network_id = request.network_id();
                let timepoint = request.timepoint();
                match request {
                    LoadIncomingRequest::Transaction(request) => {
                        let tx_hash = request.hash;
                        let kind = request.kind;
                        debug::debug!("Loading approved tx {}", tx_hash);
                        let tx = Self::load_tx_receipt(tx_hash, network_id)?;
                        let mut incoming_request = Self::parse_incoming_request(tx, request)?;
                        if kind == IncomingTransactionRequestKind::TransferXOR {
                            if let IncomingRequest::Transfer(transfer) = &mut incoming_request {
                                ensure!(
                                    transfer.asset_id == common::XOR.into(),
                                    Error::<T>::ExpectedXORTransfer
                                );
                                transfer.enable_taking_fee();
                            } else {
                                fail!(Error::<T>::ExpectedXORTransfer)
                            }
                        }
                        Self::send_register_incoming_request(
                            incoming_request,
                            timepoint,
                            network_id,
                        )
                    }
                    LoadIncomingRequest::Meta(request, hash) => {
                        let kind = request.kind;
                        match kind {
                            IncomingMetaRequestKind::MarkAsDone => {
                                Self::handle_mark_as_done_incoming_request(request, hash)
                            }
                            IncomingMetaRequestKind::CancelOutgoingRequest => {
                                let tx_hash = request.hash;
                                let tx = Self::load_tx_receipt(tx_hash, network_id)?;
                                let incoming_request =
                                    Self::parse_cancel_incoming_request(tx, request, hash)?;
                                Self::send_register_incoming_request(
                                    incoming_request,
                                    timepoint,
                                    network_id,
                                )
                            }
                        }
                    }
                }
            }
            OffchainRequest::Outgoing(request, hash) => {
                Self::handle_outgoing_request(request, hash)
            }
            OffchainRequest::Incoming(request, hash) => {
                Self::handle_pending_incoming_requests(request, hash)
            }
        }
    }

    /// Parses the logs emitted on the Sidechain's contract to an `IncomingRequest` and imports it
    /// to Thischain.
    fn handle_logs(
        from_block: u64,
        to_block: u64,
        new_to_handle_height: &mut u64,
        network_id: T::NetworkId,
    ) -> Result<(), Error<T>> {
        let logs = Self::load_transfers_logs(network_id, from_block, to_block)?;
        for log in logs {
            // We assume that all events issued by our contracts are valid and, therefore, ignore
            // the invalid ones.
            let event = match Self::parse_deposit_event(&log) {
                Ok(v) => v,
                Err(e) => {
                    debug::info!("Skipped {:?}, error: {:?}", log, e);
                    continue;
                }
            };
            let tx_hash = H256(
                log.transaction_hash
                    .ok_or(Error::<T>::EthTransactionIsPending)?
                    .0,
            );
            if RequestStatuses::<T>::get(network_id, tx_hash).is_some() {
                // Skip already submitted requests.
                continue;
            }
            let at_height = log
                .block_number
                .ok_or(Error::<T>::EthTransactionIsPending)?
                .as_u64();
            let transaction_index = log
                .transaction_index
                .ok_or(Error::<T>::EthTransactionIsPending)?
                .as_u64();
            let timepoint = bridge_multisig::Pallet::<T>::sidechain_timepoint(
                at_height,
                transaction_index as u32, // TODO: can it exceed u32?
            );
            debug::info!("Got log [{}], {:?}", at_height, log);
            let load_incoming_transaction_request = LoadIncomingTransactionRequest::new(
                event.destination.clone(),
                tx_hash,
                timepoint,
                IncomingTransactionRequestKind::Transfer,
                network_id,
            );
            let inc_request_result = IncomingRequest::try_from_contract_event(
                ContractEvent::Deposit(event),
                load_incoming_transaction_request.clone(),
                at_height,
            );
            Self::send_import_incoming_request(
                LoadIncomingRequest::Transaction(load_incoming_transaction_request),
                inc_request_result.map_err(|e| e.into()),
                network_id,
            )?;
            // Update 'handled height' value when all logs at `at_height` were processed.
            if at_height > *new_to_handle_height {
                *new_to_handle_height = at_height;
                // Return to not overload the node.
                return Ok(());
            }
        }
        // All logs in the given range were processed.
        *new_to_handle_height = to_block + 1;
        Ok(())
    }

    fn handle_substrate() -> Result<T::BlockNumber, Error<T>>
    where
        T: CreateSignedTransaction<<T as Config>::Call>,
    {
        let substrate_finalized_block = match Self::load_substrate_finalized_header() {
            Ok(v) => v,
            Err(e) => {
                debug::info!(
                    "Failed to load substrate finalized block ({:?}). Skipping off-chain procedure.",
                    e
                );
                return Err(e);
            }
        };
<<<<<<< HEAD
        let substrate_finalized_height =
            <T::BlockNumber as From<u32>>::from(substrate_finalized_block.number.as_u32());
        let s_sub_to_handle_from_height =
            StorageValueRef::persistent(b"eth-bridge-ocw::sub-to-handle-from-height");
        let from_block_opt = s_sub_to_handle_from_height.get::<T::BlockNumber>();
        if from_block_opt.is_none() {
            s_sub_to_handle_from_height.set(&substrate_finalized_height);
        }
        let from_block = from_block_opt
            .flatten()
            .unwrap_or(substrate_finalized_height);
        if from_block <= substrate_finalized_height {
            match Self::load_substrate_block(from_block)
                .and_then(|block| Self::handle_substrate_block(block, substrate_finalized_height))
            {
                Ok(_) => {}
                Err(e) => {
                    debug::info!(
                        "Failed to handle substrate block ({:?}). Skipping off-chain procedure.",
                        e
                    );
                    return Ok(substrate_finalized_height);
                }
            };
            if from_block != substrate_finalized_height {
                // Handle only one block per off-chain thread. Since soft-forks occur quite often,
                // it should always "catch up" the finalized height.
                s_sub_to_handle_from_height.set(&(from_block + T::BlockNumber::one()));
            }
        }
        Ok(substrate_finalized_height)
    }
=======
        s_eth_height.set(&current_eth_height);
>>>>>>> 9268015c

    fn handle_ethereum(network_id: T::NetworkId) -> Result<u64, Error<T>> {
        let string = format!("eth-bridge-ocw::eth-height-{:?}", network_id);
        let s_eth_height = StorageValueRef::persistent(string.as_bytes());
        let current_eth_height = match Self::load_current_height(network_id) {
            Ok(v) => v,
            Err(e) => {
                debug::info!(
                    "Failed to load current ethereum height. Skipping off-chain procedure. {:?}",
                    e
                );
                return Err(e);
            }
        };
        s_eth_height.set(&current_eth_height);

        let string = format!("eth-bridge-ocw::eth-to-handle-from-height-{:?}", network_id);
        let s_eth_to_handle_from_height = StorageValueRef::persistent(string.as_bytes());
        let from_block_opt = s_eth_to_handle_from_height.get::<u64>();
        if from_block_opt.is_none() {
            s_eth_to_handle_from_height.set(&current_eth_height);
        }
        let from_block = from_block_opt.flatten().unwrap_or(current_eth_height);
        // The upper bound of range of blocks to download logs for. Limit the value to
        // `MAX_GET_LOGS_ITEMS` if the OCW is lagging behind Ethereum to avoid downloading too many
        // logs.
        let to_block_opt = current_eth_height
            .checked_sub(CONFIRMATION_INTERVAL)
            .map(|to_block| (from_block + MAX_GET_LOGS_ITEMS).min(to_block));
        if let Some(to_block) = to_block_opt {
            if to_block >= from_block {
                let mut new_height = from_block;
                let err_opt =
                    Self::handle_logs(from_block, to_block, &mut new_height, network_id).err();
                if new_height != from_block {
                    s_eth_to_handle_from_height.set(&new_height);
                }
                if let Some(err) = err_opt {
                    debug::warn!("Failed to load handle logs: {:?}.", err);
                }
            }
        }
        Ok(current_eth_height)
    }

<<<<<<< HEAD
    /// Retrieves latest needed information about networks and handles corresponding
    /// requests queues.
    ///
    /// At first, it loads current Sidechain height and current finalized Thischain height.
    /// Then it handles each request in the requests queue if it was submitted at least at
    /// the finalized height. The same is done with incoming requests queue. All handled requests
    /// are added to local storage to not be handled twice by the off-chain worker.
    fn handle_network(network_id: T::NetworkId, substrate_finalized_height: T::BlockNumber)
    where
        T: CreateSignedTransaction<<T as Config>::Call>,
    {
        let current_eth_height = match Self::handle_ethereum(network_id) {
            Ok(v) => v,
            Err(_e) => {
                return;
            }
        };

=======
>>>>>>> 9268015c
        for request_hash in RequestsQueue::<T>::get(network_id) {
            let request = match Requests::<T>::get(network_id, request_hash) {
                Some(v) => v,
                _ => continue, // TODO: remove from queue
            };
            let request_submission_height: T::BlockNumber =
                Self::request_submission_height(network_id, &request_hash);
            if substrate_finalized_height < request_submission_height {
                continue;
            }
            let handled_key = format!("eth-bridge-ocw::handled-request-{:?}", request_hash);
            let s_handled_request = StorageValueRef::persistent(handled_key.as_bytes());
            let height_opt = s_handled_request.get::<T::BlockNumber>().flatten();

            let need_to_handle = match height_opt {
                Some(height) => request_submission_height > height,
                None => true,
            };
            let confirmed = match &request {
                OffchainRequest::Incoming(request, _) => {
                    current_eth_height.saturating_sub(request.at_height()) >= CONFIRMATION_INTERVAL
                }
                _ => true,
            };
            if need_to_handle && confirmed {
                let timepoint = request.timepoint();
                let error = Self::handle_offchain_request(request).err();
                let mut is_handled = true;
                if let Some(e) = error {
                    debug::error!(
                        "An error occurred while processing off-chain request: {:?}",
                        e
                    );
                    if e.should_retry() {
                        is_handled = false;
                    } else if e.should_abort() {
                        if let Err(abort_err) =
                            Self::send_abort_request(request_hash, e, timepoint, network_id)
                        {
                            debug::error!(
                                "An error occurred while trying to send abort request: {:?}",
                                abort_err
                            );
                        }
                    }
                }
                if is_handled {
                    s_handled_request.set(&request_submission_height);
                }
            }
        }
    }

    /// Handles registered networks.
    fn offchain()
    where
        T: CreateSignedTransaction<<T as Config>::Call>,
    {
        let s_networks_ids = StorageValueRef::persistent(STORAGE_NETWORK_IDS_KEY);

        let substrate_finalized_height = match Self::handle_substrate() {
            Ok(v) => v,
            Err(_e) => {
                return;
            }
        };

        let network_ids = s_networks_ids
            .get::<BTreeSet<T::NetworkId>>()
            .flatten()
            .unwrap_or_default();
        for network_id in network_ids {
            Self::handle_network(network_id, substrate_finalized_height);
        }
    }

    /// Makes off-chain HTTP request.
    fn http_request(
        url: &str,
        body: Vec<u8>,
        headers: &[(&'static str, String)],
    ) -> Result<Vec<u8>, Error<T>> {
        debug::trace!("Sending request to: {}", url);
        let mut request = rt_offchain::http::Request::post(url, vec![body.clone()]);
        let timeout = sp_io::offchain::timestamp().add(rt_offchain::Duration::from_millis(
            HTTP_REQUEST_TIMEOUT_SECS * 1000,
        ));
        for (key, value) in headers {
            request = request.add_header(*key, &*value);
        }
        #[allow(unused_mut)]
        let mut pending = request.deadline(timeout).send().map_err(|e| {
            debug::error!("Failed to send a request {:?}", e);
            <Error<T>>::HttpFetchingError
        })?;
        #[cfg(test)]
        T::Mock::on_request(&mut pending, url, String::from_utf8_lossy(&body));
        let response = pending
            .try_wait(timeout)
            .map_err(|e| {
                debug::error!("Failed to get a response: {:?}", e);
                <Error<T>>::HttpFetchingError
            })?
            .map_err(|e| {
                debug::error!("Failed to get a response: {:?}", e);
                <Error<T>>::HttpFetchingError
            })?;
        if response.code != 200 {
            debug::error!("Unexpected http request status code: {}", response.code);
            return Err(<Error<T>>::HttpFetchingError);
        }
        let resp = response.body().collect::<Vec<u8>>();
        Ok(resp)
    }

    /// Makes JSON-RPC request.
    fn json_rpc_request<I: Serialize, O: for<'de> Deserialize<'de>>(
        url: &str,
        id: u64,
        method: &str,
        params: &I,
        headers: &[(&'static str, String)],
    ) -> Result<O, Error<T>> {
        let params = match serialize(params) {
            Value::Null => Params::None,
            Value::Array(v) => Params::Array(v),
            Value::Object(v) => Params::Map(v),
            _ => {
                debug::error!("json_rpc_request: got invalid params");
                fail!(Error::<T>::JsonSerializationError);
            }
        };

        let raw_response = Self::http_request(
            url,
            serde_json::to_vec(&rpc::Request::Single(rpc::Call::MethodCall(
                rpc::MethodCall {
                    jsonrpc: Some(rpc::Version::V2),
                    method: method.into(),
                    params,
                    id: rpc::Id::Num(id as u64),
                },
            )))
            .map_err(|_| Error::<T>::JsonSerializationError)?,
            &headers,
        )
        .and_then(|x| {
            String::from_utf8(x).map_err(|e| {
                debug::error!("json_rpc_request: from utf8 failed, {}", e);
                Error::<T>::HttpFetchingError
            })
        })?;
        let response = rpc::Response::from_json(&raw_response)
            .map_err(|e| {
                debug::error!("json_rpc_request: from_json failed, {}", e);
            })
            .map_err(|_| Error::<T>::FailedToLoadTransaction)?;
        let result = match response {
            rpc::Response::Batch(_xs) => unreachable!("we've just sent a `Single` request; qed"),
            rpc::Response::Single(x) => x,
        };
        match result {
            rpc::Output::Success(s) => {
                if s.result.is_null() {
                    Err(Error::<T>::FailedToLoadTransaction)
                } else {
                    serde_json::from_value(s.result).map_err(|e| {
                        debug::error!("json_rpc_request: from_value failed, {}", e);
                        Error::<T>::JsonDeserializationError.into()
                    })
                }
            }
            _ => {
                debug::error!("json_rpc_request: request failed");
                Err(Error::<T>::JsonDeserializationError.into())
            }
        }
    }

    /// Makes request to a Sidechain node. The node URL and credentials are stored in the local
    /// storage.
    fn eth_json_rpc_request<I: Serialize, O: for<'de> Deserialize<'de>>(
        method: &str,
        params: &I,
        network_id: T::NetworkId,
    ) -> Result<O, Error<T>> {
        let string = format!("{}-{:?}", STORAGE_ETH_NODE_PARAMS, network_id);
        let s_node_params = StorageValueRef::persistent(string.as_bytes());
        let node_params = match s_node_params.get::<NodeParams>().flatten() {
            Some(v) => v,
            None => {
                debug::warn!("Failed to make JSON-RPC request, make sure to set node parameters.");
                fail!(Error::<T>::FailedToLoadSidechainNodeParams);
            }
        };
        let mut headers: Vec<(_, String)> = vec![("content-type", "application/json".into())];
        if let Some(node_credentials) = node_params.credentials {
            headers.push(("Authorization", node_credentials));
        }
        Self::json_rpc_request(&node_params.url, 0, method, params, &headers)
    }

    /// Makes request to the local node. The node URL is stored in the local storage.
    fn substrate_json_rpc_request<I: Serialize, O: for<'de> Deserialize<'de>>(
        method: &str,
        params: &I,
    ) -> Result<O, Error<T>> {
        let s_node_url = StorageValueRef::persistent(STORAGE_SUB_NODE_URL_KEY);
        let node_url = s_node_url
            .get::<String>()
            .flatten()
            .unwrap_or_else(|| SUB_NODE_URL.into());
        let headers: Vec<(_, String)> = vec![("content-type", "application/json".into())];

        Self::json_rpc_request(&node_url, 0, method, params, &headers)
    }

    fn get_signer() -> Result<Signer<T, T::PeerId>, Error<T>> {
        let signer = Signer::<T, T::PeerId>::any_account();
        if !signer.can_sign() {
            debug::error!("[Ethereum bridge] No local account available");
            fail!(<Error<T>>::NoLocalAccountForSigning);
        }
        Ok(signer)
    }

    fn add_pending_extrinsic<LocalCall>(call: LocalCall, account: &Account<T>, added_to_pool: bool)
    where
        T: CreateSignedTransaction<LocalCall>,
        LocalCall: Clone + GetCallName + Encode + Into<<T as Config>::Call>,
    {
        let s_signed_txs = StorageValueRef::persistent(STORAGE_PENDING_TRANSACTIONS_KEY);
        let mut transactions = s_signed_txs
            .get::<BTreeMap<H256, SignedTransactionData<T>>>()
            .flatten()
            .unwrap_or_default();
        let submitted_at = if !added_to_pool {
            None
        } else {
            Some(frame_system::Pallet::<T>::current_block_number())
        };
        let signed_transaction_data =
            SignedTransactionData::from_local_call(call, account, submitted_at)
                .expect("we've just successfully signed the same data; qed");
        transactions.insert(
            signed_transaction_data.extrinsic_hash,
            signed_transaction_data,
        );
        s_signed_txs.set(&transactions);
    }

    /// Sends a substrate transaction signed by an off-chain worker. After a successful signing
    /// information about the extrinsic is added to pending transactions storage, because according
    /// to [`sp_runtime::ApplyExtrinsicResult`](https://substrate.dev/rustdocs/v3.0.0/sp_runtime/type.ApplyExtrinsicResult.html)
    /// an extrinsic may not be imported to the block and thus should be re-sent.
    fn send_transaction<LocalCall>(call: LocalCall) -> Result<(), Error<T>>
    where
        T: CreateSignedTransaction<LocalCall>,
        LocalCall: Clone + GetCallName + Encode + Into<<T as Config>::Call>,
    {
        let signer = Self::get_signer()?;
        debug::debug!("Sending signed transaction: {}", call.get_call_name());
        let result = Self::send_signed_transaction(&signer, &call);

        match result {
            Some((account, res)) => {
                Self::add_pending_extrinsic(call, &account, res.is_ok());
                if let Err(e) = res {
                    debug::error!(
                        "[{:?}] Failed to send signed transaction: {:?}",
                        account.id,
                        e
                    );
                    fail!(<Error<T>>::FailedToSendSignedTransaction);
                }
            }
            _ => {
                debug::error!("Failed to send signed transaction");
                fail!(<Error<T>>::NoLocalAccountForSigning);
            }
        };
        Ok(())
    }

    fn send_multisig_transaction(
        call: Call<T>,
        timepoint: Timepoint<T>,
        network_id: T::NetworkId,
    ) -> Result<(), Error<T>> {
        let bridge_account = get_bridge_account::<T>(network_id);
        let threshold = bridge_multisig::Accounts::<T>::get(&bridge_account)
            .unwrap()
            .threshold_num();
        let call = if threshold == 1 {
            bridge_multisig::Call::as_multi_threshold_1(
                bridge_account,
                Box::new(<<T as Config>::Call>::from(call)),
                timepoint,
            )
        } else {
            let vec = <<T as Config>::Call>::from(call).encode();
            bridge_multisig::Call::as_multi(
                bridge_account,
                Some(timepoint),
                vec,
                false,
                OFFCHAIN_TRANSACTION_WEIGHT_LIMIT,
            )
        };
        Self::send_transaction::<bridge_multisig::Call<T>>(call)
    }

    /// Queries Sidechain's contract variable `used`.
    fn load_is_used(hash: H256, network_id: T::NetworkId) -> Result<bool, Error<T>> {
        // `used(bytes32)`
        let mut data: Vec<_> = hex!("b07c411f").to_vec();
        data.extend(&hash.0);
        let contract_address = types::H160(BridgeContractAddress::<T>::get(network_id).0);
        let contracts = if network_id == T::GetEthNetworkId::get() {
            vec![
                contract_address,
                types::H160(Self::xor_master_contract_address().0),
                types::H160(Self::val_master_contract_address().0),
            ]
        } else {
            vec![contract_address]
        };
        for contract in contracts {
            let is_used = Self::eth_json_rpc_request::<_, bool>(
                "eth_call",
                &vec![
                    serialize(&CallRequest {
                        to: Some(contract),
                        data: Some(Bytes(data.clone())),
                        ..Default::default()
                    }),
                    Value::String("latest".into()),
                ],
                network_id,
            )?;
            if is_used {
                return Ok(true);
            }
        }
        Ok(false)
    }

    /// Registers new sidechain asset and grants mint permission to the bridge account.
    fn register_sidechain_asset(
        token_address: Address,
        precision: BalancePrecision,
        symbol: AssetSymbol,
        name: AssetName,
        network_id: T::NetworkId,
    ) -> Result<T::AssetId, DispatchError> {
        ensure!(
            RegisteredSidechainAsset::<T>::get(network_id, &token_address).is_none(),
            Error::<T>::TokenIsAlreadyAdded
        );
        ensure!(
            precision <= DEFAULT_BALANCE_PRECISION,
            Error::<T>::UnsupportedAssetPrecision
        );
        let bridge_account =
            Self::bridge_account(network_id).expect("networks can't be removed; qed");
        let asset_id = assets::Module::<T>::register_from(
            &bridge_account,
            symbol,
            name,
            DEFAULT_BALANCE_PRECISION,
            Balance::from(0u32),
            true,
        )?;
        RegisteredAsset::<T>::insert(network_id, &asset_id, AssetKind::Sidechain);
        RegisteredSidechainAsset::<T>::insert(network_id, &token_address, asset_id);
        RegisteredSidechainToken::<T>::insert(network_id, &asset_id, token_address);
        SidechainAssetPrecision::<T>::insert(network_id, &asset_id, precision);
        let scope = Scope::Unlimited;
        let permission_ids = [MINT, BURN];
        for permission_id in &permission_ids {
            let permission_owner = permissions::Owners::<T>::get(permission_id, &scope)
                .pop()
                .unwrap_or_else(|| bridge_account.clone());
            permissions::Module::<T>::grant_permission_with_scope(
                permission_owner,
                bridge_account.clone(),
                *permission_id,
                scope,
            )?;
        }

        Ok(asset_id)
    }

    /// Gets Thischain asset id and its kind. If the `raw_asset_id` is `zero`, it means that it's
    /// a Sidechain(Owned) asset, otherwise, Thischain.
    fn get_asset_by_raw_asset_id(
        raw_asset_id: H256,
        token_address: &Address,
        network_id: T::NetworkId,
    ) -> Result<Option<(T::AssetId, AssetKind)>, Error<T>> {
        let is_sidechain_token = raw_asset_id == H256::zero();
        if is_sidechain_token {
            let asset_id = match Self::registered_sidechain_asset(network_id, &token_address) {
                Some(asset_id) => asset_id,
                _ => {
                    return Ok(None);
                }
            };
            Ok(Some((
                asset_id,
                Self::registered_asset(network_id, &asset_id).unwrap_or(AssetKind::Sidechain),
            )))
        } else {
            let asset_id = T::AssetId::from(H256(raw_asset_id.0));
            let asset_kind = Self::registered_asset(network_id, &asset_id);
            if asset_kind.is_none() || asset_kind.unwrap() == AssetKind::Sidechain {
                fail!(Error::<T>::UnknownAssetId);
            }
            Ok(Some((asset_id, AssetKind::Thischain)))
        }
    }

    /// Tries to parse a method call on one of old Sora contracts (XOR and VAL).
    ///
    /// Since the XOR and VAL contracts don't have the same interface and events that the modern
    /// bridge contract have, and since they can't be changed we have to provide a special parsing
    /// flow for some of the methods that we might use.
    fn parse_old_incoming_request_method_call(
        incoming_request: LoadIncomingTransactionRequest<T>,
        tx: Transaction,
    ) -> Result<IncomingRequest<T>, Error<T>> {
        let (fun, arg_pos, tail, added) = if let Some(tail) = tx
            .input
            .0
            .strip_prefix(&*ADD_PEER_BY_PEER_ID.get_or_init(init_add_peer_by_peer_fn))
        {
            (
                &ADD_PEER_BY_PEER_FN,
                ADD_PEER_BY_PEER_TX_HASH_ARG_POS,
                tail,
                true,
            )
        } else if let Some(tail) = tx
            .input
            .0
            .strip_prefix(&*REMOVE_PEER_BY_PEER_ID.get_or_init(init_remove_peer_by_peer_fn))
        {
            (
                &REMOVE_PEER_BY_PEER_FN,
                REMOVE_PEER_BY_PEER_TX_HASH_ARG_POS,
                tail,
                false,
            )
        } else {
            fail!(Error::<T>::UnknownMethodId);
        };

        let tokens = (*fun.get().unwrap())
            .decode_input(tail)
            .map_err(|_| Error::<T>::EthAbiDecodingError)?;
        let request_hash = parse_hash_from_call::<T>(tokens, arg_pos)?;
        let author = incoming_request.author;
        let oc_request: OffchainRequest<T> =
            Requests::<T>::get(T::GetEthNetworkId::get(), request_hash)
                .ok_or(Error::<T>::UnknownRequest)?;
        match oc_request {
            OffchainRequest::Outgoing(
                OutgoingRequest::AddPeerCompat(OutgoingAddPeerCompat {
                    peer_address,
                    peer_account_id,
                    ..
                }),
                _,
            )
            | OffchainRequest::Outgoing(
                OutgoingRequest::RemovePeerCompat(OutgoingRemovePeerCompat {
                    peer_address,
                    peer_account_id,
                    ..
                }),
                _,
            ) => {
                let contract = match tx.to {
                    Some(x) if x.0 == Self::xor_master_contract_address().0 => {
                        ChangePeersContract::XOR
                    }
                    Some(x) if x.0 == Self::val_master_contract_address().0 => {
                        ChangePeersContract::VAL
                    }
                    _ => fail!(Error::<T>::UnknownContractAddress),
                };
                let at_height = tx
                    .block_number
                    .expect("'block_number' is null only when the log/transaction is pending; qed")
                    .as_u64();
                let request = IncomingRequest::ChangePeersCompat(IncomingChangePeersCompat {
                    peer_account_id,
                    peer_address,
                    added,
                    contract,
                    author,
                    tx_hash: incoming_request.hash,
                    at_height,
                    timepoint: incoming_request.timepoint,
                    network_id: incoming_request.network_id,
                });
                Ok(request)
            }
            _ => fail!(Error::<T>::InvalidFunctionInput),
        }
    }

    /// Tries to parse incoming request from the given pre-request and transaction receipt.
    ///
    /// The transaction should be approved and contain a known event from which the request
    /// is built.
    fn parse_incoming_request(
        tx_receipt: TransactionReceipt,
        incoming_pre_request: LoadIncomingTransactionRequest<T>,
    ) -> Result<IncomingRequest<T>, Error<T>> {
        let tx_approved = tx_receipt.is_approved();
        ensure!(tx_approved, Error::<T>::EthTransactionIsFailed);
        let kind = incoming_pre_request.kind;
        let network_id = incoming_pre_request.network_id;

        // For XOR and VAL contracts compatibility.
        if kind.is_compat() {
            let tx = Self::load_tx(H256(tx_receipt.transaction_hash.0), network_id)?;
            return Self::parse_old_incoming_request_method_call(incoming_pre_request, tx);
        }

        let at_height = tx_receipt
            .block_number
            .expect("'block_number' is null only when the log/transaction is pending; qed")
            .as_u64();

        let call = Self::parse_main_event(&tx_receipt.logs, kind)?;
        // TODO (optimization): pre-validate the parsed calls.
        IncomingRequest::<T>::try_from_contract_event(call, incoming_pre_request, at_height)
    }

    /// Send a transaction to finalize the incoming request.
    fn send_finalize_incoming_request(
        hash: H256,
        timepoint: Timepoint<T>,
        network_id: T::NetworkId,
    ) -> Result<(), Error<T>> {
        debug::debug!("send_incoming_request_result: {:?}", hash);
        let transfer_call = Call::<T>::finalize_incoming_request(hash, network_id);
        Self::send_multisig_transaction(transfer_call, timepoint, network_id)
    }

    fn send_import_incoming_request(
        load_incoming_request: LoadIncomingRequest<T>,
        incoming_request_result: Result<IncomingRequest<T>, DispatchError>,
        network_id: T::NetworkId,
    ) -> Result<(), Error<T>> {
        let timepoint = load_incoming_request.timepoint();
        debug::debug!(
            "send_import_incoming_request: {:?}",
            incoming_request_result
        );
        let import_call =
            Call::<T>::import_incoming_request(load_incoming_request, incoming_request_result);
        Self::send_multisig_transaction(import_call, timepoint, network_id)
    }

    /// Send 'abort request' transaction.
    fn send_abort_request(
        request_hash: H256,
        request_error: Error<T>,
        timepoint: Timepoint<T>,
        network_id: T::NetworkId,
    ) -> Result<(), Error<T>> {
        debug::debug!("send_abort_request: {:?}", request_hash);
        ensure!(
            RequestStatuses::<T>::get(network_id, request_hash) == Some(RequestStatus::Pending),
            Error::<T>::ExpectedPendingRequest
        );
        let abort_request_call =
            Call::<T>::abort_request(request_hash, request_error.into(), network_id);
        Self::send_multisig_transaction(abort_request_call, timepoint, network_id)
    }

    /// Encodes the given outgoing request to Ethereum ABI, then signs the data by off-chain worker's
    /// key and sends the approve as a signed transaction.
    fn handle_outgoing_request(request: OutgoingRequest<T>, hash: H256) -> Result<(), Error<T>> {
        let signer = Signer::<T, T::PeerId>::any_account();
        if !signer.can_sign() {
            debug::error!("No local account available");
            return Err(<Error<T>>::NoLocalAccountForSigning);
        }
        let encoded_request = request.to_eth_abi(hash)?;
        let secret_s = StorageValueRef::persistent(STORAGE_PEER_SECRET_KEY);
        let sk = secp256k1::SecretKey::parse_slice(
            &secret_s
                .get::<Vec<u8>>()
                .flatten()
                .expect("Off-chain worker secret key is not specified."),
        )
        .expect("Invalid off-chain worker secret key.");
        // Signs `abi.encodePacked(tokenAddress, amount, to, txHash, from)`.
        let (signature, public) = Self::sign_message(encoded_request.as_raw(), &sk);
        let call = Call::approve_request(
            ecdsa::Public::from_slice(&public.serialize_compressed()),
            hash,
            signature,
            request.network_id(),
        );
        let result = Self::send_signed_transaction(&signer, &call);

        match result {
            Some((account, res)) => {
                Self::add_pending_extrinsic(call, &account, res.is_ok());
                match res {
                    Ok(_) => debug::trace!("Signed transaction sent"),
                    Err(e) => {
                        debug::error!(
                            "[{:?}] Failed in handle_outgoing_transfer: {:?}",
                            account.id,
                            e
                        );
                        return Err(<Error<T>>::FailedToSendSignedTransaction);
                    }
                }
            }
            _ => {
                debug::error!("Failed in handle_outgoing_transfer");
                return Err(<Error<T>>::NoLocalAccountForSigning);
            }
        };
        Ok(())
    }

    /// Queries current height of Sidechain.
    fn load_current_height(network_id: T::NetworkId) -> Result<u64, Error<T>> {
        Self::eth_json_rpc_request::<_, types::U64>("eth_blockNumber", &(), network_id)
            .map(|x| x.as_u64())
    }

    /// Checks that the given contract address is known to the bridge network.
    ///
    /// There are special cases for XOR and VAL contracts.
    fn ensure_known_contract(to: Address, network_id: T::NetworkId) -> Result<(), Error<T>> {
        if network_id == T::GetEthNetworkId::get() {
            ensure!(
                to == BridgeContractAddress::<T>::get(network_id)
                    || to == Self::xor_master_contract_address()
                    || to == Self::val_master_contract_address(),
                Error::<T>::UnknownContractAddress
            );
        } else {
            ensure!(
                to == BridgeContractAddress::<T>::get(network_id),
                Error::<T>::UnknownContractAddress
            );
        }
        Ok(())
    }

    /// Loads a Sidechain transaction by the hash and ensures that it came from a known contract.
    fn load_tx(hash: H256, network_id: T::NetworkId) -> Result<Transaction, Error<T>> {
        let hash = types::H256(hash.0);
        let tx_receipt = Self::eth_json_rpc_request::<_, Transaction>(
            "eth_getTransactionByHash",
            &vec![hash],
            network_id,
        )?;
        let to = tx_receipt
            .to
            .map(|x| H160(x.0))
            .ok_or(Error::<T>::UnknownContractAddress)?;
        Self::ensure_known_contract(to, network_id)?;
        Ok(tx_receipt)
    }

    /// Loads a Sidechain transaction receipt by the hash and ensures that it came from a known contract.
    // TODO: check if transaction failed due to gas limit
    fn load_tx_receipt(
        hash: H256,
        network_id: T::NetworkId,
    ) -> Result<TransactionReceipt, Error<T>> {
        let hash = types::H256(hash.0);
        let tx_receipt = Self::eth_json_rpc_request::<_, TransactionReceipt>(
            "eth_getTransactionReceipt",
            &vec![hash],
            network_id,
        )?;
        let to = tx_receipt
            .to
            .map(|x| H160(x.0))
            .ok_or(Error::<T>::UnknownContractAddress)?;
        Self::ensure_known_contract(to, network_id)?;
        Ok(tx_receipt)
    }

    /// Checks if the account is a bridge peer.
    fn is_peer(who: &T::AccountId, network_id: T::NetworkId) -> bool {
        Self::peers(network_id).into_iter().any(|i| i == *who)
    }

    /// Ensures that the account is a bridge peer.
    fn ensure_peer(who: &T::AccountId, network_id: T::NetworkId) -> DispatchResult {
        ensure!(Self::is_peer(who, network_id), Error::<T>::Forbidden);
        Ok(())
    }

    /// Ensures that the account is a bridge multisig account.
    fn ensure_bridge_account(
        origin: OriginFor<T>,
        network_id: T::NetworkId,
    ) -> Result<T::AccountId, DispatchErrorWithPostInfo<PostDispatchInfo>> {
        let who = ensure_signed(origin)?;
        let bridge_account_id =
            Self::bridge_account(network_id).ok_or(Error::<T>::UnknownNetwork)?;
        ensure!(who == bridge_account_id, Error::<T>::Forbidden);
        Ok(bridge_account_id)
    }

    fn inner_abort_request(
        request: &OffchainRequest<T>,
        hash: H256,
        error: DispatchError,
        network_id: T::NetworkId,
    ) -> Result<(), DispatchError> {
        ensure!(
            RequestStatuses::<T>::get(network_id, hash).ok_or(Error::<T>::UnknownRequest)?
                == RequestStatus::Pending,
            Error::<T>::ExpectedPendingRequest
        );
        cancel!(request, hash, network_id, error);
        Self::remove_request_from_queue(network_id, &hash);
        Ok(())
    }

    /// Converts amount from one precision to another and and returns it with a difference of the
    /// amounts. It also checks that no information was lost during multiplication, otherwise
    /// returns an error.
    pub fn convert_precision(
        precision_from: BalancePrecision,
        precision_to: BalancePrecision,
        amount: Balance,
    ) -> Result<(Balance, Balance), Error<T>> {
        if precision_from == precision_to {
            return Ok((amount, 0));
        }
        let pair = if precision_from < precision_to {
            let exp = (precision_to - precision_from) as u32;
            let coeff = 10_u128.pow(exp);
            let coerced_amount = amount.saturating_mul(coeff);
            ensure!(
                coerced_amount / coeff == amount,
                Error::<T>::UnsupportedAssetPrecision
            );
            (coerced_amount, 0)
        } else {
            let exp = (precision_from - precision_to) as u32;
            let coeff = 10_u128.pow(exp);
            let coerced_amount = amount / coeff;
            let diff = amount - coerced_amount * coeff;
            (coerced_amount, diff)
        };
        Ok(pair)
    }
}

impl<T: Config> Module<T> {
    const ITEMS_LIMIT: usize = 50;

    /// Get requests data and their statuses by hash.
    pub fn get_requests(
        hashes: &[H256],
        network_id: Option<T::NetworkId>,
        redirect_finished_load_requests: bool,
    ) -> Result<Vec<(OffchainRequest<T>, RequestStatus)>, DispatchError> {
        Ok(hashes
            .iter()
            .take(Self::ITEMS_LIMIT)
            .flat_map(|hash| {
                if let Some(net_id) = network_id {
                    Requests::<T>::get(net_id, hash)
                        .zip({
                            let status: Option<RequestStatus> = Self::request_status(net_id, hash);
                            status
                        })
                        .and_then(|(req, status)| {
                            let redirect_to_incoming = redirect_finished_load_requests
                                && req.is_load_incoming()
                                && status == RequestStatus::Done;
                            if redirect_to_incoming {
                                let redirect_hash =
                                    LoadToIncomingRequestHash::<T>::get(net_id, hash);
                                Requests::<T>::get(net_id, redirect_hash).map(|req| {
                                    let status: RequestStatus =
                                        Self::request_status(net_id, redirect_hash)
                                            .unwrap_or(RequestStatus::Pending);
                                    (req, status)
                                })
                            } else {
                                Some((req, status))
                            }
                        })
                        .map(|x| vec![x])
                        .unwrap_or_default()
                } else {
                    Requests::<T>::iter()
                        .filter(|(_, h, _)| h == hash)
                        .map(|(net_id, hash, request)| {
                            let status: RequestStatus = Self::request_status(net_id, hash)
                                .unwrap_or(RequestStatus::Pending);
                            (net_id, request, status)
                        })
                        .filter_map(|(net_id, req, status)| {
                            let redirect_to_incoming = redirect_finished_load_requests
                                && req.is_load_incoming()
                                && status == RequestStatus::Done;
                            if redirect_to_incoming {
                                let redirect_hash =
                                    LoadToIncomingRequestHash::<T>::get(net_id, hash);
                                Requests::<T>::get(net_id, redirect_hash).map(|req| {
                                    let status: RequestStatus =
                                        Self::request_status(net_id, redirect_hash)
                                            .unwrap_or(RequestStatus::Pending);
                                    (req, status)
                                })
                            } else {
                                Some((req, status))
                            }
                        })
                        .collect()
                }
            })
            .collect())
    }

    /// Get approved outgoing requests data and proofs.
    pub fn get_approved_requests(
        hashes: &[H256],
        network_id: Option<T::NetworkId>,
    ) -> Result<Vec<(OutgoingRequestEncoded, Vec<SignatureParams>)>, DispatchError> {
        let items = hashes
            .iter()
            .take(Self::ITEMS_LIMIT)
            .filter_map(|hash| {
                if let Some(net_id) = network_id {
                    if Self::request_status(net_id, hash)? == RequestStatus::ApprovalsReady {
                        let request: OffchainRequest<T> = Requests::get(net_id, hash)?;
                        match request {
                            OffchainRequest::Outgoing(request, hash) => {
                                let encoded = request
                                    .to_eth_abi(hash)
                                    .expect("this conversion was already tested; qed");
                                Self::get_approvals(&[hash], Some(net_id))
                                    .ok()?
                                    .pop()
                                    .map(|approvals| vec![(encoded, approvals)])
                            }
                            _ => None,
                        }
                    } else {
                        None
                    }
                } else {
                    Some(
                        RequestStatuses::<T>::iter()
                            .filter(|(_, _hash, v)| v == &RequestStatus::ApprovalsReady)
                            .filter_map(|(net_id, hash, _v)| {
                                let request: OffchainRequest<T> = Requests::get(net_id, hash)?;
                                match request {
                                    OffchainRequest::Outgoing(request, hash) => {
                                        let encoded = request
                                            .to_eth_abi(hash)
                                            .expect("this conversion was already tested; qed");
                                        Self::get_approvals(&[hash], Some(net_id))
                                            .ok()?
                                            .pop()
                                            .map(|approvals| (encoded, approvals))
                                    }
                                    _ => None,
                                }
                            })
                            .collect(),
                    )
                }
            })
            .flatten()
            .collect();
        Ok(items)
    }

    /// Get requests approvals.
    pub fn get_approvals(
        hashes: &[H256],
        network_id: Option<T::NetworkId>,
    ) -> Result<Vec<Vec<SignatureParams>>, DispatchError> {
        Ok(hashes
            .iter()
            .take(Self::ITEMS_LIMIT)
            .flat_map(|hash| {
                if let Some(net_id) = network_id {
                    vec![RequestApprovals::<T>::get(net_id, hash)
                        .into_iter()
                        .collect()]
                } else {
                    RequestApprovals::<T>::iter()
                        .filter(|(_, h, _)| h == hash)
                        .map(|(_, _, v)| v.into_iter().collect::<Vec<_>>())
                        .collect()
                }
            })
            .collect())
    }

    /// Get account requests list.
    pub fn get_account_requests(
        account: &T::AccountId,
        status_filter: Option<RequestStatus>,
    ) -> Result<Vec<(T::NetworkId, H256)>, DispatchError> {
        let mut requests: Vec<(T::NetworkId, H256)> = Self::account_requests(account);
        if let Some(filter) = status_filter {
            requests.retain(|(net_id, h)| Self::request_status(net_id, h).unwrap() == filter)
        }
        Ok(requests)
    }

    /// Get registered assets and tokens.
    pub fn get_registered_assets(
        network_id: Option<T::NetworkId>,
    ) -> Result<
        Vec<(
            AssetKind,
            (AssetIdOf<T>, BalancePrecision),
            Option<(H160, BalancePrecision)>,
        )>,
        DispatchError,
    > {
        Ok(iter_storage::<RegisteredAsset<T>, _, _, _, _, _>(
            network_id,
            |(network_id, asset_id, kind)| {
                let token_info = RegisteredSidechainToken::<T>::get(network_id, &asset_id)
                    .map(|x| H160(x.0))
                    .map(|address| {
                        let precision = SidechainAssetPrecision::<T>::get(network_id, &asset_id);
                        (address, precision)
                    });
                let asset_precision = assets::Pallet::<T>::get_asset_info(&asset_id).2;
                (kind, (asset_id, asset_precision), token_info)
            },
        ))
    }
}

pub fn get_bridge_account<T: Config>(network_id: T::NetworkId) -> T::AccountId {
    crate::BridgeAccount::<T>::get(network_id).expect("networks can't be removed; qed")
}

pub fn serialize<T: serde::Serialize>(t: &T) -> rpc::Value {
    serde_json::to_value(t).expect("Types never fail to serialize.")
}

pub fn to_string<T: serde::Serialize>(request: &T) -> String {
    serde_json::to_string(&request).expect("String serialization never fails.")
}

fn iter_storage<S, K1, K2, V, F, O>(k1: Option<K1>, f: F) -> Vec<O>
where
    K1: FullCodec + Copy,
    K2: FullCodec,
    V: FullCodec,
    S: IterableStorageDoubleMap<K1, K2, V>,
    F: FnMut((K1, K2, V)) -> O,
{
    if let Some(k1) = k1 {
        S::iter_prefix(k1)
            .map(|(k2, v)| (k1, k2, v))
            .map(f)
            .collect()
    } else {
        S::iter().map(f).collect()
    }
}<|MERGE_RESOLUTION|>--- conflicted
+++ resolved
@@ -175,12 +175,8 @@
 const HTTP_REQUEST_TIMEOUT_SECS: u64 = 10;
 /// Substrate maximum amount of blocks for which an extrinsic is expecting to be finalized.
 const SUBSTRATE_MAX_BLOCK_NUM_EXPECTING_UNTIL_FINALIZATION: u32 = 50;
-<<<<<<< HEAD
 const MAX_FAILED_SEND_SIGNED_TX_RETRIES: u8 = 50;
 const MAX_SUCCESSFUL_SEND_SIGNED_TX_RETRIES: u8 = 5;
-=======
-const MAX_SEND_SIGNED_TX_RETRIES: u8 = 5;
->>>>>>> 9268015c
 
 pub const TECH_ACCOUNT_PREFIX: &[u8] = b"bridge";
 pub const TECH_ACCOUNT_MAIN: &[u8] = b"main";
@@ -200,11 +196,8 @@
 pub const STORAGE_PENDING_TRANSACTIONS_KEY: &[u8] = b"eth-bridge-ocw::pending-transactions";
 pub const STORAGE_FAILED_PENDING_TRANSACTIONS_KEY: &[u8] =
     b"eth-bridge-ocw::failed-pending-transactions";
-<<<<<<< HEAD
 pub const STORAGE_SUB_TO_HANDLE_FROM_HEIGHT_KEY: &[u8] =
     b"eth-bridge-ocw::sub-to-handle-from-height";
-=======
->>>>>>> 9268015c
 
 /// Contract's `Deposit(bytes32,uint256,address,bytes32)` event topic.
 pub const DEPOSIT_TOPIC: H256 = H256(hex!(
@@ -2832,12 +2825,8 @@
             .get::<BTreeMap<H256, SignedTransactionData<T>>>()
             .flatten()
         {
-<<<<<<< HEAD
             debug::info!("Pending txs count: {}", txs.len());
             // TODO: handle each substrate block, not only finalized.
-=======
-            debug::debug!("Pending txs count: {}", txs.len());
->>>>>>> 9268015c
             for ext in block.extrinsics {
                 let vec = ext.encode();
                 let hash = H256(blake2_256(&vec));
@@ -2846,7 +2835,6 @@
             }
             let signer = Self::get_signer()?;
             // Re-send all transactions that weren't sent or finalized.
-<<<<<<< HEAD
             let mut resent_num = 0;
             let mut failed_txs_tmp = Vec::new();
             let txs = txs
@@ -2896,41 +2884,6 @@
                     .unwrap_or_default();
                 for tx in failed_txs_tmp {
                     failed_txs.insert(tx.extrinsic_hash, tx);
-=======
-            let max_resend = 50;
-            let mut resent_num = 0;
-            let mut to_remove = Vec::new();
-            for tx in txs.values_mut() {
-                let should_resend = tx
-                    .submitted_at
-                    .map(|submitted_height| {
-                        finalized_height
-                            > submitted_height
-                                + SUBSTRATE_MAX_BLOCK_NUM_EXPECTING_UNTIL_FINALIZATION.into()
-                    })
-                    .unwrap_or(true);
-                if should_resend {
-                    if tx.resend(&signer) {
-                        let key = format!(
-                            "eth-bridge-ocw::pending-transactions-retries-{}",
-                            tx.extrinsic_hash
-                        );
-                        let mut s_retries = StorageValueRef::persistent(key.as_bytes());
-                        let mut retries: u8 = s_retries.get().flatten().unwrap_or_default();
-                        retries = retries.saturating_add(1);
-                        if retries > MAX_SEND_SIGNED_TX_RETRIES {
-                            to_remove.push(tx.extrinsic_hash);
-                            s_retries.clear();
-                        } else {
-                            s_retries.set(&retries);
-                        }
-
-                        resent_num += 1;
-                        if resent_num > max_resend {
-                            break;
-                        }
-                    }
->>>>>>> 9268015c
                 }
                 s_failed_pending_txs.set(&failed_txs);
             }
@@ -3256,7 +3209,6 @@
                 return Err(e);
             }
         };
-<<<<<<< HEAD
         let substrate_finalized_height =
             <T::BlockNumber as From<u32>>::from(substrate_finalized_block.number.as_u32());
         let s_sub_to_handle_from_height =
@@ -3289,9 +3241,6 @@
         }
         Ok(substrate_finalized_height)
     }
-=======
-        s_eth_height.set(&current_eth_height);
->>>>>>> 9268015c
 
     fn handle_ethereum(network_id: T::NetworkId) -> Result<u64, Error<T>> {
         let string = format!("eth-bridge-ocw::eth-height-{:?}", network_id);
@@ -3337,7 +3286,6 @@
         Ok(current_eth_height)
     }
 
-<<<<<<< HEAD
     /// Retrieves latest needed information about networks and handles corresponding
     /// requests queues.
     ///
@@ -3356,8 +3304,6 @@
             }
         };
 
-=======
->>>>>>> 9268015c
         for request_hash in RequestsQueue::<T>::get(network_id) {
             let request = match Requests::<T>::get(network_id, request_hash) {
                 Some(v) => v,
