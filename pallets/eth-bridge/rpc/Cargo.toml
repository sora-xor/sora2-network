--- conflicted
+++ resolved
@@ -11,15 +11,8 @@
 [dependencies]
 codec = { package = "parity-scale-codec", version = "3" }
 jsonrpsee = { version = "0.16.2", features = ["server", "macros"] }
-<<<<<<< HEAD
-sp-runtime = { git = "https://github.com/sora-xor/polkadot-sdk.git", branch = "add_sora_substrate_commits" }
-sp-api = { git = "https://github.com/sora-xor/polkadot-sdk.git", branch = "add_sora_substrate_commits" }
-sp-blockchain = { git = "https://github.com/sora-xor/polkadot-sdk.git", branch = "add_sora_substrate_commits" }
-sp-std = { git = "https://github.com/sora-xor/polkadot-sdk.git", branch = "add_sora_substrate_commits" }
-=======
 sp-runtime = { git = "https://github.com/sora-xor/polkadot-sdk.git", branch = "polkadot-v1.1.0" }
 sp-api = { git = "https://github.com/sora-xor/polkadot-sdk.git", branch = "polkadot-v1.1.0" }
 sp-blockchain = { git = "https://github.com/sora-xor/polkadot-sdk.git", branch = "polkadot-v1.1.0" }
 sp-std = { git = "https://github.com/sora-xor/polkadot-sdk.git", branch = "polkadot-v1.1.0" }
->>>>>>> 87a5efdc
 eth-bridge-runtime-api = { path = "../runtime-api" }