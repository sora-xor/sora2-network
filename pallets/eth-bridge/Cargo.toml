[package]
name = "eth-bridge"
version = "0.2.0"
edition = "2021"
authors = ['Polka Biome Ltd. <jihoon@tutanota.de>']
license = "BSD-4-Clause"
homepage = 'https://sora.org'
repository = 'https://github.com/sora-xor/sora2-network'

[dependencies]
codec = { package = "parity-scale-codec", version = "3", default-features = false, features = [
    "derive",
    "full",
] }
log = { version = "0.4.20" }
scale-info = { version = "2", default-features = false, features = ["derive"] }
<<<<<<< HEAD
frame-support = { git = "https://github.com/sora-xor/polkadot-sdk.git", branch = "add_sora_substrate_commits", default-features = false }
frame-system = { git = "https://github.com/sora-xor/polkadot-sdk.git", branch = "add_sora_substrate_commits", default-features = false }
frame-benchmarking = { git = "https://github.com/sora-xor/polkadot-sdk.git", branch = "add_sora_substrate_commits", default-features = false, optional = true }
=======
frame-support = { git = "https://github.com/sora-xor/polkadot-sdk.git", branch = "polkadot-v1.1.0", default-features = false }
frame-system = { git = "https://github.com/sora-xor/polkadot-sdk.git", branch = "polkadot-v1.1.0", default-features = false }
frame-benchmarking = { git = "https://github.com/sora-xor/polkadot-sdk.git", branch = "polkadot-v1.1.0", default-features = false, optional = true }
>>>>>>> 87a5efdc
hex-literal = "0.4.1"
secp256k1 = { version = "0.7", features = [
    'hmac',
], default-features = false, package = "libsecp256k1" }
once_cell = { version = "1.5.2", default-features = false, features = [
    'alloc',
    'unstable',
] }
rustc-hex = { version = "2.1.0", default-features = false }
serde = { version = "1.0", features = [
    "alloc",
    "derive",
], default-features = false }
serde_json = { version = "1.0", default-features = false, features = ["alloc"] }
<<<<<<< HEAD
sp-core = { git = "https://github.com/sora-xor/polkadot-sdk.git", branch = "add_sora_substrate_commits", default-features = false }
sp-io = { git = "https://github.com/sora-xor/polkadot-sdk.git", branch = "add_sora_substrate_commits", default-features = false }
sp-std = { git = "https://github.com/sora-xor/polkadot-sdk.git", branch = "add_sora_substrate_commits", default-features = false }
sp-runtime = { git = "https://github.com/sora-xor/polkadot-sdk.git", branch = "add_sora_substrate_commits", default-features = false }
pallet-scheduler = { git = "https://github.com/sora-xor/polkadot-sdk.git", branch = "add_sora_substrate_commits", default-features = false }
=======
sp-core = { git = "https://github.com/sora-xor/polkadot-sdk.git", branch = "polkadot-v1.1.0", default-features = false }
sp-io = { git = "https://github.com/sora-xor/polkadot-sdk.git", branch = "polkadot-v1.1.0", default-features = false }
sp-std = { git = "https://github.com/sora-xor/polkadot-sdk.git", branch = "polkadot-v1.1.0", default-features = false }
sp-runtime = { git = "https://github.com/sora-xor/polkadot-sdk.git", branch = "polkadot-v1.1.0", default-features = false }
pallet-scheduler = { git = "https://github.com/sora-xor/polkadot-sdk.git", branch = "polkadot-v1.1.0", default-features = false }
>>>>>>> 87a5efdc

bridge-multisig = { git = "https://github.com/sora-xor/sora2-common.git", branch = "polkadotsdk_1.1.0", package = "pallet-multisig", default-features = false }
ethabi = { git = "https://github.com/sora-xor/ethabi.git", branch = "sora-v1.6.0", package = "ethabi", default-features = false }
ethabi-derive = { git = "https://github.com/sora-xor/ethabi.git", branch = "sora-v1.6.0", package = "ethabi-derive", default-features = false }
ethereum-types = { version = "0.14.0", default-features = false, features = [
    'serialize',
    'codec',
] }
jsonrpc-core = { git = "https://github.com/sora-xor/jsonrpc.git", branch = "no-std", package = "jsonrpc-core", default-features = false }

assets = { path = "../assets", default-features = false }
common = { path = "../../common", default-features = false }
permissions = { path = "../permissions", default-features = false }
bridge-types = { git = "https://github.com/sora-xor/sora2-common.git", branch = "polkadotsdk_1.1.0", default-features = false }

[dev-dependencies]
async-std = { version = "1.5", features = ["attributes", "unstable"] }
currencies = { git = "https://github.com/open-web3-stack/open-runtime-module-library.git", package = "orml-currencies", default-features = false }
env_logger = "0.10.0"
<<<<<<< HEAD
frame-executive = { git = "https://github.com/sora-xor/polkadot-sdk.git", branch = "add_sora_substrate_commits", default-features = false }
orml-traits = { git = "https://github.com/open-web3-stack/open-runtime-module-library.git", package = "orml-traits", default-features = false }
pallet-balances = { git = "https://github.com/sora-xor/polkadot-sdk.git", branch = "add_sora_substrate_commits" }
pallet-sudo = { git = "https://github.com/sora-xor/polkadot-sdk.git", branch = "add_sora_substrate_commits" }
=======
frame-executive = { git = "https://github.com/sora-xor/polkadot-sdk.git", branch = "polkadot-v1.1.0", default-features = false }
orml-traits = { git = "https://github.com/open-web3-stack/open-runtime-module-library.git", package = "orml-traits", default-features = false }
pallet-balances = { git = "https://github.com/sora-xor/polkadot-sdk.git", branch = "polkadot-v1.1.0" }
pallet-sudo = { git = "https://github.com/sora-xor/polkadot-sdk.git", branch = "polkadot-v1.1.0" }
>>>>>>> 87a5efdc
parity-util-mem = { version = "0.12.0", default-features = false, features = [
    "primitive-types",
] }
parking_lot = "0.12.0"
<<<<<<< HEAD
sp-core = { git = "https://github.com/sora-xor/polkadot-sdk.git", branch = "add_sora_substrate_commits", default-features = false, features = [
    "full_crypto",
] }
sp-keystore = { git = "https://github.com/sora-xor/polkadot-sdk.git", branch = "add_sora_substrate_commits", default-features = false }
=======
sp-core = { git = "https://github.com/sora-xor/polkadot-sdk.git", branch = "polkadot-v1.1.0", default-features = false, features = [
    "full_crypto",
] }
sp-keystore = { git = "https://github.com/sora-xor/polkadot-sdk.git", branch = "polkadot-v1.1.0", default-features = false }
>>>>>>> 87a5efdc
tokens = { git = "https://github.com/open-web3-stack/open-runtime-module-library.git", package = "orml-tokens" }
tokio = { version = "1.10.1", default-features = false, features = ["macros"] }

assets = { path = "../assets" }
common = { path = "../../common", features = ["test"] }
permissions = { path = "../permissions" }

[features]
default = ['std']
std = [
    'bridge-multisig/std',
    'codec/std',
    "scale-info/std",
    'ethereum-types/std',
    'frame-support/std',
    'frame-system/std',
    'jsonrpc-core/std',
    'secp256k1/std',
    'rustc-hex/std',
    'serde_json/std',
    'serde/std',
    'sp-core/std',
    'sp-io/std',
    'sp-std/std',
    'sp-runtime/std',
    'pallet-scheduler/std',
    'common/std',
    'bridge-types/std',
]
runtime-benchmarks = [
    "frame-benchmarking",
    "frame-system/runtime-benchmarks",
    "frame-support/runtime-benchmarks",
]

try-runtime = ["frame-support/try-runtime"]<|MERGE_RESOLUTION|>--- conflicted
+++ resolved
@@ -14,15 +14,9 @@
 ] }
 log = { version = "0.4.20" }
 scale-info = { version = "2", default-features = false, features = ["derive"] }
-<<<<<<< HEAD
-frame-support = { git = "https://github.com/sora-xor/polkadot-sdk.git", branch = "add_sora_substrate_commits", default-features = false }
-frame-system = { git = "https://github.com/sora-xor/polkadot-sdk.git", branch = "add_sora_substrate_commits", default-features = false }
-frame-benchmarking = { git = "https://github.com/sora-xor/polkadot-sdk.git", branch = "add_sora_substrate_commits", default-features = false, optional = true }
-=======
 frame-support = { git = "https://github.com/sora-xor/polkadot-sdk.git", branch = "polkadot-v1.1.0", default-features = false }
 frame-system = { git = "https://github.com/sora-xor/polkadot-sdk.git", branch = "polkadot-v1.1.0", default-features = false }
 frame-benchmarking = { git = "https://github.com/sora-xor/polkadot-sdk.git", branch = "polkadot-v1.1.0", default-features = false, optional = true }
->>>>>>> 87a5efdc
 hex-literal = "0.4.1"
 secp256k1 = { version = "0.7", features = [
     'hmac',
@@ -37,19 +31,11 @@
     "derive",
 ], default-features = false }
 serde_json = { version = "1.0", default-features = false, features = ["alloc"] }
-<<<<<<< HEAD
-sp-core = { git = "https://github.com/sora-xor/polkadot-sdk.git", branch = "add_sora_substrate_commits", default-features = false }
-sp-io = { git = "https://github.com/sora-xor/polkadot-sdk.git", branch = "add_sora_substrate_commits", default-features = false }
-sp-std = { git = "https://github.com/sora-xor/polkadot-sdk.git", branch = "add_sora_substrate_commits", default-features = false }
-sp-runtime = { git = "https://github.com/sora-xor/polkadot-sdk.git", branch = "add_sora_substrate_commits", default-features = false }
-pallet-scheduler = { git = "https://github.com/sora-xor/polkadot-sdk.git", branch = "add_sora_substrate_commits", default-features = false }
-=======
 sp-core = { git = "https://github.com/sora-xor/polkadot-sdk.git", branch = "polkadot-v1.1.0", default-features = false }
 sp-io = { git = "https://github.com/sora-xor/polkadot-sdk.git", branch = "polkadot-v1.1.0", default-features = false }
 sp-std = { git = "https://github.com/sora-xor/polkadot-sdk.git", branch = "polkadot-v1.1.0", default-features = false }
 sp-runtime = { git = "https://github.com/sora-xor/polkadot-sdk.git", branch = "polkadot-v1.1.0", default-features = false }
 pallet-scheduler = { git = "https://github.com/sora-xor/polkadot-sdk.git", branch = "polkadot-v1.1.0", default-features = false }
->>>>>>> 87a5efdc
 
 bridge-multisig = { git = "https://github.com/sora-xor/sora2-common.git", branch = "polkadotsdk_1.1.0", package = "pallet-multisig", default-features = false }
 ethabi = { git = "https://github.com/sora-xor/ethabi.git", branch = "sora-v1.6.0", package = "ethabi", default-features = false }
@@ -69,32 +55,18 @@
 async-std = { version = "1.5", features = ["attributes", "unstable"] }
 currencies = { git = "https://github.com/open-web3-stack/open-runtime-module-library.git", package = "orml-currencies", default-features = false }
 env_logger = "0.10.0"
-<<<<<<< HEAD
-frame-executive = { git = "https://github.com/sora-xor/polkadot-sdk.git", branch = "add_sora_substrate_commits", default-features = false }
-orml-traits = { git = "https://github.com/open-web3-stack/open-runtime-module-library.git", package = "orml-traits", default-features = false }
-pallet-balances = { git = "https://github.com/sora-xor/polkadot-sdk.git", branch = "add_sora_substrate_commits" }
-pallet-sudo = { git = "https://github.com/sora-xor/polkadot-sdk.git", branch = "add_sora_substrate_commits" }
-=======
 frame-executive = { git = "https://github.com/sora-xor/polkadot-sdk.git", branch = "polkadot-v1.1.0", default-features = false }
 orml-traits = { git = "https://github.com/open-web3-stack/open-runtime-module-library.git", package = "orml-traits", default-features = false }
 pallet-balances = { git = "https://github.com/sora-xor/polkadot-sdk.git", branch = "polkadot-v1.1.0" }
 pallet-sudo = { git = "https://github.com/sora-xor/polkadot-sdk.git", branch = "polkadot-v1.1.0" }
->>>>>>> 87a5efdc
 parity-util-mem = { version = "0.12.0", default-features = false, features = [
     "primitive-types",
 ] }
 parking_lot = "0.12.0"
-<<<<<<< HEAD
-sp-core = { git = "https://github.com/sora-xor/polkadot-sdk.git", branch = "add_sora_substrate_commits", default-features = false, features = [
-    "full_crypto",
-] }
-sp-keystore = { git = "https://github.com/sora-xor/polkadot-sdk.git", branch = "add_sora_substrate_commits", default-features = false }
-=======
 sp-core = { git = "https://github.com/sora-xor/polkadot-sdk.git", branch = "polkadot-v1.1.0", default-features = false, features = [
     "full_crypto",
 ] }
 sp-keystore = { git = "https://github.com/sora-xor/polkadot-sdk.git", branch = "polkadot-v1.1.0", default-features = false }
->>>>>>> 87a5efdc
 tokens = { git = "https://github.com/open-web3-stack/open-runtime-module-library.git", package = "orml-tokens" }
 tokio = { version = "1.10.1", default-features = false, features = ["macros"] }
 
