// This file is part of the SORA network and Polkaswap app.

// Copyright (c) 2020, 2021, Polka Biome Ltd. All rights reserved.
// SPDX-License-Identifier: BSD-4-Clause

// Redistribution and use in source and binary forms, with or without modification,
// are permitted provided that the following conditions are met:

// Redistributions of source code must retain the above copyright notice, this list
// of conditions and the following disclaimer.
// Redistributions in binary form must reproduce the above copyright notice, this
// list of conditions and the following disclaimer in the documentation and/or other
// materials provided with the distribution.
//
// All advertising materials mentioning features or use of this software must display
// the following acknowledgement: This product includes software developed by Polka Biome
// Ltd., SORA, and Polkaswap.
//
// Neither the name of the Polka Biome Ltd. nor the names of its contributors may be used
// to endorse or promote products derived from this software without specific prior written permission.

// THIS SOFTWARE IS PROVIDED BY Polka Biome Ltd. AS IS AND ANY EXPRESS OR IMPLIED WARRANTIES,
// INCLUDING, BUT NOT LIMITED TO, THE IMPLIED WARRANTIES OF MERCHANTABILITY AND FITNESS FOR
// A PARTICULAR PURPOSE ARE DISCLAIMED. IN NO EVENT SHALL Polka Biome Ltd. BE LIABLE FOR ANY
// DIRECT, INDIRECT, INCIDENTAL, SPECIAL, EXEMPLARY, OR CONSEQUENTIAL DAMAGES (INCLUDING,
// BUT NOT LIMITED TO, PROCUREMENT OF SUBSTITUTE GOODS OR SERVICES; LOSS OF USE, DATA, OR PROFITS;
// OR BUSINESS INTERRUPTION) HOWEVER CAUSED AND ON ANY THEORY OF LIABILITY, WHETHER IN CONTRACT,
// STRICT LIABILITY, OR TORT (INCLUDING NEGLIGENCE OR OTHERWISE) ARISING IN ANY WAY OUT OF THE
// USE OF THIS SOFTWARE, EVEN IF ADVISED OF THE POSSIBILITY OF SUCH DAMAGE.

#![cfg_attr(not(feature = "std"), no_std)]

extern crate core;

use codec::{Decode, Encode};

use assets::AssetIdOf;
use common::prelude::fixnum::ops::{Bounded, Zero as _};
use common::prelude::{Balance, FixedWrapper, QuoteAmount, SwapAmount, SwapOutcome, SwapVariant};
use common::{
    balance, fixed_wrapper, AccountIdOf, DEXInfo, DexIdOf, FilterMode, Fixed, GetMarketInfo,
    GetPoolReserves, LiquidityProxyTrait, LiquidityRegistry, LiquiditySource,
    LiquiditySourceFilter, LiquiditySourceId, LiquiditySourceType, RewardReason, TradingPair,
    VestedRewardsPallet, XSTUSD,
};
use fallible_iterator::FallibleIterator as _;
use frame_support::traits::Get;
use frame_support::weights::Weight;
use frame_support::{ensure, fail, RuntimeDebug};
use frame_system::ensure_signed;
use itertools::Itertools as _;
pub use pallet::*;
use sp_runtime::traits::{CheckedSub, Zero};
use sp_runtime::DispatchError;
use sp_std::collections::btree_set::BTreeSet;
use sp_std::prelude::*;
use sp_std::{cmp::Ord, cmp::Ordering, vec};

type LiquiditySourceIdOf<T> = LiquiditySourceId<<T as common::Config>::DEXId, LiquiditySourceType>;

type Rewards<AssetId> = Vec<(Balance, AssetId, RewardReason)>;

pub mod weights;

#[cfg(test)]
mod mock;

#[cfg(test)]
mod tests;

pub const TECH_ACCOUNT_PREFIX: &[u8] = b"liquidity-proxy";
pub const TECH_ACCOUNT_MAIN: &[u8] = b"main";

/// Possible exchange paths for two assets.
struct ExchangePath<T: Config>(Vec<T::AssetId>);

#[derive(Debug)]
enum AssetType {
    Base,
    SyntheticBase,
    Basic,
    Synthetic,
}

impl AssetType {
    fn determine<T: Config>(
        dex_info: &DEXInfo<T::AssetId>,
        synthetic_assets: &BTreeSet<T::AssetId>,
        asset_id: T::AssetId,
    ) -> Self {
        if asset_id == dex_info.base_asset_id {
            AssetType::Base
        } else if asset_id == dex_info.synthetic_base_asset_id {
            AssetType::SyntheticBase
        } else if synthetic_assets.contains(&asset_id) {
            AssetType::Synthetic
        } else {
            AssetType::Basic
        }
    }
}

macro_rules! forward_or_backward {
    ($ex1:tt, $ex2:tt) => {
        ($ex1, $ex2) | ($ex2, $ex1)
    };
}

impl<T: Config> ExchangePath<T> {
    pub fn new_trivial(
        dex_info: &DEXInfo<T::AssetId>,
        input_asset_id: T::AssetId,
        output_asset_id: T::AssetId,
    ) -> Option<Vec<Self>> {
        use AssetType::*;

        let synthetic_assets = T::PrimaryMarketXST::enabled_target_assets();
        let input_type = AssetType::determine::<T>(dex_info, &synthetic_assets, input_asset_id);
        let output_type = AssetType::determine::<T>(dex_info, &synthetic_assets, output_asset_id);

        match (input_type, output_type) {
            forward_or_backward!(Base, Basic) | forward_or_backward!(Base, SyntheticBase) => {
                Some(vec![Self(vec![input_asset_id, output_asset_id])])
            }
            forward_or_backward!(SyntheticBase, Synthetic) => Some(vec![
                Self(vec![input_asset_id, output_asset_id]),
                Self(vec![
                    input_asset_id,
                    dex_info.base_asset_id,
                    output_asset_id,
                ]),
            ]),
            (Basic, Basic) | forward_or_backward!(SyntheticBase, Basic) => Some(vec![Self(vec![
                input_asset_id,
                dex_info.base_asset_id,
                output_asset_id,
            ])]),
            (Synthetic, Synthetic) => Some(vec![
                Self(vec![
                    input_asset_id,
                    dex_info.synthetic_base_asset_id,
                    output_asset_id,
                ]),
                Self(vec![
                    input_asset_id,
                    dex_info.base_asset_id,
                    output_asset_id,
                ]),
            ]),
            forward_or_backward!(Base, Synthetic) => Some(vec![
                Self(vec![input_asset_id, output_asset_id]),
                Self(vec![
                    input_asset_id,
                    dex_info.synthetic_base_asset_id,
                    output_asset_id,
                ]),
            ]),
            (Basic, Synthetic) => Some(vec![
                Self(vec![
                    input_asset_id,
                    dex_info.base_asset_id,
                    dex_info.synthetic_base_asset_id,
                    output_asset_id,
                ]),
                Self(vec![
                    input_asset_id,
                    dex_info.base_asset_id,
                    output_asset_id,
                ]),
            ]),
            (Synthetic, Basic) => Some(vec![
                Self(vec![
                    input_asset_id,
                    dex_info.synthetic_base_asset_id,
                    dex_info.base_asset_id,
                    output_asset_id,
                ]),
                Self(vec![
                    input_asset_id,
                    dex_info.base_asset_id,
                    output_asset_id,
                ]),
            ]),
            (Base, Base) | (SyntheticBase, SyntheticBase) => None,
        }
    }
}

/// Output of the aggregated LiquidityProxy::quote() price.
#[derive(
    Encode, Decode, Clone, RuntimeDebug, PartialEq, Eq, PartialOrd, Ord, scale_info::TypeInfo,
)]
pub struct AggregatedSwapOutcome<LiquiditySourceType, AmountType> {
    /// A distribution of amounts each liquidity sources gets to swap in the entire trade
    pub distribution: Vec<(LiquiditySourceType, QuoteAmount<AmountType>)>,
    /// The best possible output/input amount for a given trade and a set of liquidity sources
    pub amount: AmountType,
    /// Total fee amount, nominated in XOR
    pub fee: AmountType,
}

impl<LiquiditySourceIdType, AmountType> AggregatedSwapOutcome<LiquiditySourceIdType, AmountType> {
    pub fn new(
        distribution: Vec<(LiquiditySourceIdType, QuoteAmount<AmountType>)>,
        amount: AmountType,
        fee: AmountType,
    ) -> Self {
        Self {
            distribution,
            amount,
            fee,
        }
    }
}

#[derive(Eq, PartialEq, Encode, Decode)]
pub struct QuoteInfo<AssetId, LiquiditySource> {
    pub outcome: SwapOutcome<Balance>,
    pub amount_without_impact: Option<Balance>,
    pub rewards: Rewards<AssetId>,
    pub liquidity_sources: Vec<LiquiditySource>,
    pub path: Vec<AssetId>,
}

fn merge_two_vectors_unique<T: PartialEq>(vec_1: &mut Vec<T>, vec_2: Vec<T>) {
    for el in vec_2 {
        if !vec_1.contains(&el) {
            vec_1.push(el);
        }
    }
}

pub trait WeightInfo {
    fn swap(variant: SwapVariant) -> Weight;
    fn enable_liquidity_source() -> Weight;
    fn disable_liquidity_source() -> Weight;
    fn swap_transfer_batch(n: u32, m: u32) -> Weight;
}

impl<T: Config> Pallet<T> {
    /// Temporary workaround to prevent tbc oracle exploit with xyk-only filter.
    pub fn is_forbidden_filter(
        input_asset_id: &T::AssetId,
        output_asset_id: &T::AssetId,
        selected_source_types: &Vec<LiquiditySourceType>,
        filter_mode: &FilterMode,
    ) -> bool {
        let tbc_reserve_assets = T::PrimaryMarketTBC::enabled_target_assets();
        // check if user has selected only xyk either explicitly or by excluding other types
        // FIXME: such detection approach is unreliable, come up with better way
        let is_xyk_only = selected_source_types.contains(&LiquiditySourceType::XYKPool)
            && !selected_source_types
                .contains(&LiquiditySourceType::MulticollateralBondingCurvePool)
            && !selected_source_types.contains(&LiquiditySourceType::XSTPool)
            && filter_mode == &FilterMode::AllowSelected
            || selected_source_types
                .contains(&LiquiditySourceType::MulticollateralBondingCurvePool)
                && selected_source_types.contains(&LiquiditySourceType::XSTPool)
                && !selected_source_types.contains(&LiquiditySourceType::XYKPool)
                && filter_mode == &FilterMode::ForbidSelected;
        // check if either of tbc reserve assets is present
        let reserve_asset_present = tbc_reserve_assets.contains(input_asset_id)
            || tbc_reserve_assets.contains(output_asset_id);

        is_xyk_only && reserve_asset_present
    }

    pub fn inner_swap(
        sender: T::AccountId,
        receiver: T::AccountId,
        dex_id: T::DEXId,
        input_asset_id: T::AssetId,
        output_asset_id: T::AssetId,
        swap_amount: SwapAmount<Balance>,
        selected_source_types: Vec<LiquiditySourceType>,
        filter_mode: FilterMode,
    ) -> Result<(), DispatchError> {
        ensure!(
            assets::AssetInfos::<T>::get(input_asset_id).2 != 0
                && assets::AssetInfos::<T>::get(output_asset_id).2 != 0,
            Error::<T>::UnableToSwapIndivisibleAssets
        );

        if Self::is_forbidden_filter(
            &input_asset_id,
            &output_asset_id,
            &selected_source_types,
            &filter_mode,
        ) {
            fail!(Error::<T>::ForbiddenFilter);
        }

        let (outcome, sources) = Self::inner_exchange(
            dex_id,
            &sender,
            &receiver,
            &input_asset_id,
            &output_asset_id,
            swap_amount,
            LiquiditySourceFilter::with_mode(dex_id, filter_mode, selected_source_types),
        )?;

        let (input_amount, output_amount, fee_amount) = match swap_amount {
            SwapAmount::WithDesiredInput {
                desired_amount_in, ..
            } => (desired_amount_in, outcome.amount, outcome.fee),
            SwapAmount::WithDesiredOutput {
                desired_amount_out, ..
            } => (outcome.amount, desired_amount_out, outcome.fee),
        };
        Self::deposit_event(Event::<T>::Exchange(
            sender,
            dex_id,
            input_asset_id,
            output_asset_id,
            input_amount,
            output_amount,
            fee_amount,
            sources,
        ));

        Ok(().into())
    }

    /// Applies trivial routing (via Base Asset), resulting in a poly-swap which may contain several individual swaps.
    /// Those individual swaps are subject to liquidity aggregation algorithm.
    ///
    /// This a wrapper for `exchange_single`.
    pub fn inner_exchange(
        dex_id: T::DEXId,
        sender: &T::AccountId,
        receiver: &T::AccountId,
        input_asset_id: &T::AssetId,
        output_asset_id: &T::AssetId,
        amount: SwapAmount<Balance>,
        filter: LiquiditySourceFilter<T::DEXId, LiquiditySourceType>,
    ) -> Result<(SwapOutcome<Balance>, Vec<LiquiditySourceIdOf<T>>), DispatchError> {
        ensure!(
            input_asset_id != output_asset_id,
            Error::<T>::UnavailableExchangePath
        );

        common::with_transaction(|| {
            let dex_info = dex_manager::Pallet::<T>::get_dex_info(&dex_id)?;
            let maybe_path =
                ExchangePath::<T>::new_trivial(&dex_info, *input_asset_id, *output_asset_id);
            maybe_path.map_or(Err(Error::<T>::UnavailableExchangePath.into()), |paths| {
                Self::exchange_sequence(&dex_info, sender, receiver, paths, amount, &filter)
            })
        })
    }

    /// Exchange sequence of assets, where each pair is a direct exchange.
    /// The swaps path is selected via `select_best_path`
    fn exchange_sequence(
        dex_info: &DEXInfo<T::AssetId>,
        sender: &T::AccountId,
        receiver: &T::AccountId,
        asset_paths: Vec<ExchangePath<T>>,
        amount: SwapAmount<Balance>,
        filter: &LiquiditySourceFilter<T::DEXId, LiquiditySourceType>,
    ) -> Result<(SwapOutcome<Balance>, Vec<LiquiditySourceIdOf<T>>), DispatchError> {
        match amount {
            SwapAmount::WithDesiredInput {
                desired_amount_in,
                min_amount_out,
            } => {
                let best_path = Self::select_best_path(
                    dex_info,
                    asset_paths,
                    Ordering::Greater,
                    desired_amount_in,
                    filter,
                    true,
                    true,
                )
                .map(|info| info.path)?;
                Self::exchange_sequence_with_input_amount(
                    dex_info,
                    sender,
                    receiver,
                    &best_path,
                    desired_amount_in,
                    filter,
                )
                .and_then(|(swap, sources)| {
                    ensure!(
                        swap.amount >= min_amount_out,
                        Error::<T>::SlippageNotTolerated
                    );
                    Ok((swap, sources))
                })
            }
            SwapAmount::WithDesiredOutput {
                desired_amount_out,
                max_amount_in,
            } => {
                let best_path = Self::select_best_path(
                    dex_info,
                    asset_paths,
                    Ordering::Less,
                    desired_amount_out,
                    filter,
                    true,
                    true,
                )
                .map(|info| info.path)?;
                let input_amount =
                    Self::calculate_input_amount(dex_info, &best_path, desired_amount_out, filter)?;
                ensure!(
                    input_amount <= max_amount_in,
                    Error::<T>::SlippageNotTolerated
                );

                Self::exchange_sequence_with_input_amount(
                    dex_info,
                    sender,
                    receiver,
                    &best_path,
                    input_amount,
                    filter,
                )
                .and_then(|(mut swap, sources)| {
                    swap.amount = input_amount;
                    Ok((swap, sources))
                })
            }
        }
    }

    /// Exchange sequence of assets using input amount.
    ///
    /// Performs [`Self::exchange_single()`] for each pair of assets and aggregates the results.
    fn exchange_sequence_with_input_amount(
        dex_info: &DEXInfo<T::AssetId>,
        sender: &T::AccountId,
        receiver: &T::AccountId,
        assets: &[T::AssetId],
        input_amount: Balance,
        filter: &LiquiditySourceFilter<T::DEXId, LiquiditySourceType>,
    ) -> Result<(SwapOutcome<Balance>, Vec<LiquiditySourceIdOf<T>>), DispatchError> {
        use itertools::EitherOrBoth::*;

        let transit_account = T::GetTechnicalAccountId::get();
        let exchange_count = assets.len() - 1;

        let sender_iter = sp_std::iter::once(sender)
            .chain(sp_std::iter::repeat(&transit_account).take(exchange_count - 1));
        let receiver_iter = sp_std::iter::repeat(&transit_account)
            .take(exchange_count - 1)
            .chain(sp_std::iter::once(receiver));
        let mut current_amount = input_amount;

        fallible_iterator::convert(
            assets
                .iter()
                .tuple_windows()
                .zip_longest(sender_iter)
                .zip_longest(receiver_iter)
                .map(|zip| match zip {
                    Both(Both((from, to), cur_sender), cur_receiver) => {
                        (from, to, cur_sender, cur_receiver)
                    }
                    // Sanity check. Should never happen
                    _ => panic!(
                        "Exchanging failed, iterator invariants are broken - \
                         this is a programmer error"
                    ),
                })
                // Exchange
                .map(
                    |(from, to, cur_sender, cur_receiver)| -> Result<_, DispatchError> {
                        let swap_amount =
                            SwapAmount::with_desired_input(current_amount, Balance::zero());

                        let (swap_outcome, sources) = Self::exchange_single(
                            cur_sender,
                            cur_receiver,
                            &dex_info.base_asset_id,
                            from,
                            to,
                            swap_amount,
                            filter.clone(),
                        )?;

                        current_amount = swap_outcome.amount;
                        Ok((swap_outcome, sources))
                    },
                ),
        )
        // Exchange aggregation
        .fold(
            (SwapOutcome::new(balance!(0), balance!(0)), Vec::new()),
            |(mut outcome, mut sources), (swap_outcome, swap_sources)| {
                outcome.amount = swap_outcome.amount;
                outcome.fee = swap_outcome
                    .fee
                    .checked_add(swap_outcome.fee)
                    .ok_or(Error::<T>::CalculationError)?;
                merge_two_vectors_unique(&mut sources, swap_sources);
                Ok((outcome, sources))
            },
        )
<<<<<<< HEAD
    }

    /// Calculate the input amount for a given `output_amount` for a sequence of direct swaps.
    fn calculate_input_amount(
        dex_info: &DEXInfo<T::AssetId>,
        assets: &[T::AssetId],
        output_amount: Balance,
        filter: &LiquiditySourceFilter<T::DEXId, LiquiditySourceType>,
    ) -> Result<Balance, DispatchError> {
        let mut amount = output_amount;

        assets
            .iter()
            .rev()
            .tuple_windows()
            .map(|(to, from)| (from, to)) // Need to reverse pairs as well
            .map(|(from, to)| -> Result<_, DispatchError> {
                let (quote, _, _) = Self::quote_single(
                    &dex_info.base_asset_id,
                    &from,
                    &to,
                    QuoteAmount::with_desired_output(amount),
                    filter.clone(),
                    true,
                    true,
                )?;
                amount = quote.amount;
                Ok(())
            })
            .for_each(drop);
        Ok(amount)
    }

=======
    }

    /// Calculate the input amount for a given `output_amount` for a sequence of direct swaps.
    fn calculate_input_amount(
        dex_info: &DEXInfo<T::AssetId>,
        assets: &[T::AssetId],
        output_amount: Balance,
        filter: &LiquiditySourceFilter<T::DEXId, LiquiditySourceType>,
    ) -> Result<Balance, DispatchError> {
        let mut amount = output_amount;

        assets
            .iter()
            .rev()
            .tuple_windows()
            .map(|(to, from)| (from, to)) // Need to reverse pairs as well
            .map(|(from, to)| -> Result<_, DispatchError> {
                let (quote, _, _) = Self::quote_single(
                    &dex_info.base_asset_id,
                    &from,
                    &to,
                    QuoteAmount::with_desired_output(amount),
                    filter.clone(),
                    true,
                    true,
                )?;
                amount = quote.amount;
                Ok(())
            })
            .for_each(drop);
        Ok(amount)
    }

>>>>>>> f9092626
    /// Performs a swap given a number of liquidity sources and a distribution of the swap amount across the sources.
    fn exchange_single(
        sender: &T::AccountId,
        receiver: &T::AccountId,
        base_asset_id: &T::AssetId,
        input_asset_id: &T::AssetId,
        output_asset_id: &T::AssetId,
        amount: SwapAmount<Balance>,
        filter: LiquiditySourceFilter<T::DEXId, LiquiditySourceType>,
    ) -> Result<(SwapOutcome<Balance>, Vec<LiquiditySourceIdOf<T>>), DispatchError> {
        common::with_transaction(|| {
            let (outcome, _, sources) = Self::quote_single(
                base_asset_id,
                input_asset_id,
                output_asset_id,
                amount.into(),
                filter,
                true,
                true,
            )?;

            let res = outcome
                .distribution
                .into_iter()
                .filter(|(_src, part_amount)| part_amount.amount() > balance!(0))
                .map(|(src, part_amount)| {
                    let part_amount = part_amount.amount();
                    let part_limit = (FixedWrapper::from(part_amount) / amount.amount()
                        * amount.limit())
                    .try_into_balance()
                    .map_err(|_| Error::CalculationError::<T>)?;
                    T::LiquidityRegistry::exchange(
                        sender,
                        receiver,
                        &src,
                        input_asset_id,
                        output_asset_id,
                        amount.copy_direction(part_amount, part_limit),
                    )
                })
                .collect::<Result<Vec<SwapOutcome<Balance>>, DispatchError>>()?;

            let (amount, fee): (FixedWrapper, FixedWrapper) = res.into_iter().fold(
                (fixed_wrapper!(0), fixed_wrapper!(0)),
                |(amount_acc, fee_acc), x| {
                    (
                        amount_acc + FixedWrapper::from(x.amount),
                        fee_acc + FixedWrapper::from(x.fee),
                    )
                },
            );
            let amount = amount
                .try_into_balance()
                .map_err(|_| Error::CalculationError::<T>)?;
            let fee = fee
                .try_into_balance()
                .map_err(|_| Error::CalculationError::<T>)?;

            Ok((SwapOutcome::new(amount, fee), sources))
        })
    }

    /// Applies trivial routing (via Base Asset), resulting in a poly-swap which may contain several individual swaps.
    /// Those individual swaps are subject to liquidity aggregation algorithm.
    ///
    /// This a wrapper for `quote_single`.
    pub fn inner_quote(
        dex_id: T::DEXId,
        input_asset_id: &T::AssetId,
        output_asset_id: &T::AssetId,
        amount: QuoteAmount<Balance>,
        filter: LiquiditySourceFilter<T::DEXId, LiquiditySourceType>,
        skip_info: bool,
        deduce_fee: bool,
    ) -> Result<QuoteInfo<T::AssetId, LiquiditySourceIdOf<T>>, DispatchError> {
        ensure!(
            input_asset_id != output_asset_id,
            Error::<T>::UnavailableExchangePath
        );
        let dex_info = dex_manager::Pallet::<T>::get_dex_info(&dex_id)?;
        let maybe_path =
            ExchangePath::<T>::new_trivial(&dex_info, *input_asset_id, *output_asset_id);
        maybe_path.map_or_else(
            || Err(Error::<T>::UnavailableExchangePath.into()),
            |paths| Self::quote_sequence(&dex_info, paths, amount, &filter, skip_info, deduce_fee),
        )
    }

    /// Quote sequence of assets, where each pair is a direct exchange.
    /// Selects swaps path via `select_best_path`
    fn quote_sequence(
        dex_info: &DEXInfo<T::AssetId>,
        asset_paths: Vec<ExchangePath<T>>,
        amount: QuoteAmount<Balance>,
        filter: &LiquiditySourceFilter<T::DEXId, LiquiditySourceType>,
        skip_info: bool,
        deduce_fee: bool,
    ) -> Result<QuoteInfo<T::AssetId, LiquiditySourceIdOf<T>>, DispatchError> {
        match amount {
            QuoteAmount::WithDesiredInput { desired_amount_in } => Self::select_best_path(
                dex_info,
                asset_paths,
                Ordering::Greater,
                desired_amount_in,
                filter,
                skip_info,
                deduce_fee,
            ),
            QuoteAmount::WithDesiredOutput { desired_amount_out } => Self::select_best_path(
                dex_info,
                asset_paths,
                Ordering::Less,
                desired_amount_out,
                filter,
                skip_info,
                deduce_fee,
            ),
        }
    }

    /// Selects the best path between two swap paths
    /// `ord` parameter influences the preprocessing before
    /// calling `quote_pairs_with_flexible_amount`. The Ordering:Greater variant
    /// is related to `QuoteAmount::WithDesiredInput` and other ordering variants are related to
    /// `QuoteAmount::WithDesiredOutput`
    ///
    /// Returns Result containing a quote result and the selected path
    fn select_best_path(
        dex_info: &DEXInfo<T::AssetId>,
        asset_paths: Vec<ExchangePath<T>>,
        ord: Ordering,
        amount: Balance,
        filter: &LiquiditySourceFilter<T::DEXId, LiquiditySourceType>,
        skip_info: bool,
        deduce_fee: bool,
    ) -> Result<QuoteInfo<T::AssetId, LiquiditySourceIdOf<T>>, DispatchError> {
        let mut path_quote_iter = asset_paths.into_iter().map(|ExchangePath(atomic_path)| {
            let quote = match ord {
                Ordering::Greater => Self::quote_pairs_with_flexible_amount(
                    dex_info,
                    atomic_path.iter().tuple_windows(),
                    QuoteAmount::with_desired_input,
                    amount,
                    filter,
                    skip_info,
                    deduce_fee,
                ),
                _ => Self::quote_pairs_with_flexible_amount(
                    dex_info,
                    atomic_path
                        .iter()
                        .rev()
                        .tuple_windows()
                        .map(|(to, from)| (from, to)),
                    QuoteAmount::with_desired_output,
                    amount,
                    filter,
                    skip_info,
                    deduce_fee,
                ),
            };
            quote.map(|x| QuoteInfo {
                outcome: x.0,
                amount_without_impact: x.1,
                rewards: x.2,
                liquidity_sources: x.3,
                path: atomic_path,
            })
        });

        let primary_path = path_quote_iter
            .next()
            .ok_or(Error::<T>::UnavailableExchangePath)?;

        path_quote_iter.fold(primary_path, |acc, path| match (&acc, &path) {
            (Ok(_), Err(_)) => acc,
            (Err(_), Ok(_)) => path,
            (Ok(acc_quote_info), Ok(quote_info)) => {
                match (ord, acc_quote_info.outcome.cmp(&quote_info.outcome)) {
                    (Ordering::Greater, Ordering::Less) => path,
                    (Ordering::Greater, _) => acc,
                    (_, Ordering::Less) => acc,
                    _ => path,
                }
            }
            _ => acc,
        })
    }

    /// Quote given pairs of assets using `amount_ctr` to construct [`QuoteAmount`] for each pair.
    ///
    /// Performs [`Self::quote_single()`] for each pair and aggregates the results.
    fn quote_pairs_with_flexible_amount<'asset, F: Fn(Balance) -> QuoteAmount<Balance>>(
        dex_info: &DEXInfo<T::AssetId>,
        asset_pairs: impl Iterator<Item = (&'asset T::AssetId, &'asset T::AssetId)>,
        amount_ctr: F,
        amount: Balance,
        filter: &LiquiditySourceFilter<T::DEXId, LiquiditySourceType>,
        skip_info: bool,
        deduce_fee: bool,
    ) -> Result<
        (
            SwapOutcome<Balance>,
            Option<Balance>,
            Rewards<T::AssetId>,
            Vec<LiquiditySourceIdOf<T>>,
        ),
        DispatchError,
    > {
        let mut current_amount = amount;
        let init_outcome_without_impact = (!skip_info).then(|| balance!(0));
        fallible_iterator::convert(asset_pairs.map(|(from_asset_id, to_asset_id)| {
            let (quote, rewards, liquidity_sources) = Self::quote_single(
                &dex_info.base_asset_id,
                from_asset_id,
                to_asset_id,
                amount_ctr(current_amount),
                filter.clone(),
                skip_info,
                deduce_fee,
            )?;
            current_amount = quote.amount;
            Ok((quote, rewards, liquidity_sources, (from_asset_id, to_asset_id)))
        }))
        .fold(
            (
                SwapOutcome::new(balance!(0), balance!(0)),
                init_outcome_without_impact,
                Rewards::new(),
                Vec::new(),
            ),
            |(
                mut outcome,
                mut outcome_without_impact,
                mut rewards,
                mut liquidity_sources,
            ),
             (quote, mut quote_rewards, quote_liquidity_sources, (from_asset, to_asset))| {
                outcome_without_impact = outcome_without_impact.map(|without_impact| {
                    Self::calculate_amount_without_impact(
                        from_asset,
                        to_asset,
                        &quote.distribution,
                        outcome.amount,
                        without_impact,
                        deduce_fee,
                    )
                })
                    .transpose()?;
                outcome.amount = quote.amount;
                outcome.fee = outcome
                    .fee
                    .checked_add(quote.fee)
                    .ok_or(Error::<T>::CalculationError)?;
                rewards.append(&mut quote_rewards);
                merge_two_vectors_unique(&mut liquidity_sources, quote_liquidity_sources);
                Ok((
                    outcome,
                    outcome_without_impact,
                    rewards,
                    liquidity_sources,
                ))
            },
        )
    }

    // Would likely to fail if operating near the limits,
    // because it uses i128 for fixed-point arithmetics.
    // TODO: switch to unsigned internal representation
    fn calculate_amount_without_impact(
        input_asset_id: &T::AssetId,
        output_asset_id: &T::AssetId,
        distribution: &Vec<(
            LiquiditySourceId<T::DEXId, LiquiditySourceType>,
            QuoteAmount<Balance>,
        )>,
        outcome_amount: u128,
        outcome_without_impact: u128,
        deduce_fee: bool,
    ) -> Result<Balance, DispatchError> {
        use common::fixnum;
        use fixnum::ops::{One, RoundMode, RoundingDiv, RoundingMul};

        let ratio_to_actual = if outcome_amount != 0 {
            // TODO: switch to unsigned internal representation (`FixedPoint<u128, U18>`)
            // for now lib `fixnum` doesn't implement operations for such types, so
            // we just use `i128` repr
            let outcome_without_impact = Fixed::from_bits(
                outcome_without_impact
                    .try_into()
                    .map_err(|_| Error::<T>::FailedToCalculatePriceWithoutImpact)?,
            );
            let outcome_amount = Fixed::from_bits(
                outcome_amount
                    .try_into()
                    .map_err(|_| Error::<T>::FailedToCalculatePriceWithoutImpact)?,
            );
            // Same RoundMode as was used in frontend
            outcome_without_impact
                .rdiv(outcome_amount, RoundMode::Floor)
                .unwrap_or(Fixed::ONE)
        } else {
            <Fixed as One>::ONE
        };

        // multiply all amounts in distribution to adjust prev quote without impact:
        let distribution = distribution
            .into_iter()
            .filter(|(_, part_amount)| part_amount.amount() > balance!(0))
            .map(|(market, amount)| {
                // Should not overflow unless the amounts are comparable to 10^38 .
                // For reference, a trillion is 10^12.
                //
                // same as mul by ratioToActual, just without floating point ops
                let adjusted_amount: u128 = Fixed::from_bits(
                    amount
                        .amount()
                        .try_into()
                        .map_err(|_| Error::<T>::FailedToCalculatePriceWithoutImpact)?,
                )
                .rmul(ratio_to_actual, RoundMode::Floor)
                .map_err(|_| Error::<T>::FailedToCalculatePriceWithoutImpact)?
                .into_bits()
                .try_into()
                .map_err(|_| Error::<T>::FailedToCalculatePriceWithoutImpact)?;
                Ok::<_, Error<T>>((market, amount.copy_direction(adjusted_amount)))
            })
            .collect::<Result<Vec<_>, _>>()?;

        let mut accumulated_without_impact: Balance = 0;
        for (src, part_amount) in distribution.into_iter() {
            let part_outcome = T::LiquidityRegistry::quote_without_impact(
                src,
                input_asset_id,
                output_asset_id,
                part_amount,
                deduce_fee,
            )?;
            accumulated_without_impact = accumulated_without_impact
                .checked_add(part_outcome.amount)
                .ok_or(Error::<T>::FailedToCalculatePriceWithoutImpact)?;
        }
        Ok(accumulated_without_impact)
    }

    /// Computes the optimal distribution across available liquidity sources to execute the requested trade
    /// given the input and output assets, the trade amount and a liquidity sources filter.
    ///
    /// - `input_asset_id` - ID of the asset to sell,
    /// - `output_asset_id` - ID of the asset to buy,
    /// - `amount` - the amount with "direction" (sell or buy) together with the maximum price impact (slippage),
    /// - `filter` - a filter composed of a list of liquidity sources IDs to accept or ban for this trade.
    /// - `skip_info` - flag that indicates that additional info should not be shown, that is needed when actual exchange is performed.
    ///
    fn quote_single(
        base_asset_id: &T::AssetId,
        input_asset_id: &T::AssetId,
        output_asset_id: &T::AssetId,
        amount: QuoteAmount<Balance>,
        filter: LiquiditySourceFilter<T::DEXId, LiquiditySourceType>,
        skip_info: bool,
        deduce_fee: bool,
    ) -> Result<
        (
            AggregatedSwapOutcome<LiquiditySourceIdOf<T>, Balance>,
            Rewards<T::AssetId>,
            Vec<LiquiditySourceIdOf<T>>,
        ),
        DispatchError,
    > {
        let mut sources =
            T::LiquidityRegistry::list_liquidity_sources(input_asset_id, output_asset_id, filter)?;
        let locked = trading_pair::LockedLiquiditySources::<T>::get();
        sources.retain(|x| !locked.contains(&x.liquidity_source_index));
        ensure!(!sources.is_empty(), Error::<T>::UnavailableExchangePath);

        // Check if we have exactly one source => no split required
        if sources.len() == 1 {
            let src = sources.first().unwrap();
            let outcome = T::LiquidityRegistry::quote(
                src,
                input_asset_id,
                output_asset_id,
                amount.into(),
                deduce_fee,
            )?;
            let rewards = if skip_info {
                Vec::new()
            } else {
                let (input_amount, output_amount) = amount.place_input_and_output(outcome.clone());
                T::LiquidityRegistry::check_rewards(
                    src,
                    input_asset_id,
                    output_asset_id,
                    input_amount,
                    output_amount,
                )
                .unwrap_or(Vec::new())
            };
            return Ok((
                AggregatedSwapOutcome::new(
                    vec![(src.clone(), amount)],
                    outcome.amount,
                    outcome.fee,
                ),
                rewards,
                sources,
            ));
        }

        // Check if we have exactly two sources: the primary market and the secondary market
        // Do the "smart" swap split (with fallback)
        // NOTE: we assume here that XST tokens are not added to TBC reserves. If they are in the future, this
        // logic should be redone!
        if sources.len() == 2 {
            let mut primary_market: Option<LiquiditySourceIdOf<T>> = None;
            let mut secondary_market: Option<LiquiditySourceIdOf<T>> = None;

            for src in &sources {
                match src.liquidity_source_index {
                    // We can't use XST as primary market for smart split, because it use XST asset as base
                    // and does not support DEXes except Polkaswap
                    LiquiditySourceType::MulticollateralBondingCurvePool => {
                        primary_market = Some(src.clone())
                    }
                    LiquiditySourceType::XYKPool | LiquiditySourceType::MockPool => {
                        secondary_market = Some(src.clone())
                    }
                    _ => (),
                }
            }

            if let (Some(primary_mkt), Some(xyk)) = (primary_market, secondary_market) {
                let outcome = Self::smart_split(
                    &primary_mkt,
                    &xyk,
                    base_asset_id,
                    input_asset_id,
                    output_asset_id,
                    amount.clone(),
                    skip_info,
                    deduce_fee,
                )?;
                return Ok((outcome.0, outcome.1, sources));
            }
        }

        fail!(Error::<T>::UnavailableExchangePath);
    }

    /// Check if given two arbitrary tokens can be used to perform an exchange via any available sources.
    pub fn is_path_available(
        dex_id: T::DEXId,
        input_asset_id: T::AssetId,
        output_asset_id: T::AssetId,
    ) -> Result<bool, DispatchError> {
        let dex_info = dex_manager::Pallet::<T>::get_dex_info(&dex_id)?;
        let maybe_path = ExchangePath::<T>::new_trivial(&dex_info, input_asset_id, output_asset_id);
        maybe_path.map_or(Ok(false), |paths| {
            let paths_flag = paths
                .into_iter()
                .map(|ExchangePath(atomic_path)| {
                    Self::check_asset_path(&dex_id, &dex_info, &atomic_path)
                })
                .any(|x| x);
            Ok(paths_flag)
        })
    }

    /// Checks if the path, consisting of sequential swaps of assets in `path`, is
    /// available and if it is, then returns Ok(true)
    pub fn check_asset_path(
        dex_id: &T::DEXId,
        dex_info: &DEXInfo<T::AssetId>,
        path: &[T::AssetId],
    ) -> bool {
        path.iter()
            .tuple_windows()
            .filter_map(|(from, to)| {
                let pair = Self::weak_sort_pair(&dex_info, *from, *to);
                trading_pair::Pallet::<T>::list_enabled_sources_for_trading_pair(
                    dex_id,
                    &pair.base_asset_id,
                    &pair.target_asset_id,
                )
                .ok()
            })
            .all(|sources| !sources.is_empty())
    }

    /// Returns a BTreeSet with all LiquiditySourceTypes, which will be used for swap
    pub fn get_asset_path_sources(
        dex_id: &T::DEXId,
        dex_info: &DEXInfo<T::AssetId>,
        path: &[T::AssetId],
    ) -> Result<BTreeSet<LiquiditySourceType>, DispatchError> {
        let sources_set = fallible_iterator::convert(path.to_vec().iter().tuple_windows().map(
            |(from, to)| -> Result<_, DispatchError> {
                let pair = Self::weak_sort_pair(&dex_info, *from, *to);
                let sources = trading_pair::Pallet::<T>::list_enabled_sources_for_trading_pair(
                    &dex_id,
                    &pair.base_asset_id,
                    &pair.target_asset_id,
                )?;
                ensure!(!sources.is_empty(), Error::<T>::UnavailableExchangePath);
                Ok(sources)
            },
        ))
        .fold(None, |acc: Option<BTreeSet<_>>, sources| match acc {
            Some(mut set) => {
                set.retain(|x| sources.contains(x));
                Ok(Some(set))
            }
            None => Ok(Some(sources)),
        })?
        .unwrap_or_default();
        Ok(sources_set)
    }

    /// Given two arbitrary tokens return sources that can be used to cover full path.
    /// If there are two possible swap paths, then returns a union of used liquidity sources
    pub fn list_enabled_sources_for_path(
        dex_id: T::DEXId,
        input_asset_id: T::AssetId,
        output_asset_id: T::AssetId,
    ) -> Result<Vec<LiquiditySourceType>, DispatchError> {
        let dex_info = dex_manager::Pallet::<T>::get_dex_info(&dex_id)?;
        let maybe_path = ExchangePath::<T>::new_trivial(&dex_info, input_asset_id, output_asset_id);
        maybe_path.map_or_else(
            || Err(Error::<T>::UnavailableExchangePath.into()),
            |paths| {
                let mut paths_sources_iter = paths.into_iter().map(|ExchangePath(atomic_path)| {
                    Self::get_asset_path_sources(&dex_id, &dex_info, &atomic_path)
                });

                let primary_set: Result<BTreeSet<LiquiditySourceType>, DispatchError> =
                    paths_sources_iter
                        .next()
                        .ok_or(Error::<T>::UnavailableExchangePath)?;

                paths_sources_iter
                    .fold(primary_set, |acc: Result<_, DispatchError>, set| {
                        match (acc, set) {
                            (Ok(acc_unwrapped), Err(_)) => Ok(acc_unwrapped),
                            (Err(_), Ok(set_unwrapped)) => Ok(set_unwrapped),
                            (Ok(mut acc_unwrapped), Ok(mut set_unwrapped)) => {
                                acc_unwrapped.append(&mut set_unwrapped);
                                Ok(acc_unwrapped)
                            }
                            (Err(e), _) => Err(e),
                        }
                    })
                    .map(|set| Vec::from_iter(set.into_iter()))
            },
        )
    }

    pub fn list_enabled_sources_for_path_with_xyk_forbidden(
        dex_id: T::DEXId,
        input_asset_id: T::AssetId,
        output_asset_id: T::AssetId,
    ) -> Result<Vec<LiquiditySourceType>, DispatchError> {
        let tbc_reserve_assets = T::PrimaryMarketTBC::enabled_target_assets();
        let mut initial_result =
            Self::list_enabled_sources_for_path(dex_id, input_asset_id, output_asset_id)?;
        if tbc_reserve_assets.contains(&input_asset_id)
            || tbc_reserve_assets.contains(&output_asset_id)
        {
            initial_result.retain(|&lst| lst != LiquiditySourceType::XYKPool);
        }
        Ok(initial_result)
    }

    // Not full sort, just ensure that if there is base asset then it's sorted, otherwise order is unchanged.
    fn weak_sort_pair(
        dex_info: &DEXInfo<T::AssetId>,
        asset_a: T::AssetId,
        asset_b: T::AssetId,
    ) -> TradingPair<T::AssetId> {
        use AssetType::*;

        let synthetic_assets = T::PrimaryMarketXST::enabled_target_assets();
        let a_type = AssetType::determine::<T>(dex_info, &synthetic_assets, asset_a);
        let b_type = AssetType::determine::<T>(dex_info, &synthetic_assets, asset_b);

        match (a_type, b_type) {
            (Base, _) => TradingPair {
                base_asset_id: asset_a,
                target_asset_id: asset_b,
            },
            (_, Base) => TradingPair {
                base_asset_id: asset_b,
                target_asset_id: asset_a,
            },
            (SyntheticBase, _) => TradingPair {
                base_asset_id: asset_a,
                target_asset_id: asset_b,
            },
            (_, SyntheticBase) => TradingPair {
                base_asset_id: asset_b,
                target_asset_id: asset_a,
            },
            (_, _) => TradingPair {
                base_asset_id: asset_a,
                target_asset_id: asset_b,
            },
        }
    }

    /// Implements the "smart" split algorithm.
    ///
    /// - `primary_source_id` - ID of the primary market liquidity source,
    /// - `secondary_source_id` - ID of the secondary market liquidity source,
    /// - `input_asset_id` - ID of the asset to sell,
    /// - `output_asset_id` - ID of the asset to buy,
    /// - `amount` - the amount with "direction" (sell or buy) together with the maximum price impact (slippage).
    /// - `skip_info` - flag that indicates that additional info should not be shown, that is needed when actual exchange is performed.
    ///
    fn smart_split(
        primary_source_id: &LiquiditySourceIdOf<T>,
        secondary_source_id: &LiquiditySourceIdOf<T>,
        base_asset_id: &T::AssetId,
        input_asset_id: &T::AssetId,
        output_asset_id: &T::AssetId,
        amount: QuoteAmount<Balance>,
        skip_info: bool,
        deduce_fee: bool,
    ) -> Result<
        (
            AggregatedSwapOutcome<LiquiditySourceIdOf<T>, Balance>,
            Rewards<T::AssetId>,
        ),
        DispatchError,
    > {
        // The "smart" split algo is based on the following reasoning.
        // First, we try to calculate the spot price of the `input_asset_id` in both
        // the primary and secondary markets. If the price in the secondary market is
        // better than that in the primary market, we allocate as much of the `amount` to
        // be swapped in the secondary market as we can until the prices level up.
        // The rest will be swapped in the primary market.
        //
        // In case the default partitioning between sources returns an error, it can
        // only be due to the MCBC pool not being available or initialized.
        // In this case the primary market weight is zeroed out and the entire `amount`
        // is sent to the secondary market (regardless whether the latter has enough
        // reserves to actually execute such swap).
        //
        // In case the "smart" procedure has returned some weights (a, b), such that
        // a > 0, b > 0, a + b == 1.0, and neither of the arms fails due to insufficient
        // reserves, we must still account for the fact that the algorithm tends to overweigh
        // the MCBC share which can lead to substantially non-optimal results
        // (especially when selling XOR to the MCBC).
        // To limit the impact of this imbalance we want to always compare the result of
        // the "smart" split with the purely secondary market one.
        // Comparing the result with the purely MCBC swap doesn't make sense in this case
        // because the "smart" swap is always at least as good as the 100% MCBC one.

        ensure!(
            input_asset_id == base_asset_id || output_asset_id == base_asset_id,
            Error::<T>::UnavailableExchangePath
        );
        let other_asset = if base_asset_id == input_asset_id {
            output_asset_id
        } else {
            input_asset_id
        };

        let (reserves_base, reserves_other) =
            T::SecondaryMarket::reserves(base_asset_id, other_asset);

        let amount_primary = if output_asset_id == base_asset_id {
            // XOR is being bought
            Self::decide_primary_market_amount_buying_base_asset(
                base_asset_id,
                other_asset,
                amount.clone(),
                (reserves_base, reserves_other),
            )
            .unwrap_or(
                // Error can only be due to MCBC or XST pool, hence zeroing it out
                amount.copy_direction(balance!(0)),
            )
        } else {
            // XOR is being sold
            Self::decide_primary_market_amount_selling_base_asset(
                base_asset_id,
                other_asset,
                amount.clone(),
                (reserves_base, reserves_other),
            )
            .unwrap_or(amount.copy_direction(balance!(0)))
        };

        let (is_better, extremum): (fn(a: Balance, b: Balance) -> bool, Balance) = match amount {
            QuoteAmount::WithDesiredInput { .. } => (|a, b| a > b, Balance::zero()),
            _ => (|a, b| a < b, Balance::MAX),
        };

        let mut best: Balance = extremum;
        let mut total_fee: Balance = 0;
        let mut rewards = Vec::new();
        let mut distr = Vec::new();
        let mut maybe_error: Option<DispatchError> = None;

        if amount_primary.amount() > Balance::zero() {
            // Attempting to quote according to the default sources weights
            let intermediary_result = T::LiquidityRegistry::quote(
                primary_source_id,
                input_asset_id,
                output_asset_id,
                amount_primary.clone(),
                deduce_fee,
            )
            .and_then(|outcome_primary| {
                if amount_primary.amount() < amount.amount() {
                    let amount_secondary = amount
                        .checked_sub(&amount_primary)
                        .ok_or(Error::<T>::CalculationError)?;
                    T::LiquidityRegistry::quote(
                        secondary_source_id,
                        input_asset_id,
                        output_asset_id,
                        amount_secondary.clone(),
                        deduce_fee,
                    )
                    .and_then(|outcome_secondary| {
                        if !skip_info {
                            for info in vec![
                                (primary_source_id, amount_primary, outcome_primary.clone()),
                                (
                                    secondary_source_id,
                                    amount_secondary,
                                    outcome_secondary.clone(),
                                ),
                            ] {
                                let (input_amount, output_amount) =
                                    info.1.place_input_and_output(info.2);
                                rewards.append(
                                    &mut T::LiquidityRegistry::check_rewards(
                                        info.0,
                                        input_asset_id,
                                        output_asset_id,
                                        input_amount,
                                        output_amount,
                                    )
                                    .unwrap_or(Vec::new()),
                                );
                            }
                        };
                        best = outcome_primary.amount + outcome_secondary.amount;
                        total_fee = outcome_primary.fee + outcome_secondary.fee;
                        distr = vec![
                            (primary_source_id.clone(), amount_primary),
                            (secondary_source_id.clone(), amount_secondary),
                        ];
                        Ok(())
                    })
                } else {
                    best = outcome_primary.amount;
                    total_fee = outcome_primary.fee;
                    distr = vec![(primary_source_id.clone(), amount_primary)];
                    Ok(())
                }
            });
            if let Err(e) = intermediary_result {
                maybe_error = Some(e);
            }
        }

        // Regardless whether we have got any result so far, we still must do
        // calculations for the secondary market alone
        let xyk_result = T::LiquidityRegistry::quote(
            secondary_source_id,
            input_asset_id,
            output_asset_id,
            amount.clone(),
            deduce_fee,
        )
        .and_then(|outcome| {
            if is_better(outcome.amount, best) {
                best = outcome.amount;
                total_fee = outcome.fee;
                distr = vec![(secondary_source_id.clone(), amount.clone())];
                if !skip_info {
                    let (input_amount, output_amount) =
                        amount.place_input_and_output(outcome.clone());
                    rewards = T::LiquidityRegistry::check_rewards(
                        secondary_source_id,
                        input_asset_id,
                        output_asset_id,
                        input_amount,
                        output_amount,
                    )
                    .unwrap_or(Vec::new());
                };
            };
            Ok(())
        });

        // Check if we have got a result at either of the steps
        if let Err(err) = xyk_result {
            // If both attempts to get the price failed, return the first error
            if let Some(e) = maybe_error {
                // Quote at the first step was attempted and failed
                return Err(e);
            }
            if best == extremum {
                // The quote at first step was never attempted, returning the current error
                return Err(err);
            }
        }

        Ok((AggregatedSwapOutcome::new(distr, best, total_fee), rewards))
    }

    /// Determines the share of a swap that should be exchanged in the primary market
    /// (i.e., the multi-collateral bonding curve pool) based on the current reserves of
    /// the base asset and the collateral asset in the secondary market (e.g., an XYK pool)
    /// provided the base asset is being bought.
    ///
    /// - `base_asset_id` - ID of the base asset,
    /// - `collateral_asset_id` - ID of the collateral asset,
    /// - `amount` - the swap amount with "direction" (fixed input vs fixed output),
    /// - `secondary_market_reserves` - a pair (base_reserve, collateral_reserve) in the secondary market
    ///
    fn decide_primary_market_amount_buying_base_asset(
        base_asset_id: &T::AssetId,
        collateral_asset_id: &T::AssetId,
        amount: QuoteAmount<Balance>,
        secondary_market_reserves: (Balance, Balance),
    ) -> Result<QuoteAmount<Balance>, DispatchError> {
        let (reserves_base, reserves_other) = secondary_market_reserves;
        let x: FixedWrapper = reserves_base.into();
        let y: FixedWrapper = reserves_other.into();
        let k: FixedWrapper = x.clone() * y.clone();
        let secondary_price: FixedWrapper = if x > fixed_wrapper!(0) {
            y.clone() / x.clone()
        } else {
            Fixed::MAX.into()
        };

        macro_rules! match_buy_price {
            ($source_type:ident) => {
                T::$source_type::buy_price(base_asset_id, collateral_asset_id)
                    .map_err(|_| Error::<T>::CalculationError)?
                    .into()
            };
        }
        let primary_buy_price: FixedWrapper = if collateral_asset_id == &XSTUSD.into() {
            match_buy_price!(PrimaryMarketXST)
        } else {
            match_buy_price!(PrimaryMarketTBC)
        };

        match amount {
            QuoteAmount::WithDesiredInput { desired_amount_in } => {
                let wrapped_amount: FixedWrapper = desired_amount_in.into();
                // checking that secondary price is better than primary initially
                let amount_primary = if secondary_price < primary_buy_price {
                    // find intercept between secondary and primary market curves:
                    // 1) (x - x1) * (y + y1) = k // xyk equation
                    // 2) (y + y1) / (x - x1) = p // desired price `p` equation
                    // composing 1 and 2: (y + y1) * (y + y1) = k * p
                    // √(k * p) - y = y1
                    // √(k) * √(p) - y = y1 // to prevent overflow
                    // where
                    // * x is base reserve, x1 is base amount, y is target reserve, y1 is target amount
                    // * p is desired price i.e. target/base
                    let k_sqrt = k.sqrt_accurate();
                    let primary_buy_price_sqrt = primary_buy_price.sqrt_accurate();
                    let amount_secondary = k_sqrt * primary_buy_price_sqrt - y; // always > 0
                    if amount_secondary >= wrapped_amount {
                        balance!(0)
                    } else if amount_secondary <= fixed_wrapper!(0) {
                        desired_amount_in
                    } else {
                        (wrapped_amount - amount_secondary)
                            .try_into_balance()
                            .unwrap()
                    }
                } else {
                    desired_amount_in
                };
                Ok(QuoteAmount::with_desired_input(amount_primary))
            }
            QuoteAmount::WithDesiredOutput { desired_amount_out } => {
                let wrapped_amount: FixedWrapper = desired_amount_out.into();
                // checking that secondary price is better than primary initially
                let amount_primary = if secondary_price < primary_buy_price {
                    // find intercept between secondary and primary market curves:
                    // 1) (x - x1) * (y + y1) = k // xyk equation
                    // 2) (y + y1) / (x - x1) = p // desired price `p` equation
                    // composing 1 and 2: (x - x1) * (x - x1) * p = k
                    // x - √(k / p) = x1
                    // where
                    // * x is base reserve, x1 is base amount, y is target reserve, y1 is target amount
                    // * p is desired price i.e. target/base
                    let amount_secondary = x - (k / primary_buy_price).sqrt_accurate(); // always > 0
                    if amount_secondary >= wrapped_amount {
                        balance!(0)
                    } else if amount_secondary <= fixed_wrapper!(0) {
                        desired_amount_out
                    } else {
                        (wrapped_amount - amount_secondary)
                            .try_into_balance()
                            .unwrap()
                    }
                } else {
                    desired_amount_out
                };
                Ok(QuoteAmount::with_desired_output(amount_primary))
            }
        }
    }

    /// Determines the share of a swap that should be exchanged in the primary market
    /// (i.e. the multi-collateral bonding curve pool) based on the current reserves of
    /// the base asset and the collateral asset in the secondary market (e.g. an XYK pool)
    /// provided the base asset is being sold.
    ///
    /// - `base_asset_id` - ID of the base asset,
    /// - `collateral_asset_id` - ID of the collateral asset,
    /// - `amount` - the swap amount with "direction" (fixed input vs fixed output),
    /// - `secondary_market_reserves` - a pair (base_reserve, collateral_reserve) in the secondary market
    ///
    fn decide_primary_market_amount_selling_base_asset(
        base_asset_id: &T::AssetId,
        collateral_asset_id: &T::AssetId,
        amount: QuoteAmount<Balance>,
        secondary_market_reserves: (Balance, Balance),
    ) -> Result<QuoteAmount<Balance>, DispatchError> {
        let (reserves_base, reserves_other) = secondary_market_reserves;
        let x: FixedWrapper = reserves_base.into();
        let y: FixedWrapper = reserves_other.into();
        let k: FixedWrapper = x.clone() * y.clone();
        let secondary_price: FixedWrapper = if x > fixed_wrapper!(0) {
            y.clone() / x.clone()
        } else {
            Fixed::ZERO.into()
        };

        macro_rules! match_sell_price {
            ($source_type:ident) => {
                T::$source_type::sell_price(base_asset_id, collateral_asset_id)
                    .map_err(|_| Error::<T>::CalculationError)?
                    .into()
            };
        }
        let primary_sell_price: FixedWrapper = if collateral_asset_id == &XSTUSD.into() {
            match_sell_price!(PrimaryMarketXST)
        } else {
            match_sell_price!(PrimaryMarketTBC)
        };

        match amount {
            QuoteAmount::WithDesiredInput { desired_amount_in } => {
                let wrapped_amount: FixedWrapper = desired_amount_in.into();
                // checking that secondary price is better than primary initially
                let amount_primary = if secondary_price > primary_sell_price {
                    // find intercept between secondary and primary market curves:
                    // 1) (x + x1) * (y - y1) = k // xyk equation
                    // 2) (y - y1) / (x + x1) = p // desired price `p` equation
                    // composing 1 and 2: (x + x1) * (x + x1) * p = k
                    // √(k / p) - x = x1
                    // where
                    // * x is base reserve, x1 is base amount, y is target reserve, y1 is target amount
                    // * p is desired price i.e. target/base
                    let amount_secondary = (k / primary_sell_price).sqrt_accurate() - x; // always > 0
                    if amount_secondary >= wrapped_amount {
                        balance!(0)
                    } else if amount_secondary <= fixed_wrapper!(0) {
                        desired_amount_in
                    } else {
                        (wrapped_amount - amount_secondary)
                            .try_into_balance()
                            .unwrap()
                    }
                } else {
                    desired_amount_in
                };
                Ok(QuoteAmount::with_desired_input(amount_primary))
            }
            QuoteAmount::WithDesiredOutput { desired_amount_out } => {
                let wrapped_amount: FixedWrapper = desired_amount_out.into();
                // checking that secondary price is better than primary initially
                let amount_primary = if secondary_price > primary_sell_price {
                    // find intercept between secondary and primary market curves:
                    // 1) (x + x1) * (y - y1) = k // xyk equation
                    // 2) (y - y1) / (x + x1) = p // desired price `p` equation
                    // composing 1 and 2: (y - y1) * (y - y1) = k * p
                    // y - √(k * p) = y1
                    // where
                    // * x is base reserve, x1 is base amount, y is target reserve, y1 is target amount
                    // * p is desired price i.e. target/base
                    let amount_secondary = y - (k * primary_sell_price).sqrt_accurate();
                    if amount_secondary >= wrapped_amount {
                        balance!(0)
                    } else if amount_secondary <= fixed_wrapper!(0) {
                        desired_amount_out
                    } else {
                        (wrapped_amount - amount_secondary)
                            .try_into_balance()
                            .unwrap()
                    }
                } else {
                    desired_amount_out
                };
                Ok(QuoteAmount::with_desired_output(amount_primary))
            }
        }
    }
}

impl<T: Config> LiquidityProxyTrait<T::DEXId, T::AccountId, T::AssetId> for Pallet<T> {
    /// Applies trivial routing (via Base Asset), resulting in a poly-swap which may contain several individual swaps.
    /// Those individual swaps are subject to liquidity aggregation algorithm.
    ///
    /// This is a wrapper for `quote_single`.
    fn quote(
        dex_id: T::DEXId,
        input_asset_id: &T::AssetId,
        output_asset_id: &T::AssetId,
        amount: QuoteAmount<Balance>,
        filter: LiquiditySourceFilter<T::DEXId, LiquiditySourceType>,
        deduce_fee: bool,
    ) -> Result<SwapOutcome<Balance>, DispatchError> {
        Pallet::<T>::inner_quote(
            dex_id,
            input_asset_id,
            output_asset_id,
            amount,
            filter,
            true,
            deduce_fee,
        )
        .map(|quote_info| quote_info.outcome)
    }

    /// Applies trivial routing (via Base Asset), resulting in a poly-swap which may contain several individual swaps.
    /// Those individual swaps are subject to liquidity aggregation algorithm.
    ///
    /// This is a wrapper for `exchange_single`.
    fn exchange(
        dex_id: T::DEXId,
        sender: &T::AccountId,
        receiver: &T::AccountId,
        input_asset_id: &T::AssetId,
        output_asset_id: &T::AssetId,
        amount: SwapAmount<Balance>,
        filter: LiquiditySourceFilter<T::DEXId, LiquiditySourceType>,
    ) -> Result<SwapOutcome<Balance>, DispatchError> {
        let (outcome, _) = Pallet::<T>::inner_exchange(
            dex_id,
            sender,
            receiver,
            input_asset_id,
            output_asset_id,
            amount,
            filter,
        )?;
        Ok(outcome)
    }
}

#[derive(
    Encode, Decode, Copy, Clone, PartialEq, Eq, PartialOrd, Ord, RuntimeDebug, scale_info::TypeInfo,
)]
#[scale_info(skip_type_params(T))]
pub struct BatchReceiverInfo<AccountId> {
    pub account_id: AccountId,
    pub target_amount: Balance,
}

impl<AccountId> BatchReceiverInfo<AccountId> {
    pub fn new(account_id: AccountId, amount: Balance) -> Self {
        BatchReceiverInfo {
            account_id,
            target_amount: amount,
        }
    }
}

#[derive(
    Encode, Decode, Clone, PartialEq, Eq, PartialOrd, Ord, RuntimeDebug, scale_info::TypeInfo,
)]
#[scale_info(skip_type_params(T))]
pub struct SwapBatchInfo<AssetId, DEXId, AccountId> {
    pub outcome_asset_id: AssetId,
    pub dex_id: DEXId,
    pub receivers: Vec<BatchReceiverInfo<AccountId>>,
}

impl<AssetId, DEXId, AccountId> SwapBatchInfo<AssetId, DEXId, AccountId> {
    pub fn len(&self) -> usize {
        self.receivers.len()
    }
}

#[frame_support::pallet]
pub mod pallet {
    use super::*;
    use frame_support::pallet_prelude::*;
    use frame_support::{traits::StorageVersion, transactional};
    use frame_system::pallet_prelude::*;

    #[pallet::config]
    pub trait Config:
        frame_system::Config + common::Config + assets::Config + trading_pair::Config
    {
        type RuntimeEvent: From<Event<Self>> + IsType<<Self as frame_system::Config>::RuntimeEvent>;
        type LiquidityRegistry: LiquidityRegistry<
            Self::DEXId,
            Self::AccountId,
            Self::AssetId,
            LiquiditySourceType,
            Balance,
            DispatchError,
        >;
        type GetNumSamples: Get<usize>;
        type GetTechnicalAccountId: Get<Self::AccountId>;
        type PrimaryMarketTBC: GetMarketInfo<Self::AssetId>;
        type PrimaryMarketXST: GetMarketInfo<Self::AssetId>;
        type SecondaryMarket: GetPoolReserves<Self::AssetId>;
        type VestedRewardsPallet: VestedRewardsPallet<Self::AccountId, Self::AssetId>;
        /// Weight information for the extrinsics in this Pallet.
        type WeightInfo: WeightInfo;
    }

    /// The current storage version.
    const STORAGE_VERSION: StorageVersion = StorageVersion::new(1);

    #[pallet::pallet]
    #[pallet::generate_store(pub(super) trait Store)]
    #[pallet::storage_version(STORAGE_VERSION)]
    #[pallet::without_storage_info]
    pub struct Pallet<T>(PhantomData<T>);

    #[pallet::hooks]
    impl<T: Config> Hooks<BlockNumberFor<T>> for Pallet<T> {}

    #[pallet::call]
    impl<T: Config> Pallet<T> {
        /// Perform swap of tokens (input/output defined via SwapAmount direction).
        ///
        /// - `origin`: the account on whose behalf the transaction is being executed,
        /// - `dex_id`: DEX ID for which liquidity sources aggregation is being done,
        /// - `input_asset_id`: ID of the asset being sold,
        /// - `output_asset_id`: ID of the asset being bought,
        /// - `swap_amount`: the exact amount to be sold (either in input_asset_id or output_asset_id units with corresponding slippage tolerance absolute bound),
        /// - `selected_source_types`: list of selected LiquiditySource types, selection effect is determined by filter_mode,
        /// - `filter_mode`: indicate either to allow or forbid selected types only, or disable filtering.
        #[pallet::weight(<T as Config>::WeightInfo::swap((*swap_amount).into()))]
        pub fn swap(
            origin: OriginFor<T>,
            dex_id: T::DEXId,
            input_asset_id: T::AssetId,
            output_asset_id: T::AssetId,
            swap_amount: SwapAmount<Balance>,
            selected_source_types: Vec<LiquiditySourceType>,
            filter_mode: FilterMode,
        ) -> DispatchResultWithPostInfo {
            let who = ensure_signed(origin)?;
            Self::inner_swap(
                who.clone(),
                who,
                dex_id,
                input_asset_id,
                output_asset_id,
                swap_amount,
                selected_source_types,
                filter_mode,
            )?;
            Ok(().into())
        }

        /// Perform swap of tokens (input/output defined via SwapAmount direction).
        ///
        /// - `origin`: the account on whose behalf the transaction is being executed,
        /// - `receiver`: the account that receives the output,
        /// - `dex_id`: DEX ID for which liquidity sources aggregation is being done,
        /// - `input_asset_id`: ID of the asset being sold,
        /// - `output_asset_id`: ID of the asset being bought,
        /// - `swap_amount`: the exact amount to be sold (either in input_asset_id or output_asset_id units with corresponding slippage tolerance absolute bound),
        /// - `selected_source_types`: list of selected LiquiditySource types, selection effect is determined by filter_mode,
        /// - `filter_mode`: indicate either to allow or forbid selected types only, or disable filtering.
        #[pallet::weight(<T as Config>::WeightInfo::swap((*swap_amount).into()))]
        pub fn swap_transfer(
            origin: OriginFor<T>,
            receiver: T::AccountId,
            dex_id: T::DEXId,
            input_asset_id: T::AssetId,
            output_asset_id: T::AssetId,
            swap_amount: SwapAmount<Balance>,
            selected_source_types: Vec<LiquiditySourceType>,
            filter_mode: FilterMode,
        ) -> DispatchResultWithPostInfo {
            let who = ensure_signed(origin)?;

            Self::inner_swap(
                who,
                receiver,
                dex_id,
                input_asset_id,
                output_asset_id,
                swap_amount,
                selected_source_types,
                filter_mode,
            )?;
            Ok(().into())
        }

        /// Dispatches multiple swap & transfer operations. `swap_batches` contains vector of
        /// SwapBatchInfo structs, where each batch specifies which asset ID and DEX ID should
        /// be used for swapping, receiver accounts and their desired outcome amount in asset,
        /// specified for the current batch.
        ///
        /// - `origin`: the account on whose behalf the transaction is being executed,
        /// - `swap_batches`: the vector containing the SwapBatchInfo structs,
        /// - `input_asset_id`: ID of the asset being sold,
        /// - `max_input_amount`: the maximum amount to be sold in input_asset_id,
        /// - `selected_source_types`: list of selected LiquiditySource types, selection effect is
        ///                            determined by filter_mode,
        /// - `filter_mode`: indicate either to allow or forbid selected types only, or disable filtering.
        #[transactional]
        #[pallet::weight(<T as Config>::WeightInfo::swap_transfer_batch(
                swap_batches.len() as u32,
                swap_batches.iter()
                    .map(|batch| batch.len() as u32)
                    .sum()
            )
        )]
        pub fn swap_transfer_batch(
            origin: OriginFor<T>,
            swap_batches: Vec<SwapBatchInfo<T::AssetId, T::DEXId, T::AccountId>>,
            input_asset_id: T::AssetId,
            mut max_input_amount: Balance,
            selected_source_types: Vec<LiquiditySourceType>,
            filter_mode: FilterMode,
        ) -> DispatchResultWithPostInfo {
            let who = ensure_signed(origin)?;

            let mut unique_asset_ids: BTreeSet<T::AssetId> = BTreeSet::new();
            fallible_iterator::convert(swap_batches.into_iter().map(|val| Ok(val))).for_each(
                |swap_batch_info| {
                    let SwapBatchInfo {
                        outcome_asset_id: asset_id,
                        dex_id,
                        receivers,
                    } = swap_batch_info;

<<<<<<< HEAD
                    let filter = LiquiditySourceFilter::with_mode(
                        dex_id,
                        filter_mode.clone(),
                        selected_source_types.clone(),
                    );

                    if Self::is_forbidden_filter(
                        &input_asset_id,
                        &asset_id,
                        &selected_source_types,
                        &filter_mode,
                    ) {
                        fail!(Error::<T>::ForbiddenFilter);
                    }

=======
                    // extrinsic fails if there are duplicate output asset ids
>>>>>>> f9092626
                    if !unique_asset_ids.insert(asset_id.clone()) {
                        Err(Error::<T>::AggregationError)?
                    }

<<<<<<< HEAD
                    let out_amount = receivers.iter().map(|recv| recv.target_amount).sum();
                    Self::inner_exchange(
                        dex_id,
                        &who,
                        &who,
                        &input_asset_id,
                        &asset_id,
                        SwapAmount::WithDesiredOutput {
                            desired_amount_out: out_amount,
                            max_amount_in: max_input_amount,
                        },
                        filter.clone(),
                    )?;
                    max_input_amount = max_input_amount
                        .checked_sub(out_amount)
=======
                    if receivers.len() == 0 {
                        Err(Error::<T>::InvalidReceiversInfo)?
                    }

                    let out_amount = receivers.iter().map(|recv| recv.target_amount).sum();
                    let (executed_input_amount, remainder_per_receiver): (Balance, Balance) =
                        if asset_id != input_asset_id {
                            let filter = LiquiditySourceFilter::with_mode(
                                dex_id,
                                filter_mode.clone(),
                                selected_source_types.clone(),
                            );

                            if Self::is_forbidden_filter(
                                &input_asset_id,
                                &asset_id,
                                &selected_source_types,
                                &filter_mode,
                            ) {
                                fail!(Error::<T>::ForbiddenFilter);
                            }

                            let (
                                SwapOutcome {
                                    amount: executed_input_amount,
                                    ..
                                },
                                _,
                            ) = Self::inner_exchange(
                                dex_id,
                                &who,
                                &who,
                                &input_asset_id,
                                &asset_id,
                                SwapAmount::WithDesiredOutput {
                                    desired_amount_out: out_amount,
                                    max_amount_in: max_input_amount,
                                },
                                filter.clone(),
                            )?;

                            let caller_output_asset_balance =
                                assets::Pallet::<T>::total_balance(&asset_id, &who)?;
                            let remainder_per_receiver: Balance =
                                if caller_output_asset_balance < out_amount {
                                    let remainder =
                                        out_amount.saturating_sub(caller_output_asset_balance);
                                    remainder / (receivers.len() as u128)
                                        + remainder % (receivers.len() as u128)
                                } else {
                                    0
                                };
                            (executed_input_amount, remainder_per_receiver)
                        } else {
                            (out_amount, 0)
                        };

                    max_input_amount = max_input_amount
                        .checked_sub(executed_input_amount)
>>>>>>> f9092626
                        .ok_or(Error::<T>::SlippageNotTolerated)?;

                    let mut unique_batch_receivers: BTreeSet<T::AccountId> = BTreeSet::new();
                    fallible_iterator::convert(receivers.into_iter().map(|val| Ok(val))).for_each(
                        |receiver| {
<<<<<<< HEAD
=======
                            // extrinsic fails if there are duplicate account ids in the same output asset id
>>>>>>> f9092626
                            if !unique_batch_receivers.insert(receiver.account_id.clone()) {
                                Err(Error::<T>::AggregationError)?
                            }
                            assets::Pallet::<T>::transfer_from(
                                &asset_id,
                                &who,
                                &receiver.account_id,
<<<<<<< HEAD
                                receiver.target_amount,
=======
                                receiver.target_amount - remainder_per_receiver,
>>>>>>> f9092626
                            )
                        },
                    )
                },
            )?;
            Ok(().into())
        }

        /// Enables XST or TBC liquidity source.
        ///
        /// - `liquidity_source`: the liquidity source to be enabled.
        #[pallet::weight(<T as Config>::WeightInfo::enable_liquidity_source())]
        pub fn enable_liquidity_source(
            origin: OriginFor<T>,
            liquidity_source: LiquiditySourceType,
        ) -> DispatchResultWithPostInfo {
            ensure_root(origin)?;

            ensure!(
                liquidity_source == LiquiditySourceType::XSTPool
                    || liquidity_source == LiquiditySourceType::MulticollateralBondingCurvePool,
                Error::<T>::UnableToEnableLiquiditySource
            );

            let mut locked = trading_pair::LockedLiquiditySources::<T>::get();

            ensure!(
                locked.contains(&liquidity_source),
                Error::<T>::LiquiditySourceAlreadyEnabled
            );

            locked.retain(|x| *x != liquidity_source);
            trading_pair::LockedLiquiditySources::<T>::set(locked);
            Self::deposit_event(Event::<T>::LiquiditySourceEnabled(liquidity_source));
            Ok(().into())
        }

        /// Disables XST or TBC liquidity source. The liquidity source becomes unavailable for swap.
        ///
        /// - `liquidity_source`: the liquidity source to be disabled.
        #[pallet::weight(<T as Config>::WeightInfo::disable_liquidity_source())]
        pub fn disable_liquidity_source(
            origin: OriginFor<T>,
            liquidity_source: LiquiditySourceType,
        ) -> DispatchResultWithPostInfo {
            ensure_root(origin)?;

            ensure!(
                liquidity_source == LiquiditySourceType::XSTPool
                    || liquidity_source == LiquiditySourceType::MulticollateralBondingCurvePool,
                Error::<T>::UnableToDisableLiquiditySource
            );
            ensure!(
                !trading_pair::LockedLiquiditySources::<T>::get().contains(&liquidity_source),
                Error::<T>::LiquiditySourceAlreadyDisabled
            );
            trading_pair::LockedLiquiditySources::<T>::append(liquidity_source);
            Self::deposit_event(Event::<T>::LiquiditySourceDisabled(liquidity_source));
            Ok(().into())
        }
    }

    #[pallet::event]
    #[pallet::generate_deposit(pub(super) fn deposit_event)]
    pub enum Event<T: Config> {
        /// Exchange of tokens has been performed
        /// [Caller Account, DEX Id, Input Asset Id, Output Asset Id, Input Amount, Output Amount, Fee Amount]
        Exchange(
            AccountIdOf<T>,
            DexIdOf<T>,
            AssetIdOf<T>,
            AssetIdOf<T>,
            Balance,
            Balance,
            Balance,
            Vec<LiquiditySourceIdOf<T>>,
        ),
        /// Liquidity source was enabled
        LiquiditySourceEnabled(LiquiditySourceType),
        /// Liquidity source was disabled
        LiquiditySourceDisabled(LiquiditySourceType),
    }

    #[pallet::error]
    pub enum Error<T> {
        /// No route exists in a given DEX for given parameters to carry out the swap
        UnavailableExchangePath,
        /// Max fee exceeded
        MaxFeeExceeded,
        /// Fee value outside of the basis points range [0..10000]
        InvalidFeeValue,
        /// None of the sources has enough reserves to execute a trade
        InsufficientLiquidity,
        /// Path exists but it's not possible to perform exchange with currently available liquidity on pools.
        AggregationError,
        /// Specified parameters lead to arithmetic error
        CalculationError,
        /// Slippage either exceeds minimum tolerated output or maximum tolerated input.
        SlippageNotTolerated,
        /// Selected filtering request is not allowed.
        ForbiddenFilter,
        /// Failure while calculating price ignoring non-linearity of liquidity source.
        FailedToCalculatePriceWithoutImpact,
        /// Unable to swap indivisible assets
        UnableToSwapIndivisibleAssets,
        /// Unable to enable liquidity source
        UnableToEnableLiquiditySource,
        /// Liquidity source is already enabled
        LiquiditySourceAlreadyEnabled,
        /// Unable to disable liquidity source
        UnableToDisableLiquiditySource,
        /// Liquidity source is already disabled
        LiquiditySourceAlreadyDisabled,
        // Information about swap batch receivers is invalid
        InvalidReceiversInfo,
    }
}<|MERGE_RESOLUTION|>--- conflicted
+++ resolved
@@ -501,7 +501,6 @@
                 Ok((outcome, sources))
             },
         )
-<<<<<<< HEAD
     }
 
     /// Calculate the input amount for a given `output_amount` for a sequence of direct swaps.
@@ -535,41 +534,6 @@
         Ok(amount)
     }
 
-=======
-    }
-
-    /// Calculate the input amount for a given `output_amount` for a sequence of direct swaps.
-    fn calculate_input_amount(
-        dex_info: &DEXInfo<T::AssetId>,
-        assets: &[T::AssetId],
-        output_amount: Balance,
-        filter: &LiquiditySourceFilter<T::DEXId, LiquiditySourceType>,
-    ) -> Result<Balance, DispatchError> {
-        let mut amount = output_amount;
-
-        assets
-            .iter()
-            .rev()
-            .tuple_windows()
-            .map(|(to, from)| (from, to)) // Need to reverse pairs as well
-            .map(|(from, to)| -> Result<_, DispatchError> {
-                let (quote, _, _) = Self::quote_single(
-                    &dex_info.base_asset_id,
-                    &from,
-                    &to,
-                    QuoteAmount::with_desired_output(amount),
-                    filter.clone(),
-                    true,
-                    true,
-                )?;
-                amount = quote.amount;
-                Ok(())
-            })
-            .for_each(drop);
-        Ok(amount)
-    }
-
->>>>>>> f9092626
     /// Performs a swap given a number of liquidity sources and a distribution of the swap amount across the sources.
     fn exchange_single(
         sender: &T::AccountId,
@@ -1820,46 +1784,11 @@
                         receivers,
                     } = swap_batch_info;
 
-<<<<<<< HEAD
-                    let filter = LiquiditySourceFilter::with_mode(
-                        dex_id,
-                        filter_mode.clone(),
-                        selected_source_types.clone(),
-                    );
-
-                    if Self::is_forbidden_filter(
-                        &input_asset_id,
-                        &asset_id,
-                        &selected_source_types,
-                        &filter_mode,
-                    ) {
-                        fail!(Error::<T>::ForbiddenFilter);
-                    }
-
-=======
                     // extrinsic fails if there are duplicate output asset ids
->>>>>>> f9092626
                     if !unique_asset_ids.insert(asset_id.clone()) {
                         Err(Error::<T>::AggregationError)?
                     }
 
-<<<<<<< HEAD
-                    let out_amount = receivers.iter().map(|recv| recv.target_amount).sum();
-                    Self::inner_exchange(
-                        dex_id,
-                        &who,
-                        &who,
-                        &input_asset_id,
-                        &asset_id,
-                        SwapAmount::WithDesiredOutput {
-                            desired_amount_out: out_amount,
-                            max_amount_in: max_input_amount,
-                        },
-                        filter.clone(),
-                    )?;
-                    max_input_amount = max_input_amount
-                        .checked_sub(out_amount)
-=======
                     if receivers.len() == 0 {
                         Err(Error::<T>::InvalidReceiversInfo)?
                     }
@@ -1919,16 +1848,12 @@
 
                     max_input_amount = max_input_amount
                         .checked_sub(executed_input_amount)
->>>>>>> f9092626
                         .ok_or(Error::<T>::SlippageNotTolerated)?;
 
                     let mut unique_batch_receivers: BTreeSet<T::AccountId> = BTreeSet::new();
                     fallible_iterator::convert(receivers.into_iter().map(|val| Ok(val))).for_each(
                         |receiver| {
-<<<<<<< HEAD
-=======
                             // extrinsic fails if there are duplicate account ids in the same output asset id
->>>>>>> f9092626
                             if !unique_batch_receivers.insert(receiver.account_id.clone()) {
                                 Err(Error::<T>::AggregationError)?
                             }
@@ -1936,11 +1861,7 @@
                                 &asset_id,
                                 &who,
                                 &receiver.account_id,
-<<<<<<< HEAD
-                                receiver.target_amount,
-=======
                                 receiver.target_amount - remainder_per_receiver,
->>>>>>> f9092626
                             )
                         },
                     )
