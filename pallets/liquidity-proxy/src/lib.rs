// This file is part of the SORA network and Polkaswap app.

// Copyright (c) 2020, 2021, Polka Biome Ltd. All rights reserved.
// SPDX-License-Identifier: BSD-4-Clause

// Redistribution and use in source and binary forms, with or without modification,
// are permitted provided that the following conditions are met:

// Redistributions of source code must retain the above copyright notice, this list
// of conditions and the following disclaimer.
// Redistributions in binary form must reproduce the above copyright notice, this
// list of conditions and the following disclaimer in the documentation and/or other
// materials provided with the distribution.
//
// All advertising materials mentioning features or use of this software must display
// the following acknowledgement: This product includes software developed by Polka Biome
// Ltd., SORA, and Polkaswap.
//
// Neither the name of the Polka Biome Ltd. nor the names of its contributors may be used
// to endorse or promote products derived from this software without specific prior written permission.

// THIS SOFTWARE IS PROVIDED BY Polka Biome Ltd. AS IS AND ANY EXPRESS OR IMPLIED WARRANTIES,
// INCLUDING, BUT NOT LIMITED TO, THE IMPLIED WARRANTIES OF MERCHANTABILITY AND FITNESS FOR
// A PARTICULAR PURPOSE ARE DISCLAIMED. IN NO EVENT SHALL Polka Biome Ltd. BE LIABLE FOR ANY
// DIRECT, INDIRECT, INCIDENTAL, SPECIAL, EXEMPLARY, OR CONSEQUENTIAL DAMAGES (INCLUDING,
// BUT NOT LIMITED TO, PROCUREMENT OF SUBSTITUTE GOODS OR SERVICES; LOSS OF USE, DATA, OR PROFITS;
// OR BUSINESS INTERRUPTION) HOWEVER CAUSED AND ON ANY THEORY OF LIABILITY, WHETHER IN CONTRACT,
// STRICT LIABILITY, OR TORT (INCLUDING NEGLIGENCE OR OTHERWISE) ARISING IN ANY WAY OUT OF THE
// USE OF THIS SOFTWARE, EVEN IF ADVISED OF THE POSSIBILITY OF SUCH DAMAGE.

#![cfg_attr(not(feature = "std"), no_std)]

extern crate core;

use codec::{Decode, Encode};

use common::prelude::fixnum::ops::{Bounded, Zero as _};
use common::prelude::{Balance, FixedWrapper, QuoteAmount, SwapAmount, SwapOutcome, SwapVariant};
use common::{
    balance, fixed_wrapper, DEXInfo, FilterMode, Fixed, GetMarketInfo, GetPoolReserves,
    LiquidityProxyTrait, LiquidityRegistry, LiquiditySource, LiquiditySourceFilter,
    LiquiditySourceId, LiquiditySourceType, RewardReason, TradingPair, VestedRewardsPallet, XSTUSD,
};
use fallible_iterator::FallibleIterator as _;
use frame_support::traits::Get;
use frame_support::weights::Weight;
use frame_support::{ensure, fail, RuntimeDebug};
use frame_system::ensure_signed;
use itertools::Itertools as _;
use sp_runtime::traits::{CheckedSub, Zero};
use sp_runtime::DispatchError;
use sp_std::collections::btree_set::BTreeSet;
use sp_std::prelude::*;
<<<<<<< HEAD
use sp_std::{cmp::Ordering, vec};
=======
use sp_std::{cmp::Ord, cmp::Ordering, vec};
>>>>>>> f21c9c14

type LiquiditySourceIdOf<T> = LiquiditySourceId<<T as common::Config>::DEXId, LiquiditySourceType>;

type Rewards<AssetId> = Vec<(Balance, AssetId, RewardReason)>;

pub mod weights;

#[cfg(test)]
mod mock;

#[cfg(test)]
mod tests;

pub const TECH_ACCOUNT_PREFIX: &[u8] = b"liquidity-proxy";
pub const TECH_ACCOUNT_MAIN: &[u8] = b"main";

/// Possible exchange paths for two assets.
struct ExchangePath<T: Config>(Vec<T::AssetId>);

#[derive(Debug)]
enum AssetType {
    Base,
    SyntheticBase,
    Basic,
    Synthetic,
}

impl AssetType {
    fn determine<T: Config>(
        dex_info: &DEXInfo<T::AssetId>,
        synthetic_assets: &BTreeSet<T::AssetId>,
        asset_id: T::AssetId,
    ) -> Self {
        if asset_id == dex_info.base_asset_id {
            AssetType::Base
        } else if asset_id == dex_info.synthetic_base_asset_id {
            AssetType::SyntheticBase
        } else if synthetic_assets.contains(&asset_id) {
            AssetType::Synthetic
        } else {
            AssetType::Basic
        }
    }
}

macro_rules! forward_or_backward {
    ($ex1:tt, $ex2:tt) => {
        ($ex1, $ex2) | ($ex2, $ex1)
    };
}

impl<T: Config> ExchangePath<T> {
    pub fn new_trivial(
        dex_info: &DEXInfo<T::AssetId>,
        input_asset_id: T::AssetId,
        output_asset_id: T::AssetId,
    ) -> Option<Vec<Self>> {
        use AssetType::*;

        let synthetic_assets = T::PrimaryMarketXST::enabled_target_assets();
        let input_type = AssetType::determine::<T>(dex_info, &synthetic_assets, input_asset_id);
        let output_type = AssetType::determine::<T>(dex_info, &synthetic_assets, output_asset_id);

        match (input_type, output_type) {
            forward_or_backward!(Base, Basic) | forward_or_backward!(Base, SyntheticBase) => {
                Some(vec![Self(vec![input_asset_id, output_asset_id])])
            }
            forward_or_backward!(SyntheticBase, Synthetic) => Some(vec![
                Self(vec![input_asset_id, output_asset_id]),
                Self(vec![
                    input_asset_id,
                    dex_info.base_asset_id,
                    output_asset_id,
                ]),
            ]),
            (Basic, Basic) | forward_or_backward!(SyntheticBase, Basic) => Some(vec![Self(vec![
                input_asset_id,
                dex_info.base_asset_id,
                output_asset_id,
            ])]),
            (Synthetic, Synthetic) => Some(vec![
                Self(vec![
                    input_asset_id,
                    dex_info.synthetic_base_asset_id,
                    output_asset_id,
                ]),
                Self(vec![
                    input_asset_id,
                    dex_info.base_asset_id,
                    output_asset_id,
                ]),
            ]),
            forward_or_backward!(Base, Synthetic) => Some(vec![
                Self(vec![input_asset_id, output_asset_id]),
                Self(vec![
                    input_asset_id,
                    dex_info.synthetic_base_asset_id,
                    output_asset_id,
                ]),
            ]),
            (Basic, Synthetic) => Some(vec![
                Self(vec![
                    input_asset_id,
                    dex_info.base_asset_id,
                    dex_info.synthetic_base_asset_id,
                    output_asset_id,
                ]),
                Self(vec![
                    input_asset_id,
                    dex_info.base_asset_id,
                    output_asset_id,
                ]),
            ]),
            (Synthetic, Basic) => Some(vec![
                Self(vec![
                    input_asset_id,
                    dex_info.synthetic_base_asset_id,
                    dex_info.base_asset_id,
                    output_asset_id,
                ]),
                Self(vec![
                    input_asset_id,
                    dex_info.base_asset_id,
                    output_asset_id,
                ]),
            ]),
            (Base, Base) | (SyntheticBase, SyntheticBase) => None,
        }
    }
}

/// Output of the aggregated LiquidityProxy::quote() price.
#[derive(
    Encode, Decode, Clone, RuntimeDebug, PartialEq, Eq, PartialOrd, Ord, scale_info::TypeInfo,
)]
pub struct AggregatedSwapOutcome<LiquiditySourceType, AmountType> {
    /// A distribution of amounts each liquidity sources gets to swap in the entire trade
    pub distribution: Vec<(LiquiditySourceType, QuoteAmount<AmountType>)>,
    /// The best possible output/input amount for a given trade and a set of liquidity sources
    pub amount: AmountType,
    /// Total fee amount, nominated in XOR
    pub fee: AmountType,
}

impl<LiquiditySourceIdType, AmountType> AggregatedSwapOutcome<LiquiditySourceIdType, AmountType> {
    pub fn new(
        distribution: Vec<(LiquiditySourceIdType, QuoteAmount<AmountType>)>,
        amount: AmountType,
        fee: AmountType,
    ) -> Self {
        Self {
            distribution,
            amount,
            fee,
        }
    }
}

fn merge_two_vectors_unique<T: PartialEq>(vec_1: &mut Vec<T>, vec_2: Vec<T>) {
    for el in vec_2 {
        if !vec_1.contains(&el) {
            vec_1.push(el);
        }
    }
}

pub trait WeightInfo {
    fn swap(variant: SwapVariant) -> Weight;
    fn enable_liquidity_source() -> Weight;
    fn disable_liquidity_source() -> Weight;
    fn swap_transfer_batch(n: u32, m: u32) -> Weight;
}

impl<T: Config> Pallet<T> {
    /// Temporary workaround to prevent tbc oracle exploit with xyk-only filter.
    pub fn is_forbidden_filter(
        input_asset_id: &T::AssetId,
        output_asset_id: &T::AssetId,
        selected_source_types: &Vec<LiquiditySourceType>,
        filter_mode: &FilterMode,
    ) -> bool {
        let tbc_reserve_assets = T::PrimaryMarketTBC::enabled_target_assets();
        // check if user has selected only xyk either explicitly or by excluding other types
        // FIXME: such detection approach is unreliable, come up with better way
        let is_xyk_only = selected_source_types.contains(&LiquiditySourceType::XYKPool)
            && !selected_source_types
                .contains(&LiquiditySourceType::MulticollateralBondingCurvePool)
            && !selected_source_types.contains(&LiquiditySourceType::XSTPool)
            && filter_mode == &FilterMode::AllowSelected
            || selected_source_types
                .contains(&LiquiditySourceType::MulticollateralBondingCurvePool)
                && selected_source_types.contains(&LiquiditySourceType::XSTPool)
                && !selected_source_types.contains(&LiquiditySourceType::XYKPool)
                && filter_mode == &FilterMode::ForbidSelected;
        // check if either of tbc reserve assets is present
        let reserve_asset_present = tbc_reserve_assets.contains(input_asset_id)
            || tbc_reserve_assets.contains(output_asset_id);

        is_xyk_only && reserve_asset_present
    }

    pub fn inner_swap(
        sender: T::AccountId,
        receiver: T::AccountId,
        dex_id: T::DEXId,
        input_asset_id: T::AssetId,
        output_asset_id: T::AssetId,
        swap_amount: SwapAmount<Balance>,
        selected_source_types: Vec<LiquiditySourceType>,
        filter_mode: FilterMode,
    ) -> Result<(), DispatchError> {
        ensure!(
            assets::AssetInfos::<T>::get(input_asset_id).2 != 0
                && assets::AssetInfos::<T>::get(output_asset_id).2 != 0,
            Error::<T>::UnableToSwapIndivisibleAssets
        );

        if Self::is_forbidden_filter(
            &input_asset_id,
            &output_asset_id,
            &selected_source_types,
            &filter_mode,
        ) {
            fail!(Error::<T>::ForbiddenFilter);
        }

        let (outcome, sources) = Self::inner_exchange(
            dex_id,
            &sender,
            &receiver,
            &input_asset_id,
            &output_asset_id,
            swap_amount,
            LiquiditySourceFilter::with_mode(dex_id, filter_mode, selected_source_types),
        )?;

        let (input_amount, output_amount, fee_amount) = match swap_amount {
            SwapAmount::WithDesiredInput {
                desired_amount_in, ..
            } => (desired_amount_in, outcome.amount, outcome.fee),
            SwapAmount::WithDesiredOutput {
                desired_amount_out, ..
            } => (outcome.amount, desired_amount_out, outcome.fee),
        };
        Self::deposit_event(Event::<T>::Exchange(
            sender,
            dex_id,
            input_asset_id,
            output_asset_id,
            input_amount,
            output_amount,
            fee_amount,
            sources,
        ));

        Ok(().into())
    }

    /// Applies trivial routing (via Base Asset), resulting in a poly-swap which may contain several individual swaps.
    /// Those individual swaps are subject to liquidity aggregation algorithm.
    ///
    /// This a wrapper for `exchange_single`.
    pub fn inner_exchange(
        dex_id: T::DEXId,
        sender: &T::AccountId,
        receiver: &T::AccountId,
        input_asset_id: &T::AssetId,
        output_asset_id: &T::AssetId,
        amount: SwapAmount<Balance>,
        filter: LiquiditySourceFilter<T::DEXId, LiquiditySourceType>,
    ) -> Result<(SwapOutcome<Balance>, Vec<LiquiditySourceIdOf<T>>), DispatchError> {
        ensure!(
            input_asset_id != output_asset_id,
            Error::<T>::UnavailableExchangePath
        );

        common::with_transaction(|| {
            let dex_info = dex_manager::Pallet::<T>::get_dex_info(&dex_id)?;
            let maybe_path =
                ExchangePath::<T>::new_trivial(&dex_info, *input_asset_id, *output_asset_id);
            maybe_path.map_or(Err(Error::<T>::UnavailableExchangePath.into()), |paths| {
                Self::exchange_sequence(&dex_info, sender, receiver, paths, amount, &filter)
            })
        })
    }

    /// Exchange sequence of assets, where each pair is a direct exchange.
    /// The swaps path is selected via `select_best_path`
    fn exchange_sequence(
        dex_info: &DEXInfo<T::AssetId>,
        sender: &T::AccountId,
        receiver: &T::AccountId,
        asset_paths: Vec<ExchangePath<T>>,
        amount: SwapAmount<Balance>,
        filter: &LiquiditySourceFilter<T::DEXId, LiquiditySourceType>,
    ) -> Result<(SwapOutcome<Balance>, Vec<LiquiditySourceIdOf<T>>), DispatchError> {
        match amount {
            SwapAmount::WithDesiredInput {
                desired_amount_in,
                min_amount_out,
            } => {
                let best_path = Self::select_best_path(
                    dex_info,
                    asset_paths,
                    Ordering::Greater,
                    desired_amount_in,
                    filter,
                    true,
                    true,
                )
                .map(|(_, best_path)| best_path)?;
                Self::exchange_sequence_with_input_amount(
                    dex_info,
                    sender,
                    receiver,
                    &best_path,
                    desired_amount_in,
                    filter,
                )
                .and_then(|(swap, sources)| {
                    ensure!(
                        swap.amount >= min_amount_out,
                        Error::<T>::SlippageNotTolerated
                    );
                    Ok((swap, sources))
                })
            }
            SwapAmount::WithDesiredOutput {
                desired_amount_out,
                max_amount_in,
            } => {
                let best_path = Self::select_best_path(
                    dex_info,
                    asset_paths,
                    Ordering::Less,
                    desired_amount_out,
                    filter,
                    true,
                    true,
                )
                .map(|(_, best_path)| best_path)?;
                let input_amount =
                    Self::calculate_input_amount(dex_info, &best_path, desired_amount_out, filter)?;
                ensure!(
                    input_amount <= max_amount_in,
                    Error::<T>::SlippageNotTolerated
                );

                Self::exchange_sequence_with_input_amount(
                    dex_info,
                    sender,
                    receiver,
                    &best_path,
                    input_amount,
                    filter,
                )
                .and_then(|(mut swap, sources)| {
                    swap.amount = input_amount;
                    Ok((swap, sources))
                })
            }
        }
    }

    /// Exchange sequence of assets using input amount.
    ///
    /// Performs [`Self::exchange_single()`] for each pair of assets and aggregates the results.
    fn exchange_sequence_with_input_amount(
        dex_info: &DEXInfo<T::AssetId>,
        sender: &T::AccountId,
        receiver: &T::AccountId,
        assets: &[T::AssetId],
        input_amount: Balance,
        filter: &LiquiditySourceFilter<T::DEXId, LiquiditySourceType>,
    ) -> Result<(SwapOutcome<Balance>, Vec<LiquiditySourceIdOf<T>>), DispatchError> {
        use itertools::EitherOrBoth::*;

        let transit_account = T::GetTechnicalAccountId::get();
        let exchange_count = assets.len() - 1;

        let sender_iter = sp_std::iter::once(sender)
            .chain(sp_std::iter::repeat(&transit_account).take(exchange_count - 1));
        let receiver_iter = sp_std::iter::repeat(&transit_account)
            .take(exchange_count - 1)
            .chain(sp_std::iter::once(receiver));
        let mut current_amount = input_amount;

        fallible_iterator::convert(
            assets
                .iter()
                .tuple_windows()
                .zip_longest(sender_iter)
                .zip_longest(receiver_iter)
                .map(|zip| match zip {
                    Both(Both((from, to), cur_sender), cur_receiver) => {
                        (from, to, cur_sender, cur_receiver)
                    }
                    // Sanity check. Should never happen
                    _ => panic!(
                        "Exchanging failed, iterator invariants are broken - \
                         this is a programmer error"
                    ),
                })
                // Exchange
                .map(
                    |(from, to, cur_sender, cur_receiver)| -> Result<_, DispatchError> {
                        let swap_amount =
                            SwapAmount::with_desired_input(current_amount, Balance::zero());

                        let (swap_outcome, sources) = Self::exchange_single(
                            cur_sender,
                            cur_receiver,
                            &dex_info.base_asset_id,
                            from,
                            to,
                            swap_amount,
                            filter.clone(),
                        )?;

                        current_amount = swap_outcome.amount;
                        Ok((swap_outcome, sources))
                    },
                ),
        )
        // Exchange aggregation
        .fold(
            (SwapOutcome::new(balance!(0), balance!(0)), Vec::new()),
            |(mut outcome, mut sources), (swap_outcome, swap_sources)| {
                outcome.amount = swap_outcome.amount;
                outcome.fee = swap_outcome
                    .fee
                    .checked_add(swap_outcome.fee)
                    .ok_or(Error::<T>::CalculationError)?;
                merge_two_vectors_unique(&mut sources, swap_sources);
                Ok((outcome, sources))
            },
        )
    }

    /// Calculate the input amount for a given `output_amount` for a sequence of direct swaps.
    fn calculate_input_amount(
        dex_info: &DEXInfo<T::AssetId>,
        assets: &[T::AssetId],
        output_amount: Balance,
        filter: &LiquiditySourceFilter<T::DEXId, LiquiditySourceType>,
    ) -> Result<Balance, DispatchError> {
        let mut amount = output_amount;

        assets
            .iter()
            .rev()
            .tuple_windows()
            .map(|(to, from)| (from, to)) // Need to reverse pairs as well
            .map(|(from, to)| -> Result<_, DispatchError> {
                let (quote, _, _) = Self::quote_single(
                    &dex_info.base_asset_id,
                    &from,
                    &to,
                    QuoteAmount::with_desired_output(amount),
                    filter.clone(),
                    true,
                    true,
                )?;
                amount = quote.amount;
                Ok(())
            })
            .for_each(drop);
        Ok(amount)
    }

    /// Performs a swap given a number of liquidity sources and a distribution of the swap amount across the sources.
    fn exchange_single(
        sender: &T::AccountId,
        receiver: &T::AccountId,
        base_asset_id: &T::AssetId,
        input_asset_id: &T::AssetId,
        output_asset_id: &T::AssetId,
        amount: SwapAmount<Balance>,
        filter: LiquiditySourceFilter<T::DEXId, LiquiditySourceType>,
    ) -> Result<(SwapOutcome<Balance>, Vec<LiquiditySourceIdOf<T>>), DispatchError> {
        common::with_transaction(|| {
            let (outcome, _, sources) = Self::quote_single(
                base_asset_id,
                input_asset_id,
                output_asset_id,
                amount.into(),
                filter,
                true,
                true,
            )?;

            let res = outcome
                .distribution
                .into_iter()
                .filter(|(_src, part_amount)| part_amount.amount() > balance!(0))
                .map(|(src, part_amount)| {
                    let part_amount = part_amount.amount();
                    let part_limit = (FixedWrapper::from(part_amount) / amount.amount()
                        * amount.limit())
                    .try_into_balance()
                    .map_err(|_| Error::CalculationError::<T>)?;
                    T::LiquidityRegistry::exchange(
                        sender,
                        receiver,
                        &src,
                        input_asset_id,
                        output_asset_id,
                        amount.copy_direction(part_amount, part_limit),
                    )
                })
                .collect::<Result<Vec<SwapOutcome<Balance>>, DispatchError>>()?;

            let (amount, fee): (FixedWrapper, FixedWrapper) = res.into_iter().fold(
                (fixed_wrapper!(0), fixed_wrapper!(0)),
                |(amount_acc, fee_acc), x| {
                    (
                        amount_acc + FixedWrapper::from(x.amount),
                        fee_acc + FixedWrapper::from(x.fee),
                    )
                },
            );
            let amount = amount
                .try_into_balance()
                .map_err(|_| Error::CalculationError::<T>)?;
            let fee = fee
                .try_into_balance()
                .map_err(|_| Error::CalculationError::<T>)?;

            Ok((SwapOutcome::new(amount, fee), sources))
        })
    }

    /// Applies trivial routing (via Base Asset), resulting in a poly-swap which may contain several individual swaps.
    /// Those individual swaps are subject to liquidity aggregation algorithm.
    ///
    /// This a wrapper for `quote_single`.
    pub fn inner_quote(
        dex_id: T::DEXId,
        input_asset_id: &T::AssetId,
        output_asset_id: &T::AssetId,
        amount: QuoteAmount<Balance>,
        filter: LiquiditySourceFilter<T::DEXId, LiquiditySourceType>,
        skip_info: bool,
        deduce_fee: bool,
    ) -> Result<
        (
            SwapOutcome<Balance>,
            Rewards<T::AssetId>,
            Vec<LiquiditySourceIdOf<T>>,
        ),
        DispatchError,
    > {
        ensure!(
            input_asset_id != output_asset_id,
            Error::<T>::UnavailableExchangePath
        );
        let dex_info = dex_manager::Pallet::<T>::get_dex_info(&dex_id)?;
        let maybe_path =
            ExchangePath::<T>::new_trivial(&dex_info, *input_asset_id, *output_asset_id);
        maybe_path.map_or_else(
            || Err(Error::<T>::UnavailableExchangePath.into()),
            |paths| Self::quote_sequence(&dex_info, paths, amount, &filter, skip_info, deduce_fee),
        )
    }

    /// Quote sequence of assets, where each pair is a direct exchange.
    /// Selects swaps path via `select_best_path`
    fn quote_sequence(
        dex_info: &DEXInfo<T::AssetId>,
        asset_paths: Vec<ExchangePath<T>>,
        amount: QuoteAmount<Balance>,
        filter: &LiquiditySourceFilter<T::DEXId, LiquiditySourceType>,
        skip_info: bool,
        deduce_fee: bool,
    ) -> Result<
        (
            SwapOutcome<Balance>,
            Rewards<T::AssetId>,
            Vec<LiquiditySourceIdOf<T>>,
        ),
        DispatchError,
    > {
        match amount {
            QuoteAmount::WithDesiredInput { desired_amount_in } => Self::select_best_path(
                dex_info,
                asset_paths,
                Ordering::Greater,
                desired_amount_in,
                filter,
                skip_info,
                deduce_fee,
            )
            .map(|(quote, _)| quote),
            QuoteAmount::WithDesiredOutput { desired_amount_out } => Self::select_best_path(
                dex_info,
                asset_paths,
                Ordering::Less,
                desired_amount_out,
                filter,
                skip_info,
                deduce_fee,
            )
            .map(|(quote, _)| quote),
        }
    }

    /// Selects the best path between two swap paths
    /// `ord` parameter influences the preprocessing before
    /// calling `quote_pairs_with_flexible_amount`. The Ordering:Greater variant
    /// is related to QuoteOutcome::WithDesiredInput and other ordering variants are related to
    /// QuoteOutcome::WithDesiredInput
    ///
    /// Returns Result containing a tuple of quote result and selected path
    fn select_best_path(
        dex_info: &DEXInfo<T::AssetId>,
        asset_paths: Vec<ExchangePath<T>>,
        ord: Ordering,
        amount: Balance,
        filter: &LiquiditySourceFilter<T::DEXId, LiquiditySourceType>,
        skip_info: bool,
        deduce_fee: bool,
    ) -> Result<
        (
            (
                SwapOutcome<Balance>,
                Rewards<T::AssetId>,
                Vec<LiquiditySourceIdOf<T>>,
            ),
            Vec<T::AssetId>,
        ),
        DispatchError,
    > {
        let mut path_quote_iter = asset_paths.into_iter().map(|ExchangePath(atomic_path)| {
            let quote = match ord {
                Ordering::Greater => Self::quote_pairs_with_flexible_amount(
                    dex_info,
                    atomic_path.iter().tuple_windows(),
                    QuoteAmount::with_desired_input,
                    amount,
                    filter,
                    skip_info,
                    deduce_fee,
                ),
                _ => Self::quote_pairs_with_flexible_amount(
                    dex_info,
                    atomic_path
                        .iter()
                        .rev()
                        .tuple_windows()
                        .map(|(to, from)| (from, to)),
                    QuoteAmount::with_desired_output,
                    amount,
                    filter,
                    skip_info,
                    deduce_fee,
                ),
            };
            quote.map(|x| (x, atomic_path))
        });

        let primary_path = path_quote_iter
            .next()
            .ok_or(Error::<T>::UnavailableExchangePath)?;

        path_quote_iter.fold(primary_path, |acc, path| match (&acc, &path) {
            (Ok(_), Err(_)) => acc,
            (Err(_), Ok(_)) => path,
            (Ok((acc_quote_unwrapped, _)), Ok((quote_unwrapped, _))) => {
                let (outcome, _, _) = quote_unwrapped;
                let (acc_outcome, _, _) = acc_quote_unwrapped;
                match (ord, acc_outcome.cmp(outcome)) {
                    (Ordering::Greater, Ordering::Less) => path,
                    (Ordering::Greater, _) => acc,
                    (_, Ordering::Less) => acc,
                    _ => path,
                }
            }
            _ => acc,
        })
    }

    /// Quote given pairs of assets using `amount_ctr` to construct [`QuoteAmount`] for each pair.
    ///
    /// Performs [`Self::quote_single()`] for each pair and aggregates the results.
    fn quote_pairs_with_flexible_amount<'asset, F: Fn(Balance) -> QuoteAmount<Balance>>(
        dex_info: &DEXInfo<T::AssetId>,
        asset_pairs: impl Iterator<Item = (&'asset T::AssetId, &'asset T::AssetId)>,
        amount_ctr: F,
        amount: Balance,
        filter: &LiquiditySourceFilter<T::DEXId, LiquiditySourceType>,
        skip_info: bool,
        deduce_fee: bool,
    ) -> Result<
        (
            SwapOutcome<Balance>,
            Rewards<T::AssetId>,
            Vec<LiquiditySourceIdOf<T>>,
        ),
        DispatchError,
    > {
        let mut current_amount = amount;
        fallible_iterator::convert(asset_pairs.map(|(from_asset_id, to_asset_id)| {
            let (quote, rewards, liquidity_sources) = Self::quote_single(
                &dex_info.base_asset_id,
                from_asset_id,
                to_asset_id,
                amount_ctr(current_amount),
                filter.clone(),
                skip_info,
                deduce_fee,
            )?;
            current_amount = quote.amount;
            Ok((quote, rewards, liquidity_sources))
        }))
        .fold(
            (
                SwapOutcome::new(balance!(0), balance!(0)),
                Rewards::new(),
                Vec::new(),
            ),
            |(mut outcome, mut rewards, mut liquidity_sources),
             (quote, mut quote_rewards, quote_liquidity_sources)| {
                outcome.amount = quote.amount;
                outcome.fee = outcome
                    .fee
                    .checked_add(quote.fee)
                    .ok_or(Error::<T>::CalculationError)?;
                rewards.append(&mut quote_rewards);
                merge_two_vectors_unique(&mut liquidity_sources, quote_liquidity_sources);
                Ok((outcome, rewards, liquidity_sources))
            },
        )
    }

    /// Computes the optimal distribution across available liquidity sources to execute the requested trade
    /// given the input and output assets, the trade amount and a liquidity sources filter.
    ///
    /// - `input_asset_id` - ID of the asset to sell,
    /// - `output_asset_id` - ID of the asset to buy,
    /// - `amount` - the amount with "direction" (sell or buy) together with the maximum price impact (slippage),
    /// - `filter` - a filter composed of a list of liquidity sources IDs to accept or ban for this trade.
    /// - `skip_info` - flag that indicates that additional info should not be shown, that is needed when actual exchange is performed.
    ///
    fn quote_single(
        base_asset_id: &T::AssetId,
        input_asset_id: &T::AssetId,
        output_asset_id: &T::AssetId,
        amount: QuoteAmount<Balance>,
        filter: LiquiditySourceFilter<T::DEXId, LiquiditySourceType>,
        skip_info: bool,
        deduce_fee: bool,
    ) -> Result<
        (
            AggregatedSwapOutcome<LiquiditySourceIdOf<T>, Balance>,
            Rewards<T::AssetId>,
            Vec<LiquiditySourceIdOf<T>>,
        ),
        DispatchError,
    > {
        let mut sources =
            T::LiquidityRegistry::list_liquidity_sources(input_asset_id, output_asset_id, filter)?;
        let locked = trading_pair::LockedLiquiditySources::<T>::get();
        sources.retain(|x| !locked.contains(&x.liquidity_source_index));
        ensure!(!sources.is_empty(), Error::<T>::UnavailableExchangePath);

        // Check if we have exactly one source => no split required
        if sources.len() == 1 {
            let src = sources.first().unwrap();
            let outcome = T::LiquidityRegistry::quote(
                src,
                input_asset_id,
                output_asset_id,
                amount.into(),
                deduce_fee,
            )?;
            let rewards = if skip_info {
                Vec::new()
            } else {
                let (input_amount, output_amount) = amount.place_input_and_output(outcome.clone());
                T::LiquidityRegistry::check_rewards(
                    src,
                    input_asset_id,
                    output_asset_id,
                    input_amount,
                    output_amount,
                )
                .unwrap_or(Vec::new())
            };
            return Ok((
                AggregatedSwapOutcome::new(
                    vec![(src.clone(), amount)],
                    outcome.amount,
                    outcome.fee,
                ),
                rewards,
                sources,
            ));
        }

        // Check if we have exactly two sources: the primary market and the secondary market
        // Do the "smart" swap split (with fallback)
        // NOTE: we assume here that XST tokens are not added to TBC reserves. If they are in the future, this
        // logic should be redone!
        if sources.len() == 2 {
            let mut primary_market: Option<LiquiditySourceIdOf<T>> = None;
            let mut secondary_market: Option<LiquiditySourceIdOf<T>> = None;

            for src in &sources {
                match src.liquidity_source_index {
                    // We can't use XST as primary market for smart split, because it use XST asset as base
                    // and does not support DEXes except Polkaswap
                    LiquiditySourceType::MulticollateralBondingCurvePool => {
                        primary_market = Some(src.clone())
                    }
                    LiquiditySourceType::XYKPool | LiquiditySourceType::MockPool => {
                        secondary_market = Some(src.clone())
                    }
                    _ => (),
                }
            }

            if let (Some(primary_mkt), Some(xyk)) = (primary_market, secondary_market) {
                let outcome = Self::smart_split(
                    &primary_mkt,
                    &xyk,
                    base_asset_id,
                    input_asset_id,
                    output_asset_id,
                    amount.clone(),
                    skip_info,
                    deduce_fee,
                )?;
                return Ok((outcome.0, outcome.1, sources));
            }
        }

        fail!(Error::<T>::UnavailableExchangePath);
    }

    /// Check if given two arbitrary tokens can be used to perform an exchange via any available sources.
    pub fn is_path_available(
        dex_id: T::DEXId,
        input_asset_id: T::AssetId,
        output_asset_id: T::AssetId,
    ) -> Result<bool, DispatchError> {
        let dex_info = dex_manager::Pallet::<T>::get_dex_info(&dex_id)?;
        let maybe_path = ExchangePath::<T>::new_trivial(&dex_info, input_asset_id, output_asset_id);
        maybe_path.map_or(Ok(false), |paths| {
            let paths_flag = paths
                .into_iter()
                .map(|ExchangePath(atomic_path)| {
                    Self::check_asset_path(&dex_id, &dex_info, &atomic_path)
                })
                .any(|x| x);
            Ok(paths_flag)
        })
    }

    /// Checks if the path, consisting of sequential swaps of assets in `path`, is
    /// available and if it is, then returns Ok(true)
    pub fn check_asset_path(
        dex_id: &T::DEXId,
        dex_info: &DEXInfo<T::AssetId>,
        path: &[T::AssetId],
    ) -> bool {
        path.iter()
            .tuple_windows()
            .filter_map(|(from, to)| {
                let pair = Self::weak_sort_pair(&dex_info, *from, *to);
                trading_pair::Pallet::<T>::list_enabled_sources_for_trading_pair(
                    dex_id,
                    &pair.base_asset_id,
                    &pair.target_asset_id,
                )
                .ok()
            })
            .all(|sources| !sources.is_empty())
    }

    /// Returns a BTreeSet with all LiquiditySourceTypes, which will be used for swap
    pub fn get_asset_path_sources(
        dex_id: &T::DEXId,
        dex_info: &DEXInfo<T::AssetId>,
        path: &[T::AssetId],
    ) -> Result<BTreeSet<LiquiditySourceType>, DispatchError> {
        let sources_set = fallible_iterator::convert(path.to_vec().iter().tuple_windows().map(
            |(from, to)| -> Result<_, DispatchError> {
                let pair = Self::weak_sort_pair(&dex_info, *from, *to);
                let sources = trading_pair::Pallet::<T>::list_enabled_sources_for_trading_pair(
                    &dex_id,
                    &pair.base_asset_id,
                    &pair.target_asset_id,
                )?;
                ensure!(!sources.is_empty(), Error::<T>::UnavailableExchangePath);
                Ok(sources)
            },
        ))
        .fold(None, |acc: Option<BTreeSet<_>>, sources| match acc {
            Some(mut set) => {
                set.retain(|x| sources.contains(x));
                Ok(Some(set))
            }
            None => Ok(Some(sources)),
        })?
        .unwrap_or_default();
        Ok(sources_set)
    }

    /// Given two arbitrary tokens return sources that can be used to cover full path.
    /// If there are two possible swap paths, then returns a union of used liquidity sources
    pub fn list_enabled_sources_for_path(
        dex_id: T::DEXId,
        input_asset_id: T::AssetId,
        output_asset_id: T::AssetId,
    ) -> Result<Vec<LiquiditySourceType>, DispatchError> {
        let dex_info = dex_manager::Pallet::<T>::get_dex_info(&dex_id)?;
        let maybe_path = ExchangePath::<T>::new_trivial(&dex_info, input_asset_id, output_asset_id);
        maybe_path.map_or_else(
            || Err(Error::<T>::UnavailableExchangePath.into()),
            |paths| {
                let mut paths_sources_iter = paths.into_iter().map(|ExchangePath(atomic_path)| {
                    Self::get_asset_path_sources(&dex_id, &dex_info, &atomic_path)
                });

                let primary_set: Result<BTreeSet<LiquiditySourceType>, DispatchError> =
                    paths_sources_iter
                        .next()
                        .ok_or(Error::<T>::UnavailableExchangePath)?;

                paths_sources_iter
                    .fold(primary_set, |acc: Result<_, DispatchError>, set| {
                        match (acc, set) {
                            (Ok(acc_unwrapped), Err(_)) => Ok(acc_unwrapped),
                            (Err(_), Ok(set_unwrapped)) => Ok(set_unwrapped),
                            (Ok(mut acc_unwrapped), Ok(mut set_unwrapped)) => {
                                acc_unwrapped.append(&mut set_unwrapped);
                                Ok(acc_unwrapped)
                            }
                            (Err(e), _) => Err(e),
                        }
                    })
                    .map(|set| Vec::from_iter(set.into_iter()))
            },
        )
    }

    pub fn list_enabled_sources_for_path_with_xyk_forbidden(
        dex_id: T::DEXId,
        input_asset_id: T::AssetId,
        output_asset_id: T::AssetId,
    ) -> Result<Vec<LiquiditySourceType>, DispatchError> {
        let tbc_reserve_assets = T::PrimaryMarketTBC::enabled_target_assets();
        let mut initial_result =
            Self::list_enabled_sources_for_path(dex_id, input_asset_id, output_asset_id)?;
        if tbc_reserve_assets.contains(&input_asset_id)
            || tbc_reserve_assets.contains(&output_asset_id)
        {
            initial_result.retain(|&lst| lst != LiquiditySourceType::XYKPool);
        }
        Ok(initial_result)
    }

    // Not full sort, just ensure that if there is base asset then it's sorted, otherwise order is unchanged.
    fn weak_sort_pair(
        dex_info: &DEXInfo<T::AssetId>,
        asset_a: T::AssetId,
        asset_b: T::AssetId,
    ) -> TradingPair<T::AssetId> {
        use AssetType::*;

        let synthetic_assets = T::PrimaryMarketXST::enabled_target_assets();
        let a_type = AssetType::determine::<T>(dex_info, &synthetic_assets, asset_a);
        let b_type = AssetType::determine::<T>(dex_info, &synthetic_assets, asset_b);

        match (a_type, b_type) {
            (Base, _) => TradingPair {
                base_asset_id: asset_a,
                target_asset_id: asset_b,
            },
            (_, Base) => TradingPair {
                base_asset_id: asset_b,
                target_asset_id: asset_a,
            },
            (SyntheticBase, _) => TradingPair {
                base_asset_id: asset_a,
                target_asset_id: asset_b,
            },
            (_, SyntheticBase) => TradingPair {
                base_asset_id: asset_b,
                target_asset_id: asset_a,
            },
            (_, _) => TradingPair {
                base_asset_id: asset_a,
                target_asset_id: asset_b,
            },
        }
    }

    /// Implements the "smart" split algorithm.
    ///
    /// - `primary_source_id` - ID of the primary market liquidity source,
    /// - `secondary_source_id` - ID of the secondary market liquidity source,
    /// - `input_asset_id` - ID of the asset to sell,
    /// - `output_asset_id` - ID of the asset to buy,
    /// - `amount` - the amount with "direction" (sell or buy) together with the maximum price impact (slippage).
    /// - `skip_info` - flag that indicates that additional info should not be shown, that is needed when actual exchange is performed.
    ///
    fn smart_split(
        primary_source_id: &LiquiditySourceIdOf<T>,
        secondary_source_id: &LiquiditySourceIdOf<T>,
        base_asset_id: &T::AssetId,
        input_asset_id: &T::AssetId,
        output_asset_id: &T::AssetId,
        amount: QuoteAmount<Balance>,
        skip_info: bool,
        deduce_fee: bool,
    ) -> Result<
        (
            AggregatedSwapOutcome<LiquiditySourceIdOf<T>, Balance>,
            Rewards<T::AssetId>,
        ),
        DispatchError,
    > {
        // The "smart" split algo is based on the following reasoning.
        // First, we try to calculate the spot price of the `input_asset_id` in both
        // the primary and secondary markets. If the price in the secondary market is
        // better than that in the primary market, we allocate as much of the `amount` to
        // be swapped in the secondary market as we can until the prices level up.
        // The rest will be swapped in the primary market.
        //
        // In case the default partitioning between sources returns an error, it can
        // only be due to the MCBC pool not being available or initialized.
        // In this case the primary market weight is zeroed out and the entire `amount`
        // is sent to the secondary market (regardless whether the latter has enough
        // reserves to actually execute such swap).
        //
        // In case the "smart" procedure has returned some weights (a, b), such that
        // a > 0, b > 0, a + b == 1.0, and neither of the arms fails due to insufficient
        // reserves, we must still account for the fact that the algorithm tends to overweigh
        // the MCBC share which can lead to substantially non-optimal results
        // (especially when selling XOR to the MCBC).
        // To limit the impact of this imbalance we want to always compare the result of
        // the "smart" split with the purely secondary market one.
        // Comparing the result with the purely MCBC swap doesn't make sense in this case
        // because the "smart" swap is always at least as good as the 100% MCBC one.

        ensure!(
            input_asset_id == base_asset_id || output_asset_id == base_asset_id,
            Error::<T>::UnavailableExchangePath
        );
        let other_asset = if base_asset_id == input_asset_id {
            output_asset_id
        } else {
            input_asset_id
        };

        let (reserves_base, reserves_other) =
            T::SecondaryMarket::reserves(base_asset_id, other_asset);

        let amount_primary = if output_asset_id == base_asset_id {
            // XOR is being bought
            Self::decide_primary_market_amount_buying_base_asset(
                base_asset_id,
                other_asset,
                amount.clone(),
                (reserves_base, reserves_other),
            )
            .unwrap_or(
                // Error can only be due to MCBC or XST pool, hence zeroing it out
                amount.copy_direction(balance!(0)),
            )
        } else {
            // XOR is being sold
            Self::decide_primary_market_amount_selling_base_asset(
                base_asset_id,
                other_asset,
                amount.clone(),
                (reserves_base, reserves_other),
            )
            .unwrap_or(amount.copy_direction(balance!(0)))
        };

        let (is_better, extremum): (fn(a: Balance, b: Balance) -> bool, Balance) = match amount {
            QuoteAmount::WithDesiredInput { .. } => (|a, b| a > b, Balance::zero()),
            _ => (|a, b| a < b, Balance::MAX),
        };

        let mut best: Balance = extremum;
        let mut total_fee: Balance = 0;
        let mut rewards = Vec::new();
        let mut distr = Vec::new();
        let mut maybe_error: Option<DispatchError> = None;

        if amount_primary.amount() > Balance::zero() {
            // Attempting to quote according to the default sources weights
            let intermediary_result = T::LiquidityRegistry::quote(
                primary_source_id,
                input_asset_id,
                output_asset_id,
                amount_primary.clone(),
                deduce_fee,
            )
            .and_then(|outcome_primary| {
                if amount_primary.amount() < amount.amount() {
                    let amount_secondary = amount
                        .checked_sub(&amount_primary)
                        .ok_or(Error::<T>::CalculationError)?;
                    T::LiquidityRegistry::quote(
                        secondary_source_id,
                        input_asset_id,
                        output_asset_id,
                        amount_secondary.clone(),
                        deduce_fee,
                    )
                    .and_then(|outcome_secondary| {
                        if !skip_info {
                            for info in vec![
                                (primary_source_id, amount_primary, outcome_primary.clone()),
                                (
                                    secondary_source_id,
                                    amount_secondary,
                                    outcome_secondary.clone(),
                                ),
                            ] {
                                let (input_amount, output_amount) =
                                    info.1.place_input_and_output(info.2);
                                rewards.append(
                                    &mut T::LiquidityRegistry::check_rewards(
                                        info.0,
                                        input_asset_id,
                                        output_asset_id,
                                        input_amount,
                                        output_amount,
                                    )
                                    .unwrap_or(Vec::new()),
                                );
                            }
                        };
                        best = outcome_primary.amount + outcome_secondary.amount;
                        total_fee = outcome_primary.fee + outcome_secondary.fee;
                        distr = vec![
                            (primary_source_id.clone(), amount_primary),
                            (secondary_source_id.clone(), amount_secondary),
                        ];
                        Ok(())
                    })
                } else {
                    best = outcome_primary.amount;
                    total_fee = outcome_primary.fee;
                    distr = vec![(primary_source_id.clone(), amount_primary)];
                    Ok(())
                }
            });
            if let Err(e) = intermediary_result {
                maybe_error = Some(e);
            }
        }

        // Regardless whether we have got any result so far, we still must do
        // calculations for the secondary market alone
        let xyk_result = T::LiquidityRegistry::quote(
            secondary_source_id,
            input_asset_id,
            output_asset_id,
            amount.clone(),
            deduce_fee,
        )
        .and_then(|outcome| {
            if is_better(outcome.amount, best) {
                best = outcome.amount;
                total_fee = outcome.fee;
                distr = vec![(secondary_source_id.clone(), amount.clone())];
                if !skip_info {
                    let (input_amount, output_amount) =
                        amount.place_input_and_output(outcome.clone());
                    rewards = T::LiquidityRegistry::check_rewards(
                        secondary_source_id,
                        input_asset_id,
                        output_asset_id,
                        input_amount,
                        output_amount,
                    )
                    .unwrap_or(Vec::new());
                };
            };
            Ok(())
        });

        // Check if we have got a result at either of the steps
        if let Err(err) = xyk_result {
            // If both attempts to get the price failed, return the first error
            if let Some(e) = maybe_error {
                // Quote at the first step was attempted and failed
                return Err(e);
            }
            if best == extremum {
                // The quote at first step was never attempted, returning the current error
                return Err(err);
            }
        }

        Ok((AggregatedSwapOutcome::new(distr, best, total_fee), rewards))
    }

    /// Determines the share of a swap that should be exchanged in the primary market
    /// (i.e., the multi-collateral bonding curve pool) based on the current reserves of
    /// the base asset and the collateral asset in the secondary market (e.g., an XYK pool)
    /// provided the base asset is being bought.
    ///
    /// - `base_asset_id` - ID of the base asset,
    /// - `collateral_asset_id` - ID of the collateral asset,
    /// - `amount` - the swap amount with "direction" (fixed input vs fixed output),
    /// - `secondary_market_reserves` - a pair (base_reserve, collateral_reserve) in the secondary market
    ///
    fn decide_primary_market_amount_buying_base_asset(
        base_asset_id: &T::AssetId,
        collateral_asset_id: &T::AssetId,
        amount: QuoteAmount<Balance>,
        secondary_market_reserves: (Balance, Balance),
    ) -> Result<QuoteAmount<Balance>, DispatchError> {
        let (reserves_base, reserves_other) = secondary_market_reserves;
        let x: FixedWrapper = reserves_base.into();
        let y: FixedWrapper = reserves_other.into();
        let k: FixedWrapper = x.clone() * y.clone();
        let secondary_price: FixedWrapper = if x > fixed_wrapper!(0) {
            y.clone() / x.clone()
        } else {
            Fixed::MAX.into()
        };

        macro_rules! match_buy_price {
            ($source_type:ident) => {
                T::$source_type::buy_price(base_asset_id, collateral_asset_id)
                    .map_err(|_| Error::<T>::CalculationError)?
                    .into()
            };
        }
        let primary_buy_price: FixedWrapper = if collateral_asset_id == &XSTUSD.into() {
            match_buy_price!(PrimaryMarketXST)
        } else {
            match_buy_price!(PrimaryMarketTBC)
        };

        match amount {
            QuoteAmount::WithDesiredInput { desired_amount_in } => {
                let wrapped_amount: FixedWrapper = desired_amount_in.into();
                // checking that secondary price is better than primary initially
                let amount_primary = if secondary_price < primary_buy_price {
                    // find intercept between secondary and primary market curves:
                    // 1) (x - x1) * (y + y1) = k // xyk equation
                    // 2) (y + y1) / (x - x1) = p // desired price `p` equation
                    // composing 1 and 2: (y + y1) * (y + y1) = k * p
                    // √(k * p) - y = y1
                    // √(k) * √(p) - y = y1 // to prevent overflow
                    // where
                    // * x is base reserve, x1 is base amount, y is target reserve, y1 is target amount
                    // * p is desired price i.e. target/base
                    let k_sqrt = k.sqrt_accurate();
                    let primary_buy_price_sqrt = primary_buy_price.sqrt_accurate();
                    let amount_secondary = k_sqrt * primary_buy_price_sqrt - y; // always > 0
                    if amount_secondary >= wrapped_amount {
                        balance!(0)
                    } else if amount_secondary <= fixed_wrapper!(0) {
                        desired_amount_in
                    } else {
                        (wrapped_amount - amount_secondary)
                            .try_into_balance()
                            .unwrap()
                    }
                } else {
                    desired_amount_in
                };
                Ok(QuoteAmount::with_desired_input(amount_primary))
            }
            QuoteAmount::WithDesiredOutput { desired_amount_out } => {
                let wrapped_amount: FixedWrapper = desired_amount_out.into();
                // checking that secondary price is better than primary initially
                let amount_primary = if secondary_price < primary_buy_price {
                    // find intercept between secondary and primary market curves:
                    // 1) (x - x1) * (y + y1) = k // xyk equation
                    // 2) (y + y1) / (x - x1) = p // desired price `p` equation
                    // composing 1 and 2: (x - x1) * (x - x1) * p = k
                    // x - √(k / p) = x1
                    // where
                    // * x is base reserve, x1 is base amount, y is target reserve, y1 is target amount
                    // * p is desired price i.e. target/base
                    let amount_secondary = x - (k / primary_buy_price).sqrt_accurate(); // always > 0
                    if amount_secondary >= wrapped_amount {
                        balance!(0)
                    } else if amount_secondary <= fixed_wrapper!(0) {
                        desired_amount_out
                    } else {
                        (wrapped_amount - amount_secondary)
                            .try_into_balance()
                            .unwrap()
                    }
                } else {
                    desired_amount_out
                };
                Ok(QuoteAmount::with_desired_output(amount_primary))
            }
        }
    }

    /// Determines the share of a swap that should be exchanged in the primary market
    /// (i.e. the multi-collateral bonding curve pool) based on the current reserves of
    /// the base asset and the collateral asset in the secondary market (e.g. an XYK pool)
    /// provided the base asset is being sold.
    ///
    /// - `base_asset_id` - ID of the base asset,
    /// - `collateral_asset_id` - ID of the collateral asset,
    /// - `amount` - the swap amount with "direction" (fixed input vs fixed output),
    /// - `secondary_market_reserves` - a pair (base_reserve, collateral_reserve) in the secondary market
    ///
    fn decide_primary_market_amount_selling_base_asset(
        base_asset_id: &T::AssetId,
        collateral_asset_id: &T::AssetId,
        amount: QuoteAmount<Balance>,
        secondary_market_reserves: (Balance, Balance),
    ) -> Result<QuoteAmount<Balance>, DispatchError> {
        let (reserves_base, reserves_other) = secondary_market_reserves;
        let x: FixedWrapper = reserves_base.into();
        let y: FixedWrapper = reserves_other.into();
        let k: FixedWrapper = x.clone() * y.clone();
        let secondary_price: FixedWrapper = if x > fixed_wrapper!(0) {
            y.clone() / x.clone()
        } else {
            Fixed::ZERO.into()
        };

        macro_rules! match_sell_price {
            ($source_type:ident) => {
                T::$source_type::sell_price(base_asset_id, collateral_asset_id)
                    .map_err(|_| Error::<T>::CalculationError)?
                    .into()
            };
        }
        let primary_sell_price: FixedWrapper = if collateral_asset_id == &XSTUSD.into() {
            match_sell_price!(PrimaryMarketXST)
        } else {
            match_sell_price!(PrimaryMarketTBC)
        };

        match amount {
            QuoteAmount::WithDesiredInput { desired_amount_in } => {
                let wrapped_amount: FixedWrapper = desired_amount_in.into();
                // checking that secondary price is better than primary initially
                let amount_primary = if secondary_price > primary_sell_price {
                    // find intercept between secondary and primary market curves:
                    // 1) (x + x1) * (y - y1) = k // xyk equation
                    // 2) (y - y1) / (x + x1) = p // desired price `p` equation
                    // composing 1 and 2: (x + x1) * (x + x1) * p = k
                    // √(k / p) - x = x1
                    // where
                    // * x is base reserve, x1 is base amount, y is target reserve, y1 is target amount
                    // * p is desired price i.e. target/base
                    let amount_secondary = (k / primary_sell_price).sqrt_accurate() - x; // always > 0
                    if amount_secondary >= wrapped_amount {
                        balance!(0)
                    } else if amount_secondary <= fixed_wrapper!(0) {
                        desired_amount_in
                    } else {
                        (wrapped_amount - amount_secondary)
                            .try_into_balance()
                            .unwrap()
                    }
                } else {
                    desired_amount_in
                };
                Ok(QuoteAmount::with_desired_input(amount_primary))
            }
            QuoteAmount::WithDesiredOutput { desired_amount_out } => {
                let wrapped_amount: FixedWrapper = desired_amount_out.into();
                // checking that secondary price is better than primary initially
                let amount_primary = if secondary_price > primary_sell_price {
                    // find intercept between secondary and primary market curves:
                    // 1) (x + x1) * (y - y1) = k // xyk equation
                    // 2) (y - y1) / (x + x1) = p // desired price `p` equation
                    // composing 1 and 2: (y - y1) * (y - y1) = k * p
                    // y - √(k * p) = y1
                    // where
                    // * x is base reserve, x1 is base amount, y is target reserve, y1 is target amount
                    // * p is desired price i.e. target/base
                    let amount_secondary = y - (k * primary_sell_price).sqrt_accurate();
                    if amount_secondary >= wrapped_amount {
                        balance!(0)
                    } else if amount_secondary <= fixed_wrapper!(0) {
                        desired_amount_out
                    } else {
                        (wrapped_amount - amount_secondary)
                            .try_into_balance()
                            .unwrap()
                    }
                } else {
                    desired_amount_out
                };
                Ok(QuoteAmount::with_desired_output(amount_primary))
            }
        }
    }
}

impl<T: Config> LiquidityProxyTrait<T::DEXId, T::AccountId, T::AssetId> for Pallet<T> {
    /// Applies trivial routing (via Base Asset), resulting in a poly-swap which may contain several individual swaps.
    /// Those individual swaps are subject to liquidity aggregation algorithm.
    ///
    /// This is a wrapper for `quote_single`.
    fn quote(
        dex_id: T::DEXId,
        input_asset_id: &T::AssetId,
        output_asset_id: &T::AssetId,
        amount: QuoteAmount<Balance>,
        filter: LiquiditySourceFilter<T::DEXId, LiquiditySourceType>,
        deduce_fee: bool,
    ) -> Result<SwapOutcome<Balance>, DispatchError> {
        Pallet::<T>::inner_quote(
            dex_id,
            input_asset_id,
            output_asset_id,
            amount,
            filter,
            true,
            deduce_fee,
        )
        .map(|(outcome, _rewards, _)| outcome)
    }

    /// Applies trivial routing (via Base Asset), resulting in a poly-swap which may contain several individual swaps.
    /// Those individual swaps are subject to liquidity aggregation algorithm.
    ///
    /// This is a wrapper for `exchange_single`.
    fn exchange(
        dex_id: T::DEXId,
        sender: &T::AccountId,
        receiver: &T::AccountId,
        input_asset_id: &T::AssetId,
        output_asset_id: &T::AssetId,
        amount: SwapAmount<Balance>,
        filter: LiquiditySourceFilter<T::DEXId, LiquiditySourceType>,
    ) -> Result<SwapOutcome<Balance>, DispatchError> {
        let (outcome, _) = Pallet::<T>::inner_exchange(
            dex_id,
            sender,
            receiver,
            input_asset_id,
            output_asset_id,
            amount,
            filter,
        )?;
        Ok(outcome)
    }
}

pub use pallet::*;

#[derive(Encode, Decode, Copy, Clone, PartialEq, Eq, PartialOrd, Ord, scale_info::TypeInfo)]
#[scale_info(skip_type_params(T))]
pub struct BatchReceiverInfo<T: Config> {
    pub account_id: T::AccountId,
    pub target_amount: Balance,
}

#[cfg(feature = "std")]
impl<T: Config> std::fmt::Debug for BatchReceiverInfo<T> {
    fn fmt(&self, f: &mut std::fmt::Formatter<'_>) -> std::fmt::Result {
        f.write_fmt(format_args!(
            "BatchReceiverInfo {{ account_id: {:?}, amount: {:?} }}",
            self.account_id, self.target_amount
        ))
    }
}

#[frame_support::pallet]
pub mod pallet {
    use super::*;
    use assets::AssetIdOf;
    use common::{AccountIdOf, DexIdOf};
    use frame_support::pallet_prelude::*;
    use frame_support::{traits::StorageVersion, transactional};
    use frame_system::pallet_prelude::*;

    #[pallet::config]
    pub trait Config:
        frame_system::Config + common::Config + assets::Config + trading_pair::Config
    {
        type RuntimeEvent: From<Event<Self>> + IsType<<Self as frame_system::Config>::RuntimeEvent>;
        type LiquidityRegistry: LiquidityRegistry<
            Self::DEXId,
            Self::AccountId,
            Self::AssetId,
            LiquiditySourceType,
            Balance,
            DispatchError,
        >;
        type GetNumSamples: Get<usize>;
        type GetTechnicalAccountId: Get<Self::AccountId>;
        type PrimaryMarketTBC: GetMarketInfo<Self::AssetId>;
        type PrimaryMarketXST: GetMarketInfo<Self::AssetId>;
        type SecondaryMarket: GetPoolReserves<Self::AssetId>;
        type VestedRewardsPallet: VestedRewardsPallet<Self::AccountId, Self::AssetId>;
        /// Weight information for the extrinsics in this Pallet.
        type WeightInfo: WeightInfo;
    }

    impl<T: Config> BatchReceiverInfo<T> {
        pub fn new(account_id: T::AccountId, amount: Balance) -> BatchReceiverInfo<T> {
            BatchReceiverInfo {
                account_id,
                target_amount: amount,
            }
        }
    }

    /// The current storage version.
    const STORAGE_VERSION: StorageVersion = StorageVersion::new(1);

    #[pallet::pallet]
    #[pallet::generate_store(pub(super) trait Store)]
    #[pallet::storage_version(STORAGE_VERSION)]
    #[pallet::without_storage_info]
    pub struct Pallet<T>(PhantomData<T>);

    #[pallet::hooks]
    impl<T: Config> Hooks<BlockNumberFor<T>> for Pallet<T> {}

    #[pallet::call]
    impl<T: Config> Pallet<T> {
        /// Perform swap of tokens (input/output defined via SwapAmount direction).
        ///
        /// - `origin`: the account on whose behalf the transaction is being executed,
        /// - `dex_id`: DEX ID for which liquidity sources aggregation is being done,
        /// - `input_asset_id`: ID of the asset being sold,
        /// - `output_asset_id`: ID of the asset being bought,
        /// - `swap_amount`: the exact amount to be sold (either in input_asset_id or output_asset_id units with corresponding slippage tolerance absolute bound),
        /// - `selected_source_types`: list of selected LiquiditySource types, selection effect is determined by filter_mode,
        /// - `filter_mode`: indicate either to allow or forbid selected types only, or disable filtering.
        #[pallet::weight(<T as Config>::WeightInfo::swap((*swap_amount).into()))]
        pub fn swap(
            origin: OriginFor<T>,
            dex_id: T::DEXId,
            input_asset_id: T::AssetId,
            output_asset_id: T::AssetId,
            swap_amount: SwapAmount<Balance>,
            selected_source_types: Vec<LiquiditySourceType>,
            filter_mode: FilterMode,
        ) -> DispatchResultWithPostInfo {
            let who = ensure_signed(origin)?;
            Self::inner_swap(
                who.clone(),
                who,
                dex_id,
                input_asset_id,
                output_asset_id,
                swap_amount,
                selected_source_types,
                filter_mode,
            )?;
            Ok(().into())
        }

        /// Perform swap of tokens (input/output defined via SwapAmount direction).
        ///
        /// - `origin`: the account on whose behalf the transaction is being executed,
        /// - `receiver`: the account that receives the output,
        /// - `dex_id`: DEX ID for which liquidity sources aggregation is being done,
        /// - `input_asset_id`: ID of the asset being sold,
        /// - `output_asset_id`: ID of the asset being bought,
        /// - `swap_amount`: the exact amount to be sold (either in input_asset_id or output_asset_id units with corresponding slippage tolerance absolute bound),
        /// - `selected_source_types`: list of selected LiquiditySource types, selection effect is determined by filter_mode,
        /// - `filter_mode`: indicate either to allow or forbid selected types only, or disable filtering.
        #[pallet::weight(<T as Config>::WeightInfo::swap((*swap_amount).into()))]
        pub fn swap_transfer(
            origin: OriginFor<T>,
            receiver: T::AccountId,
            dex_id: T::DEXId,
            input_asset_id: T::AssetId,
            output_asset_id: T::AssetId,
            swap_amount: SwapAmount<Balance>,
            selected_source_types: Vec<LiquiditySourceType>,
            filter_mode: FilterMode,
        ) -> DispatchResultWithPostInfo {
            let who = ensure_signed(origin)?;

            Self::inner_swap(
                who,
                receiver,
                dex_id,
                input_asset_id,
                output_asset_id,
                swap_amount,
                selected_source_types,
                filter_mode,
            )?;
            Ok(().into())
        }

<<<<<<< HEAD
        #[pallet::weight(<<T as assets::Config>::WeightInfo as assets::WeightInfo>::transfer()
                .saturating_mul(receivers.len() as u64)
                .saturating_add(<T as Config>::WeightInfo::swap(
                    SwapVariant::WithDesiredOutput,
                )))]
        pub fn swap_transfer_batch(
            origin: OriginFor<T>,
            receivers: Vec<BatchReceiverInfo<T>>,
            dex_id: T::DEXId,
            input_asset_id: T::AssetId,
            output_asset_id: T::AssetId,
            max_input_amount: Balance,
=======
        /// Dispatches multiple swap & transfer operations. `receivers` holds info about desired out amount and
        /// its associated account per asset id
        ///
        /// - `origin`: the account on whose behalf the transaction is being executed,
        /// - `receivers`: the ordered map, which maps the asset id being bought to the vector of batch receivers
        /// - `dex_id`: DEX ID for which liquidity sources aggregation is being done,
        /// - `input_asset_id`: ID of the asset being sold,
        /// - `max_input_amount`: the maximum amount to be sold in input_asset_id,
        /// - `selected_source_types`: list of selected LiquiditySource types, selection effect is determined by filter_mode,
        /// - `filter_mode`: indicate either to allow or forbid selected types only, or disable filtering.
        #[transactional]
        #[pallet::weight(<T as Config>::WeightInfo::swap_transfer_batch(
                receivers.len() as u32,
                receivers.iter()
                    .map(|(_, recv_batch)| recv_batch.len() as u32)
                    .sum()
            )
        )]
        pub fn swap_transfer_batch(
            origin: OriginFor<T>,
            receivers: Vec<(T::AssetId, Vec<BatchReceiverInfo<T>>)>,
            dex_id: T::DEXId,
            input_asset_id: T::AssetId,
            mut max_input_amount: Balance,
>>>>>>> f21c9c14
            selected_source_types: Vec<LiquiditySourceType>,
            filter_mode: FilterMode,
        ) -> DispatchResultWithPostInfo {
            let who = ensure_signed(origin)?;

<<<<<<< HEAD
            if Self::is_forbidden_filter(
                &input_asset_id,
                &output_asset_id,
                &selected_source_types,
                &filter_mode,
            ) {
                fail!(Error::<T>::ForbiddenFilter);
            }

            let filter =
                LiquiditySourceFilter::with_mode(dex_id, filter_mode, selected_source_types);

            let out_amount = receivers.iter().map(|recv| recv.target_amount).sum();

            Self::inner_exchange(
                dex_id,
                &who,
                &who,
                &input_asset_id,
                &output_asset_id,
                SwapAmount::WithDesiredOutput {
                    desired_amount_out: out_amount,
                    max_amount_in: max_input_amount,
                },
                filter,
            )?;

            for receiver in receivers {
                assets::Pallet::<T>::transfer_from(
                    &output_asset_id,
                    &who,
                    &receiver.account_id,
                    receiver.target_amount,
                )
                .expect("Required amount has just been deposited");
            }

=======
            let filter = LiquiditySourceFilter::with_mode(
                dex_id,
                filter_mode.clone(),
                selected_source_types.clone(),
            );

            let mut unique_asset_ids: BTreeSet<T::AssetId> = BTreeSet::new();
            fallible_iterator::convert(receivers.into_iter().map(|val| Ok(val))).for_each(
                |(asset_id, recv_batch)| {
                    if Self::is_forbidden_filter(
                        &input_asset_id,
                        &asset_id,
                        &selected_source_types,
                        &filter_mode,
                    ) {
                        fail!(Error::<T>::ForbiddenFilter);
                    }

                    if !unique_asset_ids.insert(asset_id.clone()) {
                        Err(Error::<T>::AggregationError)?
                    }

                    let out_amount = recv_batch.iter().map(|recv| recv.target_amount).sum();
                    Self::inner_exchange(
                        dex_id,
                        &who,
                        &who,
                        &input_asset_id,
                        &asset_id,
                        SwapAmount::WithDesiredOutput {
                            desired_amount_out: out_amount,
                            max_amount_in: max_input_amount,
                        },
                        filter.clone(),
                    )?;
                    max_input_amount = max_input_amount
                        .checked_sub(out_amount)
                        .ok_or(Error::<T>::SlippageNotTolerated)?;

                    let mut unique_batch_receivers: BTreeSet<T::AccountId> = BTreeSet::new();
                    fallible_iterator::convert(recv_batch.into_iter().map(|val| Ok(val))).for_each(
                        |receiver| {
                            if !unique_batch_receivers.insert(receiver.account_id.clone()) {
                                Err(Error::<T>::AggregationError)?
                            }
                            assets::Pallet::<T>::transfer_from(
                                &asset_id,
                                &who,
                                &receiver.account_id,
                                receiver.target_amount,
                            )
                        },
                    )
                },
            )?;
>>>>>>> f21c9c14
            Ok(().into())
        }

        /// Enables XST or TBC liquidity source.
        ///
        /// - `liquidity_source`: the liquidity source to be enabled.
        #[pallet::weight(<T as Config>::WeightInfo::enable_liquidity_source())]
        pub fn enable_liquidity_source(
            origin: OriginFor<T>,
            liquidity_source: LiquiditySourceType,
        ) -> DispatchResultWithPostInfo {
            ensure_root(origin)?;

            ensure!(
                liquidity_source == LiquiditySourceType::XSTPool
                    || liquidity_source == LiquiditySourceType::MulticollateralBondingCurvePool,
                Error::<T>::UnableToEnableLiquiditySource
            );

            let mut locked = trading_pair::LockedLiquiditySources::<T>::get();

            ensure!(
                locked.contains(&liquidity_source),
                Error::<T>::LiquiditySourceAlreadyEnabled
            );

            locked.retain(|x| *x != liquidity_source);
            trading_pair::LockedLiquiditySources::<T>::set(locked);
            Self::deposit_event(Event::<T>::LiquiditySourceEnabled(liquidity_source));
            Ok(().into())
        }

        /// Disables XST or TBC liquidity source. The liquidity source becomes unavailable for swap.
        ///
        /// - `liquidity_source`: the liquidity source to be disabled.
        #[pallet::weight(<T as Config>::WeightInfo::disable_liquidity_source())]
        pub fn disable_liquidity_source(
            origin: OriginFor<T>,
            liquidity_source: LiquiditySourceType,
        ) -> DispatchResultWithPostInfo {
            ensure_root(origin)?;

            ensure!(
                liquidity_source == LiquiditySourceType::XSTPool
                    || liquidity_source == LiquiditySourceType::MulticollateralBondingCurvePool,
                Error::<T>::UnableToDisableLiquiditySource
            );
            ensure!(
                !trading_pair::LockedLiquiditySources::<T>::get().contains(&liquidity_source),
                Error::<T>::LiquiditySourceAlreadyDisabled
            );
            trading_pair::LockedLiquiditySources::<T>::append(liquidity_source);
            Self::deposit_event(Event::<T>::LiquiditySourceDisabled(liquidity_source));
            Ok(().into())
        }
    }

    #[pallet::event]
    #[pallet::generate_deposit(pub(super) fn deposit_event)]
    pub enum Event<T: Config> {
        /// Exchange of tokens has been performed
        /// [Caller Account, DEX Id, Input Asset Id, Output Asset Id, Input Amount, Output Amount, Fee Amount]
        Exchange(
            AccountIdOf<T>,
            DexIdOf<T>,
            AssetIdOf<T>,
            AssetIdOf<T>,
            Balance,
            Balance,
            Balance,
            Vec<LiquiditySourceIdOf<T>>,
        ),
        /// Liquidity source was enabled
        LiquiditySourceEnabled(LiquiditySourceType),
        /// Liquidity source was disabled
        LiquiditySourceDisabled(LiquiditySourceType),
    }

    #[pallet::error]
    pub enum Error<T> {
        /// No route exists in a given DEX for given parameters to carry out the swap
        UnavailableExchangePath,
        /// Max fee exceeded
        MaxFeeExceeded,
        /// Fee value outside of the basis points range [0..10000]
        InvalidFeeValue,
        /// None of the sources has enough reserves to execute a trade
        InsufficientLiquidity,
        /// Path exists but it's not possible to perform exchange with currently available liquidity on pools.
        AggregationError,
        /// Specified parameters lead to arithmetic error
        CalculationError,
        /// Slippage either exceeds minimum tolerated output or maximum tolerated input.
        SlippageNotTolerated,
        /// Selected filtering request is not allowed.
        ForbiddenFilter,
        /// Failure while calculating price ignoring non-linearity of liquidity source.
        FailedToCalculatePriceWithoutImpact,
        /// Unable to swap indivisible assets
        UnableToSwapIndivisibleAssets,
        /// Unable to enable liquidity source
        UnableToEnableLiquiditySource,
        /// Liquidity source is already enabled
        LiquiditySourceAlreadyEnabled,
        /// Unable to disable liquidity source
        UnableToDisableLiquiditySource,
        /// Liquidity source is already disabled
        LiquiditySourceAlreadyDisabled,
    }
}<|MERGE_RESOLUTION|>--- conflicted
+++ resolved
@@ -51,11 +51,7 @@
 use sp_runtime::DispatchError;
 use sp_std::collections::btree_set::BTreeSet;
 use sp_std::prelude::*;
-<<<<<<< HEAD
-use sp_std::{cmp::Ordering, vec};
-=======
 use sp_std::{cmp::Ord, cmp::Ordering, vec};
->>>>>>> f21c9c14
 
 type LiquiditySourceIdOf<T> = LiquiditySourceId<<T as common::Config>::DEXId, LiquiditySourceType>;
 
@@ -1652,20 +1648,6 @@
             Ok(().into())
         }
 
-<<<<<<< HEAD
-        #[pallet::weight(<<T as assets::Config>::WeightInfo as assets::WeightInfo>::transfer()
-                .saturating_mul(receivers.len() as u64)
-                .saturating_add(<T as Config>::WeightInfo::swap(
-                    SwapVariant::WithDesiredOutput,
-                )))]
-        pub fn swap_transfer_batch(
-            origin: OriginFor<T>,
-            receivers: Vec<BatchReceiverInfo<T>>,
-            dex_id: T::DEXId,
-            input_asset_id: T::AssetId,
-            output_asset_id: T::AssetId,
-            max_input_amount: Balance,
-=======
         /// Dispatches multiple swap & transfer operations. `receivers` holds info about desired out amount and
         /// its associated account per asset id
         ///
@@ -1690,51 +1672,11 @@
             dex_id: T::DEXId,
             input_asset_id: T::AssetId,
             mut max_input_amount: Balance,
->>>>>>> f21c9c14
             selected_source_types: Vec<LiquiditySourceType>,
             filter_mode: FilterMode,
         ) -> DispatchResultWithPostInfo {
             let who = ensure_signed(origin)?;
 
-<<<<<<< HEAD
-            if Self::is_forbidden_filter(
-                &input_asset_id,
-                &output_asset_id,
-                &selected_source_types,
-                &filter_mode,
-            ) {
-                fail!(Error::<T>::ForbiddenFilter);
-            }
-
-            let filter =
-                LiquiditySourceFilter::with_mode(dex_id, filter_mode, selected_source_types);
-
-            let out_amount = receivers.iter().map(|recv| recv.target_amount).sum();
-
-            Self::inner_exchange(
-                dex_id,
-                &who,
-                &who,
-                &input_asset_id,
-                &output_asset_id,
-                SwapAmount::WithDesiredOutput {
-                    desired_amount_out: out_amount,
-                    max_amount_in: max_input_amount,
-                },
-                filter,
-            )?;
-
-            for receiver in receivers {
-                assets::Pallet::<T>::transfer_from(
-                    &output_asset_id,
-                    &who,
-                    &receiver.account_id,
-                    receiver.target_amount,
-                )
-                .expect("Required amount has just been deposited");
-            }
-
-=======
             let filter = LiquiditySourceFilter::with_mode(
                 dex_id,
                 filter_mode.clone(),
@@ -1790,7 +1732,6 @@
                     )
                 },
             )?;
->>>>>>> f21c9c14
             Ok(().into())
         }
 
