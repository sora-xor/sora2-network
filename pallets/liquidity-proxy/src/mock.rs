// This file is part of the SORA network and Polkaswap app.

// Copyright (c) 2020, 2021, Polka Biome Ltd. All rights reserved.
// SPDX-License-Identifier: BSD-4-Clause

// Redistribution and use in source and binary forms, with or without modification,
// are permitted provided that the following conditions are met:

// Redistributions of source code must retain the above copyright notice, this list
// of conditions and the following disclaimer.
// Redistributions in binary form must reproduce the above copyright notice, this
// list of conditions and the following disclaimer in the documentation and/or other
// materials provided with the distribution.
//
// All advertising materials mentioning features or use of this software must display
// the following acknowledgement: This product includes software developed by Polka Biome
// Ltd., SORA, and Polkaswap.
//
// Neither the name of the Polka Biome Ltd. nor the names of its contributors may be used
// to endorse or promote products derived from this software without specific prior written permission.

// THIS SOFTWARE IS PROVIDED BY Polka Biome Ltd. AS IS AND ANY EXPRESS OR IMPLIED WARRANTIES,
// INCLUDING, BUT NOT LIMITED TO, THE IMPLIED WARRANTIES OF MERCHANTABILITY AND FITNESS FOR
// A PARTICULAR PURPOSE ARE DISCLAIMED. IN NO EVENT SHALL Polka Biome Ltd. BE LIABLE FOR ANY
// DIRECT, INDIRECT, INCIDENTAL, SPECIAL, EXEMPLARY, OR CONSEQUENTIAL DAMAGES (INCLUDING,
// BUT NOT LIMITED TO, PROCUREMENT OF SUBSTITUTE GOODS OR SERVICES; LOSS OF USE, DATA, OR PROFITS;
// OR BUSINESS INTERRUPTION) HOWEVER CAUSED AND ON ANY THEORY OF LIABILITY, WHETHER IN CONTRACT,
// STRICT LIABILITY, OR TORT (INCLUDING NEGLIGENCE OR OTHERWISE) ARISING IN ANY WAY OUT OF THE
// USE OF THIS SOFTWARE, EVEN IF ADVISED OF THE POSSIBILITY OF SUCH DAMAGE.

use crate::{self as liquidity_proxy, Config, LiquidityProxyBuyBackHandler};
use common::alt::{DiscreteQuotation, SwapChunk};
use common::mock::{ExistentialDeposits, GetTradingPairRestrictedFlag};
use common::{
    self, balance, fixed, fixed_from_basis_points, fixed_wrapper, hash, mock_assets_config,
    mock_common_config, mock_currencies_config, mock_frame_system_config,
    mock_pallet_balances_config, mock_technical_config, mock_tokens_config, Amount, AssetId32,
    AssetName, AssetSymbol, DEXInfo, Fixed, FromGenericPair, GetMarketInfo, LiquiditySource,
    LiquiditySourceType, RewardReason, DAI, DEFAULT_BALANCE_PRECISION, DOT, ETH, KSM, PSWAP, TBCD,
    USDT, VAL, XOR, XST, XSTUSD,
};
use currencies::BasicCurrencyAdapter;

use frame_support::traits::{Everything, GenesisBuild};
use frame_support::weights::Weight;
use frame_support::{construct_runtime, ensure, fail, parameter_types};
use frame_system;
use traits::MultiCurrency;

use common::prelude::{Balance, FixedWrapper, OutcomeFee, QuoteAmount, SwapAmount, SwapOutcome};
use core::marker::PhantomData;
use frame_system::{pallet_prelude::BlockNumberFor, EnsureRoot};
use permissions::{Scope, INIT_DEX, MANAGE_DEX};
use sp_core::{ConstU32, H256};
use sp_runtime::testing::Header;
use sp_runtime::traits::{BlakeTwo256, IdentityLookup};
use sp_runtime::{AccountId32, BuildStorage, DispatchError, Perbill, Percent, Permill};
use sp_std::str::FromStr;
use std::collections::{BTreeSet, HashMap};

pub type AccountId = AccountId32;
pub type BlockNumber = u64;
pub type DEXId = u32;
type TechAccountId = common::TechAccountId<AccountId, TechAssetId, DEXId>;
type TechAssetId = common::TechAssetId<common::PredefinedAssetId>;
pub type AssetId = AssetId32<common::PredefinedAssetId>;
type ReservesInit = Vec<(DEXId, AssetId, (Fixed, Fixed))>;
type UncheckedExtrinsic = frame_system::mocking::MockUncheckedExtrinsic<Runtime>;
type Block = frame_system::mocking::MockBlock<Runtime>;

pub fn alice() -> AccountId {
    AccountId32::from([1u8; 32])
}
pub fn bob() -> AccountId {
    AccountId32::from([2u8; 32])
}
pub fn charlie() -> AccountId {
    AccountId32::from([3u8; 32])
}
pub fn dave() -> AccountId {
    AccountId32::from([4u8; 32])
}
pub fn adar() -> AccountId {
    GetADARAccountId::get()
}

pub const DEX_A_ID: DEXId = 1;
pub const DEX_B_ID: DEXId = 2;
pub const DEX_C_ID: DEXId = 3;
pub const DEX_D_ID: DEXId = 0;

pub fn special_asset() -> AssetId {
    AssetId::from_str("0x02ffffffffffffffffffffffffffffffffffffffffffffffffffffffffffffff").unwrap()
}

parameter_types! {
    pub const BlockHashCount: u64 = 250;
    pub const MaximumBlockWeight: Weight = Weight::from_parts(1024, 0);
    pub const MaximumBlockLength: u32 = 2 * 1024;
    pub const AvailableBlockRatio: Perbill = Perbill::from_percent(75);
    pub GetLiquidityProxyTechAccountId: TechAccountId = {
        let tech_account_id = TechAccountId::from_generic_pair(
            crate::TECH_ACCOUNT_PREFIX.to_vec(),
            crate::TECH_ACCOUNT_MAIN.to_vec(),
        );
        tech_account_id
    };
    pub GetLiquidityProxyAccountId: AccountId = {
        let tech_account_id = GetLiquidityProxyTechAccountId::get();
        let account_id =
            technical::Pallet::<Runtime>::tech_account_id_to_account_id(&tech_account_id)
                .expect("Failed to get ordinary account id for technical account id.");
        account_id
    };
    pub const GetNumSamples: usize = 1000;
    pub const GetBaseAssetId: AssetId = XOR;
    pub const GetSyntheticBaseAssetId: AssetId = XST;
    pub GetFee0: Fixed = fixed_from_basis_points(0u16);
    pub GetFee10: Fixed = fixed_from_basis_points(10u16);
    pub GetFee20: Fixed = fixed_from_basis_points(20u16);
    pub GetFee30: Fixed = fixed_from_basis_points(30u16);
    pub GetIncentiveAssetId: AssetId = common::PSWAP.into();
    pub GetPswapDistributionAccountId: AccountId = AccountId32::from([151; 32]);
    pub const GetDefaultSubscriptionFrequency: BlockNumber = 10;
    pub const GetBurnUpdateFrequency: BlockNumber = 14400;
    pub GetParliamentAccountId: AccountId = AccountId32::from([152; 32]);
    pub GetMarketMakerRewardsAccountId: AccountId = AccountId32::from([9; 32]);
    pub GetBondingCurveRewardsAccountId: AccountId = AccountId32::from([10; 32]);
    pub GetFarmingRewardsAccountId: AccountId = AccountId32::from([12; 32]);
    pub GetCrowdloanRewardsAccountId: AccountId = AccountId32::from([13; 32]);
    pub GetXykFee: Fixed = fixed!(0.003);
    pub GetXykMaxIssuanceRatio: Fixed = fixed!(1.5);
    pub GetADARAccountId: AccountId = AccountId32::from([14; 32]);
    pub const MinimumPeriod: u64 = 5;
    pub GetXykIrreducibleReservePercent: Percent = Percent::from_percent(1);
    pub GetTbcIrreducibleReservePercent: Percent = Percent::from_percent(1);
    pub GetInternalSlippageTolerancePercent: Permill = Permill::from_rational(1u32, 1000); // 0.1%
}

construct_runtime! {
    pub enum Runtime where
        Block = Block,
        NodeBlock = Block,
        UncheckedExtrinsic = UncheckedExtrinsic,
    {
        System: frame_system::{Pallet, Call, Config<T>, Storage, Event<T>},
        LiquidityProxy: liquidity_proxy::{Pallet, Call, Event<T>},
        Tokens: tokens::{Pallet, Call, Config<T>, Storage, Event<T>},
        Timestamp: pallet_timestamp::{Pallet, Call, Storage, Inherent},
        Currencies: currencies::{Pallet, Call, Storage},
        Assets: assets::{Pallet, Call, Config<T>, Storage, Event<T>},
        Balances: pallet_balances::{Pallet, Call, Storage, Event<T>},
        DexManager: dex_manager::{Pallet, Call, Storage},
        MockLiquiditySource: mock_liquidity_source::<Instance1>::{Pallet, Call, Config<T>, Storage},
        MockLiquiditySource2: mock_liquidity_source::<Instance2>::{Pallet, Call, Config<T>, Storage},
        MockLiquiditySource3: mock_liquidity_source::<Instance3>::{Pallet, Call, Config<T>, Storage},
        MockLiquiditySource4: mock_liquidity_source::<Instance4>::{Pallet, Call, Config<T>, Storage},
        Technical: technical::{Pallet, Call, Storage, Event<T>},
        Permissions: permissions::{Pallet, Call, Config<T>, Storage, Event<T>},
        DexApi: dex_api::{Pallet, Call, Config<T>, Storage, Event<T>},
        TradingPair: trading_pair::{Pallet, Call, Storage, Event<T>},
        VestedRewards: vested_rewards::{Pallet, Call, Storage, Event<T>},
        PoolXyk: pool_xyk::{Pallet, Call, Storage, Event<T>},
        PswapDistribution: pswap_distribution::{Pallet, Call, Storage, Event<T>},
        MBCPool: multicollateral_bonding_curve_pool::{Pallet, Call, Storage, Event<T>},
        CeresLiquidityLocker: ceres_liquidity_locker::{Pallet, Call, Storage, Event<T>},
        DemeterFarmingPlatform: demeter_farming_platform::{Pallet, Call, Storage, Event<T>},
        ExtendedAssets: extended_assets::{Pallet, Call, Storage, Event<T>},
    }
}

mock_technical_config!(Runtime, pool_xyk::PolySwapAction<DEXId, AssetId, AccountId, TechAccountId>);
mock_pallet_balances_config!(Runtime);
mock_currencies_config!(Runtime);
mock_frame_system_config!(Runtime);
mock_common_config!(Runtime);
mock_tokens_config!(Runtime);
mock_assets_config!(Runtime);

impl Config for Runtime {
    type RuntimeEvent = RuntimeEvent;
    type LiquidityRegistry = dex_api::Pallet<Runtime>;
    type GetNumSamples = GetNumSamples;
    type GetTechnicalAccountId = GetLiquidityProxyAccountId;
    type PrimaryMarketTBC = MockMCBCPool;
    type PrimaryMarketXST = MockXSTPool;
    type SecondaryMarket = mock_liquidity_source::Pallet<Runtime, mock_liquidity_source::Instance1>;
    type VestedRewardsPallet = vested_rewards::Pallet<Runtime>;
    type GetADARAccountId = GetADARAccountId;
    type ADARCommissionRatioUpdateOrigin = EnsureRoot<AccountId>;
    type MaxAdditionalDataLengthXorlessTransfer = ConstU32<128>;
    type MaxAdditionalDataLengthSwapTransferBatch = ConstU32<2000>;
    type LockedLiquiditySourcesManager = trading_pair::Pallet<Runtime>;
    type TradingPairSourceManager = trading_pair::Pallet<Runtime>;
    type DexInfoProvider = dex_manager::Pallet<Runtime>;
    type GetChameleonPools = common::mock::GetChameleonPools;
    type AssetInfoProvider = assets::Pallet<Runtime>;
    type InternalSlippageTolerance = GetInternalSlippageTolerancePercent;
    type WeightInfo = ();
}

parameter_types! {
    pub const GetBuyBackAssetId: AssetId = TBCD;
    pub GetTBCBuyBackTBCDPercent: Fixed = fixed!(0.025);
}

impl dex_manager::Config for Runtime {}

impl mock_liquidity_source::Config<mock_liquidity_source::Instance1> for Runtime {
    type GetFee = GetFee0;
    type EnsureDEXManager = dex_manager::Pallet<Runtime>;
    type EnsureTradingPairExists = trading_pair::Pallet<Runtime>;
    type DexInfoProvider = dex_manager::Pallet<Runtime>;
}

impl mock_liquidity_source::Config<mock_liquidity_source::Instance2> for Runtime {
    type GetFee = GetFee10;
    type EnsureDEXManager = dex_manager::Pallet<Runtime>;
    type EnsureTradingPairExists = trading_pair::Pallet<Runtime>;
    type DexInfoProvider = dex_manager::Pallet<Runtime>;
}

impl mock_liquidity_source::Config<mock_liquidity_source::Instance3> for Runtime {
    type GetFee = GetFee20;
    type EnsureDEXManager = dex_manager::Pallet<Runtime>;
    type EnsureTradingPairExists = trading_pair::Pallet<Runtime>;
    type DexInfoProvider = dex_manager::Pallet<Runtime>;
}

impl mock_liquidity_source::Config<mock_liquidity_source::Instance4> for Runtime {
    type GetFee = GetFee30;
    type EnsureDEXManager = dex_manager::Pallet<Runtime>;
    type EnsureTradingPairExists = trading_pair::Pallet<Runtime>;
    type DexInfoProvider = dex_manager::Pallet<Runtime>;
}

impl permissions::Config for Runtime {
    type RuntimeEvent = RuntimeEvent;
}

impl dex_api::Config for Runtime {
    type RuntimeEvent = RuntimeEvent;
    type MockLiquiditySource =
        mock_liquidity_source::Pallet<Runtime, mock_liquidity_source::Instance1>;
    type MockLiquiditySource2 =
        mock_liquidity_source::Pallet<Runtime, mock_liquidity_source::Instance2>;
    type MockLiquiditySource3 =
        mock_liquidity_source::Pallet<Runtime, mock_liquidity_source::Instance3>;
    type MockLiquiditySource4 =
        mock_liquidity_source::Pallet<Runtime, mock_liquidity_source::Instance4>;
    type XYKPool = pool_xyk::Pallet<Runtime>;
    type MulticollateralBondingCurvePool = MockMCBCPool;
    type XSTPool = MockXSTPool;
    type DexInfoProvider = dex_manager::Pallet<Runtime>;
    type OrderBook = (); // todo (m.tagirov) ALT
    type WeightInfo = ();
}

impl trading_pair::Config for Runtime {
    type RuntimeEvent = RuntimeEvent;
    type EnsureDEXManager = dex_manager::Pallet<Runtime>;
    type DexInfoProvider = dex_manager::Pallet<Runtime>;
    type WeightInfo = ();
    type AssetInfoProvider = assets::Pallet<Runtime>;
}

impl pswap_distribution::Config for Runtime {
    const PSWAP_BURN_PERCENT: Percent = Percent::from_percent(3);
    type RuntimeEvent = RuntimeEvent;
    type GetIncentiveAssetId = GetIncentiveAssetId;
    type GetTBCDAssetId = GetBuyBackAssetId;
    type LiquidityProxy = ();
    type CompatBalance = Balance;
    type GetDefaultSubscriptionFrequency = GetDefaultSubscriptionFrequency;
    type GetBurnUpdateFrequency = GetBurnUpdateFrequency;
    type GetTechnicalAccountId = GetPswapDistributionAccountId;
    type EnsureDEXManager = ();
    type OnPswapBurnedAggregator = ();
    type PoolXykPallet = pool_xyk::Pallet<Runtime>;
    type WeightInfo = ();
    type GetParliamentAccountId = GetParliamentAccountId;
    type BuyBackHandler = LiquidityProxyBuyBackHandler<Runtime, GetBuyBackDexId>;
    type DexInfoProvider = dex_manager::Pallet<Runtime>;
    type GetChameleonPools = common::mock::GetChameleonPools;
    type AssetInfoProvider = assets::Pallet<Runtime>;
}

impl demeter_farming_platform::Config for Runtime {
    type RuntimeEvent = RuntimeEvent;
    type DemeterAssetId = ();
    const BLOCKS_PER_HOUR_AND_A_HALF: BlockNumberFor<Self> = 900;
    type WeightInfo = ();
    type AssetInfoProvider = assets::Pallet<Runtime>;
}

impl extended_assets::Config for Runtime {
    type RuntimeEvent = RuntimeEvent;
    type AssetInfoProvider = assets::Pallet<Runtime>;
    type MaxRegulatedAssetsPerSBT = ConstU32<1000>;
    type WeightInfo = ();
}

impl pool_xyk::Config for Runtime {
    const MIN_XOR: Balance = balance!(0.007);
    type RuntimeEvent = RuntimeEvent;
    type PairSwapAction = pool_xyk::PairSwapAction<DEXId, AssetId, AccountId, TechAccountId>;
    type DepositLiquidityAction =
        pool_xyk::DepositLiquidityAction<AssetId, AccountId, TechAccountId>;
    type WithdrawLiquidityAction =
        pool_xyk::WithdrawLiquidityAction<AssetId, AccountId, TechAccountId>;
    type PolySwapAction = pool_xyk::PolySwapAction<DEXId, AssetId, AccountId, TechAccountId>;
    type EnsureDEXManager = dex_manager::Pallet<Runtime>;
    type TradingPairSourceManager = trading_pair::Pallet<Runtime>;
    type DexInfoProvider = dex_manager::Pallet<Runtime>;
    type EnsureTradingPairExists = trading_pair::Pallet<Runtime>;
    type EnabledSourcesManager = trading_pair::Pallet<Runtime>;
    type OnPoolCreated = pswap_distribution::Pallet<Runtime>;
    type OnPoolReservesChanged = ();
    type GetFee = GetXykFee;
    type GetMaxIssuanceRatio = GetXykMaxIssuanceRatio;
    type XSTMarketInfo = ();
    type GetTradingPairRestrictedFlag = GetTradingPairRestrictedFlag;
    type GetChameleonPools = common::mock::GetChameleonPools;
    type AssetInfoProvider = assets::Pallet<Runtime>;
    type AssetRegulator = extended_assets::Pallet<Runtime>;
    type IrreducibleReserve = GetXykIrreducibleReservePercent;
    type PoolAdjustPeriod = sp_runtime::traits::ConstU64<1>;
    type WeightInfo = ();
}

impl pallet_timestamp::Config for Runtime {
    type Moment = u64;
    type OnTimestampSet = ();
    type MinimumPeriod = MinimumPeriod;
    type WeightInfo = ();
}

impl ceres_liquidity_locker::Config for Runtime {
    const BLOCKS_PER_ONE_DAY: BlockNumberFor<Self> = 14_440;
    type RuntimeEvent = RuntimeEvent;
    type XYKPool = PoolXyk;
    type DemeterFarmingPlatform = DemeterFarmingPlatform;
    type CeresAssetId = ();
    type WeightInfo = ();
}

impl multicollateral_bonding_curve_pool::Config for Runtime {
    const RETRY_DISTRIBUTION_FREQUENCY: BlockNumber = 1000;
    type RuntimeEvent = RuntimeEvent;
    type LiquidityProxy = ();
    type EnsureTradingPairExists = trading_pair::Pallet<Runtime>;
    type EnsureDEXManager = dex_manager::Pallet<Runtime>;
    type VestedRewardsPallet = VestedRewards;
    type TradingPairSourceManager = trading_pair::Pallet<Runtime>;
    type PriceToolsPallet = ();
    type BuyBackHandler = LiquidityProxyBuyBackHandler<Runtime, GetBuyBackDexId>;
    type BuyBackTBCDPercent = GetTBCBuyBackTBCDPercent;
    type AssetInfoProvider = assets::Pallet<Runtime>;
    type IrreducibleReserve = GetTbcIrreducibleReservePercent;
    type WeightInfo = ();
}

impl vested_rewards::Config for Runtime {
    const BLOCKS_PER_DAY: BlockNumberFor<Self> = 14400;
    type RuntimeEvent = RuntimeEvent;
    type GetMarketMakerRewardsAccountId = GetMarketMakerRewardsAccountId;
    type GetBondingCurveRewardsAccountId = GetBondingCurveRewardsAccountId;
    type GetFarmingRewardsAccountId = GetFarmingRewardsAccountId;
    type WeightInfo = ();
    type AssetInfoProvider = assets::Pallet<Runtime>;
}

pub struct ExtBuilder {
    pub total_supply: Balance,
    pub xyk_reserves: Vec<(DEXId, AssetId, (Balance, Balance))>,
    pub reserves: ReservesInit,
    pub reserves_2: ReservesInit,
    pub reserves_3: ReservesInit,
    pub reserves_4: ReservesInit,
    pub dex_list: Vec<(DEXId, DEXInfo<AssetId>)>,
    pub initial_permission_owners: Vec<(u32, Scope, Vec<AccountId>)>,
    pub initial_permissions: Vec<(AccountId, Scope, Vec<u32>)>,
    pub source_types: Vec<LiquiditySourceType>,
    pub endowed_accounts: Vec<(AccountId, AssetId, Balance, AssetSymbol, AssetName, u8)>,
    pub is_permissioned_xyk_pool: bool,
}

impl Default for ExtBuilder {
    fn default() -> Self {
        Self {
            total_supply: balance!(360000),
            xyk_reserves: Default::default(),
            reserves: vec![
                (DEX_A_ID, DOT, (fixed!(5000), fixed!(7000))),
                (DEX_A_ID, KSM, (fixed!(5500), fixed!(4000))),
                (DEX_B_ID, DOT, (fixed!(100), fixed!(45))),
                (DEX_C_ID, DOT, (fixed!(520), fixed!(550))),
                (DEX_D_ID, VAL, (fixed!(1000), fixed!(200000))),
                (DEX_D_ID, KSM, (fixed!(1000), fixed!(1000))),
                (DEX_D_ID, DOT, (fixed!(1000), fixed!(9000))),
                (DEX_D_ID, XST, (fixed!(1000), fixed!(9000))),
            ],
            reserves_2: vec![
                (DEX_A_ID, DOT, (fixed!(6000), fixed!(6000))),
                (DEX_A_ID, KSM, (fixed!(6500), fixed!(3000))),
                (DEX_B_ID, DOT, (fixed!(200), fixed!(45))),
                (DEX_C_ID, DOT, (fixed!(550), fixed!(700))),
            ],
            reserves_3: vec![
                (DEX_A_ID, DOT, (fixed!(7000), fixed!(5000))),
                (DEX_A_ID, KSM, (fixed!(7500), fixed!(2000))),
                (DEX_B_ID, DOT, (fixed!(300), fixed!(45))),
                (DEX_C_ID, DOT, (fixed!(400), fixed!(380))),
            ],
            reserves_4: vec![
                (DEX_A_ID, DOT, (fixed!(8000), fixed!(4000))),
                (DEX_A_ID, KSM, (fixed!(8500), fixed!(1000))),
                (DEX_B_ID, DOT, (fixed!(400), fixed!(45))),
                (DEX_C_ID, DOT, (fixed!(1300), fixed!(1800))),
            ],
            dex_list: vec![
                (
                    DEX_A_ID,
                    DEXInfo {
                        base_asset_id: GetBaseAssetId::get(),
                        synthetic_base_asset_id: GetSyntheticBaseAssetId::get(),
                        is_public: true,
                    },
                ),
                (
                    DEX_B_ID,
                    DEXInfo {
                        base_asset_id: GetBaseAssetId::get(),
                        synthetic_base_asset_id: GetSyntheticBaseAssetId::get(),
                        is_public: true,
                    },
                ),
                (
                    DEX_C_ID,
                    DEXInfo {
                        base_asset_id: GetBaseAssetId::get(),
                        synthetic_base_asset_id: GetSyntheticBaseAssetId::get(),
                        is_public: true,
                    },
                ),
                (
                    DEX_D_ID,
                    DEXInfo {
                        base_asset_id: GetBaseAssetId::get(),
                        synthetic_base_asset_id: GetSyntheticBaseAssetId::get(),
                        is_public: true,
                    },
                ),
            ],
            initial_permission_owners: vec![
                (INIT_DEX, Scope::Unlimited, vec![alice()]),
                (MANAGE_DEX, Scope::Limited(hash(&DEX_A_ID)), vec![alice()]),
                (MANAGE_DEX, Scope::Limited(hash(&DEX_B_ID)), vec![alice()]),
            ],
            initial_permissions: vec![
                (alice(), Scope::Unlimited, vec![INIT_DEX]),
                (alice(), Scope::Limited(hash(&DEX_A_ID)), vec![MANAGE_DEX]),
                (alice(), Scope::Limited(hash(&DEX_B_ID)), vec![MANAGE_DEX]),
            ],
            source_types: vec![
                LiquiditySourceType::MulticollateralBondingCurvePool,
                LiquiditySourceType::XSTPool,
                LiquiditySourceType::MockPool,
                LiquiditySourceType::MockPool2,
                LiquiditySourceType::MockPool3,
                LiquiditySourceType::MockPool4,
            ],
            endowed_accounts: vec![
                (
                    alice(),
                    XOR,
                    balance!(0),
                    AssetSymbol(b"XOR".to_vec()),
                    AssetName(b"SORA".to_vec()),
                    DEFAULT_BALANCE_PRECISION,
                ),
                (
                    alice(),
                    VAL,
                    balance!(0),
                    AssetSymbol(b"VAL".to_vec()),
                    AssetName(b"SORA Validator Token".to_vec()),
                    DEFAULT_BALANCE_PRECISION,
                ),
                (
                    alice(),
                    PSWAP,
                    balance!(0),
                    AssetSymbol(b"PSWAP".to_vec()),
                    AssetName(b"Polkaswap Token".to_vec()),
                    DEFAULT_BALANCE_PRECISION,
                ),
                (
                    alice(),
                    USDT,
                    balance!(0),
                    AssetSymbol(b"USDT".to_vec()),
                    AssetName(b"Tether".to_vec()),
                    DEFAULT_BALANCE_PRECISION,
                ),
                (
                    alice(),
                    XSTUSD,
                    balance!(0),
                    AssetSymbol(b"XSTUSD".to_vec()),
                    AssetName(b"XSTUSD".to_vec()),
                    DEFAULT_BALANCE_PRECISION,
                ),
                (
                    alice(),
                    XST,
                    balance!(0),
                    AssetSymbol(b"XST".to_vec()),
                    AssetName(b"XST".to_vec()),
                    DEFAULT_BALANCE_PRECISION,
                ),
                (
                    alice(),
                    KSM,
                    balance!(0),
                    AssetSymbol(b"KSM".to_vec()),
                    AssetName(b"Kusama".to_vec()),
                    DEFAULT_BALANCE_PRECISION,
                ),
            ],
            is_permissioned_xyk_pool: false,
        }
    }
}

pub struct MockMCBCPool;

impl MockMCBCPool {
    pub fn init(reserves: Vec<(AssetId, Balance)>) -> Result<(), DispatchError> {
        let reserves_tech_account_id =
            TechAccountId::Generic(b"mcbc_pool".to_vec(), b"main".to_vec());
        let reserves_account_id =
            Technical::tech_account_id_to_account_id(&reserves_tech_account_id)?;
        Technical::register_tech_account_id(reserves_tech_account_id.clone())?;
        MockLiquiditySource::set_reserves_account_id(reserves_tech_account_id)?;
        for r in reserves {
            Currencies::deposit(r.0, &reserves_account_id, r.1)?;
        }
        Ok(())
    }

    fn _spot_price(collateral_asset: &AssetId) -> Fixed {
        let total_supply = pallet_balances::Pallet::<Runtime>::total_issuance();
        Self::_price_at(collateral_asset, total_supply)
    }

    fn _price_at(collateral_asset: &AssetId, base_supply: Balance) -> Fixed {
        if *collateral_asset == GetBaseAssetId::get() {
            return fixed!(1.0);
        }
        let initial_price = get_initial_price();
        let x: FixedWrapper = base_supply.into();
        let b: FixedWrapper = initial_price.into();
        let m: FixedWrapper = fixed_wrapper!(1) / fixed_wrapper!(1337);

        let base_price_wrt_ref: FixedWrapper = m * x + b;

        let collateral_price_per_reference_unit: FixedWrapper =
            get_reference_prices()[collateral_asset].into();
        (base_price_wrt_ref / collateral_price_per_reference_unit)
            .get()
            .unwrap()
    }
}

impl LiquiditySource<DEXId, AccountId, AssetId, Balance, DispatchError> for MockMCBCPool {
    fn can_exchange(_dex_id: &DEXId, _input_asset_id: &AssetId, output_asset_id: &AssetId) -> bool {
        if output_asset_id == &XOR.into() {
            return true;
        }
        let reserves_tech_account_id =
            TechAccountId::Generic(b"mcbc_pool".to_vec(), b"main".to_vec());
        let reserves_account_id =
            Technical::tech_account_id_to_account_id(&reserves_tech_account_id).unwrap();
        let free_balance = Currencies::free_balance(*output_asset_id, &reserves_account_id);
        free_balance > 0
    }

    fn quote(
        dex_id: &DEXId,
        input_asset_id: &AssetId,
        output_asset_id: &AssetId,
        amount: QuoteAmount<Balance>,
        deduce_fee: bool,
    ) -> Result<(SwapOutcome<Balance, AssetId>, Weight), DispatchError> {
        if !Self::can_exchange(dex_id, input_asset_id, output_asset_id) {
            panic!("Can't exchange");
        }
        let base_asset_id = &GetBaseAssetId::get();
        let reserves_tech_account_id =
            TechAccountId::Generic(b"mcbc_pool".to_vec(), b"main".to_vec());
        let reserves_account_id =
            Technical::tech_account_id_to_account_id(&reserves_tech_account_id)?;
        let current_supply = pallet_balances::Pallet::<Runtime>::total_issuance();

        let (input_amount, output_amount, fee_amount) = if input_asset_id == base_asset_id {
            // Selling XOR
            let collateral_reserves: FixedWrapper =
                Currencies::free_balance(*output_asset_id, &reserves_account_id).into();
            let buy_spot_price: FixedWrapper = Self::_spot_price(output_asset_id).into();
            let sell_spot_price: FixedWrapper = buy_spot_price.clone() * fixed_wrapper!(0.8);
            let pretended_base_reserves = collateral_reserves.clone() / sell_spot_price.clone();

            let ideal_reserves: FixedWrapper = (buy_spot_price
                + get_initial_price()
                    / FixedWrapper::from(get_reference_prices()[output_asset_id]))
                * fixed_wrapper!(0.4)
                * FixedWrapper::from(current_supply);
            let collateralization = (collateral_reserves.clone() / ideal_reserves)
                .get()
                .unwrap();

            let extra_fee = if deduce_fee {
                FixedWrapper::from(undercollaterization_charge(collateralization))
            } else {
                0.into()
            };

            match amount {
                QuoteAmount::WithDesiredInput {
                    desired_amount_in, ..
                } => {
                    let input_wrapped: FixedWrapper = desired_amount_in.into();
                    let input_after_fee: FixedWrapper =
                        input_wrapped * (fixed_wrapper!(1) - extra_fee.clone());
                    let output_collateral = (input_after_fee.clone() * collateral_reserves)
                        / (pretended_base_reserves + input_after_fee);
                    let output_amount: Balance = output_collateral.try_into_balance().unwrap();

                    (desired_amount_in, output_amount, 0)
                }
                QuoteAmount::WithDesiredOutput {
                    desired_amount_out, ..
                } => {
                    let output_wrapped: FixedWrapper = desired_amount_out.into();
                    ensure!(
                        output_wrapped < collateral_reserves,
                        crate::Error::<Runtime>::InsufficientLiquidity
                    );
                    let input_base = (pretended_base_reserves * output_wrapped.clone())
                        / (collateral_reserves - output_wrapped);

                    let input_base_after_fee = input_base / (fixed_wrapper!(1) - extra_fee);

                    let input_amount: Balance = input_base_after_fee.try_into_balance().unwrap();
                    (input_amount, desired_amount_out, 0)
                }
            }
        } else {
            // Buying XOR
            let buy_spot_price: FixedWrapper = Self::_spot_price(input_asset_id).into();
            let m: FixedWrapper = fixed_wrapper!(1) / fixed_wrapper!(1337);

            match amount {
                QuoteAmount::WithDesiredInput {
                    desired_amount_in: collateral_quantity,
                    ..
                } => {
                    let under_pow = buy_spot_price.clone() / m.clone() * fixed_wrapper!(2.0);
                    let under_sqrt = under_pow.clone() * under_pow
                        + fixed_wrapper!(8.0) * collateral_quantity / m.clone();
                    let base_output =
                        under_sqrt.sqrt_accurate() / fixed_wrapper!(2.0) - buy_spot_price / m;
                    let output_amount: Balance = base_output.try_into_balance().unwrap();
                    (collateral_quantity, output_amount, 0)
                }
                QuoteAmount::WithDesiredOutput {
                    desired_amount_out: base_quantity,
                    ..
                } => {
                    let projected_supply: Balance = current_supply + base_quantity;
                    let new_buy_price: FixedWrapper =
                        Self::_price_at(input_asset_id, projected_supply).into();
                    let collateral_input =
                        ((buy_spot_price + new_buy_price) / fixed_wrapper!(2.0)) * base_quantity;
                    let input_amount: Balance = collateral_input.try_into_balance().unwrap();

                    (input_amount, base_quantity, 0)
                }
            }
        };
        match amount {
            QuoteAmount::WithDesiredInput { .. } => Ok((
                SwapOutcome::new(output_amount, OutcomeFee::xor(fee_amount)),
                Self::quote_weight(),
            )),
            QuoteAmount::WithDesiredOutput { .. } => Ok((
                SwapOutcome::new(input_amount, OutcomeFee::xor(fee_amount)),
                Self::quote_weight(),
            )),
        }
    }

    fn step_quote(
        dex_id: &DEXId,
        input_asset_id: &AssetId,
        output_asset_id: &AssetId,
        amount: QuoteAmount<Balance>,
        recommended_samples_count: usize,
        deduce_fee: bool,
    ) -> Result<(DiscreteQuotation<AssetId, Balance>, Weight), DispatchError> {
        if !Self::can_exchange(dex_id, input_asset_id, output_asset_id) {
            panic!("Can't exchange");
        }

        let mut quotation = DiscreteQuotation::new();

        if amount.amount() == 0 {
            return Ok((quotation, Weight::zero()));
        }

        let step = amount.amount() / recommended_samples_count as Balance;

        let mut sub_in = 0;
        let mut sub_out = 0;
        let mut sub_fee = Default::default();

        for i in 1..=recommended_samples_count {
            let volume = amount.copy_direction(step * i as Balance);

            let (outcome, _weight) =
                Self::quote(dex_id, input_asset_id, output_asset_id, volume, deduce_fee)?;

            let (input, output, fee) = match volume {
                QuoteAmount::WithDesiredInput { desired_amount_in } => {
                    (desired_amount_in, outcome.amount, outcome.fee)
                }
                QuoteAmount::WithDesiredOutput { desired_amount_out } => {
                    (outcome.amount, desired_amount_out, outcome.fee)
                }
            };

            let input_chunk = input - sub_in;
            let output_chunk = output - sub_out;
            let fee_chunk = fee.clone().subtract(sub_fee);

            sub_in = input;
            sub_out = output;
            sub_fee = fee;

            quotation
                .chunks
                .push_back(SwapChunk::new(input_chunk, output_chunk, fee_chunk));
        }

        Ok((
            quotation,
            Self::step_quote_weight(recommended_samples_count),
        ))
    }

    fn exchange(
        _sender: &AccountId,
        _receiver: &AccountId,
        _dex_id: &DEXId,
        _input_asset_id: &AssetId,
        _output_asset_id: &AssetId,
        _desired_amount: SwapAmount<Balance>,
    ) -> Result<(SwapOutcome<Balance, AssetId>, Weight), DispatchError> {
        unimplemented!()
    }

    fn check_rewards(
        _dex_id: &DEXId,
        _input_asset_id: &AssetId,
        output_asset_id: &AssetId,
        _input_amount: Balance,
        output_amount: Balance,
    ) -> Result<(Vec<(Balance, AssetId, RewardReason)>, Weight), DispatchError> {
        // for mock just return like in input
        if output_asset_id == &GetBaseAssetId::get() {
            Ok((
                vec![(
                    output_amount,
                    output_asset_id.clone(),
                    RewardReason::BuyOnBondingCurve,
                )],
                Weight::zero(),
            ))
        } else {
            fail!(crate::Error::<Runtime>::UnavailableExchangePath);
        }
    }

    fn quote_without_impact(
        dex_id: &DEXId,
        input_asset_id: &AssetId,
        output_asset_id: &AssetId,
        amount: QuoteAmount<Balance>,
        deduce_fee: bool,
    ) -> Result<SwapOutcome<Balance, AssetId>, DispatchError> {
        // TODO: implement if needed
        Self::quote(dex_id, input_asset_id, output_asset_id, amount, deduce_fee)
            .map(|(outcome, _)| outcome)
    }

    fn quote_weight() -> Weight {
        Weight::zero()
    }

    fn step_quote_weight(_samples_count: usize) -> Weight {
        Weight::zero()
    }

    fn exchange_weight() -> Weight {
        Weight::from_all(1)
    }

    fn check_rewards_weight() -> Weight {
        Weight::zero()
    }
}

impl GetMarketInfo<AssetId> for MockMCBCPool {
    fn buy_price(
        _base_asset: &AssetId,
        collateral_asset: &AssetId,
    ) -> Result<Fixed, DispatchError> {
        if collateral_asset == &special_asset() {
            fail!(crate::Error::<Runtime>::CalculationError);
        }
        Ok(Self::_spot_price(collateral_asset))
    }

    fn sell_price(
        base_asset: &AssetId,
        collateral_asset: &AssetId,
    ) -> Result<Fixed, DispatchError> {
        let buy_price = Self::buy_price(base_asset, collateral_asset)?;
        let buy_price: FixedWrapper = FixedWrapper::from(buy_price);
        let output = (buy_price * fixed_wrapper!(0.8)).get().unwrap();
        Ok(output)
    }

    fn enabled_target_assets() -> BTreeSet<AssetId> {
        [VAL, PSWAP, DAI, ETH].iter().cloned().collect()
    }
}

pub fn get_reference_prices() -> HashMap<AssetId, Balance> {
    let prices = vec![
        (XOR, balance!(5.0)),
        (VAL, balance!(2.0)),
        (PSWAP, balance!(0.098)),
        (USDT, balance!(1.01)),
        (KSM, balance!(450.0)),
        (DOT, balance!(50.0)),
        (XST, balance!(182.9)),
        (XSTUSD, balance!(1.02)),
    ];
    prices.into_iter().collect()
}

pub fn get_mcbc_reserves_normal() -> Vec<(AssetId, Balance)> {
    vec![
        (VAL, balance!(100000)),
        (DOT, balance!(100000)),
        (KSM, balance!(100000)),
    ]
}

pub fn get_mcbc_reserves_undercollateralized() -> Vec<(AssetId, Balance)> {
    vec![
        (VAL, balance!(5000)),
        (DOT, balance!(200)),
        (KSM, balance!(100)),
    ]
}

pub fn get_initial_price() -> Fixed {
    fixed!(200)
}

fn undercollaterization_charge(fraction: Fixed) -> Fixed {
    if fraction < fixed!(0.05) {
        fixed!(0.09)
    } else if fraction < fixed!(0.1) {
        fixed!(0.06)
    } else if fraction < fixed!(0.2) {
        fixed!(0.03)
    } else if fraction < fixed!(0.3) {
        fixed!(0.01)
    } else {
        fixed!(0)
    }
}

impl ExtBuilder {
    pub fn with_enabled_sources(sources: Vec<LiquiditySourceType>) -> Self {
        Self {
            source_types: sources,
            ..Default::default()
        }
    }

    pub fn with_total_supply_and_reserves(
        base_total_supply: Balance,
        xyk_reserves: ReservesInit,
    ) -> Self {
        Self {
            total_supply: base_total_supply,
            reserves: xyk_reserves,
            dex_list: vec![(
                0,
                DEXInfo {
                    base_asset_id: GetBaseAssetId::get(),
                    synthetic_base_asset_id: GetSyntheticBaseAssetId::get(),
                    is_public: true,
                },
            )],
            ..Default::default()
        }
    }

    pub fn with_xyk_pool_xstusd(mut self) -> Self {
        self.xyk_reserves
            .push((DEX_D_ID, XSTUSD, (balance!(1000), balance!(1000))));
        self
    }

    pub fn with_xyk_pool(mut self) -> Self {
        self.xyk_reserves = vec![
            (DEX_A_ID, USDT, (balance!(1000), balance!(1000))),
            (DEX_A_ID, KSM, (balance!(1000), balance!(2000))),
            (DEX_C_ID, USDT, (balance!(600), balance!(10000))),
            (DEX_D_ID, USDT, (balance!(1000), balance!(1000))),
        ];
        self.source_types.push(LiquiditySourceType::XYKPool);
        self
    }

    pub fn with_permissioned_xyk_pool(mut self) -> Self {
        self = self.with_xyk_pool();
        self.is_permissioned_xyk_pool = true;
        self
    }

    fn prepare_asset_for_permissioned_pool(owner: &AccountId, asset_id: &AssetId) {
        use extended_assets::test_utils::register_sbt_asset;
        use frame_support::assert_ok;

        System::set_block_number(1);
        let owner_origin = RuntimeOrigin::signed(owner.clone());
        if !ExtendedAssets::is_asset_regulated(asset_id) {
            assets::Pallet::<Runtime>::update_asset_type(asset_id, &common::AssetType::Regulated)
                .expect("Failed to regulate Asset");
        }

        let sbt_asset_id = register_sbt_asset::<Runtime>(owner);
        assert_ok!(ExtendedAssets::bind_regulated_asset_to_sbt(
            owner_origin,
            sbt_asset_id,
            *asset_id
        ));
        Assets::mint_to(&sbt_asset_id, &owner, &owner, 1).expect("Failed to mint SBT");
    }

    pub fn build(self) -> sp_io::TestExternalities {
        let mut t = frame_system::GenesisConfig::<Runtime>::default()
            .build_storage()
            .unwrap();

        pallet_balances::GenesisConfig::<Runtime> {
            balances: vec![(alice(), self.total_supply)],
        }
        .assimilate_storage(&mut t)
        .unwrap();

        dex_manager::GenesisConfig::<Runtime> {
            dex_list: self.dex_list,
        }
        .assimilate_storage(&mut t)
        .unwrap();

        permissions::GenesisConfig::<Runtime> {
            initial_permission_owners: self.initial_permission_owners,
            initial_permissions: self.initial_permissions,
        }
        .assimilate_storage(&mut t)
        .unwrap();

        mock_liquidity_source::GenesisConfig::<Runtime, mock_liquidity_source::Instance1> {
            reserves: self.reserves,
            phantom: Default::default(),
        }
        .assimilate_storage(&mut t)
        .unwrap();

        mock_liquidity_source::GenesisConfig::<Runtime, mock_liquidity_source::Instance2> {
            reserves: self.reserves_2,
            phantom: Default::default(),
        }
        .assimilate_storage(&mut t)
        .unwrap();

        mock_liquidity_source::GenesisConfig::<Runtime, mock_liquidity_source::Instance3> {
            reserves: self.reserves_3,
            phantom: Default::default(),
        }
        .assimilate_storage(&mut t)
        .unwrap();

        mock_liquidity_source::GenesisConfig::<Runtime, mock_liquidity_source::Instance4> {
            reserves: self.reserves_4,
            phantom: Default::default(),
        }
        .assimilate_storage(&mut t)
        .unwrap();

<<<<<<< HEAD
        dex_api::GenesisConfig::<Runtime>::assimilate_storage(
            &dex_api::GenesisConfig {
                source_types: self.source_types,
                phantom: PhantomData,
            },
            &mut t,
        )
=======
        technical::GenesisConfig::<Runtime> {
            register_tech_accounts: vec![(
                GetLiquidityProxyAccountId::get().into(),
                GetLiquidityProxyTechAccountId::get(),
            )],
        }
        .assimilate_storage(&mut t)
        .unwrap();

        dex_api::GenesisConfig::<Runtime> {
            source_types: self.source_types,
            phantom: PhantomData,
        }
        .assimilate_storage(&mut t)
>>>>>>> 87a5efdc
        .unwrap();

        assets::GenesisConfig::<Runtime> {
            endowed_assets: self
                .endowed_accounts
                .iter()
                .cloned()
                .map(|(account_id, asset_id, _, symbol, name, precision)| {
                    (
                        asset_id,
                        account_id,
                        symbol,
                        name,
                        precision,
                        balance!(0),
                        true,
                        None,
                        None,
                    )
                })
                .collect(),
        }
        .assimilate_storage(&mut t)
        .unwrap();

        let owner = alice();
        let owner_origin: <Runtime as frame_system::Config>::RuntimeOrigin =
            frame_system::RawOrigin::Signed(owner.clone()).into();

        let mut ext: sp_io::TestExternalities = t.into();
        ext.execute_with(|| {
            for (dex_id, asset, (base_reserve, asset_reserve)) in self.xyk_reserves {
                let mint_amount: Balance = asset_reserve * 2;

                trading_pair::Pallet::<Runtime>::register(
                    owner_origin.clone(),
                    dex_id.into(),
                    XOR.into(),
                    asset.into(),
                )
                .unwrap();
                if self.is_permissioned_xyk_pool {
                    Self::prepare_asset_for_permissioned_pool(&owner, &asset.into());
                }
                assets::Pallet::<Runtime>::mint_to(&asset.into(), &owner, &owner, mint_amount)
                    .unwrap();
                pool_xyk::Pallet::<Runtime>::initialize_pool(
                    owner_origin.clone(),
                    dex_id.into(),
                    XOR.into(),
                    asset.into(),
                )
                .unwrap();
                if asset_reserve != balance!(0) && base_reserve != balance!(0) {
                    pool_xyk::Pallet::<Runtime>::deposit_liquidity(
                        owner_origin.clone(),
                        dex_id.into(),
                        XOR.into(),
                        asset.into(),
                        base_reserve,
                        asset_reserve,
                        balance!(1),
                        balance!(1),
                    )
                    .unwrap();
                }
            }
            // Set block number to 1 to start events tracking
            frame_system::Pallet::<Runtime>::set_block_number(1);
        });

        ext
    }
}

pub struct MockXSTPool;

#[allow(unused)]
impl MockXSTPool {
    pub fn init() -> Result<(), DispatchError> {
        let reserves_tech_account_id =
            TechAccountId::Generic(b"xst_pool".to_vec(), b"main".to_vec());
        let _reserves_account_id =
            Technical::tech_account_id_to_account_id(&reserves_tech_account_id)?;
        Technical::register_tech_account_id(reserves_tech_account_id.clone())?;
        MockLiquiditySource::set_reserves_account_id(reserves_tech_account_id)?;
        Ok(())
    }
}

impl LiquiditySource<DEXId, AccountId, AssetId, Balance, DispatchError> for MockXSTPool {
    fn can_exchange(_dex_id: &DEXId, input_asset_id: &AssetId, output_asset_id: &AssetId) -> bool {
        if output_asset_id == &XST.into() && input_asset_id == &XSTUSD.into() {
            return true;
        } else if input_asset_id == &XST.into() && output_asset_id == &XSTUSD.into() {
            return true;
        } else {
            return false;
        }
    }

    fn quote(
        dex_id: &DEXId,
        input_asset_id: &AssetId,
        output_asset_id: &AssetId,
        amount: QuoteAmount<Balance>,
        _deduce_fee: bool,
    ) -> Result<(SwapOutcome<Balance, AssetId>, Weight), DispatchError> {
        if !Self::can_exchange(dex_id, input_asset_id, output_asset_id) {
            panic!("Can't exchange");
        }
        let reserves_tech_account_id =
            TechAccountId::Generic(b"xst_pool".to_vec(), b"main".to_vec());
        let _reserves_account_id =
            Technical::tech_account_id_to_account_id(&reserves_tech_account_id)?;

        let input_asset_price: FixedWrapper = get_reference_prices()[input_asset_id].into();
        let output_asset_price: FixedWrapper = get_reference_prices()[output_asset_id].into();

        match amount {
            QuoteAmount::WithDesiredInput { desired_amount_in } => {
                let output_amount = desired_amount_in * input_asset_price / output_asset_price;
                Ok((
                    SwapOutcome::new(output_amount.try_into_balance().unwrap(), OutcomeFee::new()),
                    Self::quote_weight(),
                ))
            }
            QuoteAmount::WithDesiredOutput { desired_amount_out } => {
                let input_amount = desired_amount_out * output_asset_price / input_asset_price;
                Ok((
                    SwapOutcome::new(input_amount.try_into_balance().unwrap(), OutcomeFee::new()),
                    Self::quote_weight(),
                ))
            }
        }
    }

    fn step_quote(
        dex_id: &DEXId,
        input_asset_id: &AssetId,
        output_asset_id: &AssetId,
        amount: QuoteAmount<Balance>,
        recommended_samples_count: usize,
        deduce_fee: bool,
    ) -> Result<(DiscreteQuotation<AssetId, Balance>, Weight), DispatchError> {
        if !Self::can_exchange(dex_id, input_asset_id, output_asset_id) {
            panic!("Can't exchange");
        }

        let mut quotation = DiscreteQuotation::new();

        if amount.amount() == 0 {
            return Ok((quotation, Weight::zero()));
        }

        let samples_count = if recommended_samples_count < 1 {
            1
        } else {
            recommended_samples_count
        };

        let (outcome, _weight) =
            Self::quote(dex_id, input_asset_id, output_asset_id, amount, deduce_fee)?;

        let (input, output, fee) = match amount {
            QuoteAmount::WithDesiredInput { desired_amount_in } => {
                (desired_amount_in, outcome.amount, outcome.fee)
            }
            QuoteAmount::WithDesiredOutput { desired_amount_out } => {
                (outcome.amount, desired_amount_out, outcome.fee)
            }
        };

        let chunk_fee = fee
            .rescale_by_ratio((fixed_wrapper!(1) / FixedWrapper::from(samples_count)))
            .unwrap();

        let chunk = SwapChunk::new(
            input / samples_count as Balance,
            output / samples_count as Balance,
            chunk_fee,
        );

        quotation.chunks = vec![chunk; samples_count].into();

        Ok((quotation, Self::step_quote_weight(samples_count)))
    }

    fn exchange(
        _sender: &AccountId,
        _receiver: &AccountId,
        _dex_id: &DEXId,
        _input_asset_id: &AssetId,
        _output_asset_id: &AssetId,
        _desired_amount: SwapAmount<Balance>,
    ) -> Result<(SwapOutcome<Balance, AssetId>, Weight), DispatchError> {
        unimplemented!()
    }

    fn check_rewards(
        _dex_id: &DEXId,
        _input_asset_id: &AssetId,
        _output_asset_id: &AssetId,
        _input_amount: Balance,
        _output_amount: Balance,
    ) -> Result<(Vec<(Balance, AssetId, RewardReason)>, Weight), DispatchError> {
        Ok((Vec::new(), Weight::zero())) // no rewards for XST
    }

    fn quote_without_impact(
        dex_id: &DEXId,
        input_asset_id: &AssetId,
        output_asset_id: &AssetId,
        amount: QuoteAmount<Balance>,
        deduce_fee: bool,
    ) -> Result<SwapOutcome<Balance, AssetId>, DispatchError> {
        // TODO: implement if needed
        Self::quote(dex_id, input_asset_id, output_asset_id, amount, deduce_fee)
            .map(|(outcome, _)| outcome)
    }

    fn quote_weight() -> Weight {
        Weight::zero()
    }

    fn step_quote_weight(_samples_count: usize) -> Weight {
        Weight::zero()
    }

    fn exchange_weight() -> Weight {
        Weight::from_all(1)
    }

    fn check_rewards_weight() -> Weight {
        Weight::zero()
    }
}

impl GetMarketInfo<AssetId> for MockXSTPool {
    fn buy_price(
        _base_asset_id: &AssetId,
        synthetic_asset: &AssetId,
    ) -> Result<Fixed, DispatchError> {
        let synthetic_asset_price: FixedWrapper = get_reference_prices()[synthetic_asset].into();
        let output = synthetic_asset_price
            .get()
            .map_err(|_| crate::Error::<Runtime>::CalculationError)?;
        Ok(output)
    }

    fn sell_price(
        _base_asset: &AssetId,
        synthetic_asset: &AssetId,
    ) -> Result<Fixed, DispatchError> {
        let synthetic_asset_price: FixedWrapper = get_reference_prices()[synthetic_asset].into();
        let output = synthetic_asset_price
            .get()
            .map_err(|_| crate::Error::<Runtime>::CalculationError)?;
        Ok(output)
    }

    /// `target_assets` refer to synthetic assets
    fn enabled_target_assets() -> BTreeSet<AssetId> {
        [XSTUSD].iter().cloned().collect()
    }
}<|MERGE_RESOLUTION|>--- conflicted
+++ resolved
@@ -1017,15 +1017,6 @@
         .assimilate_storage(&mut t)
         .unwrap();
 
-<<<<<<< HEAD
-        dex_api::GenesisConfig::<Runtime>::assimilate_storage(
-            &dex_api::GenesisConfig {
-                source_types: self.source_types,
-                phantom: PhantomData,
-            },
-            &mut t,
-        )
-=======
         technical::GenesisConfig::<Runtime> {
             register_tech_accounts: vec![(
                 GetLiquidityProxyAccountId::get().into(),
@@ -1040,7 +1031,6 @@
             phantom: PhantomData,
         }
         .assimilate_storage(&mut t)
->>>>>>> 87a5efdc
         .unwrap();
 
         assets::GenesisConfig::<Runtime> {
