--- conflicted
+++ resolved
@@ -331,13 +331,9 @@
     type XYKPool = pool_xyk::Pallet<Runtime>;
     type MulticollateralBondingCurvePool = MockMCBCPool;
     type XSTPool = MockXSTPool;
-<<<<<<< HEAD
     type DexInfoProvider = dex_manager::Pallet<Runtime>;
-    #[cfg(feature = "wip")] // order-book
-=======
 
     #[cfg(feature = "ready-to-test")] // order-book
->>>>>>> 7a7462e8
     type OrderBook = (); // todo
 
     type WeightInfo = ();
