// This file is part of the SORA network and Polkaswap app.

// Copyright (c) 2020, 2021, Polka Biome Ltd. All rights reserved.
// SPDX-License-Identifier: BSD-4-Clause

// Redistribution and use in source and binary forms, with or without modification,
// are permitted provided that the following conditions are met:

// Redistributions of source code must retain the above copyright notice, this list
// of conditions and the following disclaimer.
// Redistributions in binary form must reproduce the above copyright notice, this
// list of conditions and the following disclaimer in the documentation and/or other
// materials provided with the distribution.
//
// All advertising materials mentioning features or use of this software must display
// the following acknowledgement: This product includes software developed by Polka Biome
// Ltd., SORA, and Polkaswap.
//
// Neither the name of the Polka Biome Ltd. nor the names of its contributors may be used
// to endorse or promote products derived from this software without specific prior written permission.

// THIS SOFTWARE IS PROVIDED BY Polka Biome Ltd. AS IS AND ANY EXPRESS OR IMPLIED WARRANTIES,
// INCLUDING, BUT NOT LIMITED TO, THE IMPLIED WARRANTIES OF MERCHANTABILITY AND FITNESS FOR
// A PARTICULAR PURPOSE ARE DISCLAIMED. IN NO EVENT SHALL Polka Biome Ltd. BE LIABLE FOR ANY
// DIRECT, INDIRECT, INCIDENTAL, SPECIAL, EXEMPLARY, OR CONSEQUENTIAL DAMAGES (INCLUDING,
// BUT NOT LIMITED TO, PROCUREMENT OF SUBSTITUTE GOODS OR SERVICES; LOSS OF USE, DATA, OR PROFITS;
// OR BUSINESS INTERRUPTION) HOWEVER CAUSED AND ON ANY THEORY OF LIABILITY, WHETHER IN CONTRACT,
// STRICT LIABILITY, OR TORT (INCLUDING NEGLIGENCE OR OTHERWISE) ARISING IN ANY WAY OUT OF THE
// USE OF THIS SOFTWARE, EVEN IF ADVISED OF THE POSSIBILITY OF SUCH DAMAGE.

use crate::{self as liquidity_proxy, Config, LiquidityProxyBuyBackHandler};
use common::alt::{DiscreteQuotation, SwapChunk};
use common::mock::{ExistentialDeposits, GetTradingPairRestrictedFlag};
use common::{
<<<<<<< HEAD
    self, balance, fixed, fixed_from_basis_points, fixed_wrapper, hash, mock_technical_config,
    Amount, AssetId32, AssetName, AssetSymbol, DEXInfo, Fixed, FromGenericPair, GetMarketInfo,
    LiquiditySource, LiquiditySourceType, RewardReason, DAI, DEFAULT_BALANCE_PRECISION, DOT, ETH,
    KSM, PSWAP, TBCD, USDT, VAL, XOR, XST, XSTUSD,
=======
    self, balance, fixed, fixed_from_basis_points, fixed_wrapper, hash,
    mock_pallet_balances_config, Amount, AssetId32, AssetName, AssetSymbol, DEXInfo, Fixed,
    FromGenericPair, GetMarketInfo, LiquiditySource, LiquiditySourceType, RewardReason, DAI,
    DEFAULT_BALANCE_PRECISION, DOT, ETH, KSM, PSWAP, TBCD, USDT, VAL, XOR, XST, XSTUSD,
>>>>>>> 0a2a1e2e
};
use currencies::BasicCurrencyAdapter;

use frame_support::traits::{Everything, GenesisBuild};
use frame_support::weights::Weight;
use frame_support::{construct_runtime, ensure, fail, parameter_types};
use frame_system;
use traits::MultiCurrency;

use common::prelude::{Balance, FixedWrapper, OutcomeFee, QuoteAmount, SwapAmount, SwapOutcome};
use frame_system::{pallet_prelude::BlockNumberFor, EnsureRoot};
use hex_literal::hex;
use permissions::{Scope, INIT_DEX, MANAGE_DEX};
use sp_core::{ConstU32, H256};
use sp_runtime::testing::Header;
use sp_runtime::traits::{BlakeTwo256, IdentityLookup};
use sp_runtime::{AccountId32, DispatchError, Perbill, Percent};
use sp_std::str::FromStr;
use std::collections::{BTreeSet, HashMap};

pub type AccountId = AccountId32;
pub type BlockNumber = u64;
pub type DEXId = u32;
type TechAccountId = common::TechAccountId<AccountId, TechAssetId, DEXId>;
type TechAssetId = common::TechAssetId<common::PredefinedAssetId>;
pub type AssetId = AssetId32<common::PredefinedAssetId>;
type ReservesInit = Vec<(DEXId, AssetId, (Fixed, Fixed))>;
type UncheckedExtrinsic = frame_system::mocking::MockUncheckedExtrinsic<Runtime>;
type Block = frame_system::mocking::MockBlock<Runtime>;

pub fn alice() -> AccountId {
    AccountId32::from([1u8; 32])
}
pub fn bob() -> AccountId {
    AccountId32::from([2u8; 32])
}
pub fn charlie() -> AccountId {
    AccountId32::from([3u8; 32])
}
pub fn dave() -> AccountId {
    AccountId32::from([4u8; 32])
}
pub fn adar() -> AccountId {
    GetADARAccountId::get()
}

pub const DEX_A_ID: DEXId = 1;
pub const DEX_B_ID: DEXId = 2;
pub const DEX_C_ID: DEXId = 3;
pub const DEX_D_ID: DEXId = 0;

pub fn special_asset() -> AssetId {
    AssetId::from_str("0x02ffffffffffffffffffffffffffffffffffffffffffffffffffffffffffffff").unwrap()
}

parameter_types! {
    pub const BlockHashCount: u64 = 250;
    pub const MaximumBlockWeight: Weight = Weight::from_parts(1024, 0);
    pub const MaximumBlockLength: u32 = 2 * 1024;
    pub const AvailableBlockRatio: Perbill = Perbill::from_percent(75);
    pub GetLiquidityProxyTechAccountId: TechAccountId = {
        let tech_account_id = TechAccountId::from_generic_pair(
            crate::TECH_ACCOUNT_PREFIX.to_vec(),
            crate::TECH_ACCOUNT_MAIN.to_vec(),
        );
        tech_account_id
    };
    pub GetLiquidityProxyAccountId: AccountId = {
        let tech_account_id = GetLiquidityProxyTechAccountId::get();
        let account_id =
            technical::Pallet::<Runtime>::tech_account_id_to_account_id(&tech_account_id)
                .expect("Failed to get ordinary account id for technical account id.");
        account_id
    };
    pub const GetNumSamples: usize = 1000;
    pub const GetBaseAssetId: AssetId = XOR;
    pub const GetSyntheticBaseAssetId: AssetId = XST;
    pub GetFee0: Fixed = fixed_from_basis_points(0u16);
    pub GetFee10: Fixed = fixed_from_basis_points(10u16);
    pub GetFee20: Fixed = fixed_from_basis_points(20u16);
    pub GetFee30: Fixed = fixed_from_basis_points(30u16);
    pub GetIncentiveAssetId: AssetId = common::PSWAP.into();
    pub GetPswapDistributionAccountId: AccountId = AccountId32::from([151; 32]);
    pub const GetDefaultSubscriptionFrequency: BlockNumber = 10;
    pub const GetBurnUpdateFrequency: BlockNumber = 14400;
    pub GetParliamentAccountId: AccountId = AccountId32::from([152; 32]);
    pub GetMarketMakerRewardsAccountId: AccountId = AccountId32::from([9; 32]);
    pub GetBondingCurveRewardsAccountId: AccountId = AccountId32::from([10; 32]);
    pub GetFarmingRewardsAccountId: AccountId = AccountId32::from([12; 32]);
    pub GetCrowdloanRewardsAccountId: AccountId = AccountId32::from([13; 32]);
    pub GetXykFee: Fixed = fixed!(0.003);
    pub GetADARAccountId: AccountId = AccountId32::from([14; 32]);
    pub const MinimumPeriod: u64 = 5;
    pub GetXykIrreducibleReservePercent: Percent = Percent::from_percent(1);
    pub GetTbcIrreducibleReservePercent: Percent = Percent::from_percent(1);
}

construct_runtime! {
    pub enum Runtime where
        Block = Block,
        NodeBlock = Block,
        UncheckedExtrinsic = UncheckedExtrinsic,
    {
        System: frame_system::{Pallet, Call, Config, Storage, Event<T>},
        LiquidityProxy: liquidity_proxy::{Pallet, Call, Event<T>},
        Tokens: tokens::{Pallet, Call, Config<T>, Storage, Event<T>},
        Timestamp: pallet_timestamp::{Pallet, Call, Storage, Inherent},
        Currencies: currencies::{Pallet, Call, Storage},
        Assets: assets::{Pallet, Call, Config<T>, Storage, Event<T>},
        Balances: pallet_balances::{Pallet, Call, Storage, Event<T>},
        DexManager: dex_manager::{Pallet, Call, Storage},
        MockLiquiditySource: mock_liquidity_source::<Instance1>::{Pallet, Call, Config<T>, Storage},
        MockLiquiditySource2: mock_liquidity_source::<Instance2>::{Pallet, Call, Config<T>, Storage},
        MockLiquiditySource3: mock_liquidity_source::<Instance3>::{Pallet, Call, Config<T>, Storage},
        MockLiquiditySource4: mock_liquidity_source::<Instance4>::{Pallet, Call, Config<T>, Storage},
        Technical: technical::{Pallet, Call, Storage, Event<T>},
        Permissions: permissions::{Pallet, Call, Config<T>, Storage, Event<T>},
        DexApi: dex_api::{Pallet, Call, Config, Storage, Event<T>},
        TradingPair: trading_pair::{Pallet, Call, Storage, Event<T>},
        VestedRewards: vested_rewards::{Pallet, Call, Storage, Event<T>},
        PoolXyk: pool_xyk::{Pallet, Call, Storage, Event<T>},
        PswapDistribution: pswap_distribution::{Pallet, Call, Storage, Event<T>},
        MBCPool: multicollateral_bonding_curve_pool::{Pallet, Call, Storage, Event<T>},
        CeresLiquidityLocker: ceres_liquidity_locker::{Pallet, Call, Storage, Event<T>},
        DemeterFarmingPlatform: demeter_farming_platform::{Pallet, Call, Storage, Event<T>},
    }
}

impl frame_system::Config for Runtime {
    type BaseCallFilter = Everything;
    type BlockWeights = ();
    type BlockLength = ();
    type RuntimeOrigin = RuntimeOrigin;
    type RuntimeCall = RuntimeCall;
    type Index = u64;
    type BlockNumber = u64;
    type Hash = H256;
    type Hashing = BlakeTwo256;
    type AccountId = AccountId;
    type Lookup = IdentityLookup<Self::AccountId>;
    type Header = Header;
    type RuntimeEvent = RuntimeEvent;
    type BlockHashCount = BlockHashCount;
    type DbWeight = ();
    type Version = ();
    type AccountData = pallet_balances::AccountData<Balance>;
    type OnNewAccount = ();
    type OnKilledAccount = ();
    type SystemWeightInfo = ();
    type PalletInfo = PalletInfo;
    type SS58Prefix = ();
    type OnSetCode = ();
    type MaxConsumers = frame_support::traits::ConstU32<65536>;
}

impl Config for Runtime {
    type RuntimeEvent = RuntimeEvent;
    type LiquidityRegistry = dex_api::Pallet<Runtime>;
    type GetNumSamples = GetNumSamples;
    type GetTechnicalAccountId = GetLiquidityProxyAccountId;
    type WeightInfo = ();
    type PrimaryMarketTBC = MockMCBCPool;
    type PrimaryMarketXST = MockXSTPool;
    type SecondaryMarket = mock_liquidity_source::Pallet<Runtime, mock_liquidity_source::Instance1>;
    type VestedRewardsPallet = vested_rewards::Pallet<Runtime>;

    type GetADARAccountId = GetADARAccountId;
    type ADARCommissionRatioUpdateOrigin = EnsureRoot<AccountId>;
    type MaxAdditionalDataLengthXorlessTransfer = ConstU32<128>;
    type MaxAdditionalDataLengthSwapTransferBatch = ConstU32<2000>;
    type LockedLiquiditySourcesManager = trading_pair::Pallet<Runtime>;
    type TradingPairSourceManager = trading_pair::Pallet<Runtime>;
    type DexInfoProvider = dex_manager::Pallet<Runtime>;
    type AssetInfoProvider = assets::Pallet<Runtime>;
}

impl tokens::Config for Runtime {
    type RuntimeEvent = RuntimeEvent;
    type Balance = Balance;
    type Amount = Amount;
    type CurrencyId = <Runtime as assets::Config>::AssetId;
    type WeightInfo = ();
    type ExistentialDeposits = ExistentialDeposits;
    type CurrencyHooks = ();
    type MaxLocks = ();
    type MaxReserves = ();
    type ReserveIdentifier = ();
    type DustRemovalWhitelist = Everything;
}

impl currencies::Config for Runtime {
    type MultiCurrency = Tokens;
    type NativeCurrency = BasicCurrencyAdapter<Runtime, Balances, Amount, BlockNumber>;
    type GetNativeCurrencyId = GetBaseAssetId;
    type WeightInfo = ();
}

parameter_types! {
    pub const GetBuyBackAssetId: AssetId = TBCD;
    pub GetBuyBackSupplyAssets: Vec<AssetId> = vec![VAL, PSWAP];
    pub const GetBuyBackPercentage: u8 = 10;
    pub const GetBuyBackAccountId: AccountId = AccountId::new(hex!(
            "0000000000000000000000000000000000000000000000000000000000000023"
    ));
    pub const GetBuyBackDexId: DEXId = DEX_A_ID;
    pub GetTBCBuyBackTBCDPercent: Fixed = fixed!(0.025);
}

impl assets::Config for Runtime {
    type RuntimeEvent = RuntimeEvent;
    type ExtraAccountId = [u8; 32];
    type ExtraAssetRecordArg =
        common::AssetIdExtraAssetRecordArg<DEXId, common::LiquiditySourceType, [u8; 32]>;
    type AssetId = AssetId;
    type GetBaseAssetId = GetBaseAssetId;
    type GetBuyBackAssetId = GetBuyBackAssetId;
    type GetBuyBackSupplyAssets = GetBuyBackSupplyAssets;
    type GetBuyBackPercentage = GetBuyBackPercentage;
    type GetBuyBackAccountId = GetBuyBackAccountId;
    type GetBuyBackDexId = GetBuyBackDexId;
    type BuyBackLiquidityProxy = ();
    type Currency = currencies::Pallet<Runtime>;
    type GetTotalBalance = ();
    type WeightInfo = ();
    type AssetRegulator = permissions::Pallet<Runtime>;
}

impl common::Config for Runtime {
    type DEXId = DEXId;
    type LstId = common::LiquiditySourceType;
    type AssetManager = assets::Pallet<Runtime>;
    type MultiCurrency = currencies::Pallet<Runtime>;
}

mock_pallet_balances_config!(Runtime);

impl dex_manager::Config for Runtime {}

impl mock_liquidity_source::Config<mock_liquidity_source::Instance1> for Runtime {
    type GetFee = GetFee0;
    type EnsureDEXManager = dex_manager::Pallet<Runtime>;
    type EnsureTradingPairExists = trading_pair::Pallet<Runtime>;
    type DexInfoProvider = dex_manager::Pallet<Runtime>;
}

impl mock_liquidity_source::Config<mock_liquidity_source::Instance2> for Runtime {
    type GetFee = GetFee10;
    type EnsureDEXManager = dex_manager::Pallet<Runtime>;
    type EnsureTradingPairExists = trading_pair::Pallet<Runtime>;
    type DexInfoProvider = dex_manager::Pallet<Runtime>;
}

impl mock_liquidity_source::Config<mock_liquidity_source::Instance3> for Runtime {
    type GetFee = GetFee20;
    type EnsureDEXManager = dex_manager::Pallet<Runtime>;
    type EnsureTradingPairExists = trading_pair::Pallet<Runtime>;
    type DexInfoProvider = dex_manager::Pallet<Runtime>;
}

impl mock_liquidity_source::Config<mock_liquidity_source::Instance4> for Runtime {
    type GetFee = GetFee30;
    type EnsureDEXManager = dex_manager::Pallet<Runtime>;
    type EnsureTradingPairExists = trading_pair::Pallet<Runtime>;
    type DexInfoProvider = dex_manager::Pallet<Runtime>;
}

mock_technical_config!(Runtime, pool_xyk::PolySwapAction<DEXId, AssetId, AccountId, TechAccountId>);

impl permissions::Config for Runtime {
    type RuntimeEvent = RuntimeEvent;
}

impl dex_api::Config for Runtime {
    type RuntimeEvent = RuntimeEvent;
    type MockLiquiditySource =
        mock_liquidity_source::Pallet<Runtime, mock_liquidity_source::Instance1>;
    type MockLiquiditySource2 =
        mock_liquidity_source::Pallet<Runtime, mock_liquidity_source::Instance2>;
    type MockLiquiditySource3 =
        mock_liquidity_source::Pallet<Runtime, mock_liquidity_source::Instance3>;
    type MockLiquiditySource4 =
        mock_liquidity_source::Pallet<Runtime, mock_liquidity_source::Instance4>;
    type XYKPool = pool_xyk::Pallet<Runtime>;
    type MulticollateralBondingCurvePool = MockMCBCPool;
    type XSTPool = MockXSTPool;
    type DexInfoProvider = dex_manager::Pallet<Runtime>;
    type OrderBook = (); // todo (m.tagirov) ALT
    type WeightInfo = ();
}

impl trading_pair::Config for Runtime {
    type RuntimeEvent = RuntimeEvent;
    type EnsureDEXManager = dex_manager::Pallet<Runtime>;
    type DexInfoProvider = dex_manager::Pallet<Runtime>;
    type WeightInfo = ();
    type AssetInfoProvider = assets::Pallet<Runtime>;
}

impl pswap_distribution::Config for Runtime {
    const PSWAP_BURN_PERCENT: Percent = Percent::from_percent(3);
    type RuntimeEvent = RuntimeEvent;
    type GetIncentiveAssetId = GetIncentiveAssetId;
    type GetTBCDAssetId = GetBuyBackAssetId;
    type LiquidityProxy = ();
    type CompatBalance = Balance;
    type GetDefaultSubscriptionFrequency = GetDefaultSubscriptionFrequency;
    type GetBurnUpdateFrequency = GetBurnUpdateFrequency;
    type GetTechnicalAccountId = GetPswapDistributionAccountId;
    type EnsureDEXManager = ();
    type OnPswapBurnedAggregator = ();
    type PoolXykPallet = pool_xyk::Pallet<Runtime>;
    type WeightInfo = ();
    type GetParliamentAccountId = GetParliamentAccountId;
    type BuyBackHandler = LiquidityProxyBuyBackHandler<Runtime, GetBuyBackDexId>;
    type DexInfoProvider = dex_manager::Pallet<Runtime>;
    type AssetInfoProvider = assets::Pallet<Runtime>;
}

impl demeter_farming_platform::Config for Runtime {
    type RuntimeEvent = RuntimeEvent;
    type DemeterAssetId = ();
    const BLOCKS_PER_HOUR_AND_A_HALF: BlockNumberFor<Self> = 900;
    type WeightInfo = ();
    type AssetInfoProvider = assets::Pallet<Runtime>;
}

impl pool_xyk::Config for Runtime {
    const MIN_XOR: Balance = balance!(0.007);
    type RuntimeEvent = RuntimeEvent;
    type PairSwapAction = pool_xyk::PairSwapAction<DEXId, AssetId, AccountId, TechAccountId>;
    type DepositLiquidityAction =
        pool_xyk::DepositLiquidityAction<AssetId, AccountId, TechAccountId>;
    type WithdrawLiquidityAction =
        pool_xyk::WithdrawLiquidityAction<AssetId, AccountId, TechAccountId>;
    type PolySwapAction = pool_xyk::PolySwapAction<DEXId, AssetId, AccountId, TechAccountId>;
    type EnsureDEXManager = dex_manager::Pallet<Runtime>;
    type TradingPairSourceManager = trading_pair::Pallet<Runtime>;
    type DexInfoProvider = dex_manager::Pallet<Runtime>;
    type EnsureTradingPairExists = trading_pair::Pallet<Runtime>;
    type EnabledSourcesManager = trading_pair::Pallet<Runtime>;
    type OnPoolCreated = pswap_distribution::Pallet<Runtime>;
    type OnPoolReservesChanged = ();
    type GetFee = GetXykFee;
    type XSTMarketInfo = ();
    type GetTradingPairRestrictedFlag = GetTradingPairRestrictedFlag;
    type AssetInfoProvider = assets::Pallet<Runtime>;
    type IrreducibleReserve = GetXykIrreducibleReservePercent;
    type WeightInfo = ();
}
impl pallet_timestamp::Config for Runtime {
    type Moment = u64;
    type OnTimestampSet = ();
    type MinimumPeriod = MinimumPeriod;
    type WeightInfo = ();
}

impl ceres_liquidity_locker::Config for Runtime {
    const BLOCKS_PER_ONE_DAY: BlockNumberFor<Self> = 14_440;
    type RuntimeEvent = RuntimeEvent;
    type XYKPool = PoolXyk;
    type DemeterFarmingPlatform = DemeterFarmingPlatform;
    type CeresAssetId = ();
    type WeightInfo = ();
}

impl multicollateral_bonding_curve_pool::Config for Runtime {
    const RETRY_DISTRIBUTION_FREQUENCY: BlockNumber = 1000;
    type RuntimeEvent = RuntimeEvent;
    type LiquidityProxy = ();
    type EnsureTradingPairExists = trading_pair::Pallet<Runtime>;
    type EnsureDEXManager = dex_manager::Pallet<Runtime>;
    type VestedRewardsPallet = VestedRewards;
    type TradingPairSourceManager = trading_pair::Pallet<Runtime>;
    type PriceToolsPallet = ();
    type BuyBackHandler = LiquidityProxyBuyBackHandler<Runtime, GetBuyBackDexId>;
    type BuyBackTBCDPercent = GetTBCBuyBackTBCDPercent;
    type AssetInfoProvider = assets::Pallet<Runtime>;
    type IrreducibleReserve = GetTbcIrreducibleReservePercent;
    type WeightInfo = ();
}

impl vested_rewards::Config for Runtime {
    const BLOCKS_PER_DAY: BlockNumberFor<Self> = 14400;
    type RuntimeEvent = RuntimeEvent;
    type GetMarketMakerRewardsAccountId = GetMarketMakerRewardsAccountId;
    type GetBondingCurveRewardsAccountId = GetBondingCurveRewardsAccountId;
    type GetFarmingRewardsAccountId = GetFarmingRewardsAccountId;
    type WeightInfo = ();
    type AssetInfoProvider = assets::Pallet<Runtime>;
}

pub struct ExtBuilder {
    pub total_supply: Balance,
    pub xyk_reserves: Vec<(DEXId, AssetId, (Balance, Balance))>,
    pub reserves: ReservesInit,
    pub reserves_2: ReservesInit,
    pub reserves_3: ReservesInit,
    pub reserves_4: ReservesInit,
    pub dex_list: Vec<(DEXId, DEXInfo<AssetId>)>,
    pub initial_permission_owners: Vec<(u32, Scope, Vec<AccountId>)>,
    pub initial_permissions: Vec<(AccountId, Scope, Vec<u32>)>,
    pub source_types: Vec<LiquiditySourceType>,
    pub endowed_accounts: Vec<(AccountId, AssetId, Balance, AssetSymbol, AssetName, u8)>,
}

impl Default for ExtBuilder {
    fn default() -> Self {
        Self {
            total_supply: balance!(360000),
            xyk_reserves: Default::default(),
            reserves: vec![
                (DEX_A_ID, DOT, (fixed!(5000), fixed!(7000))),
                (DEX_A_ID, KSM, (fixed!(5500), fixed!(4000))),
                (DEX_B_ID, DOT, (fixed!(100), fixed!(45))),
                (DEX_C_ID, DOT, (fixed!(520), fixed!(550))),
                (DEX_D_ID, VAL, (fixed!(1000), fixed!(200000))),
                (DEX_D_ID, KSM, (fixed!(1000), fixed!(1000))),
                (DEX_D_ID, DOT, (fixed!(1000), fixed!(9000))),
                (DEX_D_ID, XST, (fixed!(1000), fixed!(9000))),
            ],
            reserves_2: vec![
                (DEX_A_ID, DOT, (fixed!(6000), fixed!(6000))),
                (DEX_A_ID, KSM, (fixed!(6500), fixed!(3000))),
                (DEX_B_ID, DOT, (fixed!(200), fixed!(45))),
                (DEX_C_ID, DOT, (fixed!(550), fixed!(700))),
            ],
            reserves_3: vec![
                (DEX_A_ID, DOT, (fixed!(7000), fixed!(5000))),
                (DEX_A_ID, KSM, (fixed!(7500), fixed!(2000))),
                (DEX_B_ID, DOT, (fixed!(300), fixed!(45))),
                (DEX_C_ID, DOT, (fixed!(400), fixed!(380))),
            ],
            reserves_4: vec![
                (DEX_A_ID, DOT, (fixed!(8000), fixed!(4000))),
                (DEX_A_ID, KSM, (fixed!(8500), fixed!(1000))),
                (DEX_B_ID, DOT, (fixed!(400), fixed!(45))),
                (DEX_C_ID, DOT, (fixed!(1300), fixed!(1800))),
            ],
            dex_list: vec![
                (
                    DEX_A_ID,
                    DEXInfo {
                        base_asset_id: GetBaseAssetId::get(),
                        synthetic_base_asset_id: GetSyntheticBaseAssetId::get(),
                        is_public: true,
                    },
                ),
                (
                    DEX_B_ID,
                    DEXInfo {
                        base_asset_id: GetBaseAssetId::get(),
                        synthetic_base_asset_id: GetSyntheticBaseAssetId::get(),
                        is_public: true,
                    },
                ),
                (
                    DEX_C_ID,
                    DEXInfo {
                        base_asset_id: GetBaseAssetId::get(),
                        synthetic_base_asset_id: GetSyntheticBaseAssetId::get(),
                        is_public: true,
                    },
                ),
                (
                    DEX_D_ID,
                    DEXInfo {
                        base_asset_id: GetBaseAssetId::get(),
                        synthetic_base_asset_id: GetSyntheticBaseAssetId::get(),
                        is_public: true,
                    },
                ),
            ],
            initial_permission_owners: vec![
                (INIT_DEX, Scope::Unlimited, vec![alice()]),
                (MANAGE_DEX, Scope::Limited(hash(&DEX_A_ID)), vec![alice()]),
                (MANAGE_DEX, Scope::Limited(hash(&DEX_B_ID)), vec![alice()]),
            ],
            initial_permissions: vec![
                (alice(), Scope::Unlimited, vec![INIT_DEX]),
                (alice(), Scope::Limited(hash(&DEX_A_ID)), vec![MANAGE_DEX]),
                (alice(), Scope::Limited(hash(&DEX_B_ID)), vec![MANAGE_DEX]),
            ],
            source_types: vec![
                LiquiditySourceType::MulticollateralBondingCurvePool,
                LiquiditySourceType::XSTPool,
                LiquiditySourceType::MockPool,
                LiquiditySourceType::MockPool2,
                LiquiditySourceType::MockPool3,
                LiquiditySourceType::MockPool4,
            ],
            endowed_accounts: vec![
                (
                    alice(),
                    XOR,
                    balance!(0),
                    AssetSymbol(b"XOR".to_vec()),
                    AssetName(b"SORA".to_vec()),
                    DEFAULT_BALANCE_PRECISION,
                ),
                (
                    alice(),
                    VAL,
                    balance!(0),
                    AssetSymbol(b"VAL".to_vec()),
                    AssetName(b"SORA Validator Token".to_vec()),
                    DEFAULT_BALANCE_PRECISION,
                ),
                (
                    alice(),
                    PSWAP,
                    balance!(0),
                    AssetSymbol(b"PSWAP".to_vec()),
                    AssetName(b"Polkaswap Token".to_vec()),
                    DEFAULT_BALANCE_PRECISION,
                ),
                (
                    alice(),
                    USDT,
                    balance!(0),
                    AssetSymbol(b"USDT".to_vec()),
                    AssetName(b"Tether".to_vec()),
                    DEFAULT_BALANCE_PRECISION,
                ),
                (
                    alice(),
                    XSTUSD,
                    balance!(0),
                    AssetSymbol(b"XSTUSD".to_vec()),
                    AssetName(b"XSTUSD".to_vec()),
                    DEFAULT_BALANCE_PRECISION,
                ),
                (
                    alice(),
                    XST,
                    balance!(0),
                    AssetSymbol(b"XST".to_vec()),
                    AssetName(b"XST".to_vec()),
                    DEFAULT_BALANCE_PRECISION,
                ),
                (
                    alice(),
                    KSM,
                    balance!(0),
                    AssetSymbol(b"KSM".to_vec()),
                    AssetName(b"Kusama".to_vec()),
                    DEFAULT_BALANCE_PRECISION,
                ),
            ],
        }
    }
}

pub struct MockMCBCPool;

impl MockMCBCPool {
    pub fn init(reserves: Vec<(AssetId, Balance)>) -> Result<(), DispatchError> {
        let reserves_tech_account_id =
            TechAccountId::Generic(b"mcbc_pool".to_vec(), b"main".to_vec());
        let reserves_account_id =
            Technical::tech_account_id_to_account_id(&reserves_tech_account_id)?;
        Technical::register_tech_account_id(reserves_tech_account_id.clone())?;
        MockLiquiditySource::set_reserves_account_id(reserves_tech_account_id)?;
        for r in reserves {
            Currencies::deposit(r.0, &reserves_account_id, r.1)?;
        }
        Ok(())
    }

    fn _spot_price(collateral_asset: &AssetId) -> Fixed {
        let total_supply = pallet_balances::Pallet::<Runtime>::total_issuance();
        Self::_price_at(collateral_asset, total_supply)
    }

    fn _price_at(collateral_asset: &AssetId, base_supply: Balance) -> Fixed {
        if *collateral_asset == GetBaseAssetId::get() {
            return fixed!(1.0);
        }
        let initial_price = get_initial_price();
        let x: FixedWrapper = base_supply.into();
        let b: FixedWrapper = initial_price.into();
        let m: FixedWrapper = fixed_wrapper!(1) / fixed_wrapper!(1337);

        let base_price_wrt_ref: FixedWrapper = m * x + b;

        let collateral_price_per_reference_unit: FixedWrapper =
            get_reference_prices()[collateral_asset].into();
        (base_price_wrt_ref / collateral_price_per_reference_unit)
            .get()
            .unwrap()
    }
}

impl LiquiditySource<DEXId, AccountId, AssetId, Balance, DispatchError> for MockMCBCPool {
    fn can_exchange(_dex_id: &DEXId, _input_asset_id: &AssetId, output_asset_id: &AssetId) -> bool {
        if output_asset_id == &XOR.into() {
            return true;
        }
        let reserves_tech_account_id =
            TechAccountId::Generic(b"mcbc_pool".to_vec(), b"main".to_vec());
        let reserves_account_id =
            Technical::tech_account_id_to_account_id(&reserves_tech_account_id).unwrap();
        let free_balance = Currencies::free_balance(*output_asset_id, &reserves_account_id);
        free_balance > 0
    }

    fn quote(
        dex_id: &DEXId,
        input_asset_id: &AssetId,
        output_asset_id: &AssetId,
        amount: QuoteAmount<Balance>,
        deduce_fee: bool,
    ) -> Result<(SwapOutcome<Balance, AssetId>, Weight), DispatchError> {
        if !Self::can_exchange(dex_id, input_asset_id, output_asset_id) {
            panic!("Can't exchange");
        }
        let base_asset_id = &GetBaseAssetId::get();
        let reserves_tech_account_id =
            TechAccountId::Generic(b"mcbc_pool".to_vec(), b"main".to_vec());
        let reserves_account_id =
            Technical::tech_account_id_to_account_id(&reserves_tech_account_id)?;
        let current_supply = pallet_balances::Pallet::<Runtime>::total_issuance();

        let (input_amount, output_amount, fee_amount) = if input_asset_id == base_asset_id {
            // Selling XOR
            let collateral_reserves: FixedWrapper =
                Currencies::free_balance(*output_asset_id, &reserves_account_id).into();
            let buy_spot_price: FixedWrapper = Self::_spot_price(output_asset_id).into();
            let sell_spot_price: FixedWrapper = buy_spot_price.clone() * fixed_wrapper!(0.8);
            let pretended_base_reserves = collateral_reserves.clone() / sell_spot_price.clone();

            let ideal_reserves: FixedWrapper = (buy_spot_price
                + get_initial_price()
                    / FixedWrapper::from(get_reference_prices()[output_asset_id]))
                * fixed_wrapper!(0.4)
                * FixedWrapper::from(current_supply);
            let collateralization = (collateral_reserves.clone() / ideal_reserves)
                .get()
                .unwrap();

            let extra_fee = if deduce_fee {
                FixedWrapper::from(undercollaterization_charge(collateralization))
            } else {
                0.into()
            };

            match amount {
                QuoteAmount::WithDesiredInput {
                    desired_amount_in, ..
                } => {
                    let input_wrapped: FixedWrapper = desired_amount_in.into();
                    let input_after_fee: FixedWrapper =
                        input_wrapped * (fixed_wrapper!(1) - extra_fee.clone());
                    let output_collateral = (input_after_fee.clone() * collateral_reserves)
                        / (pretended_base_reserves + input_after_fee);
                    let output_amount: Balance = output_collateral.try_into_balance().unwrap();

                    (desired_amount_in, output_amount, 0)
                }
                QuoteAmount::WithDesiredOutput {
                    desired_amount_out, ..
                } => {
                    let output_wrapped: FixedWrapper = desired_amount_out.into();
                    ensure!(
                        output_wrapped < collateral_reserves,
                        crate::Error::<Runtime>::InsufficientLiquidity
                    );
                    let input_base = (pretended_base_reserves * output_wrapped.clone())
                        / (collateral_reserves - output_wrapped);

                    let input_base_after_fee = input_base / (fixed_wrapper!(1) - extra_fee);

                    let input_amount: Balance = input_base_after_fee.try_into_balance().unwrap();
                    (input_amount, desired_amount_out, 0)
                }
            }
        } else {
            // Buying XOR
            let buy_spot_price: FixedWrapper = Self::_spot_price(input_asset_id).into();
            let m: FixedWrapper = fixed_wrapper!(1) / fixed_wrapper!(1337);

            match amount {
                QuoteAmount::WithDesiredInput {
                    desired_amount_in: collateral_quantity,
                    ..
                } => {
                    let under_pow = buy_spot_price.clone() / m.clone() * fixed_wrapper!(2.0);
                    let under_sqrt = under_pow.clone() * under_pow
                        + fixed_wrapper!(8.0) * collateral_quantity / m.clone();
                    let base_output =
                        under_sqrt.sqrt_accurate() / fixed_wrapper!(2.0) - buy_spot_price / m;
                    let output_amount: Balance = base_output.try_into_balance().unwrap();
                    (collateral_quantity, output_amount, 0)
                }
                QuoteAmount::WithDesiredOutput {
                    desired_amount_out: base_quantity,
                    ..
                } => {
                    let projected_supply: Balance = current_supply + base_quantity;
                    let new_buy_price: FixedWrapper =
                        Self::_price_at(input_asset_id, projected_supply).into();
                    let collateral_input =
                        ((buy_spot_price + new_buy_price) / fixed_wrapper!(2.0)) * base_quantity;
                    let input_amount: Balance = collateral_input.try_into_balance().unwrap();

                    (input_amount, base_quantity, 0)
                }
            }
        };
        match amount {
            QuoteAmount::WithDesiredInput { .. } => Ok((
                SwapOutcome::new(output_amount, OutcomeFee::xor(fee_amount)),
                Self::quote_weight(),
            )),
            QuoteAmount::WithDesiredOutput { .. } => Ok((
                SwapOutcome::new(input_amount, OutcomeFee::xor(fee_amount)),
                Self::quote_weight(),
            )),
        }
    }

    fn step_quote(
        dex_id: &DEXId,
        input_asset_id: &AssetId,
        output_asset_id: &AssetId,
        amount: QuoteAmount<Balance>,
        recommended_samples_count: usize,
        deduce_fee: bool,
    ) -> Result<(DiscreteQuotation<AssetId, Balance>, Weight), DispatchError> {
        if !Self::can_exchange(dex_id, input_asset_id, output_asset_id) {
            panic!("Can't exchange");
        }

        let mut quotation = DiscreteQuotation::new();

        if amount.amount() == 0 {
            return Ok((quotation, Weight::zero()));
        }

        let step = amount.amount() / recommended_samples_count as Balance;

        let mut sub_in = 0;
        let mut sub_out = 0;
        let mut sub_fee = Default::default();

        for i in 1..=recommended_samples_count {
            let volume = amount.copy_direction(step * i as Balance);

            let (outcome, _weight) =
                Self::quote(dex_id, input_asset_id, output_asset_id, volume, deduce_fee)?;

            let (input, output, fee) = match volume {
                QuoteAmount::WithDesiredInput { desired_amount_in } => {
                    (desired_amount_in, outcome.amount, outcome.fee)
                }
                QuoteAmount::WithDesiredOutput { desired_amount_out } => {
                    (outcome.amount, desired_amount_out, outcome.fee)
                }
            };

            let input_chunk = input - sub_in;
            let output_chunk = output - sub_out;
            let fee_chunk = fee.clone().subtract(sub_fee);

            sub_in = input;
            sub_out = output;
            sub_fee = fee;

            quotation
                .chunks
                .push_back(SwapChunk::new(input_chunk, output_chunk, fee_chunk));
        }

        Ok((
            quotation,
            Self::step_quote_weight(recommended_samples_count),
        ))
    }

    fn exchange(
        _sender: &AccountId,
        _receiver: &AccountId,
        _dex_id: &DEXId,
        _input_asset_id: &AssetId,
        _output_asset_id: &AssetId,
        _desired_amount: SwapAmount<Balance>,
    ) -> Result<(SwapOutcome<Balance, AssetId>, Weight), DispatchError> {
        unimplemented!()
    }

    fn check_rewards(
        _dex_id: &DEXId,
        _input_asset_id: &AssetId,
        output_asset_id: &AssetId,
        _input_amount: Balance,
        output_amount: Balance,
    ) -> Result<(Vec<(Balance, AssetId, RewardReason)>, Weight), DispatchError> {
        // for mock just return like in input
        if output_asset_id == &GetBaseAssetId::get() {
            Ok((
                vec![(
                    output_amount,
                    output_asset_id.clone(),
                    RewardReason::BuyOnBondingCurve,
                )],
                Weight::zero(),
            ))
        } else {
            fail!(crate::Error::<Runtime>::UnavailableExchangePath);
        }
    }

    fn quote_without_impact(
        dex_id: &DEXId,
        input_asset_id: &AssetId,
        output_asset_id: &AssetId,
        amount: QuoteAmount<Balance>,
        deduce_fee: bool,
    ) -> Result<SwapOutcome<Balance, AssetId>, DispatchError> {
        // TODO: implement if needed
        Self::quote(dex_id, input_asset_id, output_asset_id, amount, deduce_fee)
            .map(|(outcome, _)| outcome)
    }

    fn quote_weight() -> Weight {
        Weight::zero()
    }

    fn step_quote_weight(_samples_count: usize) -> Weight {
        Weight::zero()
    }

    fn exchange_weight() -> Weight {
        Weight::from_all(1)
    }

    fn check_rewards_weight() -> Weight {
        Weight::zero()
    }
}

impl GetMarketInfo<AssetId> for MockMCBCPool {
    fn buy_price(
        _base_asset: &AssetId,
        collateral_asset: &AssetId,
    ) -> Result<Fixed, DispatchError> {
        if collateral_asset == &special_asset() {
            fail!(crate::Error::<Runtime>::CalculationError);
        }
        Ok(Self::_spot_price(collateral_asset))
    }

    fn sell_price(
        base_asset: &AssetId,
        collateral_asset: &AssetId,
    ) -> Result<Fixed, DispatchError> {
        let buy_price = Self::buy_price(base_asset, collateral_asset)?;
        let buy_price: FixedWrapper = FixedWrapper::from(buy_price);
        let output = (buy_price * fixed_wrapper!(0.8)).get().unwrap();
        Ok(output)
    }

    fn enabled_target_assets() -> BTreeSet<AssetId> {
        [VAL, PSWAP, DAI, ETH].iter().cloned().collect()
    }
}

pub fn get_reference_prices() -> HashMap<AssetId, Balance> {
    let prices = vec![
        (XOR, balance!(5.0)),
        (VAL, balance!(2.0)),
        (PSWAP, balance!(0.098)),
        (USDT, balance!(1.01)),
        (KSM, balance!(450.0)),
        (DOT, balance!(50.0)),
        (XST, balance!(182.9)),
        (XSTUSD, balance!(1.02)),
    ];
    prices.into_iter().collect()
}

pub fn get_mcbc_reserves_normal() -> Vec<(AssetId, Balance)> {
    vec![
        (VAL, balance!(100000)),
        (DOT, balance!(100000)),
        (KSM, balance!(100000)),
    ]
}

pub fn get_mcbc_reserves_undercollateralized() -> Vec<(AssetId, Balance)> {
    vec![
        (VAL, balance!(5000)),
        (DOT, balance!(200)),
        (KSM, balance!(100)),
    ]
}

pub fn get_initial_price() -> Fixed {
    fixed!(200)
}

fn undercollaterization_charge(fraction: Fixed) -> Fixed {
    if fraction < fixed!(0.05) {
        fixed!(0.09)
    } else if fraction < fixed!(0.1) {
        fixed!(0.06)
    } else if fraction < fixed!(0.2) {
        fixed!(0.03)
    } else if fraction < fixed!(0.3) {
        fixed!(0.01)
    } else {
        fixed!(0)
    }
}

impl ExtBuilder {
    pub fn with_enabled_sources(sources: Vec<LiquiditySourceType>) -> Self {
        Self {
            source_types: sources,
            ..Default::default()
        }
    }

    pub fn with_total_supply_and_reserves(
        base_total_supply: Balance,
        xyk_reserves: ReservesInit,
    ) -> Self {
        Self {
            total_supply: base_total_supply,
            reserves: xyk_reserves,
            dex_list: vec![(
                0,
                DEXInfo {
                    base_asset_id: GetBaseAssetId::get(),
                    synthetic_base_asset_id: GetSyntheticBaseAssetId::get(),
                    is_public: true,
                },
            )],
            ..Default::default()
        }
    }

    pub fn with_xyk_pool_xstusd(mut self) -> Self {
        self.xyk_reserves
            .push((DEX_D_ID, XSTUSD, (balance!(1000), balance!(1000))));
        self
    }

    pub fn with_xyk_pool(mut self) -> Self {
        self.xyk_reserves = vec![
            (DEX_A_ID, USDT, (balance!(1000), balance!(1000))),
            (DEX_A_ID, KSM, (balance!(1000), balance!(2000))),
            (DEX_C_ID, USDT, (balance!(600), balance!(10000))),
            (DEX_D_ID, USDT, (balance!(1000), balance!(1000))),
        ];
        self.source_types.push(LiquiditySourceType::XYKPool);
        self
    }

    pub fn build(self) -> sp_io::TestExternalities {
        let mut t = frame_system::GenesisConfig::default()
            .build_storage::<Runtime>()
            .unwrap();

        pallet_balances::GenesisConfig::<Runtime> {
            balances: vec![(alice(), self.total_supply)],
        }
        .assimilate_storage(&mut t)
        .unwrap();

        dex_manager::GenesisConfig::<Runtime> {
            dex_list: self.dex_list,
        }
        .assimilate_storage(&mut t)
        .unwrap();

        permissions::GenesisConfig::<Runtime> {
            initial_permission_owners: self.initial_permission_owners,
            initial_permissions: self.initial_permissions,
        }
        .assimilate_storage(&mut t)
        .unwrap();

        mock_liquidity_source::GenesisConfig::<Runtime, mock_liquidity_source::Instance1> {
            reserves: self.reserves,
            phantom: Default::default(),
        }
        .assimilate_storage(&mut t)
        .unwrap();

        mock_liquidity_source::GenesisConfig::<Runtime, mock_liquidity_source::Instance2> {
            reserves: self.reserves_2,
            phantom: Default::default(),
        }
        .assimilate_storage(&mut t)
        .unwrap();

        mock_liquidity_source::GenesisConfig::<Runtime, mock_liquidity_source::Instance3> {
            reserves: self.reserves_3,
            phantom: Default::default(),
        }
        .assimilate_storage(&mut t)
        .unwrap();

        mock_liquidity_source::GenesisConfig::<Runtime, mock_liquidity_source::Instance4> {
            reserves: self.reserves_4,
            phantom: Default::default(),
        }
        .assimilate_storage(&mut t)
        .unwrap();

        <dex_api::GenesisConfig as GenesisBuild<Runtime>>::assimilate_storage(
            &dex_api::GenesisConfig {
                source_types: self.source_types,
            },
            &mut t,
        )
        .unwrap();

        assets::GenesisConfig::<Runtime> {
            endowed_assets: self
                .endowed_accounts
                .iter()
                .cloned()
                .map(|(account_id, asset_id, _, symbol, name, precision)| {
                    (
                        asset_id,
                        account_id,
                        symbol,
                        name,
                        precision,
                        balance!(0),
                        true,
                        None,
                        None,
                    )
                })
                .collect(),
        }
        .assimilate_storage(&mut t)
        .unwrap();

        let owner = alice();
        let owner_origin: <Runtime as frame_system::Config>::RuntimeOrigin =
            frame_system::RawOrigin::Signed(owner.clone()).into();

        let mut ext: sp_io::TestExternalities = t.into();
        ext.execute_with(|| {
            for (dex_id, asset, (base_reserve, asset_reserve)) in self.xyk_reserves {
                let mint_amount: Balance = asset_reserve * 2;

                trading_pair::Pallet::<Runtime>::register(
                    owner_origin.clone(),
                    dex_id.into(),
                    XOR.into(),
                    asset.into(),
                )
                .unwrap();
                assets::Pallet::<Runtime>::mint_to(&asset.into(), &owner, &owner, mint_amount)
                    .unwrap();
                pool_xyk::Pallet::<Runtime>::initialize_pool(
                    owner_origin.clone(),
                    dex_id.into(),
                    XOR.into(),
                    asset.into(),
                )
                .unwrap();
                if asset_reserve != balance!(0) && base_reserve != balance!(0) {
                    pool_xyk::Pallet::<Runtime>::deposit_liquidity(
                        owner_origin.clone(),
                        dex_id.into(),
                        XOR.into(),
                        asset.into(),
                        base_reserve,
                        asset_reserve,
                        balance!(1),
                        balance!(1),
                    )
                    .unwrap();
                }
            }
            // Set block number to 1 to start events tracking
            frame_system::Pallet::<Runtime>::set_block_number(1);
        });

        ext
    }
}

pub struct MockXSTPool;

#[allow(unused)]
impl MockXSTPool {
    pub fn init() -> Result<(), DispatchError> {
        let reserves_tech_account_id =
            TechAccountId::Generic(b"xst_pool".to_vec(), b"main".to_vec());
        let _reserves_account_id =
            Technical::tech_account_id_to_account_id(&reserves_tech_account_id)?;
        Technical::register_tech_account_id(reserves_tech_account_id.clone())?;
        MockLiquiditySource::set_reserves_account_id(reserves_tech_account_id)?;
        Ok(())
    }
}

impl LiquiditySource<DEXId, AccountId, AssetId, Balance, DispatchError> for MockXSTPool {
    fn can_exchange(_dex_id: &DEXId, input_asset_id: &AssetId, output_asset_id: &AssetId) -> bool {
        if output_asset_id == &XST.into() && input_asset_id == &XSTUSD.into() {
            return true;
        } else if input_asset_id == &XST.into() && output_asset_id == &XSTUSD.into() {
            return true;
        } else {
            return false;
        }
    }

    fn quote(
        dex_id: &DEXId,
        input_asset_id: &AssetId,
        output_asset_id: &AssetId,
        amount: QuoteAmount<Balance>,
        _deduce_fee: bool,
    ) -> Result<(SwapOutcome<Balance, AssetId>, Weight), DispatchError> {
        if !Self::can_exchange(dex_id, input_asset_id, output_asset_id) {
            panic!("Can't exchange");
        }
        let reserves_tech_account_id =
            TechAccountId::Generic(b"xst_pool".to_vec(), b"main".to_vec());
        let _reserves_account_id =
            Technical::tech_account_id_to_account_id(&reserves_tech_account_id)?;

        let input_asset_price: FixedWrapper = get_reference_prices()[input_asset_id].into();
        let output_asset_price: FixedWrapper = get_reference_prices()[output_asset_id].into();

        match amount {
            QuoteAmount::WithDesiredInput { desired_amount_in } => {
                let output_amount = desired_amount_in * input_asset_price / output_asset_price;
                Ok((
                    SwapOutcome::new(output_amount.try_into_balance().unwrap(), OutcomeFee::new()),
                    Self::quote_weight(),
                ))
            }
            QuoteAmount::WithDesiredOutput { desired_amount_out } => {
                let input_amount = desired_amount_out * output_asset_price / input_asset_price;
                Ok((
                    SwapOutcome::new(input_amount.try_into_balance().unwrap(), OutcomeFee::new()),
                    Self::quote_weight(),
                ))
            }
        }
    }

    fn step_quote(
        dex_id: &DEXId,
        input_asset_id: &AssetId,
        output_asset_id: &AssetId,
        amount: QuoteAmount<Balance>,
        recommended_samples_count: usize,
        deduce_fee: bool,
    ) -> Result<(DiscreteQuotation<AssetId, Balance>, Weight), DispatchError> {
        if !Self::can_exchange(dex_id, input_asset_id, output_asset_id) {
            panic!("Can't exchange");
        }

        let mut quotation = DiscreteQuotation::new();

        if amount.amount() == 0 {
            return Ok((quotation, Weight::zero()));
        }

        let samples_count = if recommended_samples_count < 1 {
            1
        } else {
            recommended_samples_count
        };

        let (outcome, _weight) =
            Self::quote(dex_id, input_asset_id, output_asset_id, amount, deduce_fee)?;

        let (input, output, fee) = match amount {
            QuoteAmount::WithDesiredInput { desired_amount_in } => {
                (desired_amount_in, outcome.amount, outcome.fee)
            }
            QuoteAmount::WithDesiredOutput { desired_amount_out } => {
                (outcome.amount, desired_amount_out, outcome.fee)
            }
        };

        let chunk_fee = fee
            .rescale_by_ratio((fixed_wrapper!(1) / FixedWrapper::from(samples_count)))
            .unwrap();

        let chunk = SwapChunk::new(
            input / samples_count as Balance,
            output / samples_count as Balance,
            chunk_fee,
        );

        quotation.chunks = vec![chunk; samples_count].into();

        Ok((quotation, Self::step_quote_weight(samples_count)))
    }

    fn exchange(
        _sender: &AccountId,
        _receiver: &AccountId,
        _dex_id: &DEXId,
        _input_asset_id: &AssetId,
        _output_asset_id: &AssetId,
        _desired_amount: SwapAmount<Balance>,
    ) -> Result<(SwapOutcome<Balance, AssetId>, Weight), DispatchError> {
        unimplemented!()
    }

    fn check_rewards(
        _dex_id: &DEXId,
        _input_asset_id: &AssetId,
        _output_asset_id: &AssetId,
        _input_amount: Balance,
        _output_amount: Balance,
    ) -> Result<(Vec<(Balance, AssetId, RewardReason)>, Weight), DispatchError> {
        Ok((Vec::new(), Weight::zero())) // no rewards for XST
    }

    fn quote_without_impact(
        dex_id: &DEXId,
        input_asset_id: &AssetId,
        output_asset_id: &AssetId,
        amount: QuoteAmount<Balance>,
        deduce_fee: bool,
    ) -> Result<SwapOutcome<Balance, AssetId>, DispatchError> {
        // TODO: implement if needed
        Self::quote(dex_id, input_asset_id, output_asset_id, amount, deduce_fee)
            .map(|(outcome, _)| outcome)
    }

    fn quote_weight() -> Weight {
        Weight::zero()
    }

    fn step_quote_weight(_samples_count: usize) -> Weight {
        Weight::zero()
    }

    fn exchange_weight() -> Weight {
        Weight::from_all(1)
    }

    fn check_rewards_weight() -> Weight {
        Weight::zero()
    }
}

impl GetMarketInfo<AssetId> for MockXSTPool {
    fn buy_price(
        _base_asset_id: &AssetId,
        synthetic_asset: &AssetId,
    ) -> Result<Fixed, DispatchError> {
        let synthetic_asset_price: FixedWrapper = get_reference_prices()[synthetic_asset].into();
        let output = synthetic_asset_price
            .get()
            .map_err(|_| crate::Error::<Runtime>::CalculationError)?;
        Ok(output)
    }

    fn sell_price(
        _base_asset: &AssetId,
        synthetic_asset: &AssetId,
    ) -> Result<Fixed, DispatchError> {
        let synthetic_asset_price: FixedWrapper = get_reference_prices()[synthetic_asset].into();
        let output = synthetic_asset_price
            .get()
            .map_err(|_| crate::Error::<Runtime>::CalculationError)?;
        Ok(output)
    }

    /// `target_assets` refer to synthetic assets
    fn enabled_target_assets() -> BTreeSet<AssetId> {
        [XSTUSD].iter().cloned().collect()
    }
}<|MERGE_RESOLUTION|>--- conflicted
+++ resolved
@@ -32,17 +32,11 @@
 use common::alt::{DiscreteQuotation, SwapChunk};
 use common::mock::{ExistentialDeposits, GetTradingPairRestrictedFlag};
 use common::{
-<<<<<<< HEAD
-    self, balance, fixed, fixed_from_basis_points, fixed_wrapper, hash, mock_technical_config,
-    Amount, AssetId32, AssetName, AssetSymbol, DEXInfo, Fixed, FromGenericPair, GetMarketInfo,
-    LiquiditySource, LiquiditySourceType, RewardReason, DAI, DEFAULT_BALANCE_PRECISION, DOT, ETH,
-    KSM, PSWAP, TBCD, USDT, VAL, XOR, XST, XSTUSD,
-=======
     self, balance, fixed, fixed_from_basis_points, fixed_wrapper, hash,
-    mock_pallet_balances_config, Amount, AssetId32, AssetName, AssetSymbol, DEXInfo, Fixed,
-    FromGenericPair, GetMarketInfo, LiquiditySource, LiquiditySourceType, RewardReason, DAI,
-    DEFAULT_BALANCE_PRECISION, DOT, ETH, KSM, PSWAP, TBCD, USDT, VAL, XOR, XST, XSTUSD,
->>>>>>> 0a2a1e2e
+    mock_pallet_balances_config, mock_technical_config, Amount, AssetId32, AssetName, AssetSymbol,
+    DEXInfo, Fixed, FromGenericPair, GetMarketInfo, LiquiditySource, LiquiditySourceType,
+    RewardReason, DAI, DEFAULT_BALANCE_PRECISION, DOT, ETH, KSM, PSWAP, TBCD, USDT, VAL, XOR, XST,
+    XSTUSD,
 };
 use currencies::BasicCurrencyAdapter;
 
