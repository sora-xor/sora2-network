--- conflicted
+++ resolved
@@ -31,15 +31,9 @@
 use crate::{self as liquidity_proxy, Config};
 use common::mock::ExistentialDeposits;
 use common::{
-<<<<<<< HEAD
-    self, balance, fixed, fixed_from_basis_points, fixed_wrapper, hash, Amount, AssetId32, DEXInfo,
-    Fixed, FromGenericPair, GetMarketInfo, LiquiditySource, LiquiditySourceType, RewardReason,
-    TechPurpose, DOT, KSM, PSWAP, USDT, VAL, XOR,
-=======
     self, balance, fixed, fixed_from_basis_points, fixed_wrapper, hash, Amount, AssetId32,
     AssetName, AssetSymbol, DEXInfo, Fixed, FromGenericPair, GetMarketInfo, LiquiditySource,
-    LiquiditySourceType, TechPurpose, DOT, KSM, PSWAP, USDT, VAL, XOR,
->>>>>>> aa77ac35
+    LiquiditySourceType, RewardReason, TechPurpose, DOT, KSM, PSWAP, USDT, VAL, XOR,
 };
 use currencies::BasicCurrencyAdapter;
 
