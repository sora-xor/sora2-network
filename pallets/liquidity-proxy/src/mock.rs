--- conflicted
+++ resolved
@@ -1015,20 +1015,7 @@
         .assimilate_storage(&mut t)
         .unwrap();
 
-<<<<<<< HEAD
-        technical::GenesisConfig::<Runtime> {
-            register_tech_accounts: vec![(
-                GetLiquidityProxyAccountId::get().into(),
-                GetLiquidityProxyTechAccountId::get(),
-            )],
-        }
-        .assimilate_storage(&mut t)
-        .unwrap();
-
-        <dex_api::GenesisConfig as GenesisBuild<Runtime>>::assimilate_storage(
-=======
         dex_api::GenesisConfig::<Runtime>::assimilate_storage(
->>>>>>> 50841a0a
             &dex_api::GenesisConfig {
                 source_types: self.source_types,
                 phantom: PhantomData,
