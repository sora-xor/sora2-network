--- conflicted
+++ resolved
@@ -33,13 +33,8 @@
 use common::{
     self, balance, fixed, fixed_from_basis_points, fixed_wrapper, hash, Amount, AssetId32,
     AssetName, AssetSymbol, DEXInfo, Fixed, FromGenericPair, GetMarketInfo, LiquiditySource,
-<<<<<<< HEAD
     LiquiditySourceType, RewardReason, SwapChunk, DAI, DEFAULT_BALANCE_PRECISION, DOT, ETH, KSM,
-    PSWAP, USDT, VAL, XOR, XST, XSTUSD,
-=======
-    LiquiditySourceType, RewardReason, DAI, DEFAULT_BALANCE_PRECISION, DOT, ETH, KSM, PSWAP, TBCD,
-    USDT, VAL, XOR, XST, XSTUSD,
->>>>>>> 37e31ff4
+    PSWAP, TBCD, USDT, VAL, XOR, XST, XSTUSD,
 };
 use currencies::BasicCurrencyAdapter;
 
