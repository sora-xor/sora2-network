--- conflicted
+++ resolved
@@ -36,19 +36,11 @@
 use common::mock::{ExistentialDeposits, GetTradingPairRestrictedFlag};
 use common::prelude::{Balance, QuoteAmount};
 use common::{
-<<<<<<< HEAD
-    balance, fixed, fixed_from_basis_points, hash, mock_assets_config, Amount, AssetId32,
-    AssetName, AssetSymbol, BalancePrecision, ContentSource, DEXId, DEXInfo, Description, Fixed,
-    FromGenericPair, LiquidityProxyTrait, LiquiditySourceFilter, LiquiditySourceType,
-    PriceToolsProvider, PriceVariant, TechPurpose, DEFAULT_BALANCE_PRECISION, DOT, PSWAP, TBCD,
-    USDT, VAL, XOR, XST,
-=======
-    balance, fixed, fixed_from_basis_points, hash, mock_pallet_balances_config,
+    balance, fixed, fixed_from_basis_points, hash, mock_assets_config, mock_pallet_balances_config,
     mock_technical_config, Amount, AssetId32, AssetName, AssetSymbol, BalancePrecision,
-    ContentSource, DEXInfo, Description, Fixed, FromGenericPair, LiquidityProxyTrait,
+    ContentSource, DEXId, DEXInfo, Description, Fixed, FromGenericPair, LiquidityProxyTrait,
     LiquiditySourceFilter, LiquiditySourceType, PriceToolsProvider, PriceVariant, TechPurpose,
     DEFAULT_BALANCE_PRECISION, DOT, PSWAP, TBCD, USDT, VAL, XOR, XST,
->>>>>>> 6ac1313e
 };
 use currencies::BasicCurrencyAdapter;
 use hex_literal::hex;
@@ -214,28 +206,7 @@
     pub GetTBCBuyBackTBCDPercent: Fixed = fixed!(0.025);
 }
 
-<<<<<<< HEAD
 mock_assets_config!(Runtime);
-=======
-impl assets::Config for Runtime {
-    type RuntimeEvent = RuntimeEvent;
-    type ExtraAccountId = [u8; 32];
-    type ExtraAssetRecordArg =
-        common::AssetIdExtraAssetRecordArg<DEXId, common::LiquiditySourceType, [u8; 32]>;
-    type AssetId = AssetId;
-    type GetBaseAssetId = GetBaseAssetId;
-    type GetBuyBackAssetId = GetBuyBackAssetId;
-    type GetBuyBackSupplyAssets = GetBuyBackSupplyAssets;
-    type GetBuyBackPercentage = GetBuyBackPercentage;
-    type GetBuyBackAccountId = GetBuyBackAccountId;
-    type GetBuyBackDexId = GetBuyBackDexId;
-    type BuyBackLiquidityProxy = ();
-    type Currency = currencies::Pallet<Runtime>;
-    type GetTotalBalance = ();
-    type WeightInfo = ();
-    type AssetRegulator = permissions::Pallet<Runtime>;
-}
->>>>>>> 6ac1313e
 
 impl common::Config for Runtime {
     type DEXId = DEXId;
