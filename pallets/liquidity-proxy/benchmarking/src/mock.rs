// This file is part of the SORA network and Polkaswap app.

// Copyright (c) 2020, 2021, Polka Biome Ltd. All rights reserved.
// SPDX-License-Identifier: BSD-4-Clause

// Redistribution and use in source and binary forms, with or without modification,
// are permitted provided that the following conditions are met:

// Redistributions of source code must retain the above copyright notice, this list
// of conditions and the following disclaimer.
// Redistributions in binary form must reproduce the above copyright notice, this
// list of conditions and the following disclaimer in the documentation and/or other
// materials provided with the distribution.
//
// All advertising materials mentioning features or use of this software must display
// the following acknowledgement: This product includes software developed by Polka Biome
// Ltd., SORA, and Polkaswap.
//
// Neither the name of the Polka Biome Ltd. nor the names of its contributors may be used
// to endorse or promote products derived from this software without specific prior written permission.

// THIS SOFTWARE IS PROVIDED BY Polka Biome Ltd. AS IS AND ANY EXPRESS OR IMPLIED WARRANTIES,
// INCLUDING, BUT NOT LIMITED TO, THE IMPLIED WARRANTIES OF MERCHANTABILITY AND FITNESS FOR
// A PARTICULAR PURPOSE ARE DISCLAIMED. IN NO EVENT SHALL Polka Biome Ltd. BE LIABLE FOR ANY
// DIRECT, INDIRECT, INCIDENTAL, SPECIAL, EXEMPLARY, OR CONSEQUENTIAL DAMAGES (INCLUDING,
// BUT NOT LIMITED TO, PROCUREMENT OF SUBSTITUTE GOODS OR SERVICES; LOSS OF USE, DATA, OR PROFITS;
// OR BUSINESS INTERRUPTION) HOWEVER CAUSED AND ON ANY THEORY OF LIABILITY, WHETHER IN CONTRACT,
// STRICT LIABILITY, OR TORT (INCLUDING NEGLIGENCE OR OTHERWISE) ARISING IN ANY WAY OUT OF THE
// USE OF THIS SOFTWARE, EVEN IF ADVISED OF THE POSSIBILITY OF SUCH DAMAGE.

#![cfg(test)]
// TODO #167: fix clippy warnings
#![allow(clippy::all)]

use crate::{Config, *};
use common::mock::{ExistentialDeposits, GetTradingPairRestrictedFlag};
use common::prelude::{Balance, QuoteAmount};
use common::{
    balance, fixed, fixed_from_basis_points, hash, mock_assets_config, mock_common_config,
    mock_currencies_config, mock_frame_system_config, mock_pallet_balances_config,
    mock_technical_config, mock_tokens_config, Amount, AssetId32, AssetName, AssetSymbol,
    BalancePrecision, ContentSource, DEXId, DEXInfo, Description, Fixed, FromGenericPair,
    LiquidityProxyTrait, LiquiditySourceFilter, LiquiditySourceType, PriceToolsProvider,
    PriceVariant, TechPurpose, DEFAULT_BALANCE_PRECISION, DOT, PSWAP, TBCD, USDT, VAL, XOR, XST,
};
use currencies::BasicCurrencyAdapter;
use hex_literal::hex;

use frame_support::traits::{Everything, GenesisBuild};
use frame_support::{construct_runtime, parameter_types};
use frame_system::{pallet_prelude::BlockNumberFor, EnsureRoot};
use multicollateral_bonding_curve_pool::{
    DistributionAccount, DistributionAccountData, DistributionAccounts,
};
use permissions::{Scope, BURN, MANAGE_DEX, MINT};
use sp_core::{ConstU32, H256};
use sp_runtime::testing::Header;
use sp_runtime::traits::{BlakeTwo256, IdentityLookup};
use sp_runtime::{AccountId32, DispatchError, DispatchResult, Percent, Permill};

pub type AssetId = AssetId32<common::PredefinedAssetId>;
pub type TechAssetId = common::TechAssetId<common::PredefinedAssetId>;
pub type AccountId = AccountId32;
pub type BlockNumber = u64;
type TechAccountId = common::TechAccountId<AccountId, TechAssetId, DEXId>;
type UncheckedExtrinsic = frame_system::mocking::MockUncheckedExtrinsic<Runtime>;
type Block = frame_system::mocking::MockBlock<Runtime>;

pub fn alice() -> AccountId {
    AccountId32::from(hex!(
        "d43593c715fdd31c61141abd04a99fd6822c8558854ccde39a5684e7a56da27d"
    ))
}

parameter_types! {
    pub GetLiquidityProxyTechAccountId: TechAccountId = {

        TechAccountId::from_generic_pair(
            liquidity_proxy::TECH_ACCOUNT_PREFIX.to_vec(),
            liquidity_proxy::TECH_ACCOUNT_MAIN.to_vec(),
        )
    };
    pub GetLiquidityProxyAccountId: AccountId = {
        let tech_account_id = GetLiquidityProxyTechAccountId::get();

        technical::Pallet::<Runtime>::tech_account_id_to_account_id(&tech_account_id)
                .expect("Failed to get ordinary account id for technical account id.")
    };
    pub const BlockHashCount: u64 = 250;
    pub const GetNumSamples: usize = 40;
    pub const GetBaseAssetId: AssetId = XOR;
    pub const GetSyntheticBaseAssetId: AssetId = XST;
<<<<<<< HEAD
    pub const ExistentialDeposit: u128 = 1;
=======
>>>>>>> e907ed12
    pub GetFee: Fixed = fixed_from_basis_points(0u16);
    pub GetPswapDistributionAccountId: AccountId = AccountId32::from([3; 32]);
    pub const GetDefaultSubscriptionFrequency: BlockNumber = 10;
    pub const GetBurnUpdateFrequency: BlockNumber = 10;
    pub GetIncentiveAssetId: AssetId = PSWAP;
    pub GetParliamentAccountId: AccountId = AccountId32::from([8; 32]);
    pub GetMarketMakerRewardsAccountId: AccountId = AccountId32::from([9; 32]);
    pub GetBondingCurveRewardsAccountId: AccountId = AccountId32::from([10; 32]);
    pub GetFarmingRewardsAccountId: AccountId = AccountId32::from([12; 32]);
    pub GetCrowdloanRewardsAccountId: AccountId = AccountId32::from([13; 32]);
    pub GetADARAccountId: AccountId = AccountId32::from([14; 32]);
    pub GetXykFee: Fixed = fixed!(0.003);
    pub const MinimumPeriod: u64 = 5;
    pub GetXykIrreducibleReservePercent: Percent = Percent::from_percent(1);
    pub GetInternalSlippageTolerancePercent: Permill = Permill::from_rational(1u32, 1000); // 0.1%
}

construct_runtime! {
    pub enum Runtime where
        Block = Block,
        NodeBlock = Block,
        UncheckedExtrinsic = UncheckedExtrinsic,
    {
        System: frame_system::{Pallet, Call, Config, Storage, Event<T>},
        LiquidityProxy: liquidity_proxy::{Pallet, Call, Event<T>},
        Tokens: tokens::{Pallet, Call, Config<T>, Storage, Event<T>},
        Timestamp: pallet_timestamp::{Pallet, Call, Storage, Inherent},
        Currencies: currencies::{Pallet, Call, Storage},
        Assets: assets::{Pallet, Call, Config<T>, Storage, Event<T>},
        Balances: pallet_balances::{Pallet, Call, Storage, Event<T>},
        DexManager: dex_manager::{Pallet, Call, Config<T>, Storage},
        Technical: technical::{Pallet, Call, Config<T>, Storage, Event<T>},
        Permissions: permissions::{Pallet, Call, Config<T>, Storage, Event<T>},
        DexApi: dex_api::{Pallet, Call, Config, Storage, Event<T>},
        TradingPair: trading_pair::{Pallet, Call, Config<T>, Storage, Event<T>},
        PriceTools: price_tools::{Pallet, Storage, Event<T>},
        PoolXYK: pool_xyk::{Pallet, Call, Storage, Event<T>},
        MBCPool: multicollateral_bonding_curve_pool::{Pallet, Call, Storage, Event<T>},
        PswapDistribution: pswap_distribution::{Pallet, Call, Config<T>, Storage, Event<T>},
        VestedRewards: vested_rewards::{Pallet, Call, Storage, Event<T>},
        CeresLiquidityLocker: ceres_liquidity_locker::{Pallet, Call, Storage, Event<T>},
        DemeterFarmingPlatform: demeter_farming_platform::{Pallet, Call, Storage, Event<T>},
    }
}

mock_currencies_config!(Runtime);
mock_pallet_balances_config!(Runtime);
mock_technical_config!(Runtime, pool_xyk::PolySwapAction<DEXId, AssetId, AccountId, TechAccountId>);
mock_frame_system_config!(Runtime);
mock_common_config!(Runtime);
mock_tokens_config!(Runtime);
mock_assets_config!(Runtime);

impl liquidity_proxy::Config for Runtime {
    type RuntimeEvent = RuntimeEvent;
    type LiquidityRegistry = dex_api::Pallet<Runtime>;
    type GetNumSamples = GetNumSamples;
    type GetTechnicalAccountId = GetLiquidityProxyAccountId;
    type PrimaryMarketTBC = ();
    type PrimaryMarketXST = ();
    type SecondaryMarket = ();
    type VestedRewardsPallet = vested_rewards::Pallet<Runtime>;
    type LockedLiquiditySourcesManager = trading_pair::Pallet<Runtime>;
    type DexInfoProvider = dex_manager::Pallet<Runtime>;
    type TradingPairSourceManager = trading_pair::Pallet<Runtime>;
    type GetADARAccountId = GetADARAccountId;
    type ADARCommissionRatioUpdateOrigin = EnsureRoot<AccountId>;
    type MaxAdditionalDataLengthXorlessTransfer = ConstU32<128>;
    type MaxAdditionalDataLengthSwapTransferBatch = ConstU32<2000>;
    type GetChameleonPool = common::mock::GetChameleonPool;
    type GetChameleonPoolBaseAssetId = common::mock::GetChameleonPoolBaseAssetId;
    type AssetInfoProvider = assets::Pallet<Runtime>;
    type InternalSlippageTolerance = GetInternalSlippageTolerancePercent;
    type WeightInfo = ();
}

parameter_types! {
    pub const GetBuyBackAssetId: AssetId = TBCD;
    pub GetTBCBuyBackTBCDPercent: Fixed = fixed!(0.025);
}

impl dex_manager::Config for Runtime {}

impl mock_liquidity_source::Config<mock_liquidity_source::Instance1> for Runtime {
    type GetFee = GetFee;
    type EnsureDEXManager = dex_manager::Pallet<Runtime>;
    type EnsureTradingPairExists = trading_pair::Pallet<Runtime>;
    type DexInfoProvider = dex_manager::Pallet<Runtime>;
}

impl mock_liquidity_source::Config<mock_liquidity_source::Instance2> for Runtime {
    type GetFee = GetFee;
    type EnsureDEXManager = dex_manager::Pallet<Runtime>;
    type EnsureTradingPairExists = trading_pair::Pallet<Runtime>;
    type DexInfoProvider = dex_manager::Pallet<Runtime>;
}

impl mock_liquidity_source::Config<mock_liquidity_source::Instance3> for Runtime {
    type GetFee = GetFee;
    type EnsureDEXManager = dex_manager::Pallet<Runtime>;
    type EnsureTradingPairExists = trading_pair::Pallet<Runtime>;
    type DexInfoProvider = dex_manager::Pallet<Runtime>;
}

impl mock_liquidity_source::Config<mock_liquidity_source::Instance4> for Runtime {
    type GetFee = GetFee;
    type EnsureDEXManager = dex_manager::Pallet<Runtime>;
    type EnsureTradingPairExists = trading_pair::Pallet<Runtime>;
    type DexInfoProvider = dex_manager::Pallet<Runtime>;
}

impl permissions::Config for Runtime {
    type RuntimeEvent = RuntimeEvent;
}

impl dex_api::Config for Runtime {
    type RuntimeEvent = RuntimeEvent;
    type MockLiquiditySource = ();
    type MockLiquiditySource2 = ();
    type MockLiquiditySource3 = ();
    type MockLiquiditySource4 = ();
    type XYKPool = pool_xyk::Pallet<Runtime>;
    type XSTPool = ();
    type MulticollateralBondingCurvePool = multicollateral_bonding_curve_pool::Pallet<Runtime>;
    type DexInfoProvider = dex_manager::Pallet<Runtime>;
    type OrderBook = ();
    type WeightInfo = ();
}

impl trading_pair::Config for Runtime {
    type RuntimeEvent = RuntimeEvent;
    type EnsureDEXManager = dex_manager::Pallet<Runtime>;
    type DexInfoProvider = dex_manager::Pallet<Runtime>;
    type WeightInfo = ();
    type AssetInfoProvider = assets::Pallet<Runtime>;
}

impl demeter_farming_platform::Config for Runtime {
    type RuntimeEvent = RuntimeEvent;
    type DemeterAssetId = ();
    const BLOCKS_PER_HOUR_AND_A_HALF: BlockNumberFor<Self> = 900;
    type WeightInfo = ();
    type AssetInfoProvider = assets::Pallet<Runtime>;
}

impl pool_xyk::Config for Runtime {
    const MIN_XOR: Balance = balance!(0.0007);
    type RuntimeEvent = RuntimeEvent;
    type PairSwapAction = pool_xyk::PairSwapAction<DEXId, AssetId, AccountId, TechAccountId>;
    type DepositLiquidityAction =
        pool_xyk::DepositLiquidityAction<AssetId, AccountId, TechAccountId>;
    type WithdrawLiquidityAction =
        pool_xyk::WithdrawLiquidityAction<AssetId, AccountId, TechAccountId>;
    type PolySwapAction = pool_xyk::PolySwapAction<DEXId, AssetId, AccountId, TechAccountId>;
    type EnsureDEXManager = dex_manager::Pallet<Runtime>;
    type TradingPairSourceManager = trading_pair::Pallet<Runtime>;
    type DexInfoProvider = dex_manager::Pallet<Runtime>;
    type EnsureTradingPairExists = trading_pair::Pallet<Runtime>;
    type EnabledSourcesManager = trading_pair::Pallet<Runtime>;
    type GetFee = GetXykFee;
    type OnPoolCreated = PswapDistribution;
    type OnPoolReservesChanged = ();
    type XSTMarketInfo = ();
    type GetTradingPairRestrictedFlag = GetTradingPairRestrictedFlag;
    type GetChameleonPool = common::mock::GetChameleonPool;
    type GetChameleonPoolBaseAssetId = common::mock::GetChameleonPoolBaseAssetId;
    type AssetInfoProvider = assets::Pallet<Runtime>;
    type IrreducibleReserve = GetXykIrreducibleReservePercent;
    type WeightInfo = ();
}
impl vested_rewards::Config for Runtime {
    const BLOCKS_PER_DAY: BlockNumberFor<Self> = 14400;
    type RuntimeEvent = RuntimeEvent;
    type GetMarketMakerRewardsAccountId = GetMarketMakerRewardsAccountId;
    type GetBondingCurveRewardsAccountId = GetBondingCurveRewardsAccountId;
    type GetFarmingRewardsAccountId = GetFarmingRewardsAccountId;
    type WeightInfo = ();
    type AssetInfoProvider = assets::Pallet<Runtime>;
}

impl pallet_timestamp::Config for Runtime {
    type Moment = u64;
    type OnTimestampSet = ();
    type MinimumPeriod = MinimumPeriod;
    type WeightInfo = ();
}

impl ceres_liquidity_locker::Config for Runtime {
    const BLOCKS_PER_ONE_DAY: BlockNumberFor<Self> = 14_440;
    type RuntimeEvent = RuntimeEvent;
    type XYKPool = PoolXYK;
    type DemeterFarmingPlatform = DemeterFarmingPlatform;
    type CeresAssetId = ();
    type WeightInfo = ();
}

fn bonding_curve_distribution_accounts() -> DistributionAccounts<
    DistributionAccountData<
        DistributionAccount<
            <Runtime as frame_system::Config>::AccountId,
            <Runtime as technical::Config>::TechAccountId,
        >,
    >,
> {
    use common::fixed_wrapper;
    let val_holders_coefficient = fixed_wrapper!(0.5);
    let val_holders_xor_alloc_coeff = fixed_wrapper!(0.9) * val_holders_coefficient.clone();
    let val_holders_buy_back_coefficient =
        val_holders_coefficient.clone() * (fixed_wrapper!(1) - fixed_wrapper!(0.9));
    let projects_coefficient = fixed_wrapper!(1) - val_holders_coefficient;
    let projects_sora_citizens_coeff = projects_coefficient.clone() * fixed_wrapper!(0.01);
    let projects_stores_and_shops_coeff = projects_coefficient.clone() * fixed_wrapper!(0.04);
    let projects_other_coeff = projects_coefficient * fixed_wrapper!(0.9);

    let xor_allocation = DistributionAccountData::new(
        DistributionAccount::TechAccount(TechAccountId::Pure(
            DEXId::Polkaswap,
            TechPurpose::Identifier(b"xor_allocation".to_vec()),
        )),
        val_holders_xor_alloc_coeff.get().unwrap(),
    );
    let sora_citizens = DistributionAccountData::new(
        DistributionAccount::TechAccount(TechAccountId::Pure(
            DEXId::Polkaswap,
            TechPurpose::Identifier(b"sora_citizens".to_vec()),
        )),
        projects_sora_citizens_coeff.get().unwrap(),
    );
    let stores_and_shops = DistributionAccountData::new(
        DistributionAccount::TechAccount(TechAccountId::Pure(
            DEXId::Polkaswap,
            TechPurpose::Identifier(b"stores_and_shops".to_vec()),
        )),
        projects_stores_and_shops_coeff.get().unwrap(),
    );
    let projects = DistributionAccountData::new(
        DistributionAccount::TechAccount(TechAccountId::Pure(
            DEXId::Polkaswap,
            TechPurpose::Identifier(b"projects".to_vec()),
        )),
        projects_other_coeff.get().unwrap(),
    );
    let val_holders = DistributionAccountData::new(
        DistributionAccount::TechAccount(TechAccountId::Pure(
            DEXId::Polkaswap,
            TechPurpose::Identifier(b"val_holders".to_vec()),
        )),
        val_holders_buy_back_coefficient.get().unwrap(),
    );
    DistributionAccounts::<_> {
        xor_allocation,
        sora_citizens,
        stores_and_shops,
        projects,
        val_holders,
    }
}

parameter_types! {
    pub GetMbcReservesTechAccountId: TechAccountId = {

        TechAccountId::from_generic_pair(
            multicollateral_bonding_curve_pool::TECH_ACCOUNT_PREFIX.to_vec(),
            multicollateral_bonding_curve_pool::TECH_ACCOUNT_RESERVES.to_vec(),
        )
    };
    pub GetMbcReservesAccountId: AccountId = {
        let tech_account_id = GetMbcReservesTechAccountId::get();

        technical::Pallet::<Runtime>::tech_account_id_to_account_id(&tech_account_id)
                .expect("Failed to get ordinary account id for technical account id.")
    };
    pub GetMbcRewardsTechAccountId: TechAccountId = {

        TechAccountId::from_generic_pair(
            multicollateral_bonding_curve_pool::TECH_ACCOUNT_PREFIX.to_vec(),
            multicollateral_bonding_curve_pool::TECH_ACCOUNT_REWARDS.to_vec(),
        )
    };
    pub GetMbcRewardsAccountId: AccountId = {
        let tech_account_id = GetMbcRewardsTechAccountId::get();

        technical::Pallet::<Runtime>::tech_account_id_to_account_id(&tech_account_id)
                .expect("Failed to get ordinary account id for technical account id.")
    };
    pub GetMbcFreeReservesTechAccountId: TechAccountId = {

        TechAccountId::from_generic_pair(
            multicollateral_bonding_curve_pool::TECH_ACCOUNT_PREFIX.to_vec(),
            multicollateral_bonding_curve_pool::TECH_ACCOUNT_FREE_RESERVES.to_vec(),
        )
    };
    pub GetMbcFreeReservesAccountId: AccountId = {
        let tech_account_id = GetMbcFreeReservesTechAccountId::get();

        technical::Pallet::<Runtime>::tech_account_id_to_account_id(&tech_account_id)
                .expect("Failed to get ordinary account id for technical account id.")
    };
    pub GetTbcIrreducibleReservePercent: Percent = Percent::from_percent(1);
}

pub struct MockPriceTools;

impl PriceToolsProvider<AssetId> for MockPriceTools {
    fn is_asset_registered(_asset_id: &AssetId) -> bool {
        unimplemented!()
    }

    fn get_average_price(
        input_asset_id: &AssetId,
        output_asset_id: &AssetId,
        _price_variant: PriceVariant,
    ) -> Result<Balance, DispatchError> {
        let res = <LiquidityProxy as LiquidityProxyTrait<DEXId, AccountId, AssetId>>::quote(
            DEXId::PolkaswapXSTUSD,
            input_asset_id,
            output_asset_id,
            QuoteAmount::with_desired_input(balance!(1)),
            LiquiditySourceFilter::with_allowed(
                DEXId::Polkaswap,
                [LiquiditySourceType::XYKPool].to_vec(),
            ),
            true,
        );
        Ok(res?.amount)
    }

    fn register_asset(_: &AssetId) -> DispatchResult {
        // do nothing
        Ok(())
    }
}

impl multicollateral_bonding_curve_pool::Config for Runtime {
    const RETRY_DISTRIBUTION_FREQUENCY: BlockNumber = 1000;
    type RuntimeEvent = RuntimeEvent;
    type LiquidityProxy = liquidity_proxy::Pallet<Runtime>;
    type EnsureDEXManager = dex_manager::Pallet<Runtime>;
    type EnsureTradingPairExists = trading_pair::Pallet<Runtime>;
    type PriceToolsPallet = MockPriceTools;
    type VestedRewardsPallet = VestedRewards;
    type TradingPairSourceManager = trading_pair::Pallet<Runtime>;
    type BuyBackHandler = liquidity_proxy::LiquidityProxyBuyBackHandler<Runtime, GetBuyBackDexId>;
    type BuyBackTBCDPercent = GetTBCBuyBackTBCDPercent;
    type AssetInfoProvider = assets::Pallet<Runtime>;
    type IrreducibleReserve = GetTbcIrreducibleReservePercent;
    type WeightInfo = ();
}

impl pswap_distribution::Config for Runtime {
    const PSWAP_BURN_PERCENT: Percent = Percent::from_percent(3);
    type RuntimeEvent = RuntimeEvent;
    type GetIncentiveAssetId = GetIncentiveAssetId;
    type GetTBCDAssetId = GetBuyBackAssetId;
    type LiquidityProxy = liquidity_proxy::Pallet<Runtime>;
    type CompatBalance = Balance;
    type GetDefaultSubscriptionFrequency = GetDefaultSubscriptionFrequency;
    type GetBurnUpdateFrequency = GetBurnUpdateFrequency;
    type GetTechnicalAccountId = GetPswapDistributionAccountId;
    type EnsureDEXManager = ();
    type OnPswapBurnedAggregator = ();
    type WeightInfo = ();
    type GetParliamentAccountId = GetParliamentAccountId;
    type PoolXykPallet = PoolXYK;
    type BuyBackHandler = ();
    type DexInfoProvider = dex_manager::Pallet<Runtime>;
    type GetChameleonPoolBaseAssetId = common::mock::GetChameleonPoolBaseAssetId;
    type AssetInfoProvider = assets::Pallet<Runtime>;
}

impl price_tools::Config for Runtime {
    type RuntimeEvent = RuntimeEvent;
    type LiquidityProxy = LiquidityProxy;
    type TradingPairSourceManager = trading_pair::Pallet<Runtime>;
    type WeightInfo = price_tools::weights::SubstrateWeight<Runtime>;
}

impl Config for Runtime {}

pub struct ExtBuilder {
    dex_list: Vec<(DEXId, DEXInfo<AssetId>)>,
    initial_permission_owners: Vec<(u32, Scope, Vec<AccountId>)>,
    initial_permissions: Vec<(AccountId, Scope, Vec<u32>)>,
    source_types: Vec<LiquiditySourceType>,
    tech_accounts: Vec<(AccountId, TechAccountId)>,
    endowed_assets: Vec<(
        AssetId,
        AccountId,
        AssetSymbol,
        AssetName,
        BalancePrecision,
        Balance,
        bool,
        Option<ContentSource>,
        Option<Description>,
    )>,
}

impl Default for ExtBuilder {
    fn default() -> Self {
        Self {
            dex_list: vec![(
                DEXId::Polkaswap,
                DEXInfo {
                    base_asset_id: GetBaseAssetId::get(),
                    synthetic_base_asset_id: GetSyntheticBaseAssetId::get(),
                    is_public: true,
                },
            )],
            initial_permission_owners: vec![
                (MINT, Scope::Unlimited, vec![alice()]),
                (BURN, Scope::Unlimited, vec![alice()]),
                (MANAGE_DEX, Scope::Unlimited, vec![alice()]),
            ],
            initial_permissions: vec![
                (alice(), Scope::Unlimited, vec![MINT, BURN]),
                (alice(), Scope::Limited(hash(&0_u32)), vec![MANAGE_DEX]),
                (
                    GetMbcReservesAccountId::get(),
                    Scope::Unlimited,
                    vec![MINT, BURN],
                ),
            ],
            source_types: vec![
                LiquiditySourceType::MulticollateralBondingCurvePool,
                LiquiditySourceType::XYKPool,
            ],
            tech_accounts: vec![
                (
                    GetMbcReservesAccountId::get(),
                    GetMbcReservesTechAccountId::get(),
                ),
                (
                    GetMbcRewardsAccountId::get(),
                    GetMbcRewardsTechAccountId::get(),
                ),
                (
                    GetLiquidityProxyAccountId::get(),
                    GetLiquidityProxyTechAccountId::get(),
                ),
            ],
            endowed_assets: vec![
                (
                    XOR,
                    alice(),
                    AssetSymbol(b"XOR".to_vec()),
                    AssetName(b"SORA".to_vec()),
                    DEFAULT_BALANCE_PRECISION,
                    balance!(350000),
                    true,
                    None,
                    None,
                ),
                (
                    DOT,
                    alice(),
                    AssetSymbol(b"DOT".to_vec()),
                    AssetName(b"DOT".to_vec()),
                    10,
                    balance!(0),
                    true,
                    None,
                    None,
                ),
                (
                    VAL,
                    alice(),
                    AssetSymbol(b"VAL".to_vec()),
                    AssetName(b"VAL".to_vec()),
                    DEFAULT_BALANCE_PRECISION,
                    balance!(0),
                    true,
                    None,
                    None,
                ),
                (
                    USDT,
                    alice(),
                    AssetSymbol(b"USDT".to_vec()),
                    AssetName(b"USDT".to_vec()),
                    DEFAULT_BALANCE_PRECISION,
                    balance!(0),
                    true,
                    None,
                    None,
                ),
                (
                    PSWAP,
                    alice(),
                    AssetSymbol(b"PSWAP".to_vec()),
                    AssetName(b"PSWAP".to_vec()),
                    DEFAULT_BALANCE_PRECISION,
                    balance!(0),
                    true,
                    None,
                    None,
                ),
            ],
        }
    }
}

impl ExtBuilder {
    pub fn build(self) -> sp_io::TestExternalities {
        let mut t = frame_system::GenesisConfig::default()
            .build_storage::<Runtime>()
            .unwrap();

        let accounts = bonding_curve_distribution_accounts();
        let mut tech_accounts = self.tech_accounts.clone();
        for account in &accounts.accounts() {
            match account {
                DistributionAccount::Account(_) => continue,
                DistributionAccount::TechAccount(account_id) => {
                    tech_accounts.push((
                        Technical::tech_account_id_to_account_id(account_id).unwrap(),
                        account_id.clone(),
                    ));
                }
            }
        }

        pallet_balances::GenesisConfig::<Runtime> {
            balances: vec![
                (alice(), 0),
                (
                    if let DistributionAccount::TechAccount(account_id) =
                        &accounts.val_holders.account
                    {
                        Technical::tech_account_id_to_account_id(account_id).unwrap()
                    } else {
                        panic!("not a tech account")
                    },
                    0,
                ),
                (GetMbcReservesAccountId::get(), 0),
                (GetMbcRewardsAccountId::get(), 0),
                (GetLiquidityProxyAccountId::get(), 0),
            ],
        }
        .assimilate_storage(&mut t)
        .unwrap();

        permissions::GenesisConfig::<Runtime> {
            initial_permission_owners: self.initial_permission_owners,
            initial_permissions: self.initial_permissions,
        }
        .assimilate_storage(&mut t)
        .unwrap();

        dex_manager::GenesisConfig::<Runtime> {
            dex_list: self.dex_list,
        }
        .assimilate_storage(&mut t)
        .unwrap();

        AssetsConfig {
            endowed_assets: self.endowed_assets,
        }
        .assimilate_storage(&mut t)
        .unwrap();

        technical::GenesisConfig::<Runtime> {
            register_tech_accounts: tech_accounts,
        }
        .assimilate_storage(&mut t)
        .unwrap();

        <dex_api::GenesisConfig as GenesisBuild<Runtime>>::assimilate_storage(
            &dex_api::GenesisConfig {
                source_types: self.source_types,
            },
            &mut t,
        )
        .unwrap();

        trading_pair::GenesisConfig::<Runtime> {
            trading_pairs: vec![
                (
                    DEXId::Polkaswap,
                    trading_pair::TradingPair::<Runtime> {
                        base_asset_id: XOR,
                        target_asset_id: VAL,
                    },
                ),
                (
                    DEXId::Polkaswap,
                    trading_pair::TradingPair::<Runtime> {
                        base_asset_id: XOR,
                        target_asset_id: PSWAP,
                    },
                ),
            ],
        }
        .assimilate_storage(&mut t)
        .unwrap();

        multicollateral_bonding_curve_pool::GenesisConfig::<Runtime> {
            distribution_accounts: accounts,
            reserves_account_id: GetMbcReservesTechAccountId::get(),
            reference_asset_id: USDT,
            incentives_account_id: Some(GetMbcRewardsAccountId::get()),
            initial_collateral_assets: vec![VAL],
            free_reserves_account_id: Some(GetMbcFreeReservesAccountId::get()),
        }
        .assimilate_storage(&mut t)
        .unwrap();

        t.into()
    }
}<|MERGE_RESOLUTION|>--- conflicted
+++ resolved
@@ -90,10 +90,6 @@
     pub const GetNumSamples: usize = 40;
     pub const GetBaseAssetId: AssetId = XOR;
     pub const GetSyntheticBaseAssetId: AssetId = XST;
-<<<<<<< HEAD
-    pub const ExistentialDeposit: u128 = 1;
-=======
->>>>>>> e907ed12
     pub GetFee: Fixed = fixed_from_basis_points(0u16);
     pub GetPswapDistributionAccountId: AccountId = AccountId32::from([3; 32]);
     pub const GetDefaultSubscriptionFrequency: BlockNumber = 10;
