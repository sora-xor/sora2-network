// This file is part of the SORA network and Polkaswap app.

// Copyright (c) 2020, 2021, Polka Biome Ltd. All rights reserved.
// SPDX-License-Identifier: BSD-4-Clause

// Redistribution and use in source and binary forms, with or without modification,
// are permitted provided that the following conditions are met:

// Redistributions of source code must retain the above copyright notice, this list
// of conditions and the following disclaimer.
// Redistributions in binary form must reproduce the above copyright notice, this
// list of conditions and the following disclaimer in the documentation and/or other
// materials provided with the distribution.
//
// All advertising materials mentioning features or use of this software must display
// the following acknowledgement: This product includes software developed by Polka Biome
// Ltd., SORA, and Polkaswap.
//
// Neither the name of the Polka Biome Ltd. nor the names of its contributors may be used
// to endorse or promote products derived from this software without specific prior written permission.

// THIS SOFTWARE IS PROVIDED BY Polka Biome Ltd. AS IS AND ANY EXPRESS OR IMPLIED WARRANTIES,
// INCLUDING, BUT NOT LIMITED TO, THE IMPLIED WARRANTIES OF MERCHANTABILITY AND FITNESS FOR
// A PARTICULAR PURPOSE ARE DISCLAIMED. IN NO EVENT SHALL Polka Biome Ltd. BE LIABLE FOR ANY
// DIRECT, INDIRECT, INCIDENTAL, SPECIAL, EXEMPLARY, OR CONSEQUENTIAL DAMAGES (INCLUDING,
// BUT NOT LIMITED TO, PROCUREMENT OF SUBSTITUTE GOODS OR SERVICES; LOSS OF USE, DATA, OR PROFITS;
// OR BUSINESS INTERRUPTION) HOWEVER CAUSED AND ON ANY THEORY OF LIABILITY, WHETHER IN CONTRACT,
// STRICT LIABILITY, OR TORT (INCLUDING NEGLIGENCE OR OTHERWISE) ARISING IN ANY WAY OUT OF THE
// USE OF THIS SOFTWARE, EVEN IF ADVISED OF THE POSSIBILITY OF SUCH DAMAGE.

#![cfg(test)]

use crate::{Config, *};
use common::mock::ExistentialDeposits;
use common::prelude::{Balance, QuoteAmount};
use common::{
    fixed, fixed_from_basis_points, hash, Amount, AssetId32, BalancePrecision, DEXInfo, Fixed,
    FromGenericPair, LiquiditySourceFilter, LiquiditySourceType, PriceToolsPallet, TechPurpose,
};
use currencies::BasicCurrencyAdapter;

use frame_support::traits::GenesisBuild;
use frame_support::{construct_runtime, parameter_types};
use multicollateral_bonding_curve_pool::{
    DistributionAccount, DistributionAccountData, DistributionAccounts,
};
use permissions::{Scope, BURN, MANAGE_DEX, MINT};
use sp_core::H256;
use sp_runtime::testing::Header;
use sp_runtime::traits::{BlakeTwo256, IdentityLookup};
use sp_runtime::{AccountId32, DispatchError, DispatchResult};

pub type DEXId = u32;
pub type AssetId = AssetId32<common::PredefinedAssetId>;
pub type TechAssetId = common::TechAssetId<common::PredefinedAssetId>;
pub type AccountId = AccountId32;
pub type BlockNumber = u64;
type TechAccountId = common::TechAccountId<AccountId, TechAssetId, DEXId>;
type UncheckedExtrinsic = frame_system::mocking::MockUncheckedExtrinsic<Runtime>;
type Block = frame_system::mocking::MockBlock<Runtime>;

pub fn alice() -> AccountId {
    AccountId32::from(hex!(
        "d43593c715fdd31c61141abd04a99fd6822c8558854ccde39a5684e7a56da27d"
    ))
}

parameter_types! {
    pub GetLiquidityProxyTechAccountId: TechAccountId = {
        let tech_account_id = TechAccountId::from_generic_pair(
            liquidity_proxy::TECH_ACCOUNT_PREFIX.to_vec(),
            liquidity_proxy::TECH_ACCOUNT_MAIN.to_vec(),
        );
        tech_account_id
    };
    pub GetLiquidityProxyAccountId: AccountId = {
        let tech_account_id = GetLiquidityProxyTechAccountId::get();
        let account_id =
            technical::Module::<Runtime>::tech_account_id_to_account_id(&tech_account_id)
                .expect("Failed to get ordinary account id for technical account id.");
        account_id
    };
    pub const BlockHashCount: u64 = 250;
    pub const GetNumSamples: usize = 40;
    pub const GetBaseAssetId: AssetId = XOR;
    pub const ExistentialDeposit: u128 = 0;
    pub GetFee: Fixed = fixed_from_basis_points(0u16);
    pub GetPswapDistributionAccountId: AccountId = AccountId32::from([3; 32]);
    pub const GetDefaultSubscriptionFrequency: BlockNumber = 10;
    pub const GetBurnUpdateFrequency: BlockNumber = 10;
    pub GetIncentiveAssetId: AssetId = common::PSWAP.into();
    pub GetParliamentAccountId: AccountId = AccountId32::from([8; 32]);
    pub GetMarketMakerRewardsAccountId: AccountId = AccountId32::from([9; 32]);
    pub GetBondingCurveRewardsAccountId: AccountId = AccountId32::from([10; 32]);
    pub GetTeamReservesAccountId: AccountId = AccountId::from([11; 32]);
    pub GetXykFee: Fixed = fixed!(0.003);
}

construct_runtime! {
    pub enum Runtime where
        Block = Block,
        NodeBlock = Block,
        UncheckedExtrinsic = UncheckedExtrinsic,
    {
        System: frame_system::{Module, Call, Config, Storage, Event<T>},
        LiquidityProxy: liquidity_proxy::{Module, Call, Event<T>},
        Tokens: tokens::{Module, Call, Config<T>, Storage, Event<T>},
        Currencies: currencies::{Module, Call, Storage, Event<T>},
        Assets: assets::{Module, Call, Config<T>, Storage, Event<T>},
        Balances: pallet_balances::{Module, Call, Storage, Event<T>},
        DexManager: dex_manager::{Module, Call, Config<T>, Storage},
        Technical: technical::{Module, Call, Config<T>, Storage, Event<T>},
        Permissions: permissions::{Module, Call, Config<T>, Storage, Event<T>},
        DexApi: dex_api::{Module, Call, Config, Storage, Event<T>},
        TradingPair: trading_pair::{Module, Call, Config<T>, Storage, Event<T>},
        PriceTools: price_tools::{Module, Storage, Event<T>},
        PoolXYK: pool_xyk::{Module, Call, Storage, Event<T>},
        MBCPool: multicollateral_bonding_curve_pool::{Module, Call, Storage, Event<T>},
        PswapDistribution: pswap_distribution::{Module, Call, Config<T>, Storage, Event<T>},
        VestedRewards: vested_rewards::{Module, Call, Storage, Event<T>},
    }
}

impl frame_system::Config for Runtime {
    type BaseCallFilter = ();
    type BlockWeights = ();
    type BlockLength = ();
    type Origin = Origin;
    type Call = Call;
    type Index = u64;
    type BlockNumber = u64;
    type Hash = H256;
    type Hashing = BlakeTwo256;
    type AccountId = AccountId;
    type Lookup = IdentityLookup<Self::AccountId>;
    type Header = Header;
    type Event = Event;
    type BlockHashCount = BlockHashCount;
    type DbWeight = ();
    type Version = ();
    type AccountData = pallet_balances::AccountData<Balance>;
    type OnNewAccount = ();
    type OnKilledAccount = ();
    type SystemWeightInfo = ();
    type PalletInfo = PalletInfo;
    type SS58Prefix = ();
}

impl liquidity_proxy::Config for Runtime {
    type Event = Event;
    type LiquidityRegistry = dex_api::Module<Runtime>;
    type GetNumSamples = GetNumSamples;
    type GetTechnicalAccountId = GetLiquidityProxyAccountId;
    type WeightInfo = ();
    type PrimaryMarketTBC = ();
    type PrimaryMarketXST = ();
    type SecondaryMarket = ();
    type VestedRewardsPallet = vested_rewards::Module<Runtime>;
}

impl tokens::Config for Runtime {
    type Event = Event;
    type Balance = Balance;
    type Amount = Amount;
    type CurrencyId = <Runtime as assets::Config>::AssetId;
    type WeightInfo = ();
    type ExistentialDeposits = ExistentialDeposits;
    type OnDust = ();
}

impl currencies::Config for Runtime {
    type Event = Event;
    type MultiCurrency = Tokens;
    type NativeCurrency = BasicCurrencyAdapter<Runtime, Balances, Amount, BlockNumber>;
    type GetNativeCurrencyId = GetBaseAssetId;
    type WeightInfo = ();
}

impl assets::Config for Runtime {
    type Event = Event;
    type ExtraAccountId = [u8; 32];
    type ExtraAssetRecordArg =
        common::AssetIdExtraAssetRecordArg<DEXId, common::LiquiditySourceType, [u8; 32]>;
    type AssetId = AssetId;
    type GetBaseAssetId = GetBaseAssetId;
    type Currency = currencies::Module<Runtime>;
    type GetTeamReservesAccountId = GetTeamReservesAccountId;
    type WeightInfo = ();
}

impl common::Config for Runtime {
    type DEXId = DEXId;
    type LstId = common::LiquiditySourceType;
}

impl pallet_balances::Config for Runtime {
    type Balance = Balance;
    type DustRemoval = ();
    type Event = Event;
    type ExistentialDeposit = ExistentialDeposit;
    type AccountStore = System;
    type WeightInfo = ();
    type MaxLocks = ();
}

impl dex_manager::Config for Runtime {}

impl mock_liquidity_source::Config<mock_liquidity_source::Instance1> for Runtime {
    type GetFee = GetFee;
    type EnsureDEXManager = dex_manager::Module<Runtime>;
    type EnsureTradingPairExists = trading_pair::Module<Runtime>;
}

impl mock_liquidity_source::Config<mock_liquidity_source::Instance2> for Runtime {
    type GetFee = GetFee;
    type EnsureDEXManager = dex_manager::Module<Runtime>;
    type EnsureTradingPairExists = trading_pair::Module<Runtime>;
}

impl mock_liquidity_source::Config<mock_liquidity_source::Instance3> for Runtime {
    type GetFee = GetFee;
    type EnsureDEXManager = dex_manager::Module<Runtime>;
    type EnsureTradingPairExists = trading_pair::Module<Runtime>;
}

impl mock_liquidity_source::Config<mock_liquidity_source::Instance4> for Runtime {
    type GetFee = GetFee;
    type EnsureDEXManager = dex_manager::Module<Runtime>;
    type EnsureTradingPairExists = trading_pair::Module<Runtime>;
}

impl technical::Config for Runtime {
    type Event = Event;
    type TechAssetId = TechAssetId;
    type TechAccountId = TechAccountId;
    type Trigger = ();
    type Condition = ();
    type SwapAction = pool_xyk::PolySwapAction<AssetId, AccountId, TechAccountId>;
}

impl permissions::Config for Runtime {
    type Event = Event;
}

impl dex_api::Config for Runtime {
    type Event = Event;
    type MockLiquiditySource = ();
    type MockLiquiditySource2 = ();
    type MockLiquiditySource3 = ();
    type MockLiquiditySource4 = ();
    type XYKPool = pool_xyk::Module<Runtime>;
<<<<<<< HEAD
=======
    type XSTPool = ();
    type BondingCurvePool = ();
>>>>>>> 0f486e32
    type MulticollateralBondingCurvePool = multicollateral_bonding_curve_pool::Module<Runtime>;
    type WeightInfo = ();
}

impl trading_pair::Config for Runtime {
    type Event = Event;
    type EnsureDEXManager = dex_manager::Module<Runtime>;
    type WeightInfo = ();
}

impl pool_xyk::Config for Runtime {
    const MIN_XOR: Balance = balance!(0.0007);
    type Event = Event;
    type PairSwapAction = pool_xyk::PairSwapAction<AssetId, AccountId, TechAccountId>;
    type DepositLiquidityAction =
        pool_xyk::DepositLiquidityAction<AssetId, AccountId, TechAccountId>;
    type WithdrawLiquidityAction =
        pool_xyk::WithdrawLiquidityAction<AssetId, AccountId, TechAccountId>;
    type PolySwapAction = pool_xyk::PolySwapAction<AssetId, AccountId, TechAccountId>;
    type EnsureDEXManager = dex_manager::Module<Runtime>;
    type GetFee = GetXykFee;
    type OnPoolCreated = PswapDistribution;
    type WeightInfo = ();
}

impl vested_rewards::Config for Runtime {
    type Event = Event;
    type GetMarketMakerRewardsAccountId = GetMarketMakerRewardsAccountId;
    type GetBondingCurveRewardsAccountId = GetBondingCurveRewardsAccountId;
    type WeightInfo = ();
}

fn bonding_curve_distribution_accounts() -> DistributionAccounts<
    DistributionAccountData<
        DistributionAccount<
            <Runtime as frame_system::Config>::AccountId,
            <Runtime as technical::Config>::TechAccountId,
        >,
    >,
> {
    use common::fixed_wrapper;
    let val_holders_coefficient = fixed_wrapper!(0.5);
    let val_holders_xor_alloc_coeff = fixed_wrapper!(0.9) * val_holders_coefficient.clone();
    let val_holders_buy_back_coefficient =
        val_holders_coefficient.clone() * (fixed_wrapper!(1) - fixed_wrapper!(0.9));
    let projects_coefficient = fixed_wrapper!(1) - val_holders_coefficient;
    let projects_sora_citizens_coeff = projects_coefficient.clone() * fixed_wrapper!(0.01);
    let projects_stores_and_shops_coeff = projects_coefficient.clone() * fixed_wrapper!(0.04);
    let projects_parliament_and_development_coeff =
        projects_coefficient.clone() * fixed_wrapper!(0.05);
    let projects_other_coeff = projects_coefficient.clone() * fixed_wrapper!(0.9);

    let xor_allocation = DistributionAccountData::new(
        DistributionAccount::TechAccount(TechAccountId::Pure(
            0u32,
            TechPurpose::Identifier(b"xor_allocation".to_vec()),
        )),
        val_holders_xor_alloc_coeff.get().unwrap(),
    );
    let sora_citizens = DistributionAccountData::new(
        DistributionAccount::TechAccount(TechAccountId::Pure(
            0u32,
            TechPurpose::Identifier(b"sora_citizens".to_vec()),
        )),
        projects_sora_citizens_coeff.get().unwrap(),
    );
    let stores_and_shops = DistributionAccountData::new(
        DistributionAccount::TechAccount(TechAccountId::Pure(
            0u32,
            TechPurpose::Identifier(b"stores_and_shops".to_vec()),
        )),
        projects_stores_and_shops_coeff.get().unwrap(),
    );
    let parliament_and_development = DistributionAccountData::new(
        DistributionAccount::Account(
            hex!("881b87c9f83664b95bd13e2bb40675bfa186287da93becc0b22683334d411e4e").into(),
        ),
        projects_parliament_and_development_coeff.get().unwrap(),
    );
    let projects = DistributionAccountData::new(
        DistributionAccount::TechAccount(TechAccountId::Pure(
            0u32,
            TechPurpose::Identifier(b"projects".to_vec()),
        )),
        projects_other_coeff.get().unwrap(),
    );
    let val_holders = DistributionAccountData::new(
        DistributionAccount::TechAccount(TechAccountId::Pure(
            0u32,
            TechPurpose::Identifier(b"val_holders".to_vec()),
        )),
        val_holders_buy_back_coefficient.get().unwrap(),
    );
    DistributionAccounts::<_> {
        xor_allocation,
        sora_citizens,
        stores_and_shops,
        parliament_and_development,
        projects,
        val_holders,
    }
}

parameter_types! {
    pub GetMbcReservesTechAccountId: TechAccountId = {
        let tech_account_id = TechAccountId::from_generic_pair(
            multicollateral_bonding_curve_pool::TECH_ACCOUNT_PREFIX.to_vec(),
            multicollateral_bonding_curve_pool::TECH_ACCOUNT_RESERVES.to_vec(),
        );
        tech_account_id
    };
    pub GetMbcReservesAccountId: AccountId = {
        let tech_account_id = GetMbcReservesTechAccountId::get();
        let account_id =
            technical::Module::<Runtime>::tech_account_id_to_account_id(&tech_account_id)
                .expect("Failed to get ordinary account id for technical account id.");
        account_id
    };
    pub GetMbcRewardsTechAccountId: TechAccountId = {
        let tech_account_id = TechAccountId::from_generic_pair(
            multicollateral_bonding_curve_pool::TECH_ACCOUNT_PREFIX.to_vec(),
            multicollateral_bonding_curve_pool::TECH_ACCOUNT_REWARDS.to_vec(),
        );
        tech_account_id
    };
    pub GetMbcRewardsAccountId: AccountId = {
        let tech_account_id = GetMbcRewardsTechAccountId::get();
        let account_id =
            technical::Module::<Runtime>::tech_account_id_to_account_id(&tech_account_id)
                .expect("Failed to get ordinary account id for technical account id.");
        account_id
    };
    pub GetMbcFreeReservesTechAccountId: TechAccountId = {
        let tech_account_id = TechAccountId::from_generic_pair(
            multicollateral_bonding_curve_pool::TECH_ACCOUNT_PREFIX.to_vec(),
            multicollateral_bonding_curve_pool::TECH_ACCOUNT_FREE_RESERVES.to_vec(),
        );
        tech_account_id
    };
    pub GetMbcFreeReservesAccountId: AccountId = {
        let tech_account_id = GetMbcFreeReservesTechAccountId::get();
        let account_id =
            technical::Module::<Runtime>::tech_account_id_to_account_id(&tech_account_id)
                .expect("Failed to get ordinary account id for technical account id.");
        account_id
    };
}

pub struct MockPriceTools;

impl PriceToolsPallet<AssetId> for MockPriceTools {
    fn get_average_price(
        input_asset_id: &AssetId,
        output_asset_id: &AssetId,
    ) -> Result<Balance, DispatchError> {
        let res = <LiquidityProxy as LiquidityProxyTrait<DEXId, AccountId, AssetId>>::quote(
            input_asset_id,
            output_asset_id,
            QuoteAmount::with_desired_input(balance!(1)),
            LiquiditySourceFilter::with_allowed(
                0u32,
                [LiquiditySourceType::XYKPool].iter().cloned().collect(),
            ),
        );
        Ok(res?.amount)
    }

    fn register_asset(_: &AssetId) -> DispatchResult {
        // do nothing
        Ok(())
    }
}

impl multicollateral_bonding_curve_pool::Config for Runtime {
    type Event = Event;
    type LiquidityProxy = liquidity_proxy::Module<Runtime>;
    type EnsureDEXManager = dex_manager::Module<Runtime>;
    type EnsureTradingPairExists = trading_pair::Module<Runtime>;
    type PriceToolsPallet = MockPriceTools;
    type VestedRewardsPallet = VestedRewards;
    type WeightInfo = ();
}

impl pswap_distribution::Config for Runtime {
    type Event = Event;
    type GetIncentiveAssetId = GetIncentiveAssetId;
    type LiquidityProxy = liquidity_proxy::Module<Runtime>;
    type CompatBalance = Balance;
    type GetDefaultSubscriptionFrequency = GetDefaultSubscriptionFrequency;
    type GetBurnUpdateFrequency = GetBurnUpdateFrequency;
    type GetTechnicalAccountId = GetPswapDistributionAccountId;
    type EnsureDEXManager = ();
    type OnPswapBurnedAggregator = ();
    type WeightInfo = ();
    type GetParliamentAccountId = GetParliamentAccountId;
    type PoolXykPallet = PoolXYK;
}

impl price_tools::Config for Runtime {
    type Event = Event;
    type LiquidityProxy = LiquidityProxy;
    type WeightInfo = price_tools::weights::WeightInfo<Runtime>;
}

impl Config for Runtime {}

pub struct ExtBuilder {
    dex_list: Vec<(DEXId, DEXInfo<AssetId>)>,
    initial_permission_owners: Vec<(u32, Scope, Vec<AccountId>)>,
    initial_permissions: Vec<(AccountId, Scope, Vec<u32>)>,
    source_types: Vec<LiquiditySourceType>,
    tech_accounts: Vec<(AccountId, TechAccountId)>,
    endowed_assets: Vec<(
        AssetId,
        AccountId,
        AssetSymbol,
        AssetName,
        BalancePrecision,
        Balance,
        bool,
    )>,
}

impl Default for ExtBuilder {
    fn default() -> Self {
        Self {
            dex_list: vec![(
                0_u32,
                DEXInfo {
                    base_asset_id: GetBaseAssetId::get(),
                    is_public: true,
                },
            )],
            initial_permission_owners: vec![
                (MINT, Scope::Unlimited, vec![alice()]),
                (BURN, Scope::Unlimited, vec![alice()]),
                (MANAGE_DEX, Scope::Unlimited, vec![alice()]),
            ],
            initial_permissions: vec![
                (alice(), Scope::Unlimited, vec![MINT, BURN]),
                (alice(), Scope::Limited(hash(&0_u32)), vec![MANAGE_DEX]),
                (
                    GetMbcReservesAccountId::get(),
                    Scope::Unlimited,
                    vec![MINT, BURN],
                ),
            ],
            source_types: vec![
                LiquiditySourceType::MulticollateralBondingCurvePool,
                LiquiditySourceType::XYKPool,
            ],
            tech_accounts: vec![
                (
                    GetMbcReservesAccountId::get(),
                    GetMbcReservesTechAccountId::get(),
                ),
                (
                    GetMbcRewardsAccountId::get(),
                    GetMbcRewardsTechAccountId::get(),
                ),
                (
                    GetLiquidityProxyAccountId::get(),
                    GetLiquidityProxyTechAccountId::get(),
                ),
            ],
            endowed_assets: vec![
                (
                    common::XOR.into(),
                    alice(),
                    AssetSymbol(b"XOR".to_vec()),
                    AssetName(b"SORA".to_vec()),
                    18,
                    balance!(350000),
                    true,
                ),
                (
                    common::DOT.into(),
                    alice(),
                    AssetSymbol(b"DOT".to_vec()),
                    AssetName(b"DOT".to_vec()),
                    10,
                    balance!(0),
                    true,
                ),
                (
                    common::VAL.into(),
                    alice(),
                    AssetSymbol(b"VAL".to_vec()),
                    AssetName(b"VAL".to_vec()),
                    18,
                    balance!(0),
                    true,
                ),
                (
                    common::USDT.into(),
                    alice(),
                    AssetSymbol(b"USDT".to_vec()),
                    AssetName(b"USDT".to_vec()),
                    18,
                    balance!(0),
                    true,
                ),
                (
                    common::PSWAP.into(),
                    alice(),
                    AssetSymbol(b"PSWAP".to_vec()),
                    AssetName(b"PSWAP".to_vec()),
                    18,
                    balance!(0),
                    true,
                ),
            ],
        }
    }
}

impl ExtBuilder {
    pub fn build(self) -> sp_io::TestExternalities {
        let mut t = frame_system::GenesisConfig::default()
            .build_storage::<Runtime>()
            .unwrap();

        let accounts = bonding_curve_distribution_accounts();
        let mut tech_accounts = self.tech_accounts.clone();
        for account in &accounts.accounts() {
            match account {
                DistributionAccount::Account(_) => continue,
                DistributionAccount::TechAccount(account_id) => {
                    tech_accounts.push((
                        Technical::tech_account_id_to_account_id(&account_id).unwrap(),
                        account_id.clone(),
                    ));
                }
            }
        }

        pallet_balances::GenesisConfig::<Runtime> {
            balances: vec![
                (alice(), 0),
                (
                    if let DistributionAccount::TechAccount(account_id) =
                        &accounts.val_holders.account
                    {
                        Technical::tech_account_id_to_account_id(account_id).unwrap()
                    } else {
                        panic!("not a tech account")
                    },
                    0,
                ),
                (GetMbcReservesAccountId::get(), 0),
                (GetMbcRewardsAccountId::get(), 0),
                (GetLiquidityProxyAccountId::get(), 0),
            ],
        }
        .assimilate_storage(&mut t)
        .unwrap();

        permissions::GenesisConfig::<Runtime> {
            initial_permission_owners: self.initial_permission_owners,
            initial_permissions: self.initial_permissions,
        }
        .assimilate_storage(&mut t)
        .unwrap();

        dex_manager::GenesisConfig::<Runtime> {
            dex_list: self.dex_list,
        }
        .assimilate_storage(&mut t)
        .unwrap();

        AssetsConfig {
            endowed_assets: self.endowed_assets,
        }
        .assimilate_storage(&mut t)
        .unwrap();

        technical::GenesisConfig::<Runtime> {
            register_tech_accounts: tech_accounts,
        }
        .assimilate_storage(&mut t)
        .unwrap();

        <dex_api::GenesisConfig as GenesisBuild<Runtime>>::assimilate_storage(
            &dex_api::GenesisConfig {
                source_types: self.source_types,
            },
            &mut t,
        )
        .unwrap();

        trading_pair::GenesisConfig::<Runtime> {
            trading_pairs: vec![
                (
                    0,
                    trading_pair::TradingPair::<Runtime> {
                        base_asset_id: XOR.into(),
                        target_asset_id: VAL.into(),
                    },
                ),
                (
                    0,
                    trading_pair::TradingPair::<Runtime> {
                        base_asset_id: XOR.into(),
                        target_asset_id: PSWAP.into(),
                    },
                ),
            ],
        }
        .assimilate_storage(&mut t)
        .unwrap();

        multicollateral_bonding_curve_pool::GenesisConfig::<Runtime> {
            distribution_accounts: accounts,
            reserves_account_id: GetMbcReservesTechAccountId::get(),
            reference_asset_id: USDT.into(),
            incentives_account_id: GetMbcRewardsAccountId::get(),
            initial_collateral_assets: vec![VAL.into()],
            free_reserves_account_id: GetMbcFreeReservesAccountId::get(),
        }
        .assimilate_storage(&mut t)
        .unwrap();

        t.into()
    }
}<|MERGE_RESOLUTION|>--- conflicted
+++ resolved
@@ -249,11 +249,7 @@
     type MockLiquiditySource3 = ();
     type MockLiquiditySource4 = ();
     type XYKPool = pool_xyk::Module<Runtime>;
-<<<<<<< HEAD
-=======
     type XSTPool = ();
-    type BondingCurvePool = ();
->>>>>>> 0f486e32
     type MulticollateralBondingCurvePool = multicollateral_bonding_curve_pool::Module<Runtime>;
     type WeightInfo = ();
 }
