[package]
edition = "2021"
name = "liquidity-proxy-benchmarking"
version = "0.1.0"
authors = ["Polka Biome Ltd. <jihoon@tutanota.de>"]
license = "BSD-4-Clause"
homepage = "https://sora.org"
repository = "https://github.com/sora-xor/sora2-network"

[package.metadata.docs.rs]
targets = ["x86_64-unknown-linux-gnu"]

[dependencies]
codec = { package = "parity-scale-codec", version = "3", default-features = false, features = [
    "derive",
] }
scale-info = { version = "2", default-features = false, features = ["derive"] }
frame-benchmarking = { git = "https://github.com/sora-xor/substrate.git", branch = "polkadot-v0.9.38", default-features = false }
frame-support = { git = "https://github.com/sora-xor/substrate.git", branch = "polkadot-v0.9.38", default-features = false }
frame-system = { git = "https://github.com/sora-xor/substrate.git", branch = "polkadot-v0.9.38", default-features = false }
pallet-timestamp = { git = "https://github.com/sora-xor/substrate.git", branch = "polkadot-v0.9.38", default-features = false }
hex-literal = "0.3.1"
sp-runtime = { git = "https://github.com/sora-xor/substrate.git", branch = "polkadot-v0.9.38", default-features = false }
sp-std = { git = "https://github.com/sora-xor/substrate.git", branch = "polkadot-v0.9.38", default-features = false }
assets = { path = "../../assets", default-features = false }
common = { path = "../../../common", default-features = false }
liquidity-proxy = { path = "../../liquidity-proxy", default-features = false }
mock-liquidity-source = { path = "../../mock-liquidity-source", default-features = false }
permissions = { path = "../../permissions", default-features = false }
pool-xyk = { path = "../../pool-xyk", default-features = false }
price-tools = { path = "../../price-tools", default-features = false }
pswap-distribution = { path = "../../pswap-distribution", default-features = false }
technical = { path = "../../technical", default-features = false }
trading-pair = { path = "../../trading-pair", default-features = false }
multicollateral-bonding-curve-pool = { path = "../../multicollateral-bonding-curve-pool", default-features = false }
dex-manager = { path = "../../dex-manager", default-features = false }
dex-api = { path = "../../dex-api", default-features = false }

[dev-dependencies]
currencies = { git = "https://github.com/open-web3-stack/open-runtime-module-library.git", package = "orml-currencies", default-features = false }
pallet-balances = { git = "https://github.com/sora-xor/substrate.git", branch = "polkadot-v0.9.38", default-features = false }
ceres-liquidity-locker = { path = "../../ceres-liquidity-locker", default-features = false }
demeter-farming-platform = { path = "../../demeter-farming-platform", default-features = false }
serde = { version = "1.0.101", default-features = false, features = ["derive"] }
sp-core = { git = "https://github.com/sora-xor/substrate.git", branch = "polkadot-v0.9.38", default-features = false }
sp-io = { git = "https://github.com/sora-xor/substrate.git", branch = "polkadot-v0.9.38", default-features = false }
tokens = { git = "https://github.com/open-web3-stack/open-runtime-module-library.git", package = "orml-tokens", default-features = false }
common = { path = "../../../common", default-features = false, features = [
    "test",
] }
mock-liquidity-source = { path = "../../mock-liquidity-source" }
vested-rewards = { path = "../../vested-rewards" }

[features]
default = ["std"]
std = [
    "assets/std",
    "codec/std",
    "scale-info/std",
    "common/std",
    "dex-api/std",
    "dex-manager/std",
    "frame-benchmarking/std",
    "frame-support/std",
    "frame-system/std",
    "liquidity-proxy/std",
    "mock-liquidity-source/std",
    "multicollateral-bonding-curve-pool/std",
    "permissions/std",
    "pool-xyk/std",
    "price-tools/std",
    "pswap-distribution/std",
    "sp-core/std",
    "sp-runtime/std",
    "sp-std/std",
    "technical/std",
    "trading-pair/std",
]

runtime-benchmarks = [
    "frame-system/runtime-benchmarks",
    "frame-support/runtime-benchmarks",
    "frame-system/runtime-benchmarks",
]

<<<<<<< HEAD
ready-to-test = [
    "common/ready-to-test",
    "dex-api/ready-to-test",
=======
wip = [
    "common/wip",
    "dex-api/wip",
    "liquidity-proxy/wip",
>>>>>>> a754a3b3
]<|MERGE_RESOLUTION|>--- conflicted
+++ resolved
@@ -83,14 +83,8 @@
     "frame-system/runtime-benchmarks",
 ]
 
-<<<<<<< HEAD
 ready-to-test = [
     "common/ready-to-test",
     "dex-api/ready-to-test",
-=======
-wip = [
-    "common/wip",
-    "dex-api/wip",
-    "liquidity-proxy/wip",
->>>>>>> a754a3b3
+    "liquidity-proxy/ready-to-test",
 ]