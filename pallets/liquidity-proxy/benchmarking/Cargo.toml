--- conflicted
+++ resolved
@@ -11,7 +11,9 @@
 targets = ["x86_64-unknown-linux-gnu"]
 
 [dependencies]
-codec = { package = "parity-scale-codec", version = "2", default-features = false, features = ["derive"] }
+codec = { package = "parity-scale-codec", version = "2", default-features = false, features = [
+    "derive",
+] }
 scale-info = { version = "1.0.0", default-features = false, features = [
     "derive",
 ] }
@@ -33,22 +35,19 @@
 trading-pair = { path = "../../trading-pair", default-features = false }
 multicollateral-bonding-curve-pool = { path = "../../multicollateral-bonding-curve-pool", default-features = false }
 dex-manager = { path = "../../dex-manager", default-features = false }
-dex-api = { path = "../../dex-api", default-features = false}
+dex-api = { path = "../../dex-api", default-features = false }
 
 [dev-dependencies]
-<<<<<<< HEAD
 currencies = { git = "https://github.com/open-web3-stack/open-runtime-module-library.git", package = "orml-currencies", default-features = false }
 pallet-balances = { git = "https://github.com/paritytech/substrate.git", branch = "polkadot-v0.9.9", default-features = false }
-=======
 ceres-liquidity-locker = { path = "../../ceres-liquidity-locker", default-features = false }
-currencies = { version = "0.4", package = "orml-currencies", default-features = false }
-pallet-balances = { version = "3", default-features = false }
->>>>>>> ff314775
 serde = { version = "1.0.101", default-features = false, features = ["derive"] }
 sp-core = { git = "https://github.com/paritytech/substrate.git", branch = "polkadot-v0.9.9", default-features = false }
 sp-io = { git = "https://github.com/paritytech/substrate.git", branch = "polkadot-v0.9.9", default-features = false }
 tokens = { git = "https://github.com/open-web3-stack/open-runtime-module-library.git", package = "orml-tokens", default-features = false }
-common = { path = "../../../common", default-features = false, features = ["test"] }
+common = { path = "../../../common", default-features = false, features = [
+    "test",
+] }
 mock-liquidity-source = { path = "../../mock-liquidity-source" }
 vested-rewards = { path = "../../vested-rewards" }
 
