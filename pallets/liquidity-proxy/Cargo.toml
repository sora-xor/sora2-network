[package]
edition = '2021'
authors = ['Polka Biome Ltd. <jihoon@tutanota.de>']
license = "BSD-4-Clause"
homepage = 'https://sora.org'
repository = 'https://github.com/sora-xor/sora2-network'
name = 'liquidity-proxy'
version = '0.1.0'

[package.metadata.docs.rs]
targets = ['x86_64-unknown-linux-gnu']

[dependencies]
codec = { package = "parity-scale-codec", version = "3", default-features = false, features = [
    "derive",
] }
scale-info = { version = "2", default-features = false, features = ["derive"] }
currencies = { git = "https://github.com/open-web3-stack/open-runtime-module-library.git", package = "orml-currencies", default-features = false }
tokens = { git = "https://github.com/open-web3-stack/open-runtime-module-library.git", package = "orml-tokens", default-features = false }
traits = { git = "https://github.com/open-web3-stack/open-runtime-module-library.git", package = "orml-traits", default-features = false }
<<<<<<< HEAD
frame-support = { git = "https://github.com/sora-xor/polkadot-sdk.git", branch = "add_sora_substrate_commits", default-features = false }
frame-system = { git = "https://github.com/sora-xor/polkadot-sdk.git", branch = "add_sora_substrate_commits", default-features = false }
pallet-balances = { git = "https://github.com/sora-xor/polkadot-sdk.git", branch = "add_sora_substrate_commits", default-features = false }
sp-arithmetic = { git = "https://github.com/sora-xor/polkadot-sdk.git", branch = "add_sora_substrate_commits", default-features = false }
sp-runtime = { git = "https://github.com/sora-xor/polkadot-sdk.git", branch = "add_sora_substrate_commits", default-features = false }
sp-std = { git = "https://github.com/sora-xor/polkadot-sdk.git", branch = "add_sora_substrate_commits", default-features = false }
=======
frame-support = { git = "https://github.com/sora-xor/polkadot-sdk.git", branch = "polkadot-v1.1.0", default-features = false }
frame-system = { git = "https://github.com/sora-xor/polkadot-sdk.git", branch = "polkadot-v1.1.0", default-features = false }
pallet-balances = { git = "https://github.com/sora-xor/polkadot-sdk.git", branch = "polkadot-v1.1.0", default-features = false }
sp-arithmetic = { git = "https://github.com/sora-xor/polkadot-sdk.git", branch = "polkadot-v1.1.0", default-features = false }
sp-runtime = { git = "https://github.com/sora-xor/polkadot-sdk.git", branch = "polkadot-v1.1.0", default-features = false }
sp-std = { git = "https://github.com/sora-xor/polkadot-sdk.git", branch = "polkadot-v1.1.0", default-features = false }
>>>>>>> 87a5efdc
common = { path = "../../common", default-features = false }
assets = { path = "../assets", default-features = false }
dex-manager = { path = "../dex-manager", default-features = false }
trading-pair = { path = "../trading-pair", default-features = false }
<<<<<<< HEAD
pallet-timestamp = { git = "https://github.com/sora-xor/polkadot-sdk.git", branch = "add_sora_substrate_commits", default-features = false }
=======
pallet-timestamp = { git = "https://github.com/sora-xor/polkadot-sdk.git", branch = "polkadot-v1.1.0", default-features = false }
>>>>>>> 87a5efdc
itertools = { version = "0.10.5", default-features = false }
fallible-iterator = { version = "0.2.0", default-features = false }
log = "0.4.20"

[dev-dependencies]
ceres-liquidity-locker = { path = "../ceres-liquidity-locker", default-features = false }
demeter-farming-platform = { path = "../demeter-farming-platform", default-features = false }
serde = { version = "1.0.101", default-features = false, features = ["derive"] }
<<<<<<< HEAD
sp-core = { git = "https://github.com/sora-xor/polkadot-sdk.git", branch = "add_sora_substrate_commits", default-features = false }
sp-io = { git = "https://github.com/sora-xor/polkadot-sdk.git", branch = "add_sora_substrate_commits", default-features = false }
=======
sp-core = { git = "https://github.com/sora-xor/polkadot-sdk.git", branch = "polkadot-v1.1.0", default-features = false }
sp-io = { git = "https://github.com/sora-xor/polkadot-sdk.git", branch = "polkadot-v1.1.0", default-features = false }
>>>>>>> 87a5efdc
dex-api = { path = "../dex-api" }
dex-manager = { path = "../dex-manager" }
framenode-chain-spec = { path = "../../node/chain_spec", features = ["test", "private-net"] }
framenode-runtime = { path = "../../runtime", default-features = false, features = ["std", "private-net", "test"] }
mock-liquidity-source = { path = "../mock-liquidity-source" }
order-book = { path = "../order-book", features = ["test"] }
qa-tools = { path = "../qa-tools" }
technical = { path = "../technical" }
permissions = { path = "../permissions" }
vested-rewards = { path = "../vested-rewards" }
pool-xyk = { path = "../pool-xyk" }
pswap-distribution = { path = "../pswap-distribution" }
multicollateral-bonding-curve-pool = { path = "../multicollateral-bonding-curve-pool" }
extended-assets = { path = "../extended-assets", features = ["test"] }
hex-literal = "0.4.1"


[features]
default = ['std']
std = [
    'codec/std',
    "scale-info/std",
    'currencies/std',
    'frame-support/std',
    'frame-system/std',
    'pallet-balances/std',
    'sp-runtime/std',
    'sp-std/std',
    'tokens/std',
    'traits/std',
    'trading-pair/std',
    'itertools/use_std',
    'itertools/use_alloc',
    'fallible-iterator/std',
]

try-runtime = ["frame-support/try-runtime"]

wip = []

test = []<|MERGE_RESOLUTION|>--- conflicted
+++ resolved
@@ -18,30 +18,17 @@
 currencies = { git = "https://github.com/open-web3-stack/open-runtime-module-library.git", package = "orml-currencies", default-features = false }
 tokens = { git = "https://github.com/open-web3-stack/open-runtime-module-library.git", package = "orml-tokens", default-features = false }
 traits = { git = "https://github.com/open-web3-stack/open-runtime-module-library.git", package = "orml-traits", default-features = false }
-<<<<<<< HEAD
-frame-support = { git = "https://github.com/sora-xor/polkadot-sdk.git", branch = "add_sora_substrate_commits", default-features = false }
-frame-system = { git = "https://github.com/sora-xor/polkadot-sdk.git", branch = "add_sora_substrate_commits", default-features = false }
-pallet-balances = { git = "https://github.com/sora-xor/polkadot-sdk.git", branch = "add_sora_substrate_commits", default-features = false }
-sp-arithmetic = { git = "https://github.com/sora-xor/polkadot-sdk.git", branch = "add_sora_substrate_commits", default-features = false }
-sp-runtime = { git = "https://github.com/sora-xor/polkadot-sdk.git", branch = "add_sora_substrate_commits", default-features = false }
-sp-std = { git = "https://github.com/sora-xor/polkadot-sdk.git", branch = "add_sora_substrate_commits", default-features = false }
-=======
 frame-support = { git = "https://github.com/sora-xor/polkadot-sdk.git", branch = "polkadot-v1.1.0", default-features = false }
 frame-system = { git = "https://github.com/sora-xor/polkadot-sdk.git", branch = "polkadot-v1.1.0", default-features = false }
 pallet-balances = { git = "https://github.com/sora-xor/polkadot-sdk.git", branch = "polkadot-v1.1.0", default-features = false }
 sp-arithmetic = { git = "https://github.com/sora-xor/polkadot-sdk.git", branch = "polkadot-v1.1.0", default-features = false }
 sp-runtime = { git = "https://github.com/sora-xor/polkadot-sdk.git", branch = "polkadot-v1.1.0", default-features = false }
 sp-std = { git = "https://github.com/sora-xor/polkadot-sdk.git", branch = "polkadot-v1.1.0", default-features = false }
->>>>>>> 87a5efdc
 common = { path = "../../common", default-features = false }
 assets = { path = "../assets", default-features = false }
 dex-manager = { path = "../dex-manager", default-features = false }
 trading-pair = { path = "../trading-pair", default-features = false }
-<<<<<<< HEAD
-pallet-timestamp = { git = "https://github.com/sora-xor/polkadot-sdk.git", branch = "add_sora_substrate_commits", default-features = false }
-=======
 pallet-timestamp = { git = "https://github.com/sora-xor/polkadot-sdk.git", branch = "polkadot-v1.1.0", default-features = false }
->>>>>>> 87a5efdc
 itertools = { version = "0.10.5", default-features = false }
 fallible-iterator = { version = "0.2.0", default-features = false }
 log = "0.4.20"
@@ -50,13 +37,8 @@
 ceres-liquidity-locker = { path = "../ceres-liquidity-locker", default-features = false }
 demeter-farming-platform = { path = "../demeter-farming-platform", default-features = false }
 serde = { version = "1.0.101", default-features = false, features = ["derive"] }
-<<<<<<< HEAD
-sp-core = { git = "https://github.com/sora-xor/polkadot-sdk.git", branch = "add_sora_substrate_commits", default-features = false }
-sp-io = { git = "https://github.com/sora-xor/polkadot-sdk.git", branch = "add_sora_substrate_commits", default-features = false }
-=======
 sp-core = { git = "https://github.com/sora-xor/polkadot-sdk.git", branch = "polkadot-v1.1.0", default-features = false }
 sp-io = { git = "https://github.com/sora-xor/polkadot-sdk.git", branch = "polkadot-v1.1.0", default-features = false }
->>>>>>> 87a5efdc
 dex-api = { path = "../dex-api" }
 dex-manager = { path = "../dex-manager" }
 framenode-chain-spec = { path = "../../node/chain_spec", features = ["test", "private-net"] }
