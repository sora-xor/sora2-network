--- conflicted
+++ resolved
@@ -66,10 +66,6 @@
     pub const MaximumBlockLength: u32 = 2 * 1024;
     pub const AvailableBlockRatio: Perbill = Perbill::from_percent(75);
     pub const GetBaseAssetId: AssetId32<PredefinedAssetId> = AssetId32::from_asset_id(PredefinedAssetId::XOR);
-<<<<<<< HEAD
-    pub const ExistentialDeposit: u128 = 1;
-=======
->>>>>>> e907ed12
     pub const DepositBase: u64 = 1;
     pub const DepositFactor: u64 = 1;
     pub const MaxSignatories: u16 = 4;
@@ -88,33 +84,6 @@
     }
 );
 
-<<<<<<< HEAD
-impl frame_system::Config for Runtime {
-    type BaseCallFilter = Everything;
-    type BlockWeights = ();
-    type BlockLength = ();
-    type RuntimeOrigin = RuntimeOrigin;
-    type RuntimeCall = RuntimeCall;
-    type Nonce = u64;
-    type Block = Block;
-    type Hash = H256;
-    type Hashing = BlakeTwo256;
-    type AccountId = AccountId;
-    type Lookup = IdentityLookup<Self::AccountId>;
-    type RuntimeEvent = RuntimeEvent;
-    type BlockHashCount = BlockHashCount;
-    type DbWeight = ();
-    type Version = ();
-    type AccountData = pallet_balances::AccountData<Balance>;
-    type OnNewAccount = ();
-    type OnKilledAccount = ();
-    type SystemWeightInfo = ();
-    type PalletInfo = PalletInfo;
-    type SS58Prefix = ();
-    type OnSetCode = ();
-    type MaxConsumers = ConstU32<65536>;
-}
-=======
 // Required by assets::Config
 mock_currencies_config!(Runtime);
 // Required by currencies::Config
@@ -123,7 +92,6 @@
 mock_common_config!(Runtime);
 mock_tokens_config!(Runtime);
 mock_assets_config!(Runtime);
->>>>>>> e907ed12
 
 parameter_types! {
     pub const GetBuyBackAssetId: common::AssetId32<PredefinedAssetId> = XST;
@@ -133,48 +101,6 @@
     type RuntimeEvent = RuntimeEvent;
 }
 
-<<<<<<< HEAD
-// Required by assets::Config
-impl currencies::Config for Runtime {
-    type MultiCurrency = Tokens;
-    type NativeCurrency = BasicCurrencyAdapter<Runtime, Balances, Amount, BlockNumber>;
-    type GetNativeCurrencyId = <Runtime as assets::Config>::GetBaseAssetId;
-    type WeightInfo = ();
-}
-
-// Required by currencies::Config
-impl pallet_balances::Config for Runtime {
-    type Balance = Balance;
-    type RuntimeEvent = RuntimeEvent;
-    type DustRemoval = ();
-    type ExistentialDeposit = ExistentialDeposit;
-    type AccountStore = System;
-    type WeightInfo = ();
-    type MaxLocks = ();
-    type MaxReserves = ();
-    type ReserveIdentifier = ();
-    type RuntimeHoldReason = ();
-    type FreezeIdentifier = ();
-    type MaxHolds = ();
-    type MaxFreezes = ();
-}
-
-impl tokens::Config for Runtime {
-    type RuntimeEvent = RuntimeEvent;
-    type Balance = Balance;
-    type Amount = Amount;
-    type CurrencyId = <Runtime as assets::Config>::AssetId;
-    type WeightInfo = ();
-    type ExistentialDeposits = ExistentialDeposits;
-    type CurrencyHooks = ();
-    type MaxLocks = ();
-    type MaxReserves = ();
-    type ReserveIdentifier = ();
-    type DustRemovalWhitelist = Everything;
-}
-
-=======
->>>>>>> e907ed12
 impl referrals::Config for Runtime {
     type ReservesAcc = ReferralsReservesAcc;
     type WeightInfo = ();
