--- conflicted
+++ resolved
@@ -32,14 +32,9 @@
 use common::mock::ExistentialDeposits;
 use common::prelude::Balance;
 use common::{
-<<<<<<< HEAD
+    mock_common_config, mock_currencies_config, mock_frame_system_config,
     mock_pallet_balances_config, mock_tokens_config, Amount, AssetId32, AssetName, AssetSymbol,
     PredefinedAssetId, DEFAULT_BALANCE_PRECISION, PSWAP, VAL, XOR, XST,
-=======
-    mock_common_config, mock_currencies_config, mock_frame_system_config,
-    mock_pallet_balances_config, Amount, AssetId32, AssetName, AssetSymbol, PredefinedAssetId,
-    DEFAULT_BALANCE_PRECISION, PSWAP, VAL, XOR, XST,
->>>>>>> 1e81c0f8
 };
 use currencies::BasicCurrencyAdapter;
 use frame_support::traits::{Everything, GenesisBuild};
@@ -96,6 +91,7 @@
 mock_pallet_balances_config!(Runtime);
 mock_frame_system_config!(Runtime);
 mock_common_config!(Runtime);
+mock_tokens_config!(Runtime);
 
 parameter_types! {
     pub const GetBuyBackAssetId: common::AssetId32<PredefinedAssetId> = XST;
@@ -127,35 +123,6 @@
 impl permissions::Config for Runtime {
     type RuntimeEvent = RuntimeEvent;
 }
-
-<<<<<<< HEAD
-// Required by assets::Config
-impl currencies::Config for Runtime {
-    type MultiCurrency = Tokens;
-    type NativeCurrency = BasicCurrencyAdapter<Runtime, Balances, Amount, BlockNumber>;
-    type GetNativeCurrencyId = <Runtime as assets::Config>::GetBaseAssetId;
-    type WeightInfo = ();
-}
-
-// Required by currencies::Config
-mock_pallet_balances_config!(Runtime);
-
-mock_tokens_config!(Runtime);
-=======
-impl tokens::Config for Runtime {
-    type RuntimeEvent = RuntimeEvent;
-    type Balance = Balance;
-    type Amount = Amount;
-    type CurrencyId = <Runtime as assets::Config>::AssetId;
-    type WeightInfo = ();
-    type ExistentialDeposits = ExistentialDeposits;
-    type CurrencyHooks = ();
-    type MaxLocks = ();
-    type MaxReserves = ();
-    type ReserveIdentifier = ();
-    type DustRemovalWhitelist = Everything;
-}
->>>>>>> 1e81c0f8
 
 impl referrals::Config for Runtime {
     type ReservesAcc = ReferralsReservesAcc;
