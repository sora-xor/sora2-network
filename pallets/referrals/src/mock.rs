--- conflicted
+++ resolved
@@ -32,14 +32,9 @@
 use common::mock::ExistentialDeposits;
 use common::prelude::Balance;
 use common::{
-<<<<<<< HEAD
-    mock_common_config, mock_pallet_balances_config, Amount, AssetId32, AssetName, AssetSymbol,
-    PredefinedAssetId, DEFAULT_BALANCE_PRECISION, PSWAP, VAL, XOR, XST,
-=======
-    mock_currencies_config, mock_frame_system_config, mock_pallet_balances_config, Amount,
-    AssetId32, AssetName, AssetSymbol, PredefinedAssetId, DEFAULT_BALANCE_PRECISION, PSWAP, VAL,
-    XOR, XST,
->>>>>>> 1def84be
+    mock_common_config, mock_currencies_config, mock_frame_system_config,
+    mock_pallet_balances_config, Amount, AssetId32, AssetName, AssetSymbol, PredefinedAssetId,
+    DEFAULT_BALANCE_PRECISION, PSWAP, VAL, XOR, XST,
 };
 use currencies::BasicCurrencyAdapter;
 use frame_support::traits::{Everything, GenesisBuild};
@@ -95,6 +90,7 @@
 // Required by currencies::Config
 mock_pallet_balances_config!(Runtime);
 mock_frame_system_config!(Runtime);
+mock_common_config!(Runtime);
 
 parameter_types! {
     pub const GetBuyBackAssetId: common::AssetId32<PredefinedAssetId> = XST;
@@ -123,8 +119,6 @@
     type AssetRegulator = permissions::Pallet<Runtime>;
 }
 
-mock_common_config!(Runtime);
-
 impl permissions::Config for Runtime {
     type RuntimeEvent = RuntimeEvent;
 }
