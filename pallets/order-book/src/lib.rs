--- conflicted
+++ resolved
@@ -36,12 +36,8 @@
 use assets::AssetIdOf;
 use common::alt::{DiscreteQuotation, SideAmount, SwapChunk};
 use common::prelude::{
-<<<<<<< HEAD
-    BalanceUnit, EnsureTradingPairExists, FixedWrapper, QuoteAmount, SwapAmount, SwapOutcome,
-=======
-    EnsureTradingPairExists, FixedWrapper, OutcomeFee, QuoteAmount, SwapAmount, SwapOutcome,
->>>>>>> 2c51fedc
-    TradingPair,
+    BalanceUnit, EnsureTradingPairExists, FixedWrapper, OutcomeFee, QuoteAmount, SwapAmount,
+    SwapOutcome, TradingPair,
 };
 use common::LiquiditySourceType;
 use common::{
