--- conflicted
+++ resolved
@@ -150,10 +150,7 @@
         type MaxOpenedLimitOrdersForAllOrderBooksPerUser: Get<u32>;
         type MaxLimitOrdersForPrice: Get<u32>;
         type MaxSidePrices: Get<u32>;
-<<<<<<< HEAD
         type LockTechAccountId: Get<Self::TechAccountId>;
-=======
->>>>>>> efeb5090
         type EnsureTradingPairExists: EnsureTradingPairExists<
             Self::DEXId,
             Self::AssetId,
@@ -253,26 +250,6 @@
     #[pallet::generate_deposit(pub(super) fn deposit_event)]
     pub enum Event<T: Config> {
         /// New order book is created by user
-<<<<<<< HEAD
-        /// [order_book_id, dex_id, creator]
-        OrderBookCreated(OrderBookId<T>, T::DEXId, T::AccountId),
-
-        /// Order book is deleted by Council
-        /// [order_book_id, dex_id]
-        OrderBookDeleted(OrderBookId<T>, T::DEXId),
-
-        /// Order book attributes are updated by Council
-        /// [order_book_id, dex_id]
-        OrderBookUpdated(OrderBookId<T>, T::DEXId),
-
-        /// User placed new limit order
-        /// [order_book_id, dex_id, order_id, owner_id]
-        OrderPlaced(OrderBookId<T>, T::DEXId, T::OrderId, T::AccountId),
-
-        /// User canceled their limit order
-        /// [order_book_id, dex_id, order_id, owner_id]
-        OrderCanceled(OrderBookId<T>, T::DEXId, T::OrderId, T::AccountId),
-=======
         OrderBookCreated {
             order_book_id: OrderBookId<T>,
             dex_id: T::DEXId,
@@ -306,7 +283,6 @@
             order_id: T::OrderId,
             owner_id: T::AccountId,
         },
->>>>>>> efeb5090
     }
 
     #[pallet::error]
@@ -382,15 +358,11 @@
 
             <OrderBooks<T>>::insert(order_book_id, order_book);
 
-<<<<<<< HEAD
-            Self::deposit_event(Event::<T>::OrderBookCreated(order_book_id, dex_id, who));
-=======
             Self::deposit_event(Event::<T>::OrderBookCreated {
                 order_book_id: order_book_id,
                 dex_id: dex_id,
                 creator: who,
             });
->>>>>>> efeb5090
             Ok(().into())
         }
 
@@ -597,18 +569,11 @@
         Ok(())
     }
 
-<<<<<<< HEAD
     // todo: make pub(tests) (k.ivanov)
     pub fn lock_liquidity(
         account: &T::AccountId,
         asset: &T::AssetId,
         amount: Balance,
-=======
-    fn lock_liquidity(
-        _account: &T::AccountId,
-        _asset: &T::AssetId,
-        _amount: Balance,
->>>>>>> efeb5090
     ) -> Result<(), DispatchError> {
         technical::Pallet::<T>::transfer_in(
             asset,
@@ -618,18 +583,11 @@
         )
     }
 
-<<<<<<< HEAD
     // todo: make pub(tests) (k.ivanov)
     pub fn unlock_liquidity(
         account: &T::AccountId,
         asset: &T::AssetId,
         amount: Balance,
-=======
-    fn unlock_liquidity(
-        _account: &T::AccountId,
-        _asset: &T::AssetId,
-        _amount: Balance,
->>>>>>> efeb5090
     ) -> Result<(), DispatchError> {
         technical::Pallet::<T>::transfer_out(
             asset,
