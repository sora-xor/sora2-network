// This file is part of the SORA network and Polkaswap app.

// Copyright (c) 2020, 2021, Polka Biome Ltd. All rights reserved.
// SPDX-License-Identifier: BSD-4-Clause

// Redistribution and use in source and binary forms, with or without modification,
// are permitted provided that the following conditions are met:

// Redistributions of source code must retain the above copyright notice, this list
// of conditions and the following disclaimer.
// Redistributions in binary form must reproduce the above copyright notice, this
// list of conditions and the following disclaimer in the documentation and/or other
// materials provided with the distribution.
//
// All advertising materials mentioning features or use of this software must display
// the following acknowledgement: This product includes software developed by Polka Biome
// Ltd., SORA, and Polkaswap.
//
// Neither the name of the Polka Biome Ltd. nor the names of its contributors may be used
// to endorse or promote products derived from this software without specific prior written permission.

// THIS SOFTWARE IS PROVIDED BY Polka Biome Ltd. AS IS AND ANY EXPRESS OR IMPLIED WARRANTIES,
// INCLUDING, BUT NOT LIMITED TO, THE IMPLIED WARRANTIES OF MERCHANTABILITY AND FITNESS FOR
// A PARTICULAR PURPOSE ARE DISCLAIMED. IN NO EVENT SHALL Polka Biome Ltd. BE LIABLE FOR ANY
// DIRECT, INDIRECT, INCIDENTAL, SPECIAL, EXEMPLARY, OR CONSEQUENTIAL DAMAGES (INCLUDING,
// BUT NOT LIMITED TO, PROCUREMENT OF SUBSTITUTE GOODS OR SERVICES; LOSS OF USE, DATA, OR PROFITS;
// OR BUSINESS INTERRUPTION) HOWEVER CAUSED AND ON ANY THEORY OF LIABILITY, WHETHER IN CONTRACT,
// STRICT LIABILITY, OR TORT (INCLUDING NEGLIGENCE OR OTHERWISE) ARISING IN ANY WAY OUT OF THE
// USE OF THIS SOFTWARE, EVEN IF ADVISED OF THE POSSIBILITY OF SUCH DAMAGE.

use crate::{
    Config, LimitOrder, MarketSide, OrderBookId, OrderPrice, OrderVolume, PriceOrders, UserOrders,
};
use assets::AssetIdOf;
use common::PriceVariant;
use frame_support::sp_runtime::DispatchError;
use frame_support::weights::WeightMeter;
use sp_std::collections::btree_map::BTreeMap;
use sp_std::vec::Vec;

/// This trait is used by Order Book as a storage to get limit orders and their derived data and to change them
pub trait DataLayer<T>
where
    T: Config,
{
    /// Returns the limit order if exists, otherwise returns error.
    fn get_limit_order(
        &mut self,
        order_book_id: &OrderBookId<AssetIdOf<T>>,
        order_id: T::OrderId,
    ) -> Result<LimitOrder<T>, DispatchError>;

    /// Returns all limit orders of order book
    fn get_all_limit_orders(
        &mut self,
        order_book_id: &OrderBookId<AssetIdOf<T>>,
    ) -> Vec<LimitOrder<T>>;

    /// Inserts limit order consistently in all necessary storages.
    /// Must check before call. If returns error, it means we have problems with data consistency.
    /// If order_id already exists - returns error. Use `update_limit_order` to update the existing order.
    fn insert_limit_order(
        &mut self,
        order_book_id: &OrderBookId<AssetIdOf<T>>,
        order: LimitOrder<T>,
    ) -> Result<(), DispatchError>;

    /// Updates the amount of the limit order.
    /// If order doesn't exist - return error
    fn update_limit_order_amount(
        &mut self,
        order_book_id: &OrderBookId<AssetIdOf<T>>,
        order_id: T::OrderId,
        new_amount: OrderVolume,
    ) -> Result<(), DispatchError>;

    /// Deletes limit order consistently from all necessary storages.
    /// If order doesn't exist - return error
    /// Must check before call. If returns error, it means we have problems with data consistency.
    fn delete_limit_order(
        &mut self,
        order_book_id: &OrderBookId<AssetIdOf<T>>,
        order_id: T::OrderId,
    ) -> Result<(), DispatchError>;

    /// Returns order ids of orders inside the bid or ask price
    fn get_limit_orders_by_price(
        &mut self,
        order_book_id: &OrderBookId<AssetIdOf<T>>,
        side: PriceVariant,
        price: &OrderPrice,
    ) -> Option<PriceOrders<T::OrderId, T::MaxLimitOrdersForPrice>> {
        match side {
            PriceVariant::Buy => self.get_bids(order_book_id, price),
            PriceVariant::Sell => self.get_asks(order_book_id, price),
        }
    }

    /// Returns order ids of orders inside the bid price
    fn get_bids(
        &mut self,
        order_book_id: &OrderBookId<AssetIdOf<T>>,
        price: &OrderPrice,
    ) -> Option<PriceOrders<T::OrderId, T::MaxLimitOrdersForPrice>>;

    /// Returns order ids of orders inside the ask price
    fn get_asks(
        &mut self,
        order_book_id: &OrderBookId<AssetIdOf<T>>,
        price: &OrderPrice,
    ) -> Option<PriceOrders<T::OrderId, T::MaxLimitOrdersForPrice>>;

    /// Returns all bid prices with their volumes
    fn get_aggregated_bids(
        &mut self,
        order_book_id: &OrderBookId<AssetIdOf<T>>,
    ) -> MarketSide<T::MaxSidePriceCount>;

    /// Returns all ask prices with their volumes
    fn get_aggregated_asks(
        &mut self,
        order_book_id: &OrderBookId<AssetIdOf<T>>,
    ) -> MarketSide<T::MaxSidePriceCount>;

    /// Returns order ids of user
    fn get_user_limit_orders(
        &mut self,
        account: &T::AccountId,
        order_book_id: &OrderBookId<AssetIdOf<T>>,
    ) -> Option<UserOrders<T::OrderId, T::MaxOpenedLimitOrdersPerUser>>;
}

pub trait CurrencyLocker<AccountId, AssetId, DEXId, Error> {
    /// Lock `amount` of liquidity in `order_book_id`'s asset chosen by `asset`.
    /// The assets are taken from `account`.
    fn lock_liquidity(
        dex_id: DEXId,
        account: &AccountId,
        order_book_id: OrderBookId<AssetId>,
        asset_id: &AssetId,
        amount: OrderVolume,
    ) -> Result<(), Error>;
}

pub trait CurrencyUnlocker<AccountId, AssetId, DEXId, Error> {
    /// Unlock `amount` of liquidity in `order_book_id`'s asset chosen by `asset`.
    /// The assets are taken from `account`.
    fn unlock_liquidity(
        dex_id: DEXId,
        account: &AccountId,
        order_book_id: OrderBookId<AssetId>,
        asset_id: &AssetId,
        amount: OrderVolume,
    ) -> Result<(), Error>;

    fn unlock_liquidity_batch(
        dex_id: DEXId,
        order_book_id: OrderBookId<AssetId>,
        asset_id: &AssetId,
<<<<<<< HEAD
        receivers: &BTreeMap<AccountId, OrderVolume>,
    ) -> Result<(), DispatchError>;
=======
        receivers: BTreeMap<AccountId, OrderVolume>,
    ) -> Result<(), Error>;
}

pub trait ExpirationScheduler<BlockNumber, OrderBookId, OrderId, Error> {
    /// Execute scheduled expirations considering this block to be `current_block`
    /// and weight limit to be set by `weight`.
    ///
    /// If the weight limit is reached, it should continue where it's left at the
    /// next block.
    fn service(current_block: BlockNumber, weight: &mut WeightMeter);

    /// Schedule the order for expiration at block `when`.
    fn schedule(
        when: BlockNumber,
        order_book_id: OrderBookId,
        order_id: OrderId,
    ) -> Result<(), Error>;

    /// Remove the order from expiration schedule for block `when`.
    fn unschedule(
        when: BlockNumber,
        order_book_id: OrderBookId,
        order_id: OrderId,
    ) -> Result<(), Error>;
>>>>>>> 134e6fcc
}<|MERGE_RESOLUTION|>--- conflicted
+++ resolved
@@ -157,11 +157,7 @@
         dex_id: DEXId,
         order_book_id: OrderBookId<AssetId>,
         asset_id: &AssetId,
-<<<<<<< HEAD
         receivers: &BTreeMap<AccountId, OrderVolume>,
-    ) -> Result<(), DispatchError>;
-=======
-        receivers: BTreeMap<AccountId, OrderVolume>,
     ) -> Result<(), Error>;
 }
 
@@ -186,5 +182,4 @@
         order_book_id: OrderBookId,
         order_id: OrderId,
     ) -> Result<(), Error>;
->>>>>>> 134e6fcc
 }