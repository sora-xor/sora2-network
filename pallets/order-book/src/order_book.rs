--- conflicted
+++ resolved
@@ -129,11 +129,7 @@
         data: &mut impl DataLayer<T>,
     ) -> Result<(), DispatchError>
     where
-<<<<<<< HEAD
         Locker: CurrencyLocker<T::AccountId, T::AssetId, T::DEXId, DispatchError>,
-=======
-        Locker: CurrencyLocker<T::AccountId, T::AssetId, T::DEXId>,
->>>>>>> a59447db
     {
         ensure!(
             self.status == OrderBookStatus::Trade || self.status == OrderBookStatus::PlaceAndCancel,
@@ -188,11 +184,7 @@
         data: &mut impl DataLayer<T>,
     ) -> Result<(), DispatchError>
     where
-<<<<<<< HEAD
         Unlocker: CurrencyUnlocker<T::AccountId, T::AssetId, T::DEXId, DispatchError>,
-=======
-        Unlocker: CurrencyUnlocker<T::AccountId, T::AssetId, T::DEXId>,
->>>>>>> a59447db
     {
         ensure!(
             self.status == OrderBookStatus::Trade
@@ -209,11 +201,7 @@
         data: &mut impl DataLayer<T>,
     ) -> Result<usize, DispatchError>
     where
-<<<<<<< HEAD
         Unlocker: CurrencyUnlocker<T::AccountId, T::AssetId, T::DEXId, DispatchError>,
-=======
-        Unlocker: CurrencyUnlocker<T::AccountId, T::AssetId, T::DEXId>,
->>>>>>> a59447db
     {
         let orders = data.get_all_limit_orders(&self.order_book_id);
         let count = orders.len();
@@ -225,21 +213,13 @@
         Ok(count)
     }
 
-<<<<<<< HEAD
-    pub fn cancel_limit_order_unchecked<Unlocker>(
-=======
-    fn cancel_limit_order_unchecked<Unlocker>(
->>>>>>> a59447db
+    pub(crate) fn cancel_limit_order_unchecked<Unlocker>(
         &self,
         order: LimitOrder<T>,
         data: &mut impl DataLayer<T>,
     ) -> Result<(), DispatchError>
     where
-<<<<<<< HEAD
         Unlocker: CurrencyUnlocker<T::AccountId, T::AssetId, T::DEXId, DispatchError>,
-=======
-        Unlocker: CurrencyUnlocker<T::AccountId, T::AssetId, T::DEXId>,
->>>>>>> a59447db
     {
         let (lock_asset, lock_amount) = order.appropriate_asset_and_amount(&self.order_book_id)?;
 
