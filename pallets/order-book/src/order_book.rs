// This file is part of the SORA network and Polkaswap app.

// Copyright (c) 2020, 2021, Polka Biome Ltd. All rights reserved.
// SPDX-License-Identifier: BSD-4-Clause

// Redistribution and use in source and binary forms, with or without modification,
// are permitted provided that the following conditions are met:

// Redistributions of source code must retain the above copyright notice, this list
// of conditions and the following disclaimer.
// Redistributions in binary form must reproduce the above copyright notice, this
// list of conditions and the following disclaimer in the documentation and/or other
// materials provided with the distribution.
//
// All advertising materials mentioning features or use of this software must display
// the following acknowledgement: This product includes software developed by Polka Biome
// Ltd., SORA, and Polkaswap.
//
// Neither the name of the Polka Biome Ltd. nor the names of its contributors may be used
// to endorse or promote products derived from this software without specific prior written permission.

// THIS SOFTWARE IS PROVIDED BY Polka Biome Ltd. AS IS AND ANY EXPRESS OR IMPLIED WARRANTIES,
// INCLUDING, BUT NOT LIMITED TO, THE IMPLIED WARRANTIES OF MERCHANTABILITY AND FITNESS FOR
// A PARTICULAR PURPOSE ARE DISCLAIMED. IN NO EVENT SHALL Polka Biome Ltd. BE LIABLE FOR ANY
// DIRECT, INDIRECT, INCIDENTAL, SPECIAL, EXEMPLARY, OR CONSEQUENTIAL DAMAGES (INCLUDING,
// BUT NOT LIMITED TO, PROCUREMENT OF SUBSTITUTE GOODS OR SERVICES; LOSS OF USE, DATA, OR PROFITS;
// OR BUSINESS INTERRUPTION) HOWEVER CAUSED AND ON ANY THEORY OF LIABILITY, WHETHER IN CONTRACT,
// STRICT LIABILITY, OR TORT (INCLUDING NEGLIGENCE OR OTHERWISE) ARISING IN ANY WAY OUT OF THE
// USE OF THIS SOFTWARE, EVEN IF ADVISED OF THE POSSIBILITY OF SUCH DAMAGE.

use crate::{
<<<<<<< HEAD
    CurrencyLocker, CurrencyUnlocker, DataLayer, DealInfo, Error, ExpirationScheduler, LimitOrder,
    OrderAmount, OrderBookId, OrderPrice, OrderVolume,
=======
    CurrencyLocker, CurrencyUnlocker, DataLayer, DealInfo, Error, LimitOrder, MarketChange,
    MarketOrder, MarketRole, OrderAmount, OrderBookId, OrderPrice, OrderVolume,
>>>>>>> 79927a73
};
use assets::AssetIdOf;
use codec::{Decode, Encode, MaxEncodedLen};
use common::prelude::{FixedWrapper, QuoteAmount};
use common::{balance, PriceVariant};
use core::fmt::Debug;
use frame_support::ensure;
use frame_support::sp_runtime::DispatchError;
use frame_support::traits::Get;
use sp_runtime::traits::{One, Zero};
use sp_std::collections::btree_map::BTreeMap;
use sp_std::ops::Add;
use sp_std::vec::Vec;

#[derive(
    Encode, Decode, PartialEq, Eq, Copy, Clone, Debug, scale_info::TypeInfo, MaxEncodedLen,
)]
pub enum OrderBookStatus {
    /// All operations are allowed.
    Trade,

    /// Users can place and cancel limit order, but trading is forbidden.
    PlaceAndCancel,

    /// Users can only cancel their limit orders. Placement and trading are forbidden.
    OnlyCancel,

    /// All operations with order book are forbidden. Current limit orders are frozen and users cannot cancel them.
    Stop,
}

#[derive(Encode, Decode, PartialEq, Eq, Clone, Debug, scale_info::TypeInfo, MaxEncodedLen)]
#[scale_info(skip_type_params(T))]
pub struct OrderBook<T>
where
    T: crate::Config,
{
    pub order_book_id: OrderBookId<AssetIdOf<T>>,
    pub dex_id: T::DEXId,
    pub status: OrderBookStatus,
    pub last_order_id: T::OrderId,
    pub tick_size: OrderPrice,      // price precision
    pub step_lot_size: OrderVolume, // amount precision
    pub min_lot_size: OrderVolume,
    pub max_lot_size: OrderVolume,
}

impl<T: crate::Config + Sized> OrderBook<T> {
    pub fn new(
        order_book_id: OrderBookId<AssetIdOf<T>>,
        dex_id: T::DEXId,
        tick_size: OrderPrice,
        step_lot_size: OrderVolume,
        min_lot_size: OrderVolume,
        max_lot_size: OrderVolume,
    ) -> Self {
        Self {
            order_book_id,
            dex_id,
            status: OrderBookStatus::Trade,
            last_order_id: T::OrderId::zero(),
            tick_size,
            step_lot_size,
            min_lot_size,
            max_lot_size,
        }
    }

    pub fn default(order_book_id: OrderBookId<AssetIdOf<T>>, dex_id: T::DEXId) -> Self {
        Self::new(
            order_book_id,
            dex_id,
            balance!(0.00001), // TODO: order-book clarify
            balance!(0.00001), // TODO: order-book clarify
            balance!(1),       // TODO: order-book clarify
            balance!(100000),  // TODO: order-book clarify
        )
    }

    pub fn default_nft(order_book_id: OrderBookId<AssetIdOf<T>>, dex_id: T::DEXId) -> Self {
        Self::new(
            order_book_id,
            dex_id,
            balance!(0.00001), // TODO: order-book clarify
            balance!(1),       // TODO: order-book clarify
            balance!(1),       // TODO: order-book clarify
            balance!(100000),  // TODO: order-book clarify
        )
    }

    pub fn next_order_id(&mut self) -> T::OrderId {
        self.last_order_id = self.last_order_id.add(T::OrderId::one());
        self.last_order_id
    }

    pub fn place_limit_order<Locker, Scheduler>(
        &self,
        order: LimitOrder<T>,
        data: &mut impl DataLayer<T>,
    ) -> Result<(), DispatchError>
    where
        Locker: CurrencyLocker<T::AccountId, T::AssetId, T::DEXId, DispatchError>,
        Scheduler:
            ExpirationScheduler<T::BlockNumber, OrderBookId<T::AssetId>, T::OrderId, DispatchError>,
    {
        ensure!(
            self.status == OrderBookStatus::Trade || self.status == OrderBookStatus::PlaceAndCancel,
            Error::<T>::PlacementOfLimitOrdersIsForbidden
        );

        self.ensure_limit_order_valid(&order)?;
        self.check_restrictions(&order, data)?;

        let cross_spread = match order.side {
            PriceVariant::Buy => {
                if let Some((best_ask_price, _)) = self.best_ask(data) {
                    order.price >= best_ask_price
                } else {
                    false
                }
            }
            PriceVariant::Sell => {
                if let Some((best_bid_price, _)) = self.best_bid(data) {
                    order.price <= best_bid_price
                } else {
                    false
                }
            }
        };

        if cross_spread {
            if self.status == OrderBookStatus::Trade {
                self.cross_spread();
            } else {
                return Err(Error::<T>::InvalidLimitOrderPrice.into());
            }
        }

        // necessary to lock the liquidity that taker should receive if execute the limit order
        let lock_amount = order.deal_amount(MarketRole::Taker, None)?;
        let lock_asset = lock_amount.associated_asset(&self.order_book_id);

        Locker::lock_liquidity(
            self.dex_id,
            &order.owner,
            self.order_book_id,
            lock_asset,
            *lock_amount.value(),
        )?;

        let order_id = order.id;
        let expires_at = order.expires_at;

        data.insert_limit_order(&self.order_book_id, order)?;

        Scheduler::schedule(expires_at, self.order_book_id, order_id)?;
        Ok(())
    }

    pub fn cancel_limit_order<Unlocker, Scheduler>(
        &self,
        order: LimitOrder<T>,
        data: &mut impl DataLayer<T>,
    ) -> Result<(), DispatchError>
    where
        Unlocker: CurrencyUnlocker<T::AccountId, T::AssetId, T::DEXId, DispatchError>,
        Scheduler:
            ExpirationScheduler<T::BlockNumber, OrderBookId<T::AssetId>, T::OrderId, DispatchError>,
    {
        ensure!(
            self.status == OrderBookStatus::Trade
                || self.status == OrderBookStatus::PlaceAndCancel
                || self.status == OrderBookStatus::OnlyCancel,
            Error::<T>::CancellationOfLimitOrdersIsForbidden
        );

        self.cancel_limit_order_unchecked::<Unlocker, Scheduler>(order, data, false)
    }

    pub fn cancel_all_limit_orders<Unlocker, Scheduler>(
        &self,
        data: &mut impl DataLayer<T>,
    ) -> Result<usize, DispatchError>
    where
        Unlocker: CurrencyUnlocker<T::AccountId, T::AssetId, T::DEXId, DispatchError>,
        Scheduler:
            ExpirationScheduler<T::BlockNumber, OrderBookId<T::AssetId>, T::OrderId, DispatchError>,
    {
        let orders = data.get_all_limit_orders(&self.order_book_id);
        let count = orders.len();

        for order in orders {
            self.cancel_limit_order_unchecked::<Unlocker, Scheduler>(order, data, false)?;
        }

        Ok(count)
    }

    /// Executes market order and returns input & output amounts
    pub fn execute_market_order<Locker, Unlocker>(
        &self,
        order: MarketOrder<T>,
        data: &mut impl DataLayer<T>,
    ) -> Result<(OrderAmount, OrderAmount), DispatchError>
    where
        Locker: CurrencyLocker<T::AccountId, T::AssetId, T::DEXId>,
        Unlocker: CurrencyUnlocker<T::AccountId, T::AssetId, T::DEXId>,
    {
        ensure!(
            self.status == OrderBookStatus::Trade,
            Error::<T>::TradingIsForbidden
        );

        self.ensure_market_order_valid(&order)?;

        let market_change = match order.side {
            PriceVariant::Buy => self.calculate_market_impact(
                order.side,
                order.amount,
                data.get_aggregated_asks(&self.order_book_id).iter(),
                data,
            )?,
            PriceVariant::Sell => self.calculate_market_impact(
                order.side,
                order.amount,
                data.get_aggregated_bids(&self.order_book_id).iter().rev(),
                data,
            )?,
        };

        let taker_lock_asset = market_change
            .market_input
            .associated_asset(&self.order_book_id);
        Locker::lock_liquidity(
            self.dex_id,
            &order.owner,
            self.order_book_id,
            taker_lock_asset,
            *market_change.market_input.value(),
        )?;

        let taker_unlock_asset = market_change
            .market_output
            .associated_asset(&self.order_book_id);
        Unlocker::unlock_liquidity(
            self.dex_id,
            &order.owner,
            self.order_book_id,
            taker_unlock_asset,
            *market_change.market_output.value(),
        )?;

        Unlocker::unlock_liquidity_batch(
            self.dex_id,
            self.order_book_id,
            taker_lock_asset,
            market_change.makers_output,
        )?;

        for delete_id in market_change.to_delete {
            data.delete_limit_order(&self.order_book_id, delete_id)?;
        }

        for update_limit_order in market_change.to_update {
            data.update_limit_order_amount(
                &self.order_book_id,
                update_limit_order.id,
                update_limit_order.amount,
            )?;
        }

        Ok((market_change.market_input, market_change.market_output))
    }

    /// Calculates how the deal with `taker_base_amount` impacts on the market
    pub fn calculate_market_impact<'a>(
        &self,
        side: PriceVariant,
        taker_base_amount: OrderVolume,
        market_data: impl Iterator<Item = (&'a OrderPrice, &'a OrderVolume)>,
        data: &mut impl DataLayer<T>,
    ) -> Result<MarketChange<T::AccountId, T::OrderId, LimitOrder<T>>, DispatchError> {
        let mut remaining_amount = taker_base_amount;
        let mut taker_amount = OrderVolume::zero();
        let mut maker_amount = OrderVolume::zero();
        let mut limit_order_ids_to_delete = Vec::new();
        let mut limit_orders_to_update = Vec::new();
        let mut makers_output = BTreeMap::new();

        for (price, _) in market_data {
            let Some(price_level) = data.get_limit_orders_by_price(&self.order_book_id, side.switch(), price) else {
                return Err(Error::<T>::NotEnoughLiquidity.into());
            };

            for limit_order_id in price_level.into_iter() {
                let mut limit_order = data.get_limit_order(&self.order_book_id, limit_order_id)?;

                if remaining_amount >= limit_order.amount {
                    remaining_amount -= limit_order.amount;
                    taker_amount += limit_order.deal_amount(MarketRole::Taker, None)?.value();
                    let maker_payment = *limit_order.deal_amount(MarketRole::Maker, None)?.value();
                    maker_amount += maker_payment;
                    makers_output
                        .entry(limit_order.owner)
                        .and_modify(|payment| *payment += maker_payment)
                        .or_insert(maker_payment);
                    limit_order_ids_to_delete.push(limit_order.id);

                    if remaining_amount.is_zero() {
                        break;
                    }
                } else {
                    taker_amount += limit_order
                        .deal_amount(MarketRole::Taker, Some(remaining_amount))?
                        .value();
                    let maker_payment = *limit_order
                        .deal_amount(MarketRole::Maker, Some(remaining_amount))?
                        .value();
                    maker_amount += maker_payment;
                    makers_output
                        .entry(limit_order.owner.clone())
                        .and_modify(|payment| *payment += maker_payment)
                        .or_insert(maker_payment);
                    limit_order.amount -= remaining_amount;
                    remaining_amount = OrderVolume::zero();
                    limit_orders_to_update.push(limit_order);
                    break;
                }
            }

            if remaining_amount.is_zero() {
                break;
            }
        }

        ensure!(remaining_amount.is_zero(), Error::<T>::NotEnoughLiquidity);

        let (market_input, market_output) = match side {
            PriceVariant::Buy => (
                OrderAmount::Quote(maker_amount),
                OrderAmount::Base(taker_amount),
            ),
            PriceVariant::Sell => (
                OrderAmount::Base(maker_amount),
                OrderAmount::Quote(taker_amount),
            ),
        };

        Ok(MarketChange {
            market_input,
            market_output,
            to_delete: limit_order_ids_to_delete,
            to_update: limit_orders_to_update,
            makers_output,
        })
    }

    pub fn calculate_deal(
        &self,
        input_asset_id: &AssetIdOf<T>,
        output_asset_id: &AssetIdOf<T>,
        amount: QuoteAmount<OrderVolume>,
        data: &mut impl DataLayer<T>,
    ) -> Result<DealInfo<AssetIdOf<T>>, DispatchError> {
        let side = self.get_side(input_asset_id, output_asset_id)?;

        let (base, quote) = match amount {
            QuoteAmount::WithDesiredInput { desired_amount_in } => match side {
                PriceVariant::Buy => self.sum_market(
                    data.get_aggregated_asks(&self.order_book_id).iter(),
                    Some(OrderAmount::Quote(desired_amount_in)),
                )?,
                PriceVariant::Sell => self.sum_market(
                    data.get_aggregated_bids(&self.order_book_id).iter().rev(),
                    Some(OrderAmount::Base(desired_amount_in)),
                )?,
            },
            QuoteAmount::WithDesiredOutput { desired_amount_out } => match side {
                PriceVariant::Buy => self.sum_market(
                    data.get_aggregated_asks(&self.order_book_id).iter(),
                    Some(OrderAmount::Base(desired_amount_out)),
                )?,
                PriceVariant::Sell => self.sum_market(
                    data.get_aggregated_bids(&self.order_book_id).iter().rev(),
                    Some(OrderAmount::Quote(desired_amount_out)),
                )?,
            },
        };

        ensure!(
            base > OrderVolume::zero() && quote > OrderVolume::zero(),
            Error::<T>::InvalidOrderAmount
        );

        let (input_amount, output_amount) = match side {
            PriceVariant::Buy => (quote, base),
            PriceVariant::Sell => (base, quote),
        };

        let average_price = (FixedWrapper::from(quote) / FixedWrapper::from(base))
            .try_into_balance()
            .map_err(|_| Error::<T>::PriceCalculationFailed)?;

        Ok(DealInfo::<AssetIdOf<T>> {
            input_asset_id: *input_asset_id,
            input_amount,
            output_asset_id: *output_asset_id,
            output_amount,
            average_price,
            side,
        })
    }

    /// Summarizes and returns `base` and `quote` volumes of market depth.
    /// If `depth_limit` is defined, it counts the maximum possible `base` and `quote` volumes under the limit,
    /// Otherwise returns the sum of whole market depth.
    pub fn sum_market<'a>(
        &self,
        market_data: impl Iterator<Item = (&'a OrderPrice, &'a OrderVolume)>,
        depth_limit: Option<OrderAmount>,
    ) -> Result<(OrderVolume, OrderVolume), DispatchError> {
        let mut market_base_volume = OrderVolume::zero();
        let mut market_quote_volume = OrderVolume::zero();

        let mut enough_liquidity = false;

        for (price, base_volume) in market_data {
            let quote_volume = (FixedWrapper::from(*price) * FixedWrapper::from(*base_volume))
                .try_into_balance()
                .map_err(|_| Error::<T>::AmountCalculationFailed)?;

            if let Some(limit) = depth_limit {
                match limit {
                    OrderAmount::Base(base_limit) => {
                        if market_base_volume + base_volume > base_limit {
                            let delta = self.align_amount(base_limit - market_base_volume);
                            market_base_volume += delta;
                            market_quote_volume += (FixedWrapper::from(*price)
                                * FixedWrapper::from(delta))
                            .try_into_balance()
                            .map_err(|_| Error::<T>::AmountCalculationFailed)?;
                            enough_liquidity = true;
                            break;
                        }
                    }
                    OrderAmount::Quote(quote_limit) => {
                        if market_quote_volume + quote_volume > quote_limit {
                            // delta in base asset
                            let delta = self.align_amount(
                                (FixedWrapper::from(quote_limit - market_quote_volume)
                                    / FixedWrapper::from(*price))
                                .try_into_balance()
                                .map_err(|_| Error::<T>::AmountCalculationFailed)?,
                            );
                            market_base_volume += delta;
                            market_quote_volume += (FixedWrapper::from(*price)
                                * FixedWrapper::from(delta))
                            .try_into_balance()
                            .map_err(|_| Error::<T>::AmountCalculationFailed)?;
                            enough_liquidity = true;
                            break;
                        }
                    }
                }
            }

            market_base_volume += base_volume;
            market_quote_volume += quote_volume;
        }

        ensure!(
            depth_limit.is_none() || enough_liquidity,
            Error::<T>::NotEnoughLiquidity
        );

        Ok((market_base_volume, market_quote_volume))
    }

    pub fn get_side(
        &self,
        input_asset_id: &AssetIdOf<T>,
        output_asset_id: &AssetIdOf<T>,
    ) -> Result<PriceVariant, DispatchError> {
        match self.order_book_id {
            OrderBookId::<AssetIdOf<T>> { base, quote }
                if base == *output_asset_id && quote == *input_asset_id =>
            {
                Ok(PriceVariant::Buy)
            }
            OrderBookId::<AssetIdOf<T>> { base, quote }
                if base == *input_asset_id && quote == *output_asset_id =>
            {
                Ok(PriceVariant::Sell)
            }
            _ => Err(Error::<T>::InvalidAsset.into()),
        }
    }

    pub fn align_amount(&self, amount: OrderVolume) -> OrderVolume {
        let steps = amount / self.step_lot_size;
        let aligned = steps * self.step_lot_size;
        aligned
    }

    /// ### `ignore_unschedule_error`
    /// We might ignore error from `unschedule()` with `ignore_unschedule_error = true`.
    ///
    /// This is useful for expiration of orders where we want to use the universal interface
    /// to remove an order. In such case the schedule already does not have the order, because
    /// it is removed more efficiently than in `unschedule()`
    pub(crate) fn cancel_limit_order_unchecked<Unlocker, Scheduler>(
        &self,
        order: LimitOrder<T>,
        data: &mut impl DataLayer<T>,
        ignore_unschedule_error: bool,
    ) -> Result<(), DispatchError>
    where
        Unlocker: CurrencyUnlocker<T::AccountId, T::AssetId, T::DEXId, DispatchError>,
        Scheduler:
            ExpirationScheduler<T::BlockNumber, OrderBookId<T::AssetId>, T::OrderId, DispatchError>,
    {
        let lock_amount = order.deal_amount(MarketRole::Taker, None)?;
        let lock_asset = lock_amount.associated_asset(&self.order_book_id);

        Unlocker::unlock_liquidity(
            self.dex_id,
            &order.owner,
            self.order_book_id,
            lock_asset,
            *lock_amount.value(),
        )?;

        data.delete_limit_order(&self.order_book_id, order.id)?;

        let unschedule_result =
            Scheduler::unschedule(order.expires_at, self.order_book_id, order.id);
        if !ignore_unschedule_error {
            unschedule_result?;
        }

        Ok(())
    }

    fn ensure_limit_order_valid(&self, order: &LimitOrder<T>) -> Result<(), DispatchError> {
        order.ensure_valid()?;
        ensure!(
            order.price % self.tick_size == 0,
            Error::<T>::InvalidLimitOrderPrice
        );
        ensure!(
            self.min_lot_size <= order.amount && order.amount <= self.max_lot_size,
            Error::<T>::InvalidOrderAmount
        );
        ensure!(
            order.amount % self.step_lot_size == 0,
            Error::<T>::InvalidOrderAmount
        );
        Ok(())
    }

    fn ensure_market_order_valid(&self, order: &MarketOrder<T>) -> Result<(), DispatchError> {
        order.ensure_valid()?;
        ensure!(
            order.order_book_id == self.order_book_id,
            Error::<T>::InvalidOrderBookId
        );
        ensure!(
            order.amount % self.step_lot_size == 0,
            Error::<T>::InvalidOrderAmount
        );
        Ok(())
    }

    fn check_restrictions(
        &self,
        order: &LimitOrder<T>,
        data: &mut impl DataLayer<T>,
    ) -> Result<(), DispatchError> {
        if let Some(user_orders) = data.get_user_limit_orders(&order.owner, &self.order_book_id) {
            ensure!(
                !user_orders.is_full(),
                Error::<T>::UserHasMaxCountOfOpenedOrders
            );
        }
        match order.side {
            PriceVariant::Buy => {
                if let Some(bids) = data.get_bids(&self.order_book_id, &order.price) {
                    ensure!(
                        !bids.is_full(),
                        Error::<T>::PriceReachedMaxCountOfLimitOrders
                    );
                }

                let agg_bids = data.get_aggregated_bids(&self.order_book_id);
                ensure!(
                    agg_bids.len() < T::MaxSidePriceCount::get() as usize,
                    Error::<T>::OrderBookReachedMaxCountOfPricesForSide
                );

                if let Some((best_bid_price, _)) = self.best_bid(data) {
                    let diff = best_bid_price.abs_diff(order.price);
                    ensure!(
                        diff <= T::MAX_PRICE_SHIFT * best_bid_price,
                        Error::<T>::InvalidLimitOrderPrice
                    );
                }
            }
            PriceVariant::Sell => {
                if let Some(asks) = data.get_asks(&self.order_book_id, &order.price) {
                    ensure!(
                        !asks.is_full(),
                        Error::<T>::PriceReachedMaxCountOfLimitOrders
                    );
                }

                let agg_asks = data.get_aggregated_asks(&self.order_book_id);
                ensure!(
                    agg_asks.len() < T::MaxSidePriceCount::get() as usize,
                    Error::<T>::OrderBookReachedMaxCountOfPricesForSide
                );

                if let Some((best_ask_price, _)) = self.best_ask(data) {
                    let diff = best_ask_price.abs_diff(order.price);
                    ensure!(
                        diff <= T::MAX_PRICE_SHIFT * best_ask_price,
                        Error::<T>::InvalidLimitOrderPrice
                    );
                }
            }
        }
        Ok(())
    }

    pub fn best_bid(&self, data: &mut impl DataLayer<T>) -> Option<(OrderPrice, OrderVolume)> {
        let bids = data.get_aggregated_bids(&self.order_book_id);
        bids.iter().max().map(|(k, v)| (*k, *v))
    }

    pub fn best_ask(&self, data: &mut impl DataLayer<T>) -> Option<(OrderPrice, OrderVolume)> {
        let asks = data.get_aggregated_asks(&self.order_book_id);
        asks.iter().min().map(|(k, v)| (*k, *v))
    }

    fn market_volume(&self, side: PriceVariant, data: &mut impl DataLayer<T>) -> OrderVolume {
        let volume = match side {
            PriceVariant::Buy => {
                let bids = data.get_aggregated_bids(&self.order_book_id);
                bids.iter()
                    .fold(OrderVolume::zero(), |sum, (_, volume)| sum + volume)
            }
            PriceVariant::Sell => {
                let asks = data.get_aggregated_asks(&self.order_book_id);
                asks.iter()
                    .fold(OrderVolume::zero(), |sum, (_, volume)| sum + volume)
            }
        };

        volume
    }

    fn cross_spread(&self) {
        // todo (m.tagirov)
        todo!()
    }
}<|MERGE_RESOLUTION|>--- conflicted
+++ resolved
@@ -29,13 +29,8 @@
 // USE OF THIS SOFTWARE, EVEN IF ADVISED OF THE POSSIBILITY OF SUCH DAMAGE.
 
 use crate::{
-<<<<<<< HEAD
     CurrencyLocker, CurrencyUnlocker, DataLayer, DealInfo, Error, ExpirationScheduler, LimitOrder,
-    OrderAmount, OrderBookId, OrderPrice, OrderVolume,
-=======
-    CurrencyLocker, CurrencyUnlocker, DataLayer, DealInfo, Error, LimitOrder, MarketChange,
-    MarketOrder, MarketRole, OrderAmount, OrderBookId, OrderPrice, OrderVolume,
->>>>>>> 79927a73
+    MarketChange, MarketOrder, MarketRole, OrderAmount, OrderBookId, OrderPrice, OrderVolume,
 };
 use assets::AssetIdOf;
 use codec::{Decode, Encode, MaxEncodedLen};
@@ -241,8 +236,8 @@
         data: &mut impl DataLayer<T>,
     ) -> Result<(OrderAmount, OrderAmount), DispatchError>
     where
-        Locker: CurrencyLocker<T::AccountId, T::AssetId, T::DEXId>,
-        Unlocker: CurrencyUnlocker<T::AccountId, T::AssetId, T::DEXId>,
+        Locker: CurrencyLocker<T::AccountId, T::AssetId, T::DEXId, DispatchError>,
+        Unlocker: CurrencyUnlocker<T::AccountId, T::AssetId, T::DEXId, DispatchError>,
     {
         ensure!(
             self.status == OrderBookStatus::Trade,
