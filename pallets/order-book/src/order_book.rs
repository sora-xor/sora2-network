// This file is part of the SORA network and Polkaswap app.

// Copyright (c) 2020, 2021, Polka Biome Ltd. All rights reserved.
// SPDX-License-Identifier: BSD-4-Clause

// Redistribution and use in source and binary forms, with or without modification,
// are permitted provided that the following conditions are met:

// Redistributions of source code must retain the above copyright notice, this list
// of conditions and the following disclaimer.
// Redistributions in binary form must reproduce the above copyright notice, this
// list of conditions and the following disclaimer in the documentation and/or other
// materials provided with the distribution.
//
// All advertising materials mentioning features or use of this software must display
// the following acknowledgement: This product includes software developed by Polka Biome
// Ltd., SORA, and Polkaswap.
//
// Neither the name of the Polka Biome Ltd. nor the names of its contributors may be used
// to endorse or promote products derived from this software without specific prior written permission.

// THIS SOFTWARE IS PROVIDED BY Polka Biome Ltd. AS IS AND ANY EXPRESS OR IMPLIED WARRANTIES,
// INCLUDING, BUT NOT LIMITED TO, THE IMPLIED WARRANTIES OF MERCHANTABILITY AND FITNESS FOR
// A PARTICULAR PURPOSE ARE DISCLAIMED. IN NO EVENT SHALL Polka Biome Ltd. BE LIABLE FOR ANY
// DIRECT, INDIRECT, INCIDENTAL, SPECIAL, EXEMPLARY, OR CONSEQUENTIAL DAMAGES (INCLUDING,
// BUT NOT LIMITED TO, PROCUREMENT OF SUBSTITUTE GOODS OR SERVICES; LOSS OF USE, DATA, OR PROFITS;
// OR BUSINESS INTERRUPTION) HOWEVER CAUSED AND ON ANY THEORY OF LIABILITY, WHETHER IN CONTRACT,
// STRICT LIABILITY, OR TORT (INCLUDING NEGLIGENCE OR OTHERWISE) ARISING IN ANY WAY OUT OF THE
// USE OF THIS SOFTWARE, EVEN IF ADVISED OF THE POSSIBILITY OF SUCH DAMAGE.

use crate::{
<<<<<<< HEAD
    CurrencyLocker, CurrencyUnlocker, DataLayer, DealInfo, Error, ExpirationScheduler, LimitOrder,
    MarketChange, MarketOrder, MarketRole, OrderAmount, OrderBookId, OrderPrice, OrderVolume,
=======
    CurrencyLocker, CurrencyUnlocker, DataLayer, DealInfo, Error, LimitOrder, MarketChange,
    MarketOrder, MarketRole, OrderAmount, OrderBookId, OrderBookStatus, OrderPrice, OrderVolume,
>>>>>>> 145ae2e3
};
use assets::AssetIdOf;
use codec::{Decode, Encode, MaxEncodedLen};
use common::prelude::{FixedWrapper, QuoteAmount};
use common::{balance, PriceVariant};
use core::fmt::Debug;
use frame_support::ensure;
use frame_support::sp_runtime::DispatchError;
use frame_support::traits::Get;
use frame_system::pallet_prelude::BlockNumberFor;
use sp_runtime::traits::{One, Zero};
use sp_std::collections::btree_map::BTreeMap;
use sp_std::ops::Add;
use sp_std::vec::Vec;

#[derive(Encode, Decode, PartialEq, Eq, Clone, Debug, scale_info::TypeInfo, MaxEncodedLen)]
#[scale_info(skip_type_params(T))]
pub struct OrderBook<T>
where
    T: crate::Config,
{
    pub order_book_id: OrderBookId<AssetIdOf<T>>,
    pub dex_id: T::DEXId,
    pub status: OrderBookStatus,
    pub last_order_id: T::OrderId,
    pub tick_size: OrderPrice,      // price precision
    pub step_lot_size: OrderVolume, // amount precision
    pub min_lot_size: OrderVolume,
    pub max_lot_size: OrderVolume,
}

impl<T: crate::Config + Sized> OrderBook<T> {
    pub fn new(
        order_book_id: OrderBookId<AssetIdOf<T>>,
        dex_id: T::DEXId,
        tick_size: OrderPrice,
        step_lot_size: OrderVolume,
        min_lot_size: OrderVolume,
        max_lot_size: OrderVolume,
    ) -> Self {
        Self {
            order_book_id,
            dex_id,
            status: OrderBookStatus::Trade,
            last_order_id: T::OrderId::zero(),
            tick_size,
            step_lot_size,
            min_lot_size,
            max_lot_size,
        }
    }

    pub fn default(order_book_id: OrderBookId<AssetIdOf<T>>, dex_id: T::DEXId) -> Self {
        Self::new(
            order_book_id,
            dex_id,
            balance!(0.00001), // TODO: order-book clarify
            balance!(0.00001), // TODO: order-book clarify
            balance!(1),       // TODO: order-book clarify
            balance!(100000),  // TODO: order-book clarify
        )
    }

    pub fn default_nft(order_book_id: OrderBookId<AssetIdOf<T>>, dex_id: T::DEXId) -> Self {
        Self::new(
            order_book_id,
            dex_id,
            balance!(0.00001), // TODO: order-book clarify
            balance!(1),       // TODO: order-book clarify
            balance!(1),       // TODO: order-book clarify
            balance!(100000),  // TODO: order-book clarify
        )
    }

    pub fn next_order_id(&mut self) -> T::OrderId {
        self.last_order_id = self.last_order_id.add(T::OrderId::one());
        self.last_order_id
    }

    pub fn place_limit_order<Locker, Scheduler>(
        &self,
        order: LimitOrder<T>,
        data: &mut impl DataLayer<T>,
    ) -> Result<(), DispatchError>
    where
        Locker: CurrencyLocker<T::AccountId, T::AssetId, T::DEXId, DispatchError>,
        Scheduler:
            ExpirationScheduler<T::BlockNumber, OrderBookId<T::AssetId>, T::OrderId, DispatchError>,
    {
        ensure!(
            self.status == OrderBookStatus::Trade || self.status == OrderBookStatus::PlaceAndCancel,
            Error::<T>::PlacementOfLimitOrdersIsForbidden
        );

        self.ensure_limit_order_valid(&order)?;
        self.check_restrictions(&order, data)?;

        let cross_spread = match order.side {
            PriceVariant::Buy => {
                if let Some((best_ask_price, _)) = self.best_ask(data) {
                    order.price >= best_ask_price
                } else {
                    false
                }
            }
            PriceVariant::Sell => {
                if let Some((best_bid_price, _)) = self.best_bid(data) {
                    order.price <= best_bid_price
                } else {
                    false
                }
            }
        };

        if cross_spread {
            if self.status == OrderBookStatus::Trade {
                self.cross_spread();
            } else {
                return Err(Error::<T>::InvalidLimitOrderPrice.into());
            }
        }

        // necessary to lock the liquidity that taker should receive if execute the limit order
        let lock_amount = order.deal_amount(MarketRole::Taker, None)?;
        let lock_asset = lock_amount.associated_asset(&self.order_book_id);

        Locker::lock_liquidity(
            self.dex_id,
            &order.owner,
            self.order_book_id,
            lock_asset,
            *lock_amount.value(),
        )?;

        let order_id = order.id;
        let expires_at = order.expires_at;

        data.insert_limit_order(&self.order_book_id, order)?;

        Scheduler::schedule(expires_at, self.order_book_id, order_id)?;
        Ok(())
    }

    pub fn cancel_limit_order<Unlocker, Scheduler>(
        &self,
        order: LimitOrder<T>,
        data: &mut impl DataLayer<T>,
    ) -> Result<(), DispatchError>
    where
        Unlocker: CurrencyUnlocker<T::AccountId, T::AssetId, T::DEXId, DispatchError>,
        Scheduler:
            ExpirationScheduler<T::BlockNumber, OrderBookId<T::AssetId>, T::OrderId, DispatchError>,
    {
        ensure!(
            self.status == OrderBookStatus::Trade
                || self.status == OrderBookStatus::PlaceAndCancel
                || self.status == OrderBookStatus::OnlyCancel,
            Error::<T>::CancellationOfLimitOrdersIsForbidden
        );

        self.cancel_limit_order_unchecked::<Unlocker, Scheduler>(order, data, false)
    }

    pub fn cancel_all_limit_orders<Unlocker, Scheduler>(
        &self,
        data: &mut impl DataLayer<T>,
    ) -> Result<usize, DispatchError>
    where
        Unlocker: CurrencyUnlocker<T::AccountId, T::AssetId, T::DEXId, DispatchError>,
        Scheduler:
            ExpirationScheduler<T::BlockNumber, OrderBookId<T::AssetId>, T::OrderId, DispatchError>,
    {
        let orders = data.get_all_limit_orders(&self.order_book_id);
        let count = orders.len();

        for order in orders {
            self.cancel_limit_order_unchecked::<Unlocker, Scheduler>(order, data, false)?;
        }

        Ok(count)
    }

    /// Executes market order and returns input & output amounts
    pub fn execute_market_order<Locker, Unlocker, Scheduler>(
        &self,
        order: MarketOrder<T>,
        data: &mut impl DataLayer<T>,
    ) -> Result<(OrderAmount, OrderAmount), DispatchError>
    where
        Locker: CurrencyLocker<T::AccountId, T::AssetId, T::DEXId, DispatchError>,
        Unlocker: CurrencyUnlocker<T::AccountId, T::AssetId, T::DEXId, DispatchError>,
        Scheduler:
            ExpirationScheduler<T::BlockNumber, OrderBookId<T::AssetId>, T::OrderId, DispatchError>,
    {
        ensure!(
            self.status == OrderBookStatus::Trade,
            Error::<T>::TradingIsForbidden
        );

        self.ensure_market_order_valid(&order)?;

        let market_change = match order.side {
            PriceVariant::Buy => self.calculate_market_impact(
                order.side,
                order.amount,
                data.get_aggregated_asks(&self.order_book_id).iter(),
                data,
            )?,
            PriceVariant::Sell => self.calculate_market_impact(
                order.side,
                order.amount,
                data.get_aggregated_bids(&self.order_book_id).iter().rev(),
                data,
            )?,
        };

        let taker_lock_asset = market_change
            .market_input
            .associated_asset(&self.order_book_id);
        Locker::lock_liquidity(
            self.dex_id,
            &order.owner,
            self.order_book_id,
            taker_lock_asset,
            *market_change.market_input.value(),
        )?;

        let receiver = order.to.unwrap_or(order.owner);

        let taker_unlock_asset = market_change
            .market_output
            .associated_asset(&self.order_book_id);
        Unlocker::unlock_liquidity(
            self.dex_id,
            &receiver,
            self.order_book_id,
            taker_unlock_asset,
            *market_change.market_output.value(),
        )?;

        Unlocker::unlock_liquidity_batch(
            self.dex_id,
            self.order_book_id,
            taker_lock_asset,
            market_change.makers_output,
        )?;

        for (delete_id, expires_at) in market_change.to_delete {
            data.delete_limit_order(&self.order_book_id, delete_id)?;
            Scheduler::unschedule(expires_at, self.order_book_id, delete_id)?;
        }

        for update_limit_order in market_change.to_update {
            data.update_limit_order_amount(
                &self.order_book_id,
                update_limit_order.id,
                update_limit_order.amount,
            )?;
        }

        Ok((market_change.market_input, market_change.market_output))
    }

    /// Calculates how the deal with `taker_base_amount` impacts on the market
    pub fn calculate_market_impact<'a>(
        &self,
        side: PriceVariant,
        taker_base_amount: OrderVolume,
        market_data: impl Iterator<Item = (&'a OrderPrice, &'a OrderVolume)>,
        data: &mut impl DataLayer<T>,
    ) -> Result<
        MarketChange<T::AccountId, T::OrderId, LimitOrder<T>, BlockNumberFor<T>>,
        DispatchError,
    > {
        let mut remaining_amount = taker_base_amount;
        let mut taker_amount = OrderVolume::zero();
        let mut maker_amount = OrderVolume::zero();
        let mut limit_order_ids_to_delete = Vec::new();
        let mut limit_orders_to_update = Vec::new();
        let mut makers_output = BTreeMap::new();

        for (price, _) in market_data {
            let Some(price_level) = data.get_limit_orders_by_price(&self.order_book_id, side.switch(), price) else {
                return Err(Error::<T>::NotEnoughLiquidity.into());
            };

            for limit_order_id in price_level.into_iter() {
                let mut limit_order = data.get_limit_order(&self.order_book_id, limit_order_id)?;

                if remaining_amount >= limit_order.amount {
                    remaining_amount -= limit_order.amount;
                    taker_amount += limit_order.deal_amount(MarketRole::Taker, None)?.value();
                    let maker_payment = *limit_order.deal_amount(MarketRole::Maker, None)?.value();
                    maker_amount += maker_payment;
                    makers_output
                        .entry(limit_order.owner)
                        .and_modify(|payment| *payment += maker_payment)
                        .or_insert(maker_payment);
                    limit_order_ids_to_delete.push((limit_order.id, limit_order.expires_at));

                    if remaining_amount.is_zero() {
                        break;
                    }
                } else {
                    taker_amount += limit_order
                        .deal_amount(MarketRole::Taker, Some(remaining_amount))?
                        .value();
                    let maker_payment = *limit_order
                        .deal_amount(MarketRole::Maker, Some(remaining_amount))?
                        .value();
                    maker_amount += maker_payment;
                    makers_output
                        .entry(limit_order.owner.clone())
                        .and_modify(|payment| *payment += maker_payment)
                        .or_insert(maker_payment);
                    limit_order.amount -= remaining_amount;
                    remaining_amount = OrderVolume::zero();
                    limit_orders_to_update.push(limit_order);
                    break;
                }
            }

            if remaining_amount.is_zero() {
                break;
            }
        }

        ensure!(remaining_amount.is_zero(), Error::<T>::NotEnoughLiquidity);

        let (market_input, market_output) = match side {
            PriceVariant::Buy => (
                OrderAmount::Quote(maker_amount),
                OrderAmount::Base(taker_amount),
            ),
            PriceVariant::Sell => (
                OrderAmount::Base(maker_amount),
                OrderAmount::Quote(taker_amount),
            ),
        };

        Ok(MarketChange {
            market_input,
            market_output,
            to_delete: limit_order_ids_to_delete,
            to_update: limit_orders_to_update,
            makers_output,
        })
    }

    pub fn calculate_deal(
        &self,
        input_asset_id: &AssetIdOf<T>,
        output_asset_id: &AssetIdOf<T>,
        amount: QuoteAmount<OrderVolume>,
        data: &mut impl DataLayer<T>,
    ) -> Result<DealInfo<AssetIdOf<T>>, DispatchError> {
        let side = self.get_side(input_asset_id, output_asset_id)?;

        let (base, quote) = match amount {
            QuoteAmount::WithDesiredInput { desired_amount_in } => match side {
                PriceVariant::Buy => self.sum_market(
                    data.get_aggregated_asks(&self.order_book_id).iter(),
                    Some(OrderAmount::Quote(desired_amount_in)),
                )?,
                PriceVariant::Sell => self.sum_market(
                    data.get_aggregated_bids(&self.order_book_id).iter().rev(),
                    Some(OrderAmount::Base(desired_amount_in)),
                )?,
            },
            QuoteAmount::WithDesiredOutput { desired_amount_out } => match side {
                PriceVariant::Buy => self.sum_market(
                    data.get_aggregated_asks(&self.order_book_id).iter(),
                    Some(OrderAmount::Base(desired_amount_out)),
                )?,
                PriceVariant::Sell => self.sum_market(
                    data.get_aggregated_bids(&self.order_book_id).iter().rev(),
                    Some(OrderAmount::Quote(desired_amount_out)),
                )?,
            },
        };

        ensure!(
            *base.value() > OrderVolume::zero() && *quote.value() > OrderVolume::zero(),
            Error::<T>::InvalidOrderAmount
        );

        let (input_amount, output_amount) = match side {
            PriceVariant::Buy => (quote, base),
            PriceVariant::Sell => (base, quote),
        };

        let average_price = (FixedWrapper::from(*quote.value())
            / FixedWrapper::from(*base.value()))
        .try_into_balance()
        .map_err(|_| Error::<T>::PriceCalculationFailed)?;

        Ok(DealInfo::<AssetIdOf<T>> {
            input_asset_id: *input_asset_id,
            input_amount,
            output_asset_id: *output_asset_id,
            output_amount,
            average_price,
            side,
        })
    }

    /// Summarizes and returns `base` and `quote` volumes of market depth.
    /// If `depth_limit` is defined, it counts the maximum possible `base` and `quote` volumes under the limit,
    /// Otherwise returns the sum of whole market depth.
    pub fn sum_market<'a>(
        &self,
        market_data: impl Iterator<Item = (&'a OrderPrice, &'a OrderVolume)>,
        depth_limit: Option<OrderAmount>,
    ) -> Result<(OrderAmount, OrderAmount), DispatchError> {
        let mut market_base_volume = OrderVolume::zero();
        let mut market_quote_volume = OrderVolume::zero();

        let mut enough_liquidity = false;

        for (price, base_volume) in market_data {
            let quote_volume = (FixedWrapper::from(*price) * FixedWrapper::from(*base_volume))
                .try_into_balance()
                .map_err(|_| Error::<T>::AmountCalculationFailed)?;

            if let Some(limit) = depth_limit {
                match limit {
                    OrderAmount::Base(base_limit) => {
                        if market_base_volume + base_volume > base_limit {
                            let delta = self.align_amount(base_limit - market_base_volume);
                            market_base_volume += delta;
                            market_quote_volume += (FixedWrapper::from(*price)
                                * FixedWrapper::from(delta))
                            .try_into_balance()
                            .map_err(|_| Error::<T>::AmountCalculationFailed)?;
                            enough_liquidity = true;
                            break;
                        }
                    }
                    OrderAmount::Quote(quote_limit) => {
                        if market_quote_volume + quote_volume > quote_limit {
                            // delta in base asset
                            let delta = self.align_amount(
                                (FixedWrapper::from(quote_limit - market_quote_volume)
                                    / FixedWrapper::from(*price))
                                .try_into_balance()
                                .map_err(|_| Error::<T>::AmountCalculationFailed)?,
                            );
                            market_base_volume += delta;
                            market_quote_volume += (FixedWrapper::from(*price)
                                * FixedWrapper::from(delta))
                            .try_into_balance()
                            .map_err(|_| Error::<T>::AmountCalculationFailed)?;
                            enough_liquidity = true;
                            break;
                        }
                    }
                }
            }

            market_base_volume += base_volume;
            market_quote_volume += quote_volume;
        }

        ensure!(
            depth_limit.is_none() || enough_liquidity,
            Error::<T>::NotEnoughLiquidity
        );

        Ok((
            OrderAmount::Base(market_base_volume),
            OrderAmount::Quote(market_quote_volume),
        ))
    }

    pub fn get_side(
        &self,
        input_asset_id: &AssetIdOf<T>,
        output_asset_id: &AssetIdOf<T>,
    ) -> Result<PriceVariant, DispatchError> {
        match self.order_book_id {
            OrderBookId::<AssetIdOf<T>> { base, quote }
                if base == *output_asset_id && quote == *input_asset_id =>
            {
                Ok(PriceVariant::Buy)
            }
            OrderBookId::<AssetIdOf<T>> { base, quote }
                if base == *input_asset_id && quote == *output_asset_id =>
            {
                Ok(PriceVariant::Sell)
            }
            _ => Err(Error::<T>::InvalidAsset.into()),
        }
    }

    pub fn align_amount(&self, amount: OrderVolume) -> OrderVolume {
        let steps = amount / self.step_lot_size;
        let aligned = steps * self.step_lot_size;
        aligned
    }

    /// ### `ignore_unschedule_error`
    /// We might ignore error from `unschedule()` with `ignore_unschedule_error = true`.
    ///
    /// This is useful for expiration of orders where we want to use the universal interface
    /// to remove an order. In such case the schedule already does not have the order, because
    /// it is removed more efficiently than in `unschedule()`
    pub(crate) fn cancel_limit_order_unchecked<Unlocker, Scheduler>(
        &self,
        order: LimitOrder<T>,
        data: &mut impl DataLayer<T>,
        ignore_unschedule_error: bool,
    ) -> Result<(), DispatchError>
    where
        Unlocker: CurrencyUnlocker<T::AccountId, T::AssetId, T::DEXId, DispatchError>,
        Scheduler:
            ExpirationScheduler<T::BlockNumber, OrderBookId<T::AssetId>, T::OrderId, DispatchError>,
    {
        let lock_amount = order.deal_amount(MarketRole::Taker, None)?;
        let lock_asset = lock_amount.associated_asset(&self.order_book_id);

        Unlocker::unlock_liquidity(
            self.dex_id,
            &order.owner,
            self.order_book_id,
            lock_asset,
            *lock_amount.value(),
        )?;

        data.delete_limit_order(&self.order_book_id, order.id)?;

        let unschedule_result =
            Scheduler::unschedule(order.expires_at, self.order_book_id, order.id);
        if !ignore_unschedule_error {
            unschedule_result?;
        }

        Ok(())
    }

    fn ensure_limit_order_valid(&self, order: &LimitOrder<T>) -> Result<(), DispatchError> {
        order.ensure_valid()?;
        ensure!(
            order.price % self.tick_size == 0,
            Error::<T>::InvalidLimitOrderPrice
        );
        ensure!(
            self.min_lot_size <= order.amount && order.amount <= self.max_lot_size,
            Error::<T>::InvalidOrderAmount
        );
        ensure!(
            order.amount % self.step_lot_size == 0,
            Error::<T>::InvalidOrderAmount
        );
        Ok(())
    }

    fn ensure_market_order_valid(&self, order: &MarketOrder<T>) -> Result<(), DispatchError> {
        order.ensure_valid()?;
        ensure!(
            order.order_book_id == self.order_book_id,
            Error::<T>::InvalidOrderBookId
        );
        ensure!(
            order.amount % self.step_lot_size == 0,
            Error::<T>::InvalidOrderAmount
        );
        Ok(())
    }

    fn check_restrictions(
        &self,
        order: &LimitOrder<T>,
        data: &mut impl DataLayer<T>,
    ) -> Result<(), DispatchError> {
        if let Some(user_orders) = data.get_user_limit_orders(&order.owner, &self.order_book_id) {
            ensure!(
                !user_orders.is_full(),
                Error::<T>::UserHasMaxCountOfOpenedOrders
            );
        }
        match order.side {
            PriceVariant::Buy => {
                if let Some(bids) = data.get_bids(&self.order_book_id, &order.price) {
                    ensure!(
                        !bids.is_full(),
                        Error::<T>::PriceReachedMaxCountOfLimitOrders
                    );
                }

                let agg_bids = data.get_aggregated_bids(&self.order_book_id);
                ensure!(
                    agg_bids.len() < T::MaxSidePriceCount::get() as usize,
                    Error::<T>::OrderBookReachedMaxCountOfPricesForSide
                );

                if let Some((best_bid_price, _)) = self.best_bid(data) {
                    let diff = best_bid_price.abs_diff(order.price);
                    ensure!(
                        diff <= T::MAX_PRICE_SHIFT * best_bid_price,
                        Error::<T>::InvalidLimitOrderPrice
                    );
                }
            }
            PriceVariant::Sell => {
                if let Some(asks) = data.get_asks(&self.order_book_id, &order.price) {
                    ensure!(
                        !asks.is_full(),
                        Error::<T>::PriceReachedMaxCountOfLimitOrders
                    );
                }

                let agg_asks = data.get_aggregated_asks(&self.order_book_id);
                ensure!(
                    agg_asks.len() < T::MaxSidePriceCount::get() as usize,
                    Error::<T>::OrderBookReachedMaxCountOfPricesForSide
                );

                if let Some((best_ask_price, _)) = self.best_ask(data) {
                    let diff = best_ask_price.abs_diff(order.price);
                    ensure!(
                        diff <= T::MAX_PRICE_SHIFT * best_ask_price,
                        Error::<T>::InvalidLimitOrderPrice
                    );
                }
            }
        }
        Ok(())
    }

    pub fn best_bid(&self, data: &mut impl DataLayer<T>) -> Option<(OrderPrice, OrderVolume)> {
        let bids = data.get_aggregated_bids(&self.order_book_id);
        bids.iter().max().map(|(k, v)| (*k, *v))
    }

    pub fn best_ask(&self, data: &mut impl DataLayer<T>) -> Option<(OrderPrice, OrderVolume)> {
        let asks = data.get_aggregated_asks(&self.order_book_id);
        asks.iter().min().map(|(k, v)| (*k, *v))
    }

    fn market_volume(&self, side: PriceVariant, data: &mut impl DataLayer<T>) -> OrderVolume {
        let volume = match side {
            PriceVariant::Buy => {
                let bids = data.get_aggregated_bids(&self.order_book_id);
                bids.iter()
                    .fold(OrderVolume::zero(), |sum, (_, volume)| sum + volume)
            }
            PriceVariant::Sell => {
                let asks = data.get_aggregated_asks(&self.order_book_id);
                asks.iter()
                    .fold(OrderVolume::zero(), |sum, (_, volume)| sum + volume)
            }
        };

        volume
    }

    fn cross_spread(&self) {
        // todo (m.tagirov)
        todo!()
    }
}<|MERGE_RESOLUTION|>--- conflicted
+++ resolved
@@ -29,13 +29,9 @@
 // USE OF THIS SOFTWARE, EVEN IF ADVISED OF THE POSSIBILITY OF SUCH DAMAGE.
 
 use crate::{
-<<<<<<< HEAD
     CurrencyLocker, CurrencyUnlocker, DataLayer, DealInfo, Error, ExpirationScheduler, LimitOrder,
-    MarketChange, MarketOrder, MarketRole, OrderAmount, OrderBookId, OrderPrice, OrderVolume,
-=======
-    CurrencyLocker, CurrencyUnlocker, DataLayer, DealInfo, Error, LimitOrder, MarketChange,
-    MarketOrder, MarketRole, OrderAmount, OrderBookId, OrderBookStatus, OrderPrice, OrderVolume,
->>>>>>> 145ae2e3
+    MarketChange, MarketOrder, MarketRole, OrderAmount, OrderBookId, OrderBookStatus, OrderPrice,
+    OrderVolume,
 };
 use assets::AssetIdOf;
 use codec::{Decode, Encode, MaxEncodedLen};
