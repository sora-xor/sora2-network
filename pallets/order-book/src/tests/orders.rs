// This file is part of the SORA network and Polkaswap app.

// Copyright (c) 2020, 2021, Polka Biome Ltd. All rights reserved.
// SPDX-License-Identifier: BSD-4-Clause

// Redistribution and use in source and binary forms, with or without modification,
// are permitted provided that the following conditions are met:

// Redistributions of source code must retain the above copyright notice, this list
// of conditions and the following disclaimer.
// Redistributions in binary form must reproduce the above copyright notice, this
// list of conditions and the following disclaimer in the documentation and/or other
// materials provided with the distribution.
//
// All advertising materials mentioning features or use of this software must display
// the following acknowledgement: This product includes software developed by Polka Biome
// Ltd., SORA, and Polkaswap.
//
// Neither the name of the Polka Biome Ltd. nor the names of its contributors may be used
// to endorse or promote products derived from this software without specific prior written permission.

// THIS SOFTWARE IS PROVIDED BY Polka Biome Ltd. AS IS AND ANY EXPRESS OR IMPLIED WARRANTIES,
// INCLUDING, BUT NOT LIMITED TO, THE IMPLIED WARRANTIES OF MERCHANTABILITY AND FITNESS FOR
// A PARTICULAR PURPOSE ARE DISCLAIMED. IN NO EVENT SHALL Polka Biome Ltd. BE LIABLE FOR ANY
// DIRECT, INDIRECT, INCIDENTAL, SPECIAL, EXEMPLARY, OR CONSEQUENTIAL DAMAGES (INCLUDING,
// BUT NOT LIMITED TO, PROCUREMENT OF SUBSTITUTE GOODS OR SERVICES; LOSS OF USE, DATA, OR PROFITS;
// OR BUSINESS INTERRUPTION) HOWEVER CAUSED AND ON ANY THEORY OF LIABILITY, WHETHER IN CONTRACT,
// STRICT LIABILITY, OR TORT (INCLUDING NEGLIGENCE OR OTHERWISE) ARISING IN ANY WAY OUT OF THE
// USE OF THIS SOFTWARE, EVEN IF ADVISED OF THE POSSIBILITY OF SUCH DAMAGE.

#![cfg(feature = "wip")] // order-book

use crate::tests::test_utils::*;
use assets::AssetIdOf;
use common::{balance, PriceVariant, VAL, XOR};
use frame_support::{assert_err, assert_ok};
use framenode_runtime::order_book::{
    Config, LimitOrder, MarketOrder, MarketRole, OrderAmount, OrderBookId,
};
use framenode_runtime::Runtime;

#[test]
fn should_return_error_for_invalid_limit_order_lifespan() {
    let wrong_lifespan1 = 0;
    let order1 = LimitOrder::<Runtime>::new(
        0,
        alice(),
        PriceVariant::Buy,
        balance!(10).into(),
        balance!(100).into(),
        1000,
        wrong_lifespan1,
        1,
    );
    assert_err!(order1.ensure_valid(), E::InvalidLifespan);

    let wrong_lifespan2 = Runtime::MAX_ORDER_LIFESPAN + 1;
    let order2 = LimitOrder::<Runtime>::new(
        0,
        alice(),
        PriceVariant::Buy,
        balance!(10).into(),
        balance!(100).into(),
        1000,
        wrong_lifespan2,
        1,
    );
    assert_err!(order2.ensure_valid(), E::InvalidLifespan);
}

#[test]
fn should_return_error_for_invalid_limit_order_amount() {
    let wrong_amount = balance!(0).into();
    let order = LimitOrder::<Runtime>::new(
        0,
        alice(),
        PriceVariant::Buy,
        balance!(10).into(),
        wrong_amount,
        1000,
        10000,
        1,
    );
    assert_err!(order.ensure_valid(), E::InvalidOrderAmount);
}

#[test]
fn should_return_error_for_invalid_market_order_amount() {
    let order_book_id = OrderBookId::<AssetIdOf<Runtime>, DEXId> {
        dex_id: DEX.into(),
        base: VAL.into(),
        quote: XOR.into(),
    };

    let wrong_amount = balance!(0).into();
    let order = MarketOrder::<Runtime>::new(
        alice(),
        PriceVariant::Buy,
        order_book_id,
        wrong_amount,
        None,
    );
    assert_err!(order.ensure_valid(), E::InvalidOrderAmount);
}

#[test]
fn should_return_error_for_invalid_limit_order_price() {
    let wrong_price = balance!(0).into();
    let order = LimitOrder::<Runtime>::new(
        0,
        alice(),
        PriceVariant::Buy,
        wrong_price,
        balance!(100).into(),
        1000,
        10000,
        1,
    );
    assert_err!(order.ensure_valid(), E::InvalidLimitOrderPrice);
}

#[test]
fn should_pass_valid_limit_order() {
<<<<<<< HEAD
    let price = balance!(10);
    let amount = balance!(100);
=======
    let price = balance!(10).into();
    let amount = balance!(100).into();
>>>>>>> 7c70d653
    let lifespan1 = Runtime::MIN_ORDER_LIFESPAN;
    let lifespan2 = Runtime::MIN_ORDER_LIFESPAN + 1000;
    let lifespan3 = Runtime::MAX_ORDER_LIFESPAN;

    let mut order = LimitOrder::<Runtime>::new(
        0,
        alice(),
        PriceVariant::Buy,
        price,
        amount,
        1000,
        lifespan1,
        1,
    );
    assert_ok!(order.ensure_valid());

    order.lifespan = lifespan2;
    assert_ok!(order.ensure_valid());

    order.lifespan = lifespan3;
    assert_ok!(order.ensure_valid());
}

#[test]
fn should_pass_valid_market_order() {
    let order_book_id = OrderBookId::<AssetIdOf<Runtime>, DEXId> {
        dex_id: DEX.into(),
        base: VAL.into(),
        quote: XOR.into(),
    };

    let amount = balance!(10).into();
    let order =
        MarketOrder::<Runtime>::new(alice(), PriceVariant::Buy, order_book_id, amount, None);
    assert_ok!(order.ensure_valid());
}

#[test]
fn should_not_return_limit_order_deal_amount_with_big_base_limit() {
    let price = balance!(11).into();
    let amount = balance!(100).into();
    let base_amount_limit = balance!(101).into();

    let buy_order =
        LimitOrder::<Runtime>::new(1, alice(), PriceVariant::Buy, price, amount, 1000, 10000, 1);

    let sell_order = LimitOrder::<Runtime>::new(
        2,
        alice(),
        PriceVariant::Sell,
        price,
        amount,
        1000,
        10000,
        1,
    );

    assert_err!(
        buy_order.deal_amount(MarketRole::Maker, Some(base_amount_limit)),
        E::InvalidOrderAmount
    );
    assert_err!(
        buy_order.deal_amount(MarketRole::Taker, Some(base_amount_limit)),
        E::InvalidOrderAmount
    );
    assert_err!(
        sell_order.deal_amount(MarketRole::Maker, Some(base_amount_limit)),
        E::InvalidOrderAmount
    );
    assert_err!(
        sell_order.deal_amount(MarketRole::Taker, Some(base_amount_limit)),
        E::InvalidOrderAmount
    );
}

#[test]
fn should_return_limit_order_deal_amount() {
    let price = balance!(11).into();
    let amount = balance!(100).into();

    let buy_order =
        LimitOrder::<Runtime>::new(1, alice(), PriceVariant::Buy, price, amount, 1000, 10000, 1);

    let sell_order = LimitOrder::<Runtime>::new(
        2,
        alice(),
        PriceVariant::Sell,
        price,
        amount,
        1000,
        10000,
        1,
    );

    assert_eq!(
        buy_order.deal_amount(MarketRole::Maker, None).unwrap(),
        OrderAmount::Base(amount)
    );
    assert_eq!(
        buy_order.deal_amount(MarketRole::Taker, None).unwrap(),
        OrderAmount::Quote(balance!(1100).into())
    );
    assert_eq!(
        sell_order.deal_amount(MarketRole::Maker, None).unwrap(),
        OrderAmount::Quote(balance!(1100).into())
    );
    assert_eq!(
        sell_order.deal_amount(MarketRole::Taker, None).unwrap(),
        OrderAmount::Base(amount)
    );

    let base_amount_limit = balance!(50).into();
    assert_eq!(
        buy_order
            .deal_amount(MarketRole::Maker, Some(base_amount_limit))
            .unwrap(),
        OrderAmount::Base(base_amount_limit)
    );
    assert_eq!(
        buy_order
            .deal_amount(MarketRole::Taker, Some(base_amount_limit))
            .unwrap(),
        OrderAmount::Quote(balance!(550).into())
    );
    assert_eq!(
        sell_order
            .deal_amount(MarketRole::Maker, Some(base_amount_limit))
            .unwrap(),
        OrderAmount::Quote(balance!(550).into())
    );
    assert_eq!(
        sell_order
            .deal_amount(MarketRole::Taker, Some(base_amount_limit))
            .unwrap(),
        OrderAmount::Base(base_amount_limit)
    );

    assert_eq!(
        buy_order
            .deal_amount(MarketRole::Maker, Some(amount))
            .unwrap(),
        OrderAmount::Base(amount)
    );
    assert_eq!(
        buy_order
            .deal_amount(MarketRole::Taker, Some(amount))
            .unwrap(),
        OrderAmount::Quote(balance!(1100).into())
    );
    assert_eq!(
        sell_order
            .deal_amount(MarketRole::Maker, Some(amount))
            .unwrap(),
        OrderAmount::Quote(balance!(1100).into())
    );
    assert_eq!(
        sell_order
            .deal_amount(MarketRole::Taker, Some(amount))
            .unwrap(),
        OrderAmount::Base(amount)
    );
}<|MERGE_RESOLUTION|>--- conflicted
+++ resolved
@@ -121,13 +121,8 @@
 
 #[test]
 fn should_pass_valid_limit_order() {
-<<<<<<< HEAD
-    let price = balance!(10);
-    let amount = balance!(100);
-=======
     let price = balance!(10).into();
     let amount = balance!(100).into();
->>>>>>> 7c70d653
     let lifespan1 = Runtime::MIN_ORDER_LIFESPAN;
     let lifespan2 = Runtime::MIN_ORDER_LIFESPAN + 1000;
     let lifespan3 = Runtime::MAX_ORDER_LIFESPAN;
