--- conflicted
+++ resolved
@@ -75,15 +75,9 @@
         };
 
         let order_id = 1;
-<<<<<<< HEAD
         let owner = alice::<Runtime>();
-        let price = balance!(12);
-        let amount = balance!(100);
-=======
-        let owner = alice();
         let price = balance!(12).into();
         let amount = balance!(100).into();
->>>>>>> 7c70d653
 
         let order = LimitOrder::<Runtime>::new(
             order_id,
@@ -172,15 +166,9 @@
         };
 
         let order_id = 1;
-<<<<<<< HEAD
         let owner = alice::<Runtime>();
-        let price = balance!(12);
-        let amount = balance!(100);
-=======
-        let owner = alice();
         let price = balance!(12).into();
         let amount = balance!(100).into();
->>>>>>> 7c70d653
 
         let order = LimitOrder::<Runtime>::new(
             order_id,
@@ -263,17 +251,10 @@
         let order_sell_id1 = 3;
         let order_sell_id2 = 4;
         let order_sell_id3 = 5;
-<<<<<<< HEAD
         let owner = alice::<Runtime>();
-        let price1 = balance!(12);
-        let price2 = balance!(13);
-        let amount = balance!(10);
-=======
-        let owner = alice();
         let price1 = balance!(12).into();
         let price2 = balance!(13).into();
         let amount = balance!(10).into();
->>>>>>> 7c70d653
 
         let order_buy1 = LimitOrder::<Runtime>::new(
             order_buy_id1,
@@ -377,15 +358,9 @@
 
         let order_buy_id = 1;
         let order_sell_id = 2;
-<<<<<<< HEAD
         let owner = alice::<Runtime>();
-        let price = balance!(12);
-        let amount = balance!(10);
-=======
-        let owner = alice();
         let price = balance!(12).into();
         let amount = balance!(10).into();
->>>>>>> 7c70d653
 
         let order_buy = LimitOrder::<Runtime>::new(
             order_buy_id,
@@ -526,15 +501,9 @@
             quote: XOR.into(),
         };
 
-<<<<<<< HEAD
         let owner = alice::<Runtime>();
-        let price = balance!(12);
-        let amount = balance!(10);
-=======
-        let owner = alice();
         let price = balance!(12).into();
         let amount = balance!(10).into();
->>>>>>> 7c70d653
 
         let mut order = LimitOrder::<Runtime>::new(
             0,
@@ -590,18 +559,11 @@
         let order_sell_id1 = 3;
         let order_sell_id2 = 4;
         let order_sell_id3 = 5;
-<<<<<<< HEAD
         let owner = alice::<Runtime>();
-        let price1 = balance!(12);
-        let price2 = balance!(13);
-        let amount = balance!(10);
-=======
-        let owner = alice();
         let price1 = balance!(12).into();
         let price2 = balance!(13).into();
         let amount = balance!(10).into();
         let double_amount = balance!(20).into();
->>>>>>> 7c70d653
 
         let order_buy1 = LimitOrder::<Runtime>::new(
             order_buy_id1,
@@ -1089,17 +1051,10 @@
         };
 
         let order_id = 1;
-<<<<<<< HEAD
         let owner = alice::<Runtime>();
-        let price = balance!(10);
-        let amount = balance!(100);
-        let new_amount = balance!(80);
-=======
-        let owner = alice();
         let price = balance!(10).into();
         let amount = balance!(100).into();
         let new_amount = balance!(80).into();
->>>>>>> 7c70d653
 
         let mut order = LimitOrder::<Runtime>::new(
             order_id,
@@ -1229,17 +1184,10 @@
         };
 
         let order_id = 1;
-<<<<<<< HEAD
         let owner = alice::<Runtime>();
-        let price = balance!(10);
-        let amount = balance!(100);
-        let new_amount = balance!(0);
-=======
-        let owner = alice();
         let price = balance!(10).into();
         let amount = balance!(100).into();
         let new_amount = balance!(0).into();
->>>>>>> 7c70d653
 
         let order = LimitOrder::<Runtime>::new(
             order_id,
