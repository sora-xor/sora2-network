--- conflicted
+++ resolved
@@ -339,8 +339,6 @@
 }
 
 #[test]
-<<<<<<< HEAD
-=======
 fn should_not_delete_order_book_by_not_root_origin() {
     ext().execute_with(|| {
         let order_book_id = OrderBookId::<AssetIdOf<Runtime>> {
@@ -528,7 +526,6 @@
 }
 
 #[test]
->>>>>>> a59447db
 fn should_not_place_limit_order_in_unknown_order_book() {
     ext().execute_with(|| {
         let order_book_id = OrderBookId::<AssetIdOf<Runtime>> {
