--- conflicted
+++ resolved
@@ -396,11 +396,7 @@
 
         assert_eq!(
             OrderBookPallet::order_books(order_book_id).unwrap(),
-<<<<<<< HEAD
-            OrderBook::default_nft(order_book_id)
-=======
             OrderBook::default_indivisible(order_book_id)
->>>>>>> 7c70d653
         );
     });
 }
@@ -557,15 +553,9 @@
 
         let order_book = OrderBookPallet::order_books(order_book_id).unwrap();
 
-<<<<<<< HEAD
-        let mut buy_price = balance!(1000);
-        let mut buy_lifespan = 10000; // ms
-        let mut sell_price = balance!(1001);
-=======
         let mut buy_price: OrderPrice = balance!(1000).into();
         let mut buy_lifespan = 10000; // ms
         let mut sell_price: OrderPrice = balance!(1001).into();
->>>>>>> 7c70d653
         let mut sell_lifespan = 10000; // ms
 
         let max_prices_for_side: u32 = <Runtime as Config>::MaxSidePriceCount::get();
@@ -972,7 +962,6 @@
                 balance!(10000)
             ),
             E::TickSizeAndStepLotSizeLosePrecision
-<<<<<<< HEAD
         );
 
         assert_err!(
@@ -1021,104 +1010,8 @@
             base: VAL.into(),
             quote: XOR.into(),
         };
-=======
-        );
->>>>>>> 7c70d653
-
-        assert_err!(
-            OrderBookPallet::update_orderbook(
-                RuntimeOrigin::root(),
-                order_book_id,
-                balance!(0.1),
-                balance!(5.000000000000000001),
-                balance!(10.000000000000000002), // should be a multiple of step_lot_size
-                balance!(10000.000000000000002)  // should be a multiple of step_lot_size
-            ),
-            E::TickSizeAndStepLotSizeLosePrecision
-        );
-
-        assert_err!(
-            OrderBookPallet::update_orderbook(
-                RuntimeOrigin::root(),
-                order_book_id,
-                balance!(5.000000000000000001),
-                balance!(0.1),
-                balance!(1),
-                balance!(10000)
-            ),
-            E::TickSizeAndStepLotSizeLosePrecision
-        );
-
-        assert_err!(
-            OrderBookPallet::update_orderbook(
-                RuntimeOrigin::root(),
-                order_book_id,
-                balance!(5.000000001),
-                balance!(5.0000000001),
-                balance!(10.0000000002), // should be a multiple of step_lot_size
-                balance!(10000.0000002)  // should be a multiple of step_lot_size
-            ),
-            E::TickSizeAndStepLotSizeLosePrecision
-        );
-    });
-}
-
-#[test]
-fn should_not_update_order_book_when_attributes_exceed_total_supply() {
-    ext().execute_with(|| {
-<<<<<<< HEAD
-        FrameSystem::inc_providers(&alice());
-
-        let nft = Assets::register_from(
-            &alice(),
-            AssetSymbol(b"NFT".to_vec()),
-            AssetName(b"Nft".to_vec()),
-            0,
-            balance!(100),
-            false,
-            None,
-            None,
-        )
-        .unwrap();
-
-        let order_book_id = OrderBookId::<AssetIdOf<Runtime>, DEXId> {
-            dex_id: DEX.into(),
-            base: nft,
-            quote: XOR.into(),
-        };
-
-        assert_ok!(TradingPair::register(
-            RawOrigin::Signed(alice()).into(),
-            DEX.into(),
-            order_book_id.quote,
-            order_book_id.base
-        ));
-
-        assert_ok!(OrderBookPallet::create_orderbook(
-            RawOrigin::Signed(alice()).into(),
-            order_book_id
-        ));
-
-        assert_err!(
-            OrderBookPallet::update_orderbook(
-                RuntimeOrigin::root(),
-                order_book_id,
-                balance!(0.01),
-                balance!(0.5),
-                balance!(1),
-                balance!(10)
-            ),
-            E::InvalidStepLotSize
-        );
-=======
-        let order_book_id = OrderBookId::<AssetIdOf<Runtime>, DEXId> {
-            dex_id: DEX.into(),
-            base: VAL.into(),
-            quote: XOR.into(),
-        };
 
         create_empty_order_book(order_book_id);
->>>>>>> 7c70d653
 
         assert_err!(
             OrderBookPallet::update_orderbook(
@@ -1159,20 +1052,6 @@
         let limit_order12 = OrderBookPallet::limit_orders(order_book_id, 12).unwrap();
 
         // check amounts before update
-<<<<<<< HEAD
-        assert_eq!(limit_order1.amount, balance!(168.5));
-        assert_eq!(limit_order2.amount, balance!(95.2));
-        assert_eq!(limit_order3.amount, balance!(44.7));
-        assert_eq!(limit_order4.amount, balance!(56.4));
-        assert_eq!(limit_order5.amount, balance!(89.9));
-        assert_eq!(limit_order6.amount, balance!(115));
-        assert_eq!(limit_order7.amount, balance!(176.3));
-        assert_eq!(limit_order8.amount, balance!(85.4));
-        assert_eq!(limit_order9.amount, balance!(93.2));
-        assert_eq!(limit_order10.amount, balance!(36.6));
-        assert_eq!(limit_order11.amount, balance!(205.5));
-        assert_eq!(limit_order12.amount, balance!(13.7));
-=======
         assert_eq!(limit_order1.amount, balance!(168.5).into());
         assert_eq!(limit_order2.amount, balance!(95.2).into());
         assert_eq!(limit_order3.amount, balance!(44.7).into());
@@ -1185,7 +1064,6 @@
         assert_eq!(limit_order10.amount, balance!(36.6).into());
         assert_eq!(limit_order11.amount, balance!(205.5).into());
         assert_eq!(limit_order12.amount, balance!(13.7).into());
->>>>>>> 7c70d653
 
         let tick_size = balance!(0.01);
         let step_lot_size = balance!(0.001);
@@ -1204,17 +1082,10 @@
         let order_book = OrderBookPallet::order_books(order_book_id).unwrap();
 
         // check new attributes
-<<<<<<< HEAD
-        assert_eq!(order_book.tick_size, tick_size);
-        assert_eq!(order_book.step_lot_size, step_lot_size);
-        assert_eq!(order_book.min_lot_size, min_lot_size);
-        assert_eq!(order_book.max_lot_size, max_lot_size);
-=======
         assert_eq!(order_book.tick_size, tick_size.into());
         assert_eq!(order_book.step_lot_size, step_lot_size.into());
         assert_eq!(order_book.min_lot_size, min_lot_size.into());
         assert_eq!(order_book.max_lot_size, max_lot_size.into());
->>>>>>> 7c70d653
 
         let limit_order1 = OrderBookPallet::limit_orders(order_book_id, 1).unwrap();
         let limit_order2 = OrderBookPallet::limit_orders(order_book_id, 2).unwrap();
@@ -1231,20 +1102,6 @@
 
         // check that amounts are not changed after update
         // because they are suitable for new step_lot_size
-<<<<<<< HEAD
-        assert_eq!(limit_order1.amount, balance!(168.5));
-        assert_eq!(limit_order2.amount, balance!(95.2));
-        assert_eq!(limit_order3.amount, balance!(44.7));
-        assert_eq!(limit_order4.amount, balance!(56.4));
-        assert_eq!(limit_order5.amount, balance!(89.9));
-        assert_eq!(limit_order6.amount, balance!(115));
-        assert_eq!(limit_order7.amount, balance!(176.3));
-        assert_eq!(limit_order8.amount, balance!(85.4));
-        assert_eq!(limit_order9.amount, balance!(93.2));
-        assert_eq!(limit_order10.amount, balance!(36.6));
-        assert_eq!(limit_order11.amount, balance!(205.5));
-        assert_eq!(limit_order12.amount, balance!(13.7));
-=======
         assert_eq!(limit_order1.amount, balance!(168.5).into());
         assert_eq!(limit_order2.amount, balance!(95.2).into());
         assert_eq!(limit_order3.amount, balance!(44.7).into());
@@ -1257,7 +1114,6 @@
         assert_eq!(limit_order10.amount, balance!(36.6).into());
         assert_eq!(limit_order11.amount, balance!(205.5).into());
         assert_eq!(limit_order12.amount, balance!(13.7).into());
->>>>>>> 7c70d653
     });
 }
 
@@ -1344,20 +1200,6 @@
         let limit_order12 = OrderBookPallet::limit_orders(order_book_id, 12).unwrap();
 
         // check that amounts are original before align
-<<<<<<< HEAD
-        assert_eq!(limit_order1.amount, balance!(168.5));
-        assert_eq!(limit_order2.amount, balance!(95.2));
-        assert_eq!(limit_order3.amount, balance!(44.7));
-        assert_eq!(limit_order4.amount, balance!(56.4));
-        assert_eq!(limit_order5.amount, balance!(89.9));
-        assert_eq!(limit_order6.amount, balance!(115));
-        assert_eq!(limit_order7.amount, balance!(176.3));
-        assert_eq!(limit_order8.amount, balance!(85.4));
-        assert_eq!(limit_order9.amount, balance!(93.2));
-        assert_eq!(limit_order10.amount, balance!(36.6));
-        assert_eq!(limit_order11.amount, balance!(205.5));
-        assert_eq!(limit_order12.amount, balance!(13.7));
-=======
         assert_eq!(limit_order1.amount, balance!(168.5).into());
         assert_eq!(limit_order2.amount, balance!(95.2).into());
         assert_eq!(limit_order3.amount, balance!(44.7).into());
@@ -1370,7 +1212,6 @@
         assert_eq!(limit_order10.amount, balance!(36.6).into());
         assert_eq!(limit_order11.amount, balance!(205.5).into());
         assert_eq!(limit_order12.amount, balance!(13.7).into());
->>>>>>> 7c70d653
 
         // get balances before align
         let bob_base_balance = free_balance(&order_book_id.base, &bob());
@@ -1406,20 +1247,6 @@
         let limit_order12 = OrderBookPallet::limit_orders(order_book_id, 12).unwrap();
 
         // check that amouts are aligned
-<<<<<<< HEAD
-        assert_eq!(limit_order1.amount, balance!(168));
-        assert_eq!(limit_order2.amount, balance!(95));
-        assert_eq!(limit_order3.amount, balance!(44));
-        assert_eq!(limit_order4.amount, balance!(56));
-        assert_eq!(limit_order5.amount, balance!(89));
-        assert_eq!(limit_order6.amount, balance!(115));
-        assert_eq!(limit_order7.amount, balance!(176));
-        assert_eq!(limit_order8.amount, balance!(85));
-        assert_eq!(limit_order9.amount, balance!(93));
-        assert_eq!(limit_order10.amount, balance!(36));
-        assert_eq!(limit_order11.amount, balance!(205));
-        assert_eq!(limit_order12.amount, balance!(13));
-=======
         assert_eq!(limit_order1.amount, balance!(168).into());
         assert_eq!(limit_order2.amount, balance!(95).into());
         assert_eq!(limit_order3.amount, balance!(44).into());
@@ -1432,7 +1259,6 @@
         assert_eq!(limit_order10.amount, balance!(36).into());
         assert_eq!(limit_order11.amount, balance!(205).into());
         assert_eq!(limit_order12.amount, balance!(13).into());
->>>>>>> 7c70d653
 
         // check dust refund
         assert_eq!(
@@ -2359,15 +2185,9 @@
 
         let order_book = OrderBookPallet::order_books(order_book_id).unwrap();
 
-<<<<<<< HEAD
-        let mut buy_price = balance!(1000);
-        let mut buy_lifespan = 10000; // ms
-        let mut sell_price = balance!(1001);
-=======
         let mut buy_price: OrderPrice = balance!(1000).into();
         let mut buy_lifespan = 10000; // ms
         let mut sell_price: OrderPrice = balance!(1001).into();
->>>>>>> 7c70d653
         let mut sell_lifespan = 10000; // ms
 
         let max_prices_for_side: u32 = <Runtime as Config>::MaxSidePriceCount::get();
@@ -2660,15 +2480,6 @@
 
         create_and_fill_order_book(order_book_id2);
 
-<<<<<<< HEAD
-        let bid_price1 = balance!(10);
-        let bid_price2 = balance!(9.8);
-        let bid_price3 = balance!(9.5);
-
-        let ask_price1 = balance!(11);
-        let ask_price2 = balance!(11.2);
-        let ask_price3 = balance!(11.5);
-=======
         let bid_price1: OrderPrice = balance!(10).into();
         let bid_price2: OrderPrice = balance!(9.8).into();
         let bid_price3: OrderPrice = balance!(9.5).into();
@@ -2676,7 +2487,6 @@
         let ask_price1: OrderPrice = balance!(11).into();
         let ask_price2: OrderPrice = balance!(11.2).into();
         let ask_price3: OrderPrice = balance!(11.5).into();
->>>>>>> 7c70d653
 
         // check state before
 
@@ -2811,15 +2621,6 @@
 
         create_and_fill_order_book(order_book_id2);
 
-<<<<<<< HEAD
-        let bid_price1 = balance!(10);
-        let bid_price2 = balance!(9.8);
-        let bid_price3 = balance!(9.5);
-
-        let ask_price1 = balance!(11);
-        let ask_price2 = balance!(11.2);
-        let ask_price3 = balance!(11.5);
-=======
         let bid_price1: OrderPrice = balance!(10).into();
         let bid_price2: OrderPrice = balance!(9.8).into();
         let bid_price3: OrderPrice = balance!(9.5).into();
@@ -2827,7 +2628,6 @@
         let ask_price1: OrderPrice = balance!(11).into();
         let ask_price2: OrderPrice = balance!(11.2).into();
         let ask_price3: OrderPrice = balance!(11.5).into();
->>>>>>> 7c70d653
 
         // check state before
 
@@ -2947,8 +2747,6 @@
             vec![10, 12]
         );
     });
-<<<<<<< HEAD
-=======
 }
 
 #[test]
@@ -3105,5 +2903,4 @@
             bob_quote_balance
         );
     });
->>>>>>> 7c70d653
 }