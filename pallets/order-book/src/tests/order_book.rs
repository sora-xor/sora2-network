// This file is part of the SORA network and Polkaswap app.

// Copyright (c) 2020, 2021, Polka Biome Ltd. All rights reserved.
// SPDX-License-Identifier: BSD-4-Clause

// Redistribution and use in source and binary forms, with or without modification,
// are permitted provided that the following conditions are met:

// Redistributions of source code must retain the above copyright notice, this list
// of conditions and the following disclaimer.
// Redistributions in binary form must reproduce the above copyright notice, this
// list of conditions and the following disclaimer in the documentation and/or other
// materials provided with the distribution.
//
// All advertising materials mentioning features or use of this software must display
// the following acknowledgement: This product includes software developed by Polka Biome
// Ltd., SORA, and Polkaswap.
//
// Neither the name of the Polka Biome Ltd. nor the names of its contributors may be used
// to endorse or promote products derived from this software without specific prior written permission.

// THIS SOFTWARE IS PROVIDED BY Polka Biome Ltd. AS IS AND ANY EXPRESS OR IMPLIED WARRANTIES,
// INCLUDING, BUT NOT LIMITED TO, THE IMPLIED WARRANTIES OF MERCHANTABILITY AND FITNESS FOR
// A PARTICULAR PURPOSE ARE DISCLAIMED. IN NO EVENT SHALL Polka Biome Ltd. BE LIABLE FOR ANY
// DIRECT, INDIRECT, INCIDENTAL, SPECIAL, EXEMPLARY, OR CONSEQUENTIAL DAMAGES (INCLUDING,
// BUT NOT LIMITED TO, PROCUREMENT OF SUBSTITUTE GOODS OR SERVICES; LOSS OF USE, DATA, OR PROFITS;
// OR BUSINESS INTERRUPTION) HOWEVER CAUSED AND ON ANY THEORY OF LIABILITY, WHETHER IN CONTRACT,
// STRICT LIABILITY, OR TORT (INCLUDING NEGLIGENCE OR OTHERWISE) ARISING IN ANY WAY OUT OF THE
// USE OF THIS SOFTWARE, EVEN IF ADVISED OF THE POSSIBILITY OF SUCH DAMAGE.

#![cfg(feature = "wip")] // order-book

use crate::tests::test_utils::*;
use assets::AssetIdOf;
use common::{balance, AssetInfoProvider, AssetName, AssetSymbol, PriceVariant, VAL, XOR};
use frame_support::{assert_err, assert_ok};
use framenode_chain_spec::ext;
use framenode_runtime::order_book::cache_data_layer::CacheDataLayer;
use framenode_runtime::order_book::storage_data_layer::StorageDataLayer;
use framenode_runtime::order_book::{
    Config, DataLayer, LimitOrder, OrderBook, OrderBookId, OrderBookStatus,
};
use framenode_runtime::{Runtime, RuntimeOrigin};
use sp_core::Get;
use sp_std::collections::btree_map::BTreeMap;

#[test]
fn should_create_new() {
    let order_book_id = OrderBookId::<AssetIdOf<Runtime>> {
        base: VAL.into(),
        quote: XOR.into(),
    };

    let expected = OrderBook::<Runtime> {
        order_book_id: order_book_id,
        dex_id: DEX.into(),
        status: OrderBookStatus::Trade,
        last_order_id: 0,
        tick_size: balance!(0.001),
        step_lot_size: balance!(0.1),
        min_lot_size: balance!(1),
        max_lot_size: balance!(10000),
    };

    assert_eq!(
        OrderBook::<Runtime>::new(
            order_book_id,
            DEX.into(),
            balance!(0.001),
            balance!(0.1),
            balance!(1),
            balance!(10000)
        ),
        expected
    );
}

#[test]
fn should_create_default() {
    let order_book_id = OrderBookId::<AssetIdOf<Runtime>> {
        base: VAL.into(),
        quote: XOR.into(),
    };

    let expected = OrderBook::<Runtime> {
        order_book_id: order_book_id,
        dex_id: DEX.into(),
        status: OrderBookStatus::Trade,
        last_order_id: 0,
        tick_size: balance!(0.00001),
        step_lot_size: balance!(0.00001),
        min_lot_size: balance!(1),
        max_lot_size: balance!(100000),
    };

    assert_eq!(
        OrderBook::<Runtime>::default(order_book_id, DEX.into()),
        expected
    );
}

#[test]
fn should_create_default_nft() {
    let order_book_id = OrderBookId::<AssetIdOf<Runtime>> {
        base: VAL.into(),
        quote: XOR.into(),
    };

    let expected = OrderBook::<Runtime> {
        order_book_id: order_book_id,
        dex_id: DEX.into(),
        status: OrderBookStatus::Trade,
        last_order_id: 0,
        tick_size: balance!(0.00001),
        step_lot_size: balance!(1),
        min_lot_size: balance!(1),
        max_lot_size: balance!(100000),
    };

    assert_eq!(
        OrderBook::<Runtime>::default_nft(order_book_id, DEX.into()),
        expected
    );
}

#[test]
fn should_increment_order_id() {
    let order_book_id = OrderBookId::<AssetIdOf<Runtime>> {
        base: VAL.into(),
        quote: XOR.into(),
    };

    let mut order_book = OrderBook::<Runtime>::default(order_book_id, DEX.into());
    assert_eq!(order_book.last_order_id, 0);

    assert_eq!(order_book.next_order_id(), 1);
    assert_eq!(order_book.last_order_id, 1);

    order_book.last_order_id = 8;

    assert_eq!(order_book.next_order_id(), 9);
    assert_eq!(order_book.last_order_id, 9);
}

#[test]
fn should_place_limit_order() {
    ext().execute_with(|| {
        let owner = alice();
        let mut data = StorageDataLayer::<Runtime>::new();

        let order_book_id = OrderBookId::<AssetIdOf<Runtime>> {
            base: VAL.into(),
            quote: XOR.into(),
        };

        let order_book = create_and_fill_order_book(order_book_id);
        fill_balance(owner.clone(), order_book_id);

        let order_id = 100;
        let price = balance!(10);
        let amount = balance!(100);

        // fix state before
        let bids_before = data.get_bids(&order_book_id, &price).unwrap_or_default();
        let agg_bids_before = data.get_aggregated_bids(&order_book_id);
        let price_volume_before = agg_bids_before.get(&price).cloned().unwrap_or_default();
        let user_orders_before = data
            .get_user_limit_orders(&owner, &order_book_id)
            .unwrap_or_default();
        let balance_before =
            <Runtime as Config>::AssetInfoProvider::free_balance(&order_book_id.quote, &owner)
                .unwrap();

        // new order
        let order = LimitOrder::<Runtime>::new(
            order_id,
            owner.clone(),
            PriceVariant::Buy,
            price,
            amount,
            10,
            10000,
        );

        let appropriate_amount = order.appropriate_amount().unwrap();

        // place new order
        assert_ok!(order_book.place_limit_order::<OrderBookPallet>(order, &mut data));

        // check
        let mut expected_bids = bids_before.clone();
        assert_ok!(expected_bids.try_push(order_id));
        assert_eq!(
            data.get_bids(&order_book_id, &price).unwrap(),
            expected_bids
        );

        let expected_price_volume = price_volume_before + amount;
        let mut expected_agg_bids = agg_bids_before.clone();
        assert_ok!(expected_agg_bids.try_insert(price, expected_price_volume));
        assert_eq!(data.get_aggregated_bids(&order_book_id), expected_agg_bids);

        let mut expected_user_orders = user_orders_before.clone();
        assert_ok!(expected_user_orders.try_push(order_id));
        assert_eq!(
            data.get_user_limit_orders(&owner, &order_book_id).unwrap(),
            expected_user_orders
        );

        let balance =
            <Runtime as Config>::AssetInfoProvider::free_balance(&order_book_id.quote, &owner)
                .unwrap();
        let expected_balance = balance_before - appropriate_amount;
        assert_eq!(balance, expected_balance);
    });
}

#[test]
fn should_place_nft_limit_order() {
    ext().execute_with(|| {
        let mut data = StorageDataLayer::<Runtime>::new();

        let owner = alice();
        frame_system::Pallet::<Runtime>::inc_providers(&owner);

        let nft = assets::Pallet::<Runtime>::register_from(
            &owner,
            AssetSymbol(b"NFT".to_vec()),
            AssetName(b"Nft".to_vec()),
            0,
            balance!(1),
            false,
            None,
            None,
        )
        .unwrap();

        assert_ok!(assets::Pallet::<Runtime>::update_balance(
            RuntimeOrigin::root(),
            owner.clone(),
            XOR,
            INIT_BALANCE.try_into().unwrap()
        ));

        let order_book_id = OrderBookId::<AssetIdOf<Runtime>> {
            base: nft,
            quote: XOR.into(),
        };

        let order_book = OrderBook::<Runtime>::default_nft(order_book_id, DEX.into());
        OrderBookPallet::register_tech_account(DEX.into(), order_book_id).unwrap();

        let order_id = 11;
        let price = balance!(10);
        let amount = balance!(1);

        // new order
        let order = LimitOrder::<Runtime>::new(
            order_id,
            owner.clone(),
            PriceVariant::Sell,
            price,
            amount,
            10,
            10000,
        );

        // place new order
        assert_ok!(order_book.place_limit_order::<OrderBookPallet>(order, &mut data));

        // check
        assert_eq!(
            data.get_asks(&order_book_id, &price).unwrap(),
            vec![order_id]
        );
        assert_eq!(
            data.get_aggregated_asks(&order_book_id),
            BTreeMap::from([(price, amount)])
        );
        assert_eq!(
            data.get_user_limit_orders(&owner, &order_book_id).unwrap(),
            vec![order_id]
        );

        let balance =
            <Runtime as Config>::AssetInfoProvider::free_balance(&order_book_id.base, &owner)
                .unwrap();
        assert_eq!(balance, balance!(0));
    })
}

#[test]
fn should_not_place_limit_order_when_status_doesnt_allow() {
    ext().execute_with(|| {
        let mut data = StorageDataLayer::<Runtime>::new();

        let order_book_id = OrderBookId::<AssetIdOf<Runtime>> {
            base: VAL.into(),
            quote: XOR.into(),
        };

        let mut order_book = OrderBook::<Runtime>::default(order_book_id, DEX.into());
        OrderBookPallet::register_tech_account(DEX.into(), order_book_id).unwrap();

        fill_balance(alice(), order_book_id);

        let mut order = LimitOrder::<Runtime>::new(
            1,
            alice(),
            PriceVariant::Buy,
            balance!(10),
            balance!(100),
            10,
            10000,
        );

        order_book.status = OrderBookStatus::Stop;
        assert_err!(
            order_book.place_limit_order::<OrderBookPallet>(order.clone(), &mut data),
            E::PlacementOfLimitOrdersIsForbidden
        );

        order_book.status = OrderBookStatus::OnlyCancel;
        assert_err!(
            order_book.place_limit_order::<OrderBookPallet>(order.clone(), &mut data),
            E::PlacementOfLimitOrdersIsForbidden
        );

        order_book.status = OrderBookStatus::PlaceAndCancel;
        assert_ok!(order_book.place_limit_order::<OrderBookPallet>(order.clone(), &mut data));

        order_book.status = OrderBookStatus::Trade;
        order.id = 2;
        assert_ok!(order_book.place_limit_order::<OrderBookPallet>(order.clone(), &mut data));
    });
}

#[test]
fn should_not_place_invalid_limit_order() {
    ext().execute_with(|| {
        let mut data = StorageDataLayer::<Runtime>::new();

        let order_book_id = OrderBookId::<AssetIdOf<Runtime>> {
            base: VAL.into(),
            quote: XOR.into(),
        };

        let order_book = OrderBook::<Runtime>::default(order_book_id, DEX.into());

        let order = LimitOrder::<Runtime>::new(
            1,
            alice(),
            PriceVariant::Buy,
            balance!(10),
            balance!(100),
            10,
            10000,
        );

        let mut wrong_price_order = order.clone();
        wrong_price_order.price = balance!(10) + order_book.tick_size / 100;
        assert_err!(
            order_book.place_limit_order::<OrderBookPallet>(wrong_price_order, &mut data),
            E::InvalidLimitOrderPrice
        );

        let mut too_small_amount_order = order.clone();
        too_small_amount_order.amount = order_book.min_lot_size / 2;
        assert_err!(
            order_book.place_limit_order::<OrderBookPallet>(too_small_amount_order, &mut data),
            E::InvalidOrderAmount
        );

        let mut too_big_amount_order = order.clone();
        too_big_amount_order.amount = order_book.max_lot_size + 1;
        assert_err!(
            order_book.place_limit_order::<OrderBookPallet>(too_big_amount_order, &mut data),
            E::InvalidOrderAmount
        );

        let mut wrong_amount_order = order.clone();
        wrong_amount_order.amount = balance!(100) + order_book.step_lot_size / 100;
        assert_err!(
            order_book.place_limit_order::<OrderBookPallet>(wrong_amount_order, &mut data),
            E::InvalidOrderAmount
        );
    })
}

#[test]
fn should_not_place_invalid_nft_limit_order() {
    ext().execute_with(|| {
        let mut data = StorageDataLayer::<Runtime>::new();
        frame_system::Pallet::<Runtime>::inc_providers(&alice());

        let nft = assets::Pallet::<Runtime>::register_from(
            &alice(),
            AssetSymbol(b"NFT".to_vec()),
            AssetName(b"Nft".to_vec()),
            0,
            balance!(1),
            false,
            None,
            None,
        )
        .unwrap();

        let order_book_id = OrderBookId::<AssetIdOf<Runtime>> {
            base: nft,
            quote: XOR.into(),
        };

        let order_book = OrderBook::<Runtime>::default_nft(order_book_id, DEX.into());

        let order = LimitOrder::<Runtime>::new(
            1,
            alice(),
            PriceVariant::Buy,
            balance!(10),
            balance!(1),
            10,
            10000,
        );

        let mut wrong_price_order = order.clone();
        wrong_price_order.price = balance!(10) + order_book.tick_size / 100;
        assert_err!(
            order_book.place_limit_order::<OrderBookPallet>(wrong_price_order, &mut data),
            E::InvalidLimitOrderPrice
        );

        let mut too_small_amount_order = order.clone();
        too_small_amount_order.amount = balance!(0.5);
        assert_err!(
            order_book.place_limit_order::<OrderBookPallet>(too_small_amount_order, &mut data),
            E::InvalidOrderAmount
        );

        let mut too_big_amount_order = order.clone();
        too_big_amount_order.amount = order_book.max_lot_size + 1;
        assert_err!(
            order_book.place_limit_order::<OrderBookPallet>(too_big_amount_order, &mut data),
            E::InvalidOrderAmount
        );

        let mut wrong_amount_order = order.clone();
        wrong_amount_order.amount = balance!(1) - order_book.step_lot_size / 100;
        assert_err!(
            order_book.place_limit_order::<OrderBookPallet>(wrong_amount_order, &mut data),
            E::InvalidOrderAmount
        );
    })
}

#[test]
fn should_not_place_limit_order_that_doesnt_meet_restrictions_for_user() {
    ext().execute_with(|| {
        let mut data = CacheDataLayer::<Runtime>::new();

        let order_book_id = OrderBookId::<AssetIdOf<Runtime>> {
            base: VAL.into(),
            quote: XOR.into(),
        };

        let order_book = OrderBook::<Runtime>::default(order_book_id, DEX.into());
        OrderBookPallet::register_tech_account(DEX.into(), order_book_id).unwrap();

        fill_balance(alice(), order_book_id);

        let mut order = LimitOrder::<Runtime>::new(
            0,
            alice(),
            PriceVariant::Buy,
            balance!(10),
            balance!(1),
            10,
            10000,
        );

        let max_orders_per_user: u32 = <Runtime as Config>::MaxOpenedLimitOrdersPerUser::get();

        for _ in 0..max_orders_per_user {
            order.id += 1;
            order.price += balance!(0.001);
            assert_ok!(order_book.place_limit_order::<OrderBookPallet>(order.clone(), &mut data));
        }

        order.id += 1;
        order.price += balance!(0.001);
        assert_err!(
            order_book.place_limit_order::<OrderBookPallet>(order, &mut data),
            E::UserHasMaxCountOfOpenedOrders
        );
    })
}

#[test]
fn should_not_place_limit_order_that_doesnt_meet_restrictions_for_orders_in_price() {
    ext().execute_with(|| {
        let mut data = CacheDataLayer::<Runtime>::new();

        let order_book_id = OrderBookId::<AssetIdOf<Runtime>> {
            base: VAL.into(),
            quote: XOR.into(),
        };

        let order_book = OrderBook::<Runtime>::default(order_book_id, DEX.into());
        OrderBookPallet::register_tech_account(DEX.into(), order_book_id).unwrap();
        let max_orders_for_price: u32 = <Runtime as Config>::MaxLimitOrdersForPrice::get();

        let mut buy_order = LimitOrder::<Runtime>::new(
            0,
            alice(),
            PriceVariant::Buy,
            balance!(10),
            balance!(100),
            10,
            10000,
        );

        let mut sell_order = LimitOrder::<Runtime>::new(
            max_orders_for_price as u128 + 1000,
            alice(),
            PriceVariant::Sell,
            balance!(11),
            balance!(100),
            10,
            10000,
        );

        for i in 0..max_orders_for_price {
            // get new owner for each order to not get UserHasMaxCountOfOpenedOrders error
            let account = generate_account(i);

            fill_balance(account.clone(), order_book_id);

            buy_order.id += 1;
            buy_order.owner = account.clone();
            sell_order.id += 1;
            sell_order.owner = account;

            assert_ok!(
                order_book.place_limit_order::<OrderBookPallet>(buy_order.clone(), &mut data)
            );
            assert_ok!(
                order_book.place_limit_order::<OrderBookPallet>(sell_order.clone(), &mut data)
            );
        }

        buy_order.id += 1;
        sell_order.id += 1;
        assert_err!(
            order_book.place_limit_order::<OrderBookPallet>(buy_order, &mut data),
            E::PriceReachedMaxCountOfLimitOrders
        );
        assert_err!(
            order_book.place_limit_order::<OrderBookPallet>(sell_order, &mut data),
            E::PriceReachedMaxCountOfLimitOrders
        );
    })
}

#[test]
#[ignore] // it works, but takes a lot of time
fn should_not_place_limit_order_that_doesnt_meet_restrictions_for_side() {
    ext().execute_with(|| {
        let mut data = CacheDataLayer::<Runtime>::new();

        let order_book_id = OrderBookId::<AssetIdOf<Runtime>> {
            base: VAL.into(),
            quote: XOR.into(),
        };

        let order_book = OrderBook::<Runtime>::default(order_book_id, DEX.into());
        OrderBookPallet::register_tech_account(DEX.into(), order_book_id).unwrap();
        let max_prices_for_side: u32 = <Runtime as Config>::MaxSidePriceCount::get();

        let mut buy_order = LimitOrder::<Runtime>::new(
            0,
            alice(),
            PriceVariant::Buy,
            balance!(1000),
            balance!(100),
            10,
            10000,
        );

        let mut sell_order = LimitOrder::<Runtime>::new(
            max_prices_for_side as u128 + 1000,
            alice(),
            PriceVariant::Sell,
            balance!(1001),
            balance!(100),
            10,
            10000,
        );

        for i in 0..max_prices_for_side {
            // get new owner for each order to not get UserHasMaxCountOfOpenedOrders error
            let account = generate_account(i);

            fill_balance(account.clone(), order_book_id);

            buy_order.id += 1;
            buy_order.owner = account.clone();
            buy_order.price -= order_book.tick_size;

            sell_order.id += 1;
            sell_order.owner = account;
            sell_order.price += order_book.tick_size;

            assert_ok!(
                order_book.place_limit_order::<OrderBookPallet>(buy_order.clone(), &mut data)
            );
            assert_ok!(
                order_book.place_limit_order::<OrderBookPallet>(sell_order.clone(), &mut data)
            );
        }

        buy_order.id += 1;
        sell_order.id += 1;
        assert_err!(
            order_book.place_limit_order::<OrderBookPallet>(buy_order, &mut data),
            E::OrderBookReachedMaxCountOfPricesForSide
        );
        assert_err!(
            order_book.place_limit_order::<OrderBookPallet>(sell_order, &mut data),
            E::OrderBookReachedMaxCountOfPricesForSide
        );
    })
}

#[test]
fn should_not_place_limit_order_that_doesnt_meet_restrictions_for_price() {
    ext().execute_with(|| {
        let mut data = StorageDataLayer::<Runtime>::new();

        let order_book_id = OrderBookId::<AssetIdOf<Runtime>> {
            base: VAL.into(),
            quote: XOR.into(),
        };

        let order_book = create_and_fill_order_book(order_book_id);

        fill_balance(alice(), order_book_id);

        let max_price_shift = <Runtime as Config>::MAX_PRICE_SHIFT;

        // values from create_and_fill_order_book()
        let bes_bid_price = balance!(10);
        let bes_ask_price = balance!(11);

        let wrong_buy_price =
            bes_bid_price - max_price_shift * bes_bid_price - order_book.tick_size;
        let mut buy_order = LimitOrder::<Runtime>::new(
            101,
            alice(),
            PriceVariant::Buy,
            wrong_buy_price,
            balance!(100),
            10,
            10000,
        );

        let wrong_sell_price =
            bes_ask_price + max_price_shift * bes_ask_price + order_book.tick_size;
        let mut sell_order = LimitOrder::<Runtime>::new(
            102,
            alice(),
            PriceVariant::Sell,
            wrong_sell_price,
            balance!(100),
            10,
            10000,
        );

        assert_err!(
            order_book.place_limit_order::<OrderBookPallet>(buy_order.clone(), &mut data),
            E::InvalidLimitOrderPrice
        );
        assert_err!(
            order_book.place_limit_order::<OrderBookPallet>(sell_order.clone(), &mut data),
            E::InvalidLimitOrderPrice
        );

        // fix prices, now they are on the max distance from the spread
        buy_order.price = bes_bid_price - max_price_shift * bes_bid_price;
        sell_order.price = bes_ask_price + max_price_shift * bes_ask_price;

        assert_ok!(order_book.place_limit_order::<OrderBookPallet>(buy_order.clone(), &mut data));
        assert_ok!(order_book.place_limit_order::<OrderBookPallet>(sell_order.clone(), &mut data));
    })
}

#[test]
fn should_not_place_limit_order_in_spread() {
    ext().execute_with(|| {
        let mut data = StorageDataLayer::<Runtime>::new();

        let order_book_id = OrderBookId::<AssetIdOf<Runtime>> {
            base: VAL.into(),
            quote: XOR.into(),
        };

        let mut order_book = create_and_fill_order_book(order_book_id);

        let buy_price = balance!(11.1); // above the spread, in the asks zone
        let buy_order = LimitOrder::<Runtime>::new(
            101,
            alice(),
            PriceVariant::Buy,
            buy_price,
            balance!(100),
            10,
            10000,
        );

        let sell_price = balance!(9.9); // below the spread, in the bids zone
        let sell_order = LimitOrder::<Runtime>::new(
            102,
            alice(),
            PriceVariant::Sell,
            sell_price,
            balance!(100),
            10,
            10000,
        );

        // Stop & OnlyCancel statuses don't allow to place limit orders
        // Trade status should proceed another market mechanism
        // This test case is reachable only for PlaceAndCancel status
        order_book.status = OrderBookStatus::PlaceAndCancel;

        assert_err!(
            order_book.place_limit_order::<OrderBookPallet>(buy_order, &mut data),
            E::InvalidLimitOrderPrice
        );
        assert_err!(
            order_book.place_limit_order::<OrderBookPallet>(sell_order, &mut data),
            E::InvalidLimitOrderPrice
        );
    });
}

#[test]
fn should_cancel_limit_order() {
    ext().execute_with(|| {
        let mut data = StorageDataLayer::<Runtime>::new();

        let order_book_id = OrderBookId::<AssetIdOf<Runtime>> {
            base: VAL.into(),
            quote: XOR.into(),
        };

        let order_book = create_and_fill_order_book(order_book_id);

        let order = data.get_limit_order(&order_book_id, 5).unwrap();

        // fix state before
        let bids_before = data
            .get_bids(&order_book_id, &order.price)
            .unwrap_or_default();
        let agg_bids_before = data.get_aggregated_bids(&order_book_id);
        let price_volume_before = agg_bids_before
            .get(&order.price)
            .cloned()
            .unwrap_or_default();
        let user_orders_before = data
            .get_user_limit_orders(&order.owner, &order_book_id)
            .unwrap_or_default();
        let balance_before = <Runtime as Config>::AssetInfoProvider::free_balance(
            &order_book_id.quote,
            &order.owner,
        )
        .unwrap();

        // cancel the limit order
        assert_ok!(order_book.cancel_limit_order::<OrderBookPallet>(order.clone(), &mut data));

        let appropriate_amount = order.appropriate_amount().unwrap();

        // check
        let mut expected_bids = bids_before.clone();
        expected_bids.retain(|&id| id != order.id);
        assert_eq!(
            data.get_bids(&order_book_id, &order.price).unwrap(),
            expected_bids
        );

        let expected_price_volume = price_volume_before - order.amount;
        let mut expected_agg_bids = agg_bids_before.clone();
        assert_ok!(expected_agg_bids.try_insert(order.price, expected_price_volume));
        assert_eq!(data.get_aggregated_bids(&order_book_id), expected_agg_bids);

        let mut expected_user_orders = user_orders_before.clone();
        expected_user_orders.retain(|&id| id != order.id);
        assert_eq!(
            data.get_user_limit_orders(&order.owner, &order_book_id)
                .unwrap(),
            expected_user_orders
        );

        let balance = <Runtime as Config>::AssetInfoProvider::free_balance(
            &order_book_id.quote,
            &order.owner,
        )
        .unwrap();
        let expected_balance = balance_before + appropriate_amount;
        assert_eq!(balance, expected_balance);
    });
}

#[test]
fn should_not_cancel_unknown_limit_order() {
    ext().execute_with(|| {
        let mut data = StorageDataLayer::<Runtime>::new();

        let order_book_id = OrderBookId::<AssetIdOf<Runtime>> {
            base: VAL.into(),
            quote: XOR.into(),
        };

        let order_book = create_and_fill_order_book(order_book_id);

        let unknown_order = LimitOrder::<Runtime>::new(
            1234,
            alice(),
            PriceVariant::Sell,
            balance!(10),
            balance!(100),
            10,
            10000,
        );

        assert_err!(
            order_book.cancel_limit_order::<OrderBookPallet>(unknown_order, &mut data),
            E::UnknownLimitOrder
        );
    });
}

#[test]
fn should_not_cancel_limit_order_when_status_doesnt_allow() {
    ext().execute_with(|| {
        let mut data = StorageDataLayer::<Runtime>::new();

        let order_book_id = OrderBookId::<AssetIdOf<Runtime>> {
            base: VAL.into(),
            quote: XOR.into(),
        };

        let mut order_book = create_and_fill_order_book(order_book_id);

        let order1 = data.get_limit_order(&order_book_id, 1).unwrap();
        let order2 = data.get_limit_order(&order_book_id, 2).unwrap();
        let order3 = data.get_limit_order(&order_book_id, 3).unwrap();

        order_book.status = OrderBookStatus::Stop;
        assert_err!(
            order_book.cancel_limit_order::<OrderBookPallet>(order1.clone(), &mut data),
            E::CancellationOfLimitOrdersIsForbidden
        );

        order_book.status = OrderBookStatus::Trade;
        assert_ok!(order_book.cancel_limit_order::<OrderBookPallet>(order1, &mut data));

        order_book.status = OrderBookStatus::PlaceAndCancel;
        assert_ok!(order_book.cancel_limit_order::<OrderBookPallet>(order2, &mut data));

        order_book.status = OrderBookStatus::OnlyCancel;
        assert_ok!(order_book.cancel_limit_order::<OrderBookPallet>(order3, &mut data));
    });
}

#[test]
fn should_cancel_all_limit_orders() {
    ext().execute_with(|| {
        let mut data = StorageDataLayer::<Runtime>::new();
        let owner = bob();

        let order_book_id = OrderBookId::<AssetIdOf<Runtime>> {
            base: VAL.into(),
            quote: XOR.into(),
        };

        let order_book = create_and_fill_order_book(order_book_id);

<<<<<<< HEAD
=======
        let tech_account = technical::Pallet::<Runtime>::tech_account_id_to_account_id(
            &OrderBookPallet::tech_account_for_order_book(DEX.into(), order_book_id.clone()),
        )
        .unwrap();

>>>>>>> a59447db
        // not empty at the beginning
        assert!(!data.get_all_limit_orders(&order_book_id).is_empty());
        assert!(!data.get_aggregated_bids(&order_book_id).is_empty());
        assert!(!data.get_aggregated_asks(&order_book_id).is_empty());
        assert!(!data
            .get_user_limit_orders(&owner, &order_book_id)
            .unwrap()
            .is_empty());

        // some balance is locked in limit orders
        assert_ne!(
            <Runtime as Config>::AssetInfoProvider::free_balance(&order_book_id.base, &owner)
                .unwrap(),
            INIT_BALANCE
        );
        assert_ne!(
            <Runtime as Config>::AssetInfoProvider::free_balance(&order_book_id.quote, &owner)
                .unwrap(),
            INIT_BALANCE
        );

<<<<<<< HEAD
=======
        // tech account keeps the locked assets
        assert!(
            <Runtime as Config>::AssetInfoProvider::free_balance(
                &order_book_id.base,
                &tech_account
            )
            .unwrap()
                > balance!(0)
        );
        assert!(
            <Runtime as Config>::AssetInfoProvider::free_balance(
                &order_book_id.quote,
                &tech_account
            )
            .unwrap()
                > balance!(0)
        );

>>>>>>> a59447db
        // cancel all orders
        assert_ok!(order_book.cancel_all_limit_orders::<OrderBookPallet>(&mut data));

        // empty after canceling of all limit orders
        assert!(data.get_all_limit_orders(&order_book_id).is_empty());
        assert!(data.get_aggregated_bids(&order_book_id).is_empty());
        assert!(data.get_aggregated_asks(&order_book_id).is_empty());
        assert_eq!(data.get_user_limit_orders(&owner, &order_book_id), None);

        // locked balance is unlocked
        assert_eq!(
            <Runtime as Config>::AssetInfoProvider::free_balance(&order_book_id.base, &owner)
                .unwrap(),
            INIT_BALANCE
        );
        assert_eq!(
            <Runtime as Config>::AssetInfoProvider::free_balance(&order_book_id.quote, &owner)
                .unwrap(),
            INIT_BALANCE
        );
<<<<<<< HEAD
=======

        // tech account balance is empty after canceling of all limit orders
        assert_eq!(
            <Runtime as Config>::AssetInfoProvider::free_balance(
                &order_book_id.base,
                &tech_account
            )
            .unwrap(),
            balance!(0)
        );
        assert_eq!(
            <Runtime as Config>::AssetInfoProvider::free_balance(
                &order_book_id.quote,
                &tech_account
            )
            .unwrap(),
            balance!(0)
        );
>>>>>>> a59447db
    });
}<|MERGE_RESOLUTION|>--- conflicted
+++ resolved
@@ -885,14 +885,11 @@
 
         let order_book = create_and_fill_order_book(order_book_id);
 
-<<<<<<< HEAD
-=======
         let tech_account = technical::Pallet::<Runtime>::tech_account_id_to_account_id(
             &OrderBookPallet::tech_account_for_order_book(DEX.into(), order_book_id.clone()),
         )
         .unwrap();
 
->>>>>>> a59447db
         // not empty at the beginning
         assert!(!data.get_all_limit_orders(&order_book_id).is_empty());
         assert!(!data.get_aggregated_bids(&order_book_id).is_empty());
@@ -914,8 +911,6 @@
             INIT_BALANCE
         );
 
-<<<<<<< HEAD
-=======
         // tech account keeps the locked assets
         assert!(
             <Runtime as Config>::AssetInfoProvider::free_balance(
@@ -934,7 +929,6 @@
                 > balance!(0)
         );
 
->>>>>>> a59447db
         // cancel all orders
         assert_ok!(order_book.cancel_all_limit_orders::<OrderBookPallet>(&mut data));
 
@@ -955,8 +949,6 @@
                 .unwrap(),
             INIT_BALANCE
         );
-<<<<<<< HEAD
-=======
 
         // tech account balance is empty after canceling of all limit orders
         assert_eq!(
@@ -975,6 +967,5 @@
             .unwrap(),
             balance!(0)
         );
->>>>>>> a59447db
     });
 }