// This file is part of the SORA network and Polkaswap app.

// Copyright (c) 2020, 2021, Polka Biome Ltd. All rights reserved.
// SPDX-License-Identifier: BSD-4-Clause

// Redistribution and use in source and binary forms, with or without modification,
// are permitted provided that the following conditions are met:

// Redistributions of source code must retain the above copyright notice, this list
// of conditions and the following disclaimer.
// Redistributions in binary form must reproduce the above copyright notice, this
// list of conditions and the following disclaimer in the documentation and/or other
// materials provided with the distribution.
//
// All advertising materials mentioning features or use of this software must display
// the following acknowledgement: This product includes software developed by Polka Biome
// Ltd., SORA, and Polkaswap.
//
// Neither the name of the Polka Biome Ltd. nor the names of its contributors may be used
// to endorse or promote products derived from this software without specific prior written permission.

// THIS SOFTWARE IS PROVIDED BY Polka Biome Ltd. AS IS AND ANY EXPRESS OR IMPLIED WARRANTIES,
// INCLUDING, BUT NOT LIMITED TO, THE IMPLIED WARRANTIES OF MERCHANTABILITY AND FITNESS FOR
// A PARTICULAR PURPOSE ARE DISCLAIMED. IN NO EVENT SHALL Polka Biome Ltd. BE LIABLE FOR ANY
// DIRECT, INDIRECT, INCIDENTAL, SPECIAL, EXEMPLARY, OR CONSEQUENTIAL DAMAGES (INCLUDING,
// BUT NOT LIMITED TO, PROCUREMENT OF SUBSTITUTE GOODS OR SERVICES; LOSS OF USE, DATA, OR PROFITS;
// OR BUSINESS INTERRUPTION) HOWEVER CAUSED AND ON ANY THEORY OF LIABILITY, WHETHER IN CONTRACT,
// STRICT LIABILITY, OR TORT (INCLUDING NEGLIGENCE OR OTHERWISE) ARISING IN ANY WAY OUT OF THE
// USE OF THIS SOFTWARE, EVEN IF ADVISED OF THE POSSIBILITY OF SUCH DAMAGE.

#![cfg(feature = "wip")] // order-book

use crate::tests::test_utils::*;
use assets::AssetIdOf;
use common::{balance, PriceVariant, DAI, VAL, XOR};
use frame_support::{assert_err, assert_ok};
use framenode_chain_spec::ext;
use framenode_runtime::order_book::{
    DealInfo, LimitOrder, MarketChange, OrderAmount, OrderBookId, Payment,
};
use framenode_runtime::Runtime;
use sp_std::collections::btree_map::BTreeMap;

#[test]
fn check_order_amount() {
    let base_balance = balance!(10).into();
    let quote_balance = balance!(11).into();

    let base = OrderAmount::Base(base_balance);
    let quote = OrderAmount::Quote(quote_balance);

    assert_eq!(*base.value(), base_balance);
    assert_eq!(*quote.value(), quote_balance);

    assert!(base.is_base());
    assert!(!quote.is_base());

    assert!(!base.is_quote());
    assert!(quote.is_quote());

    assert!(base.is_same(&base));
    assert!(quote.is_same(&quote));
    assert!(!base.is_same(&quote));
    assert!(!quote.is_same(&base));

    assert_eq!(
        base.copy_type(balance!(100).into()),
        OrderAmount::Base(balance!(100).into())
    );
    assert_eq!(
        quote.copy_type(balance!(110).into()),
        OrderAmount::Quote(balance!(110).into())
    );

    let order_book_id = OrderBookId::<AssetIdOf<Runtime>, DEXId> {
        dex_id: DEX.into(),
        base: VAL.into(),
        quote: XOR.into(),
    };

    assert_eq!(*base.associated_asset(&order_book_id), VAL);
    assert_eq!(*quote.associated_asset(&order_book_id), XOR);

    let base_balance2 = balance!(5).into();
    let quote_balance2 = balance!(6).into();

    let base2 = OrderAmount::Base(base_balance2);
    let quote2 = OrderAmount::Quote(quote_balance2);

    assert_eq!(
        (base + base2).unwrap(),
        OrderAmount::Base(base_balance + base_balance2)
    );
    assert_eq!(
        (quote + quote2).unwrap(),
        OrderAmount::Quote(quote_balance + quote_balance2)
    );
    assert_err!(base + quote, ());
    assert_err!(quote + base, ());

    assert_eq!(
        (base - base2).unwrap(),
        OrderAmount::Base(base_balance - base_balance2)
    );
    assert_eq!(
        (quote - quote2).unwrap(),
        OrderAmount::Quote(quote_balance - quote_balance2)
    );
    assert_err!(base - quote, ());
    assert_err!(quote - base, ());
}

#[test]
fn check_deal_info_valid() {
    // zero input amount
    assert!(!DealInfo {
        input_asset_id: XOR,
        input_amount: OrderAmount::Quote(balance!(0).into()),
        output_asset_id: VAL,
<<<<<<< HEAD
        output_amount: OrderAmount::Base(balance!(2)),
        average_price: balance!(0.5),
=======
        output_amount: OrderAmount::Base(balance!(2).into()),
        average_price: balance!(0.5).into(),
>>>>>>> 7c70d653
        direction: PriceVariant::Buy
    }
    .is_valid());

    assert!(!DealInfo {
        input_asset_id: VAL,
        input_amount: OrderAmount::Base(balance!(0).into()),
        output_asset_id: XOR,
<<<<<<< HEAD
        output_amount: OrderAmount::Quote(balance!(2)),
        average_price: balance!(0.5),
=======
        output_amount: OrderAmount::Quote(balance!(2).into()),
        average_price: balance!(0.5).into(),
>>>>>>> 7c70d653
        direction: PriceVariant::Sell
    }
    .is_valid());

    // zero output amount
    assert!(!DealInfo {
        input_asset_id: XOR,
        input_amount: OrderAmount::Quote(balance!(1).into()),
        output_asset_id: VAL,
<<<<<<< HEAD
        output_amount: OrderAmount::Base(balance!(0)),
        average_price: balance!(0.5),
=======
        output_amount: OrderAmount::Base(balance!(0).into()),
        average_price: balance!(0.5).into(),
>>>>>>> 7c70d653
        direction: PriceVariant::Buy
    }
    .is_valid());

    assert!(!DealInfo {
        input_asset_id: VAL,
        input_amount: OrderAmount::Base(balance!(1).into()),
        output_asset_id: XOR,
<<<<<<< HEAD
        output_amount: OrderAmount::Quote(balance!(0)),
        average_price: balance!(0.5),
=======
        output_amount: OrderAmount::Quote(balance!(0).into()),
        average_price: balance!(0.5).into(),
>>>>>>> 7c70d653
        direction: PriceVariant::Sell
    }
    .is_valid());

    // zero average price
    assert!(!DealInfo {
        input_asset_id: XOR,
        input_amount: OrderAmount::Quote(balance!(1).into()),
        output_asset_id: VAL,
<<<<<<< HEAD
        output_amount: OrderAmount::Base(balance!(2)),
        average_price: balance!(0),
=======
        output_amount: OrderAmount::Base(balance!(2).into()),
        average_price: balance!(0).into(),
>>>>>>> 7c70d653
        direction: PriceVariant::Buy
    }
    .is_valid());

    assert!(!DealInfo {
        input_asset_id: VAL,
        input_amount: OrderAmount::Base(balance!(1).into()),
        output_asset_id: XOR,
<<<<<<< HEAD
        output_amount: OrderAmount::Quote(balance!(2)),
        average_price: balance!(0),
=======
        output_amount: OrderAmount::Quote(balance!(2).into()),
        average_price: balance!(0).into(),
>>>>>>> 7c70d653
        direction: PriceVariant::Sell
    }
    .is_valid());

    // equal assets
    assert!(!DealInfo {
        input_asset_id: XOR,
        input_amount: OrderAmount::Quote(balance!(1).into()),
        output_asset_id: XOR,
<<<<<<< HEAD
        output_amount: OrderAmount::Base(balance!(2)),
        average_price: balance!(0.5),
=======
        output_amount: OrderAmount::Base(balance!(2).into()),
        average_price: balance!(0.5).into(),
>>>>>>> 7c70d653
        direction: PriceVariant::Buy
    }
    .is_valid());

    assert!(!DealInfo {
        input_asset_id: VAL,
        input_amount: OrderAmount::Base(balance!(1).into()),
        output_asset_id: VAL,
<<<<<<< HEAD
        output_amount: OrderAmount::Quote(balance!(2)),
        average_price: balance!(0.5),
=======
        output_amount: OrderAmount::Quote(balance!(2).into()),
        average_price: balance!(0.5).into(),
>>>>>>> 7c70d653
        direction: PriceVariant::Sell
    }
    .is_valid());

    // both are base
    assert!(!DealInfo {
        input_asset_id: XOR,
        input_amount: OrderAmount::Base(balance!(1).into()),
        output_asset_id: VAL,
<<<<<<< HEAD
        output_amount: OrderAmount::Base(balance!(2)),
        average_price: balance!(0.5),
=======
        output_amount: OrderAmount::Base(balance!(2).into()),
        average_price: balance!(0.5).into(),
>>>>>>> 7c70d653
        direction: PriceVariant::Buy
    }
    .is_valid());

    assert!(!DealInfo {
        input_asset_id: VAL,
        input_amount: OrderAmount::Base(balance!(1).into()),
        output_asset_id: XOR,
<<<<<<< HEAD
        output_amount: OrderAmount::Base(balance!(2)),
        average_price: balance!(0.5),
=======
        output_amount: OrderAmount::Base(balance!(2).into()),
        average_price: balance!(0.5).into(),
>>>>>>> 7c70d653
        direction: PriceVariant::Sell
    }
    .is_valid());

    // both are quote
    assert!(!DealInfo {
        input_asset_id: XOR,
        input_amount: OrderAmount::Quote(balance!(1).into()),
        output_asset_id: VAL,
<<<<<<< HEAD
        output_amount: OrderAmount::Quote(balance!(2)),
        average_price: balance!(0.5),
=======
        output_amount: OrderAmount::Quote(balance!(2).into()),
        average_price: balance!(0.5).into(),
>>>>>>> 7c70d653
        direction: PriceVariant::Buy
    }
    .is_valid());

    assert!(!DealInfo {
        input_asset_id: VAL,
        input_amount: OrderAmount::Quote(balance!(1).into()),
        output_asset_id: XOR,
<<<<<<< HEAD
        output_amount: OrderAmount::Quote(balance!(2)),
        average_price: balance!(0.5),
=======
        output_amount: OrderAmount::Quote(balance!(2).into()),
        average_price: balance!(0.5).into(),
>>>>>>> 7c70d653
        direction: PriceVariant::Sell
    }
    .is_valid());

    // valid
    assert!(DealInfo {
        input_asset_id: XOR,
        input_amount: OrderAmount::Quote(balance!(1).into()),
        output_asset_id: VAL,
<<<<<<< HEAD
        output_amount: OrderAmount::Base(balance!(2)),
        average_price: balance!(0.5),
=======
        output_amount: OrderAmount::Base(balance!(2).into()),
        average_price: balance!(0.5).into(),
>>>>>>> 7c70d653
        direction: PriceVariant::Buy
    }
    .is_valid());

    assert!(DealInfo {
        input_asset_id: VAL,
        input_amount: OrderAmount::Base(balance!(1).into()),
        output_asset_id: XOR,
<<<<<<< HEAD
        output_amount: OrderAmount::Quote(balance!(2)),
        average_price: balance!(0.5),
=======
        output_amount: OrderAmount::Quote(balance!(2).into()),
        average_price: balance!(0.5).into(),
>>>>>>> 7c70d653
        direction: PriceVariant::Sell
    }
    .is_valid());
}

#[test]
fn check_deal_info_amounts() {
    assert_eq!(
        DealInfo {
            input_asset_id: XOR,
            input_amount: OrderAmount::Quote(balance!(1).into()),
            output_asset_id: VAL,
<<<<<<< HEAD
            output_amount: OrderAmount::Base(balance!(2)),
            average_price: balance!(0.5),
=======
            output_amount: OrderAmount::Base(balance!(2).into()),
            average_price: balance!(0.5).into(),
>>>>>>> 7c70d653
            direction: PriceVariant::Buy
        }
        .base_amount(),
        balance!(2).into()
    );

    assert_eq!(
        DealInfo {
            input_asset_id: VAL,
            input_amount: OrderAmount::Base(balance!(1).into()),
            output_asset_id: XOR,
<<<<<<< HEAD
            output_amount: OrderAmount::Quote(balance!(2)),
            average_price: balance!(0.5),
=======
            output_amount: OrderAmount::Quote(balance!(2).into()),
            average_price: balance!(0.5).into(),
>>>>>>> 7c70d653
            direction: PriceVariant::Sell
        }
        .base_amount(),
        balance!(1).into()
    );

    assert_eq!(
        DealInfo {
            input_asset_id: XOR,
            input_amount: OrderAmount::Quote(balance!(1).into()),
            output_asset_id: VAL,
<<<<<<< HEAD
            output_amount: OrderAmount::Base(balance!(2)),
            average_price: balance!(0.5),
=======
            output_amount: OrderAmount::Base(balance!(2).into()),
            average_price: balance!(0.5).into(),
>>>>>>> 7c70d653
            direction: PriceVariant::Buy
        }
        .quote_amount(),
        balance!(1).into()
    );

    assert_eq!(
        DealInfo {
            input_asset_id: VAL,
            input_amount: OrderAmount::Base(balance!(1).into()),
            output_asset_id: XOR,
<<<<<<< HEAD
            output_amount: OrderAmount::Quote(balance!(2)),
            average_price: balance!(0.5),
=======
            output_amount: OrderAmount::Quote(balance!(2).into()),
            average_price: balance!(0.5).into(),
>>>>>>> 7c70d653
            direction: PriceVariant::Sell
        }
        .quote_amount(),
        balance!(2).into()
    );
}

#[test]
fn should_fail_payment_merge() {
    let order_book_id = OrderBookId::<AssetIdOf<Runtime>, DEXId> {
        dex_id: DEX.into(),
        base: VAL.into(),
        quote: XOR.into(),
    };

    let other_order_book_id = OrderBookId::<AssetIdOf<Runtime>, DEXId> {
        dex_id: DEX.into(),
        base: DAI.into(),
        quote: XOR.into(),
    };

    assert_err!(
        Payment {
            order_book_id,
            to_lock: BTreeMap::from([(XOR, BTreeMap::from([(alice(), balance!(100).into())]))]),
            to_unlock: BTreeMap::from([(VAL, BTreeMap::from([(bob(), balance!(50).into())]))])
        }
        .merge(&Payment {
            order_book_id: other_order_book_id,
            to_lock: BTreeMap::from([(XOR, BTreeMap::from([(alice(), balance!(100).into())]))]),
            to_unlock: BTreeMap::from([(DAI, BTreeMap::from([(bob(), balance!(50).into())]))])
        }),
        ()
    );
}

#[test]
fn check_payment_merge() {
    let order_book_id = OrderBookId::<AssetIdOf<Runtime>, DEXId> {
        dex_id: DEX.into(),
        base: VAL.into(),
        quote: XOR.into(),
    };

    let origin = Payment {
        order_book_id,
        to_lock: BTreeMap::from([
            (
                XOR,
                BTreeMap::from([(alice(), balance!(10).into()), (bob(), balance!(20).into())]),
            ),
            (
                VAL,
                BTreeMap::from([
                    (alice(), balance!(30).into()),
                    (charlie(), balance!(40).into()),
                ]),
            ),
        ]),
        to_unlock: BTreeMap::from([
            (
                VAL,
                BTreeMap::from([
                    (bob(), balance!(50).into()),
                    (charlie(), balance!(60).into()),
                ]),
            ),
            (
                XOR,
                BTreeMap::from([(bob(), balance!(70).into()), (dave(), balance!(80).into())]),
            ),
        ]),
    };

    let different = Payment {
        order_book_id,
        to_lock: BTreeMap::from([
            (
                XOR,
                BTreeMap::from([
                    (charlie(), balance!(100).into()),
                    (dave(), balance!(110).into()),
                ]),
            ),
            (
                VAL,
                BTreeMap::from([
                    (bob(), balance!(120).into()),
                    (dave(), balance!(130).into()),
                ]),
            ),
        ]),
        to_unlock: BTreeMap::from([
            (
                VAL,
                BTreeMap::from([
                    (alice(), balance!(140).into()),
                    (dave(), balance!(150).into()),
                ]),
            ),
            (
                XOR,
                BTreeMap::from([
                    (alice(), balance!(160).into()),
                    (charlie(), balance!(170).into()),
                ]),
            ),
        ]),
    };

    let mut payment = origin.clone();
    assert_ok!(payment.merge(&different));
    assert_eq!(
        payment,
        Payment {
            order_book_id,
            to_lock: BTreeMap::from([
                (
                    XOR,
                    BTreeMap::from([
                        (alice(), balance!(10).into()),
                        (bob(), balance!(20).into()),
                        (charlie(), balance!(100).into()),
                        (dave(), balance!(110).into())
                    ]),
                ),
                (
                    VAL,
                    BTreeMap::from([
                        (alice(), balance!(30).into()),
                        (bob(), balance!(120).into()),
                        (charlie(), balance!(40).into()),
                        (dave(), balance!(130).into())
                    ]),
                ),
            ]),
            to_unlock: BTreeMap::from([
                (
                    VAL,
                    BTreeMap::from([
                        (alice(), balance!(140).into()),
                        (bob(), balance!(50).into()),
                        (charlie(), balance!(60).into()),
                        (dave(), balance!(150).into())
                    ]),
                ),
                (
                    XOR,
                    BTreeMap::from([
                        (alice(), balance!(160).into()),
                        (bob(), balance!(70).into()),
                        (charlie(), balance!(170).into()),
                        (dave(), balance!(80).into())
                    ]),
                ),
            ]),
        }
    );

    let partial_match = Payment {
        order_book_id,
        to_lock: BTreeMap::from([
            (
                XOR,
                BTreeMap::from([
                    (alice(), balance!(200).into()),
                    (charlie(), balance!(210).into()),
                ]),
            ),
            (
                VAL,
                BTreeMap::from([
                    (bob(), balance!(220).into()),
                    (charlie(), balance!(230).into()),
                ]),
            ),
        ]),
        to_unlock: BTreeMap::from([
            (
                VAL,
                BTreeMap::from([
                    (bob(), balance!(240).into()),
                    (dave(), balance!(250).into()),
                ]),
            ),
            (
                XOR,
                BTreeMap::from([
                    (alice(), balance!(260).into()),
                    (dave(), balance!(270).into()),
                ]),
            ),
        ]),
    };

    payment = origin.clone();
    assert_ok!(payment.merge(&partial_match));
    assert_eq!(
        payment,
        Payment {
            order_book_id,
            to_lock: BTreeMap::from([
                (
                    XOR,
                    BTreeMap::from([
                        (alice(), balance!(210).into()),
                        (bob(), balance!(20).into()),
                        (charlie(), balance!(210).into())
                    ]),
                ),
                (
                    VAL,
                    BTreeMap::from([
                        (alice(), balance!(30).into()),
                        (bob(), balance!(220).into()),
                        (charlie(), balance!(270).into())
                    ]),
                ),
            ]),
            to_unlock: BTreeMap::from([
                (
                    VAL,
                    BTreeMap::from([
                        (bob(), balance!(290).into()),
                        (charlie(), balance!(60).into()),
                        (dave(), balance!(250).into())
                    ]),
                ),
                (
                    XOR,
                    BTreeMap::from([
                        (alice(), balance!(260).into()),
                        (bob(), balance!(70).into()),
                        (dave(), balance!(350).into())
                    ]),
                ),
            ]),
        }
    );

    let full_match = Payment {
        order_book_id,
        to_lock: BTreeMap::from([
            (
                XOR,
                BTreeMap::from([
                    (alice(), balance!(300).into()),
                    (bob(), balance!(310).into()),
                ]),
            ),
            (
                VAL,
                BTreeMap::from([
                    (alice(), balance!(320).into()),
                    (charlie(), balance!(330).into()),
                ]),
            ),
        ]),
        to_unlock: BTreeMap::from([
            (
                VAL,
                BTreeMap::from([
                    (bob(), balance!(340).into()),
                    (charlie(), balance!(350).into()),
                ]),
            ),
            (
                XOR,
                BTreeMap::from([
                    (bob(), balance!(360).into()),
                    (dave(), balance!(370).into()),
                ]),
            ),
        ]),
    };

    payment = origin.clone();
    assert_ok!(payment.merge(&full_match));
    assert_eq!(
        payment,
        Payment {
            order_book_id,
            to_lock: BTreeMap::from([
                (
                    XOR,
                    BTreeMap::from([
                        (alice(), balance!(310).into()),
                        (bob(), balance!(330).into())
                    ]),
                ),
                (
                    VAL,
                    BTreeMap::from([
                        (alice(), balance!(350).into()),
                        (charlie(), balance!(370).into())
                    ]),
                ),
            ]),
            to_unlock: BTreeMap::from([
                (
                    VAL,
                    BTreeMap::from([
                        (bob(), balance!(390).into()),
                        (charlie(), balance!(410).into())
                    ]),
                ),
                (
                    XOR,
                    BTreeMap::from([
                        (bob(), balance!(430).into()),
                        (dave(), balance!(450).into())
                    ]),
                ),
            ]),
        }
    );

    let empty = Payment {
        order_book_id,
        to_lock: BTreeMap::new(),
        to_unlock: BTreeMap::new(),
    };

    payment = origin.clone();
    assert_ok!(payment.merge(&empty));
    assert_eq!(payment, origin);
}

#[test]
fn check_payment_execute_all() {
    ext().execute_with(|| {
        let order_book_id = OrderBookId::<AssetIdOf<Runtime>, DEXId> {
            dex_id: DEX.into(),
            base: VAL.into(),
            quote: XOR.into(),
        };

        OrderBookPallet::register_tech_account(order_book_id).unwrap();

        fill_balance(alice(), order_book_id);
        fill_balance(bob(), order_book_id);
        fill_balance(charlie(), order_book_id);
        fill_balance(dave(), order_book_id);

        let balance_diff = balance!(150);

        let alice_base_balance = free_balance(&order_book_id.base, &alice());
        let alice_quote_balance = free_balance(&order_book_id.quote, &alice());
        let bob_base_balance = free_balance(&order_book_id.base, &bob());
        let bob_quote_balance = free_balance(&order_book_id.quote, &bob());
        let charlie_base_balance = free_balance(&order_book_id.base, &charlie());
        let charlie_quote_balance = free_balance(&order_book_id.quote, &charlie());
        let dave_base_balance = free_balance(&order_book_id.base, &dave());
        let dave_quote_balance = free_balance(&order_book_id.quote, &dave());

        let payment = Payment {
            order_book_id,
            to_lock: BTreeMap::from([
                (
                    order_book_id.base,
                    BTreeMap::from([(alice(), balance_diff.into())]),
                ),
                (
                    order_book_id.quote,
                    BTreeMap::from([(bob(), balance_diff.into())]),
                ),
            ]),
            to_unlock: BTreeMap::from([
                (
                    order_book_id.base,
                    BTreeMap::from([(charlie(), balance_diff.into())]),
                ),
                (
                    order_book_id.quote,
                    BTreeMap::from([(dave(), balance_diff.into())]),
                ),
            ]),
        };

        assert_ok!(payment.execute_all::<OrderBookPallet, OrderBookPallet>());

        assert_eq!(
            alice_base_balance - balance_diff,
            free_balance(&order_book_id.base, &alice())
        );
        assert_eq!(
            alice_quote_balance,
            free_balance(&order_book_id.quote, &alice())
        );
        assert_eq!(bob_base_balance, free_balance(&order_book_id.base, &bob()));
        assert_eq!(
            bob_quote_balance - balance_diff,
            free_balance(&order_book_id.quote, &bob())
        );
        assert_eq!(
            charlie_base_balance + balance_diff,
            free_balance(&order_book_id.base, &charlie())
        );
        assert_eq!(
            charlie_quote_balance,
            free_balance(&order_book_id.quote, &charlie())
        );
        assert_eq!(
            dave_base_balance,
            free_balance(&order_book_id.base, &dave())
        );
        assert_eq!(
            dave_quote_balance + balance_diff,
            free_balance(&order_book_id.quote, &dave())
        );
    });
}

#[test]
fn should_fail_market_change_merge() {
    let order_book_id = OrderBookId::<AssetIdOf<Runtime>, DEXId> {
        dex_id: DEX.into(),
        base: VAL.into(),
        quote: XOR.into(),
    };

    let payment = Payment {
        order_book_id,
        to_lock: BTreeMap::from([
            (
                XOR,
                BTreeMap::from([(alice(), balance!(10).into()), (bob(), balance!(20).into())]),
            ),
            (
                VAL,
                BTreeMap::from([
                    (alice(), balance!(30).into()),
                    (charlie(), balance!(40).into()),
                ]),
            ),
        ]),
        to_unlock: BTreeMap::from([
            (
                VAL,
                BTreeMap::from([
                    (bob(), balance!(50).into()),
                    (charlie(), balance!(60).into()),
                ]),
            ),
            (
                XOR,
                BTreeMap::from([(bob(), balance!(70).into()), (dave(), balance!(80).into())]),
            ),
        ]),
    };

    let origin = MarketChange {
        deal_input: None,
        deal_output: None,
        market_input: None,
        market_output: None,
        to_place: BTreeMap::from([(
            5,
            LimitOrder::<Runtime>::new(
                5,
                alice(),
                PriceVariant::Buy,
<<<<<<< HEAD
                balance!(10),
                balance!(100),
=======
                balance!(10).into(),
                balance!(100).into(),
>>>>>>> 7c70d653
                1000,
                10000,
                100,
            ),
        )]),
        to_part_execute: BTreeMap::from([(
            4,
            (
                LimitOrder::<Runtime>::new(
                    4,
                    alice(),
                    PriceVariant::Buy,
<<<<<<< HEAD
                    balance!(20),
                    balance!(100),
=======
                    balance!(20).into(),
                    balance!(100).into(),
>>>>>>> 7c70d653
                    1000,
                    10000,
                    100,
                ),
<<<<<<< HEAD
                OrderAmount::Base(balance!(10)),
=======
                OrderAmount::Base(balance!(10).into()),
>>>>>>> 7c70d653
            ),
        )]),
        to_full_execute: BTreeMap::from([(
            3,
            LimitOrder::<Runtime>::new(
                3,
                alice(),
                PriceVariant::Buy,
<<<<<<< HEAD
                balance!(20),
                balance!(100),
=======
                balance!(20).into(),
                balance!(100).into(),
>>>>>>> 7c70d653
                1000,
                10000,
                100,
            ),
        )]),
        to_cancel: BTreeMap::from([(
            2,
            LimitOrder::<Runtime>::new(
                2,
                alice(),
                PriceVariant::Buy,
<<<<<<< HEAD
                balance!(10),
                balance!(100),
=======
                balance!(10).into(),
                balance!(100).into(),
>>>>>>> 7c70d653
                1000,
                10000,
                100,
            ),
        )]),
        to_force_update: BTreeMap::from([(
            1,
            LimitOrder::<Runtime>::new(
                1,
                alice(),
                PriceVariant::Buy,
<<<<<<< HEAD
                balance!(10),
                balance!(100),
=======
                balance!(10).into(),
                balance!(100).into(),
>>>>>>> 7c70d653
                1000,
                10000,
                100,
            ),
        )]),
        payment,
        ignore_unschedule_error: false,
    };

    let mut market_change = origin.clone();
    market_change.deal_input = Some(OrderAmount::Base(balance!(100).into()));
    market_change.deal_output = Some(OrderAmount::Quote(balance!(200).into()));
    market_change.market_input = Some(OrderAmount::Base(balance!(300).into()));
    market_change.market_output = Some(OrderAmount::Quote(balance!(400).into()));

    let mut diff_deal_input = origin.clone();
    diff_deal_input.deal_input = Some(OrderAmount::Quote(balance!(50).into()));
    assert_err!(market_change.merge(diff_deal_input), ());

    let mut diff_deal_output = origin.clone();
    diff_deal_output.deal_output = Some(OrderAmount::Base(balance!(50).into()));
    assert_err!(market_change.merge(diff_deal_output), ());

    let mut diff_market_input = origin.clone();
    diff_market_input.market_input = Some(OrderAmount::Quote(balance!(50).into()));
    assert_err!(market_change.merge(diff_market_input), ());

    let mut diff_market_output = origin.clone();
    diff_market_output.market_output = Some(OrderAmount::Base(balance!(50).into()));
    assert_err!(market_change.merge(diff_market_output), ());
}

#[test]
fn check_market_change_merge() {
    let order_book_id = OrderBookId::<AssetIdOf<Runtime>, DEXId> {
        dex_id: DEX.into(),
        base: VAL.into(),
        quote: XOR.into(),
    };

    let payment = Payment {
        order_book_id,
        to_lock: BTreeMap::from([
            (
                XOR,
                BTreeMap::from([(alice(), balance!(10).into()), (bob(), balance!(20).into())]),
            ),
            (
                VAL,
                BTreeMap::from([
                    (alice(), balance!(30).into()),
                    (charlie(), balance!(40).into()),
                ]),
            ),
        ]),
        to_unlock: BTreeMap::from([
            (
                VAL,
                BTreeMap::from([
                    (bob(), balance!(50).into()),
                    (charlie(), balance!(60).into()),
                ]),
            ),
            (
                XOR,
                BTreeMap::from([(bob(), balance!(70).into()), (dave(), balance!(80).into())]),
            ),
        ]),
    };

    let empty_payment = Payment {
        order_book_id,
        to_lock: BTreeMap::new(),
        to_unlock: BTreeMap::new(),
    };

    let order_id1 = 101;
    let order_id2 = 102;
    let order_id3 = 103;
    let order_id4 = 104;
    let order_id5 = 105;

    let order1_origin = LimitOrder::<Runtime>::new(
        order_id1,
        alice(),
        PriceVariant::Buy,
<<<<<<< HEAD
        balance!(10),
        balance!(100),
=======
        balance!(10).into(),
        balance!(100).into(),
>>>>>>> 7c70d653
        1000,
        10000,
        100,
    );

    let order1_other = LimitOrder::<Runtime>::new(
        order_id1,
        alice(),
        PriceVariant::Buy,
<<<<<<< HEAD
        balance!(9),
        balance!(1000),
=======
        balance!(9).into(),
        balance!(1000).into(),
>>>>>>> 7c70d653
        1000,
        10000,
        100,
    );

    let order2_origin = LimitOrder::<Runtime>::new(
        order_id2,
        bob(),
        PriceVariant::Sell,
<<<<<<< HEAD
        balance!(15),
        balance!(100),
=======
        balance!(15).into(),
        balance!(100).into(),
>>>>>>> 7c70d653
        1000,
        10000,
        100,
    );

    let order2_other = LimitOrder::<Runtime>::new(
        order_id2,
        bob(),
        PriceVariant::Buy,
<<<<<<< HEAD
        balance!(14),
        balance!(200),
=======
        balance!(14).into(),
        balance!(200).into(),
>>>>>>> 7c70d653
        1000,
        10000,
        100,
    );

    let order3_origin = LimitOrder::<Runtime>::new(
        order_id3,
        charlie(),
        PriceVariant::Buy,
<<<<<<< HEAD
        balance!(11),
        balance!(100),
=======
        balance!(11).into(),
        balance!(100).into(),
>>>>>>> 7c70d653
        1000,
        10000,
        100,
    );

    let order3_other = LimitOrder::<Runtime>::new(
        order_id3,
        charlie(),
        PriceVariant::Buy,
<<<<<<< HEAD
        balance!(12),
        balance!(1000),
=======
        balance!(12).into(),
        balance!(1000).into(),
>>>>>>> 7c70d653
        1000,
        10000,
        100,
    );

    let order4_origin = LimitOrder::<Runtime>::new(
        order_id4,
        dave(),
        PriceVariant::Sell,
<<<<<<< HEAD
        balance!(16),
        balance!(100),
=======
        balance!(16).into(),
        balance!(100).into(),
>>>>>>> 7c70d653
        1000,
        10000,
        100,
    );

    let order5_origin = LimitOrder::<Runtime>::new(
        order_id5,
        alice(),
        PriceVariant::Buy,
<<<<<<< HEAD
        balance!(12),
        balance!(100),
=======
        balance!(12).into(),
        balance!(100).into(),
>>>>>>> 7c70d653
        1000,
        10000,
        100,
    );

    let origin = MarketChange {
<<<<<<< HEAD
        deal_input: Some(OrderAmount::Base(balance!(1000))),
        deal_output: Some(OrderAmount::Quote(balance!(2000))),
        market_input: Some(OrderAmount::Base(balance!(3000))),
        market_output: Some(OrderAmount::Quote(balance!(4000))),
=======
        deal_input: Some(OrderAmount::Base(balance!(1000).into())),
        deal_output: Some(OrderAmount::Quote(balance!(2000).into())),
        market_input: Some(OrderAmount::Base(balance!(3000).into())),
        market_output: Some(OrderAmount::Quote(balance!(4000).into())),
>>>>>>> 7c70d653
        to_place: BTreeMap::from([
            (order_id1, order1_origin.clone()),
            (order_id2, order2_origin.clone()),
            (order_id3, order3_origin.clone()),
        ]),
        to_part_execute: BTreeMap::from([
            (
                order_id1,
<<<<<<< HEAD
                (order1_origin.clone(), OrderAmount::Base(balance!(20))),
            ),
            (
                order_id2,
                (order2_origin.clone(), OrderAmount::Base(balance!(30))),
            ),
            (
                order_id3,
                (order3_origin.clone(), OrderAmount::Base(balance!(40))),
=======
                (
                    order1_origin.clone(),
                    OrderAmount::Base(balance!(20).into()),
                ),
            ),
            (
                order_id2,
                (
                    order2_origin.clone(),
                    OrderAmount::Base(balance!(30).into()),
                ),
            ),
            (
                order_id3,
                (
                    order3_origin.clone(),
                    OrderAmount::Base(balance!(40).into()),
                ),
>>>>>>> 7c70d653
            ),
        ]),
        to_full_execute: BTreeMap::from([
            (order_id1, order1_origin.clone()),
            (order_id2, order2_origin.clone()),
            (order_id3, order3_origin.clone()),
        ]),
        to_cancel: BTreeMap::from([
            (order_id1, order1_origin.clone()),
            (order_id2, order2_origin.clone()),
            (order_id3, order3_origin.clone()),
        ]),
        to_force_update: BTreeMap::from([
            (order_id1, order1_origin.clone()),
            (order_id2, order2_origin.clone()),
            (order_id3, order3_origin.clone()),
        ]),
        payment: payment.clone(),
        ignore_unschedule_error: false,
    };

    let different = MarketChange {
        deal_input: None,
        deal_output: None,
        market_input: None,
        market_output: None,
        to_place: BTreeMap::from([
            (order_id4, order4_origin.clone()),
            (order_id5, order5_origin.clone()),
<<<<<<< HEAD
        ]),
        to_part_execute: BTreeMap::from([
            (
                order_id4,
                (order4_origin.clone(), OrderAmount::Base(balance!(50))),
            ),
            (
                order_id5,
                (order5_origin.clone(), OrderAmount::Base(balance!(60))),
            ),
        ]),
=======
        ]),
        to_part_execute: BTreeMap::from([
            (
                order_id4,
                (
                    order4_origin.clone(),
                    OrderAmount::Base(balance!(50).into()),
                ),
            ),
            (
                order_id5,
                (
                    order5_origin.clone(),
                    OrderAmount::Base(balance!(60).into()),
                ),
            ),
        ]),
>>>>>>> 7c70d653
        to_full_execute: BTreeMap::from([
            (order_id4, order4_origin.clone()),
            (order_id5, order5_origin.clone()),
        ]),
        to_cancel: BTreeMap::from([
            (order_id4, order4_origin.clone()),
            (order_id5, order5_origin.clone()),
        ]),
        to_force_update: BTreeMap::from([
            (order_id4, order4_origin.clone()),
            (order_id5, order5_origin.clone()),
        ]),
        payment: empty_payment.clone(),
        ignore_unschedule_error: false,
    };

    let mut market_change = origin.clone();
    assert_ok!(market_change.merge(different));
    assert_eq!(
        market_change,
        MarketChange {
<<<<<<< HEAD
            deal_input: Some(OrderAmount::Base(balance!(1000))),
            deal_output: Some(OrderAmount::Quote(balance!(2000))),
            market_input: Some(OrderAmount::Base(balance!(3000))),
            market_output: Some(OrderAmount::Quote(balance!(4000))),
=======
            deal_input: Some(OrderAmount::Base(balance!(1000).into())),
            deal_output: Some(OrderAmount::Quote(balance!(2000).into())),
            market_input: Some(OrderAmount::Base(balance!(3000).into())),
            market_output: Some(OrderAmount::Quote(balance!(4000).into())),
>>>>>>> 7c70d653
            to_place: BTreeMap::from([
                (order_id1, order1_origin.clone()),
                (order_id2, order2_origin.clone()),
                (order_id3, order3_origin.clone()),
                (order_id4, order4_origin.clone()),
                (order_id5, order5_origin.clone()),
            ]),
            to_part_execute: BTreeMap::from([
                (
                    order_id1,
<<<<<<< HEAD
                    (order1_origin.clone(), OrderAmount::Base(balance!(20)))
                ),
                (
                    order_id2,
                    (order2_origin.clone(), OrderAmount::Base(balance!(30)))
                ),
                (
                    order_id3,
                    (order3_origin.clone(), OrderAmount::Base(balance!(40)))
                ),
                (
                    order_id4,
                    (order4_origin.clone(), OrderAmount::Base(balance!(50)))
                ),
                (
                    order_id5,
                    (order5_origin.clone(), OrderAmount::Base(balance!(60)))
=======
                    (
                        order1_origin.clone(),
                        OrderAmount::Base(balance!(20).into())
                    )
                ),
                (
                    order_id2,
                    (
                        order2_origin.clone(),
                        OrderAmount::Base(balance!(30).into())
                    )
                ),
                (
                    order_id3,
                    (
                        order3_origin.clone(),
                        OrderAmount::Base(balance!(40).into())
                    )
                ),
                (
                    order_id4,
                    (
                        order4_origin.clone(),
                        OrderAmount::Base(balance!(50).into())
                    )
                ),
                (
                    order_id5,
                    (
                        order5_origin.clone(),
                        OrderAmount::Base(balance!(60).into())
                    )
>>>>>>> 7c70d653
                ),
            ]),
            to_full_execute: BTreeMap::from([
                (order_id1, order1_origin.clone()),
                (order_id2, order2_origin.clone()),
                (order_id3, order3_origin.clone()),
                (order_id4, order4_origin.clone()),
                (order_id5, order5_origin.clone()),
            ]),
            to_cancel: BTreeMap::from([
                (order_id1, order1_origin.clone()),
                (order_id2, order2_origin.clone()),
                (order_id3, order3_origin.clone()),
                (order_id4, order4_origin.clone()),
                (order_id5, order5_origin.clone()),
            ]),
            to_force_update: BTreeMap::from([
                (order_id1, order1_origin.clone()),
                (order_id2, order2_origin.clone()),
                (order_id3, order3_origin.clone()),
                (order_id4, order4_origin.clone()),
                (order_id5, order5_origin.clone()),
            ]),
            payment: payment.clone(),
            ignore_unschedule_error: false
        }
    );

    let partial_match = MarketChange {
        deal_input: Some(OrderAmount::Base(balance!(7000).into())),
        deal_output: Some(OrderAmount::Quote(balance!(8000).into())),
        market_input: None,
        market_output: None,
        to_place: BTreeMap::from([
            (order_id1, order1_other.clone()),
            (order_id2, order2_origin.clone()),
            (order_id5, order5_origin.clone()),
<<<<<<< HEAD
        ]),
        to_part_execute: BTreeMap::from([
            (
                order_id1,
                (order1_other.clone(), OrderAmount::Base(balance!(120))),
            ),
            (
                order_id2,
                (order2_origin.clone(), OrderAmount::Base(balance!(30))),
            ),
            (
                order_id5,
                (order5_origin.clone(), OrderAmount::Base(balance!(60))),
            ),
        ]),
        to_full_execute: BTreeMap::from([
            (order_id1, order1_other.clone()),
            (order_id2, order2_origin.clone()),
            (order_id5, order5_origin.clone()),
        ]),
=======
        ]),
        to_part_execute: BTreeMap::from([
            (
                order_id1,
                (
                    order1_other.clone(),
                    OrderAmount::Base(balance!(120).into()),
                ),
            ),
            (
                order_id2,
                (
                    order2_origin.clone(),
                    OrderAmount::Base(balance!(30).into()),
                ),
            ),
            (
                order_id5,
                (
                    order5_origin.clone(),
                    OrderAmount::Base(balance!(60).into()),
                ),
            ),
        ]),
        to_full_execute: BTreeMap::from([
            (order_id1, order1_other.clone()),
            (order_id2, order2_origin.clone()),
            (order_id5, order5_origin.clone()),
        ]),
>>>>>>> 7c70d653
        to_cancel: BTreeMap::from([
            (order_id1, order1_other.clone()),
            (order_id2, order2_origin.clone()),
            (order_id5, order5_origin.clone()),
        ]),
        to_force_update: BTreeMap::from([
            (order_id1, order1_other.clone()),
            (order_id2, order2_origin.clone()),
            (order_id5, order5_origin.clone()),
        ]),
        payment: empty_payment.clone(),
        ignore_unschedule_error: false,
    };

    market_change = origin.clone();
    assert_ok!(market_change.merge(partial_match));
    assert_eq!(
        market_change,
        MarketChange {
<<<<<<< HEAD
            deal_input: Some(OrderAmount::Base(balance!(8000))),
            deal_output: Some(OrderAmount::Quote(balance!(10000))),
            market_input: Some(OrderAmount::Base(balance!(3000))),
            market_output: Some(OrderAmount::Quote(balance!(4000))),
=======
            deal_input: Some(OrderAmount::Base(balance!(8000).into())),
            deal_output: Some(OrderAmount::Quote(balance!(10000).into())),
            market_input: Some(OrderAmount::Base(balance!(3000).into())),
            market_output: Some(OrderAmount::Quote(balance!(4000).into())),
>>>>>>> 7c70d653
            to_place: BTreeMap::from([
                (order_id1, order1_other.clone()),
                (order_id2, order2_origin.clone()),
                (order_id3, order3_origin.clone()),
                (order_id5, order5_origin.clone()),
<<<<<<< HEAD
            ]),
            to_part_execute: BTreeMap::from([
                (
                    order_id1,
                    (order1_other.clone(), OrderAmount::Base(balance!(120)))
                ),
                (
                    order_id2,
                    (order2_origin.clone(), OrderAmount::Base(balance!(30)))
                ),
                (
                    order_id3,
                    (order3_origin.clone(), OrderAmount::Base(balance!(40)))
                ),
                (
                    order_id5,
                    (order5_origin.clone(), OrderAmount::Base(balance!(60)))
                ),
            ]),
            to_full_execute: BTreeMap::from([
                (order_id1, order1_other.clone()),
                (order_id2, order2_origin.clone()),
                (order_id3, order3_origin.clone()),
                (order_id5, order5_origin.clone()),
            ]),
=======
            ]),
            to_part_execute: BTreeMap::from([
                (
                    order_id1,
                    (
                        order1_other.clone(),
                        OrderAmount::Base(balance!(120).into())
                    )
                ),
                (
                    order_id2,
                    (
                        order2_origin.clone(),
                        OrderAmount::Base(balance!(30).into())
                    )
                ),
                (
                    order_id3,
                    (
                        order3_origin.clone(),
                        OrderAmount::Base(balance!(40).into())
                    )
                ),
                (
                    order_id5,
                    (
                        order5_origin.clone(),
                        OrderAmount::Base(balance!(60).into())
                    )
                ),
            ]),
            to_full_execute: BTreeMap::from([
                (order_id1, order1_other.clone()),
                (order_id2, order2_origin.clone()),
                (order_id3, order3_origin.clone()),
                (order_id5, order5_origin.clone()),
            ]),
>>>>>>> 7c70d653
            to_cancel: BTreeMap::from([
                (order_id1, order1_other.clone()),
                (order_id2, order2_origin.clone()),
                (order_id3, order3_origin.clone()),
                (order_id5, order5_origin.clone()),
            ]),
            to_force_update: BTreeMap::from([
                (order_id1, order1_other.clone()),
                (order_id2, order2_origin.clone()),
                (order_id3, order3_origin.clone()),
                (order_id5, order5_origin.clone()),
            ]),
            payment: payment.clone(),
            ignore_unschedule_error: false
        }
    );

    let full_match = MarketChange {
<<<<<<< HEAD
        deal_input: Some(OrderAmount::Base(balance!(1000))),
        deal_output: Some(OrderAmount::Quote(balance!(2000))),
        market_input: Some(OrderAmount::Base(balance!(3000))),
        market_output: Some(OrderAmount::Quote(balance!(4000))),
=======
        deal_input: Some(OrderAmount::Base(balance!(1000).into())),
        deal_output: Some(OrderAmount::Quote(balance!(2000).into())),
        market_input: Some(OrderAmount::Base(balance!(3000).into())),
        market_output: Some(OrderAmount::Quote(balance!(4000).into())),
>>>>>>> 7c70d653
        to_place: BTreeMap::from([
            (order_id1, order1_other.clone()),
            (order_id2, order2_other.clone()),
            (order_id3, order3_other.clone()),
        ]),
        to_part_execute: BTreeMap::from([
            (
                order_id1,
<<<<<<< HEAD
                (order1_other.clone(), OrderAmount::Base(balance!(120))),
            ),
            (
                order_id2,
                (order2_other.clone(), OrderAmount::Base(balance!(130))),
            ),
            (
                order_id3,
                (order3_other.clone(), OrderAmount::Base(balance!(140))),
=======
                (
                    order1_other.clone(),
                    OrderAmount::Base(balance!(120).into()),
                ),
            ),
            (
                order_id2,
                (
                    order2_other.clone(),
                    OrderAmount::Base(balance!(130).into()),
                ),
            ),
            (
                order_id3,
                (
                    order3_other.clone(),
                    OrderAmount::Base(balance!(140).into()),
                ),
>>>>>>> 7c70d653
            ),
        ]),
        to_full_execute: BTreeMap::from([
            (order_id1, order1_other.clone()),
            (order_id2, order2_other.clone()),
            (order_id3, order3_other.clone()),
<<<<<<< HEAD
        ]),
        to_cancel: BTreeMap::from([
            (order_id1, order1_other.clone()),
            (order_id2, order2_other.clone()),
            (order_id3, order3_other.clone()),
        ]),
=======
        ]),
        to_cancel: BTreeMap::from([
            (order_id1, order1_other.clone()),
            (order_id2, order2_other.clone()),
            (order_id3, order3_other.clone()),
        ]),
>>>>>>> 7c70d653
        to_force_update: BTreeMap::from([
            (order_id1, order1_other.clone()),
            (order_id2, order2_other.clone()),
            (order_id3, order3_other.clone()),
        ]),
        payment: empty_payment.clone(),
        ignore_unschedule_error: false,
    };

    market_change = origin.clone();
    assert_ok!(market_change.merge(full_match));
    assert_eq!(
        market_change,
        MarketChange {
<<<<<<< HEAD
            deal_input: Some(OrderAmount::Base(balance!(2000))),
            deal_output: Some(OrderAmount::Quote(balance!(4000))),
            market_input: Some(OrderAmount::Base(balance!(6000))),
            market_output: Some(OrderAmount::Quote(balance!(8000))),
=======
            deal_input: Some(OrderAmount::Base(balance!(2000).into())),
            deal_output: Some(OrderAmount::Quote(balance!(4000).into())),
            market_input: Some(OrderAmount::Base(balance!(6000).into())),
            market_output: Some(OrderAmount::Quote(balance!(8000).into())),
>>>>>>> 7c70d653
            to_place: BTreeMap::from([
                (order_id1, order1_other.clone()),
                (order_id2, order2_other.clone()),
                (order_id3, order3_other.clone()),
            ]),
            to_part_execute: BTreeMap::from([
                (
                    order_id1,
<<<<<<< HEAD
                    (order1_other.clone(), OrderAmount::Base(balance!(120)))
                ),
                (
                    order_id2,
                    (order2_other.clone(), OrderAmount::Base(balance!(130)))
                ),
                (
                    order_id3,
                    (order3_other.clone(), OrderAmount::Base(balance!(140)))
=======
                    (
                        order1_other.clone(),
                        OrderAmount::Base(balance!(120).into())
                    )
                ),
                (
                    order_id2,
                    (
                        order2_other.clone(),
                        OrderAmount::Base(balance!(130).into())
                    )
                ),
                (
                    order_id3,
                    (
                        order3_other.clone(),
                        OrderAmount::Base(balance!(140).into())
                    )
>>>>>>> 7c70d653
                ),
            ]),
            to_full_execute: BTreeMap::from([
                (order_id1, order1_other.clone()),
                (order_id2, order2_other.clone()),
                (order_id3, order3_other.clone()),
            ]),
            to_cancel: BTreeMap::from([
                (order_id1, order1_other.clone()),
                (order_id2, order2_other.clone()),
                (order_id3, order3_other.clone()),
            ]),
            to_force_update: BTreeMap::from([
                (order_id1, order1_other.clone()),
                (order_id2, order2_other.clone()),
                (order_id3, order3_other.clone()),
            ]),
            payment: payment.clone(),
            ignore_unschedule_error: false
        }
    );

    let empty = MarketChange {
        deal_input: None,
        deal_output: None,
        market_input: None,
        market_output: None,
        to_place: BTreeMap::new(),
        to_part_execute: BTreeMap::new(),
        to_full_execute: BTreeMap::new(),
        to_cancel: BTreeMap::new(),
        to_force_update: BTreeMap::new(),
        payment: empty_payment.clone(),
        ignore_unschedule_error: false,
    };

    market_change = origin.clone();
    assert_ok!(market_change.merge(empty));
    assert_eq!(market_change, origin);
}<|MERGE_RESOLUTION|>--- conflicted
+++ resolved
@@ -117,13 +117,8 @@
         input_asset_id: XOR,
         input_amount: OrderAmount::Quote(balance!(0).into()),
         output_asset_id: VAL,
-<<<<<<< HEAD
-        output_amount: OrderAmount::Base(balance!(2)),
-        average_price: balance!(0.5),
-=======
         output_amount: OrderAmount::Base(balance!(2).into()),
         average_price: balance!(0.5).into(),
->>>>>>> 7c70d653
         direction: PriceVariant::Buy
     }
     .is_valid());
@@ -132,13 +127,8 @@
         input_asset_id: VAL,
         input_amount: OrderAmount::Base(balance!(0).into()),
         output_asset_id: XOR,
-<<<<<<< HEAD
-        output_amount: OrderAmount::Quote(balance!(2)),
-        average_price: balance!(0.5),
-=======
         output_amount: OrderAmount::Quote(balance!(2).into()),
         average_price: balance!(0.5).into(),
->>>>>>> 7c70d653
         direction: PriceVariant::Sell
     }
     .is_valid());
@@ -148,13 +138,8 @@
         input_asset_id: XOR,
         input_amount: OrderAmount::Quote(balance!(1).into()),
         output_asset_id: VAL,
-<<<<<<< HEAD
-        output_amount: OrderAmount::Base(balance!(0)),
-        average_price: balance!(0.5),
-=======
         output_amount: OrderAmount::Base(balance!(0).into()),
         average_price: balance!(0.5).into(),
->>>>>>> 7c70d653
         direction: PriceVariant::Buy
     }
     .is_valid());
@@ -163,13 +148,8 @@
         input_asset_id: VAL,
         input_amount: OrderAmount::Base(balance!(1).into()),
         output_asset_id: XOR,
-<<<<<<< HEAD
-        output_amount: OrderAmount::Quote(balance!(0)),
-        average_price: balance!(0.5),
-=======
         output_amount: OrderAmount::Quote(balance!(0).into()),
         average_price: balance!(0.5).into(),
->>>>>>> 7c70d653
         direction: PriceVariant::Sell
     }
     .is_valid());
@@ -179,13 +159,8 @@
         input_asset_id: XOR,
         input_amount: OrderAmount::Quote(balance!(1).into()),
         output_asset_id: VAL,
-<<<<<<< HEAD
-        output_amount: OrderAmount::Base(balance!(2)),
-        average_price: balance!(0),
-=======
         output_amount: OrderAmount::Base(balance!(2).into()),
         average_price: balance!(0).into(),
->>>>>>> 7c70d653
         direction: PriceVariant::Buy
     }
     .is_valid());
@@ -194,13 +169,8 @@
         input_asset_id: VAL,
         input_amount: OrderAmount::Base(balance!(1).into()),
         output_asset_id: XOR,
-<<<<<<< HEAD
-        output_amount: OrderAmount::Quote(balance!(2)),
-        average_price: balance!(0),
-=======
         output_amount: OrderAmount::Quote(balance!(2).into()),
         average_price: balance!(0).into(),
->>>>>>> 7c70d653
         direction: PriceVariant::Sell
     }
     .is_valid());
@@ -210,13 +180,8 @@
         input_asset_id: XOR,
         input_amount: OrderAmount::Quote(balance!(1).into()),
         output_asset_id: XOR,
-<<<<<<< HEAD
-        output_amount: OrderAmount::Base(balance!(2)),
-        average_price: balance!(0.5),
-=======
         output_amount: OrderAmount::Base(balance!(2).into()),
         average_price: balance!(0.5).into(),
->>>>>>> 7c70d653
         direction: PriceVariant::Buy
     }
     .is_valid());
@@ -225,13 +190,8 @@
         input_asset_id: VAL,
         input_amount: OrderAmount::Base(balance!(1).into()),
         output_asset_id: VAL,
-<<<<<<< HEAD
-        output_amount: OrderAmount::Quote(balance!(2)),
-        average_price: balance!(0.5),
-=======
         output_amount: OrderAmount::Quote(balance!(2).into()),
         average_price: balance!(0.5).into(),
->>>>>>> 7c70d653
         direction: PriceVariant::Sell
     }
     .is_valid());
@@ -241,13 +201,8 @@
         input_asset_id: XOR,
         input_amount: OrderAmount::Base(balance!(1).into()),
         output_asset_id: VAL,
-<<<<<<< HEAD
-        output_amount: OrderAmount::Base(balance!(2)),
-        average_price: balance!(0.5),
-=======
         output_amount: OrderAmount::Base(balance!(2).into()),
         average_price: balance!(0.5).into(),
->>>>>>> 7c70d653
         direction: PriceVariant::Buy
     }
     .is_valid());
@@ -256,13 +211,8 @@
         input_asset_id: VAL,
         input_amount: OrderAmount::Base(balance!(1).into()),
         output_asset_id: XOR,
-<<<<<<< HEAD
-        output_amount: OrderAmount::Base(balance!(2)),
-        average_price: balance!(0.5),
-=======
         output_amount: OrderAmount::Base(balance!(2).into()),
         average_price: balance!(0.5).into(),
->>>>>>> 7c70d653
         direction: PriceVariant::Sell
     }
     .is_valid());
@@ -272,13 +222,8 @@
         input_asset_id: XOR,
         input_amount: OrderAmount::Quote(balance!(1).into()),
         output_asset_id: VAL,
-<<<<<<< HEAD
-        output_amount: OrderAmount::Quote(balance!(2)),
-        average_price: balance!(0.5),
-=======
         output_amount: OrderAmount::Quote(balance!(2).into()),
         average_price: balance!(0.5).into(),
->>>>>>> 7c70d653
         direction: PriceVariant::Buy
     }
     .is_valid());
@@ -287,13 +232,8 @@
         input_asset_id: VAL,
         input_amount: OrderAmount::Quote(balance!(1).into()),
         output_asset_id: XOR,
-<<<<<<< HEAD
-        output_amount: OrderAmount::Quote(balance!(2)),
-        average_price: balance!(0.5),
-=======
         output_amount: OrderAmount::Quote(balance!(2).into()),
         average_price: balance!(0.5).into(),
->>>>>>> 7c70d653
         direction: PriceVariant::Sell
     }
     .is_valid());
@@ -303,13 +243,8 @@
         input_asset_id: XOR,
         input_amount: OrderAmount::Quote(balance!(1).into()),
         output_asset_id: VAL,
-<<<<<<< HEAD
-        output_amount: OrderAmount::Base(balance!(2)),
-        average_price: balance!(0.5),
-=======
         output_amount: OrderAmount::Base(balance!(2).into()),
         average_price: balance!(0.5).into(),
->>>>>>> 7c70d653
         direction: PriceVariant::Buy
     }
     .is_valid());
@@ -318,13 +253,8 @@
         input_asset_id: VAL,
         input_amount: OrderAmount::Base(balance!(1).into()),
         output_asset_id: XOR,
-<<<<<<< HEAD
-        output_amount: OrderAmount::Quote(balance!(2)),
-        average_price: balance!(0.5),
-=======
         output_amount: OrderAmount::Quote(balance!(2).into()),
         average_price: balance!(0.5).into(),
->>>>>>> 7c70d653
         direction: PriceVariant::Sell
     }
     .is_valid());
@@ -337,13 +267,8 @@
             input_asset_id: XOR,
             input_amount: OrderAmount::Quote(balance!(1).into()),
             output_asset_id: VAL,
-<<<<<<< HEAD
-            output_amount: OrderAmount::Base(balance!(2)),
-            average_price: balance!(0.5),
-=======
             output_amount: OrderAmount::Base(balance!(2).into()),
             average_price: balance!(0.5).into(),
->>>>>>> 7c70d653
             direction: PriceVariant::Buy
         }
         .base_amount(),
@@ -355,13 +280,8 @@
             input_asset_id: VAL,
             input_amount: OrderAmount::Base(balance!(1).into()),
             output_asset_id: XOR,
-<<<<<<< HEAD
-            output_amount: OrderAmount::Quote(balance!(2)),
-            average_price: balance!(0.5),
-=======
             output_amount: OrderAmount::Quote(balance!(2).into()),
             average_price: balance!(0.5).into(),
->>>>>>> 7c70d653
             direction: PriceVariant::Sell
         }
         .base_amount(),
@@ -373,13 +293,8 @@
             input_asset_id: XOR,
             input_amount: OrderAmount::Quote(balance!(1).into()),
             output_asset_id: VAL,
-<<<<<<< HEAD
-            output_amount: OrderAmount::Base(balance!(2)),
-            average_price: balance!(0.5),
-=======
             output_amount: OrderAmount::Base(balance!(2).into()),
             average_price: balance!(0.5).into(),
->>>>>>> 7c70d653
             direction: PriceVariant::Buy
         }
         .quote_amount(),
@@ -391,13 +306,8 @@
             input_asset_id: VAL,
             input_amount: OrderAmount::Base(balance!(1).into()),
             output_asset_id: XOR,
-<<<<<<< HEAD
-            output_amount: OrderAmount::Quote(balance!(2)),
-            average_price: balance!(0.5),
-=======
             output_amount: OrderAmount::Quote(balance!(2).into()),
             average_price: balance!(0.5).into(),
->>>>>>> 7c70d653
             direction: PriceVariant::Sell
         }
         .quote_amount(),
@@ -860,13 +770,8 @@
                 5,
                 alice(),
                 PriceVariant::Buy,
-<<<<<<< HEAD
-                balance!(10),
-                balance!(100),
-=======
                 balance!(10).into(),
                 balance!(100).into(),
->>>>>>> 7c70d653
                 1000,
                 10000,
                 100,
@@ -879,22 +784,13 @@
                     4,
                     alice(),
                     PriceVariant::Buy,
-<<<<<<< HEAD
-                    balance!(20),
-                    balance!(100),
-=======
                     balance!(20).into(),
                     balance!(100).into(),
->>>>>>> 7c70d653
                     1000,
                     10000,
                     100,
                 ),
-<<<<<<< HEAD
-                OrderAmount::Base(balance!(10)),
-=======
                 OrderAmount::Base(balance!(10).into()),
->>>>>>> 7c70d653
             ),
         )]),
         to_full_execute: BTreeMap::from([(
@@ -903,13 +799,8 @@
                 3,
                 alice(),
                 PriceVariant::Buy,
-<<<<<<< HEAD
-                balance!(20),
-                balance!(100),
-=======
                 balance!(20).into(),
                 balance!(100).into(),
->>>>>>> 7c70d653
                 1000,
                 10000,
                 100,
@@ -921,13 +812,8 @@
                 2,
                 alice(),
                 PriceVariant::Buy,
-<<<<<<< HEAD
-                balance!(10),
-                balance!(100),
-=======
                 balance!(10).into(),
                 balance!(100).into(),
->>>>>>> 7c70d653
                 1000,
                 10000,
                 100,
@@ -939,13 +825,8 @@
                 1,
                 alice(),
                 PriceVariant::Buy,
-<<<<<<< HEAD
-                balance!(10),
-                balance!(100),
-=======
                 balance!(10).into(),
                 balance!(100).into(),
->>>>>>> 7c70d653
                 1000,
                 10000,
                 100,
@@ -1032,13 +913,8 @@
         order_id1,
         alice(),
         PriceVariant::Buy,
-<<<<<<< HEAD
-        balance!(10),
-        balance!(100),
-=======
         balance!(10).into(),
         balance!(100).into(),
->>>>>>> 7c70d653
         1000,
         10000,
         100,
@@ -1048,13 +924,8 @@
         order_id1,
         alice(),
         PriceVariant::Buy,
-<<<<<<< HEAD
-        balance!(9),
-        balance!(1000),
-=======
         balance!(9).into(),
         balance!(1000).into(),
->>>>>>> 7c70d653
         1000,
         10000,
         100,
@@ -1064,13 +935,8 @@
         order_id2,
         bob(),
         PriceVariant::Sell,
-<<<<<<< HEAD
-        balance!(15),
-        balance!(100),
-=======
         balance!(15).into(),
         balance!(100).into(),
->>>>>>> 7c70d653
         1000,
         10000,
         100,
@@ -1080,13 +946,8 @@
         order_id2,
         bob(),
         PriceVariant::Buy,
-<<<<<<< HEAD
-        balance!(14),
-        balance!(200),
-=======
         balance!(14).into(),
         balance!(200).into(),
->>>>>>> 7c70d653
         1000,
         10000,
         100,
@@ -1096,13 +957,8 @@
         order_id3,
         charlie(),
         PriceVariant::Buy,
-<<<<<<< HEAD
-        balance!(11),
-        balance!(100),
-=======
         balance!(11).into(),
         balance!(100).into(),
->>>>>>> 7c70d653
         1000,
         10000,
         100,
@@ -1112,13 +968,8 @@
         order_id3,
         charlie(),
         PriceVariant::Buy,
-<<<<<<< HEAD
-        balance!(12),
-        balance!(1000),
-=======
         balance!(12).into(),
         balance!(1000).into(),
->>>>>>> 7c70d653
         1000,
         10000,
         100,
@@ -1128,13 +979,8 @@
         order_id4,
         dave(),
         PriceVariant::Sell,
-<<<<<<< HEAD
-        balance!(16),
-        balance!(100),
-=======
         balance!(16).into(),
         balance!(100).into(),
->>>>>>> 7c70d653
         1000,
         10000,
         100,
@@ -1144,30 +990,18 @@
         order_id5,
         alice(),
         PriceVariant::Buy,
-<<<<<<< HEAD
-        balance!(12),
-        balance!(100),
-=======
         balance!(12).into(),
         balance!(100).into(),
->>>>>>> 7c70d653
         1000,
         10000,
         100,
     );
 
     let origin = MarketChange {
-<<<<<<< HEAD
-        deal_input: Some(OrderAmount::Base(balance!(1000))),
-        deal_output: Some(OrderAmount::Quote(balance!(2000))),
-        market_input: Some(OrderAmount::Base(balance!(3000))),
-        market_output: Some(OrderAmount::Quote(balance!(4000))),
-=======
         deal_input: Some(OrderAmount::Base(balance!(1000).into())),
         deal_output: Some(OrderAmount::Quote(balance!(2000).into())),
         market_input: Some(OrderAmount::Base(balance!(3000).into())),
         market_output: Some(OrderAmount::Quote(balance!(4000).into())),
->>>>>>> 7c70d653
         to_place: BTreeMap::from([
             (order_id1, order1_origin.clone()),
             (order_id2, order2_origin.clone()),
@@ -1176,17 +1010,6 @@
         to_part_execute: BTreeMap::from([
             (
                 order_id1,
-<<<<<<< HEAD
-                (order1_origin.clone(), OrderAmount::Base(balance!(20))),
-            ),
-            (
-                order_id2,
-                (order2_origin.clone(), OrderAmount::Base(balance!(30))),
-            ),
-            (
-                order_id3,
-                (order3_origin.clone(), OrderAmount::Base(balance!(40))),
-=======
                 (
                     order1_origin.clone(),
                     OrderAmount::Base(balance!(20).into()),
@@ -1205,7 +1028,6 @@
                     order3_origin.clone(),
                     OrderAmount::Base(balance!(40).into()),
                 ),
->>>>>>> 7c70d653
             ),
         ]),
         to_full_execute: BTreeMap::from([
@@ -1235,19 +1057,6 @@
         to_place: BTreeMap::from([
             (order_id4, order4_origin.clone()),
             (order_id5, order5_origin.clone()),
-<<<<<<< HEAD
-        ]),
-        to_part_execute: BTreeMap::from([
-            (
-                order_id4,
-                (order4_origin.clone(), OrderAmount::Base(balance!(50))),
-            ),
-            (
-                order_id5,
-                (order5_origin.clone(), OrderAmount::Base(balance!(60))),
-            ),
-        ]),
-=======
         ]),
         to_part_execute: BTreeMap::from([
             (
@@ -1265,7 +1074,6 @@
                 ),
             ),
         ]),
->>>>>>> 7c70d653
         to_full_execute: BTreeMap::from([
             (order_id4, order4_origin.clone()),
             (order_id5, order5_origin.clone()),
@@ -1287,17 +1095,10 @@
     assert_eq!(
         market_change,
         MarketChange {
-<<<<<<< HEAD
-            deal_input: Some(OrderAmount::Base(balance!(1000))),
-            deal_output: Some(OrderAmount::Quote(balance!(2000))),
-            market_input: Some(OrderAmount::Base(balance!(3000))),
-            market_output: Some(OrderAmount::Quote(balance!(4000))),
-=======
             deal_input: Some(OrderAmount::Base(balance!(1000).into())),
             deal_output: Some(OrderAmount::Quote(balance!(2000).into())),
             market_input: Some(OrderAmount::Base(balance!(3000).into())),
             market_output: Some(OrderAmount::Quote(balance!(4000).into())),
->>>>>>> 7c70d653
             to_place: BTreeMap::from([
                 (order_id1, order1_origin.clone()),
                 (order_id2, order2_origin.clone()),
@@ -1308,25 +1109,6 @@
             to_part_execute: BTreeMap::from([
                 (
                     order_id1,
-<<<<<<< HEAD
-                    (order1_origin.clone(), OrderAmount::Base(balance!(20)))
-                ),
-                (
-                    order_id2,
-                    (order2_origin.clone(), OrderAmount::Base(balance!(30)))
-                ),
-                (
-                    order_id3,
-                    (order3_origin.clone(), OrderAmount::Base(balance!(40)))
-                ),
-                (
-                    order_id4,
-                    (order4_origin.clone(), OrderAmount::Base(balance!(50)))
-                ),
-                (
-                    order_id5,
-                    (order5_origin.clone(), OrderAmount::Base(balance!(60)))
-=======
                     (
                         order1_origin.clone(),
                         OrderAmount::Base(balance!(20).into())
@@ -1359,7 +1141,6 @@
                         order5_origin.clone(),
                         OrderAmount::Base(balance!(60).into())
                     )
->>>>>>> 7c70d653
                 ),
             ]),
             to_full_execute: BTreeMap::from([
@@ -1397,20 +1178,28 @@
             (order_id1, order1_other.clone()),
             (order_id2, order2_origin.clone()),
             (order_id5, order5_origin.clone()),
-<<<<<<< HEAD
         ]),
         to_part_execute: BTreeMap::from([
             (
                 order_id1,
-                (order1_other.clone(), OrderAmount::Base(balance!(120))),
+                (
+                    order1_other.clone(),
+                    OrderAmount::Base(balance!(120).into()),
+                ),
             ),
             (
                 order_id2,
-                (order2_origin.clone(), OrderAmount::Base(balance!(30))),
+                (
+                    order2_origin.clone(),
+                    OrderAmount::Base(balance!(30).into()),
+                ),
             ),
             (
                 order_id5,
-                (order5_origin.clone(), OrderAmount::Base(balance!(60))),
+                (
+                    order5_origin.clone(),
+                    OrderAmount::Base(balance!(60).into()),
+                ),
             ),
         ]),
         to_full_execute: BTreeMap::from([
@@ -1418,37 +1207,6 @@
             (order_id2, order2_origin.clone()),
             (order_id5, order5_origin.clone()),
         ]),
-=======
-        ]),
-        to_part_execute: BTreeMap::from([
-            (
-                order_id1,
-                (
-                    order1_other.clone(),
-                    OrderAmount::Base(balance!(120).into()),
-                ),
-            ),
-            (
-                order_id2,
-                (
-                    order2_origin.clone(),
-                    OrderAmount::Base(balance!(30).into()),
-                ),
-            ),
-            (
-                order_id5,
-                (
-                    order5_origin.clone(),
-                    OrderAmount::Base(balance!(60).into()),
-                ),
-            ),
-        ]),
-        to_full_execute: BTreeMap::from([
-            (order_id1, order1_other.clone()),
-            (order_id2, order2_origin.clone()),
-            (order_id5, order5_origin.clone()),
-        ]),
->>>>>>> 7c70d653
         to_cancel: BTreeMap::from([
             (order_id1, order1_other.clone()),
             (order_id2, order2_origin.clone()),
@@ -1468,40 +1226,44 @@
     assert_eq!(
         market_change,
         MarketChange {
-<<<<<<< HEAD
-            deal_input: Some(OrderAmount::Base(balance!(8000))),
-            deal_output: Some(OrderAmount::Quote(balance!(10000))),
-            market_input: Some(OrderAmount::Base(balance!(3000))),
-            market_output: Some(OrderAmount::Quote(balance!(4000))),
-=======
             deal_input: Some(OrderAmount::Base(balance!(8000).into())),
             deal_output: Some(OrderAmount::Quote(balance!(10000).into())),
             market_input: Some(OrderAmount::Base(balance!(3000).into())),
             market_output: Some(OrderAmount::Quote(balance!(4000).into())),
->>>>>>> 7c70d653
             to_place: BTreeMap::from([
                 (order_id1, order1_other.clone()),
                 (order_id2, order2_origin.clone()),
                 (order_id3, order3_origin.clone()),
                 (order_id5, order5_origin.clone()),
-<<<<<<< HEAD
             ]),
             to_part_execute: BTreeMap::from([
                 (
                     order_id1,
-                    (order1_other.clone(), OrderAmount::Base(balance!(120)))
+                    (
+                        order1_other.clone(),
+                        OrderAmount::Base(balance!(120).into())
+                    )
                 ),
                 (
                     order_id2,
-                    (order2_origin.clone(), OrderAmount::Base(balance!(30)))
+                    (
+                        order2_origin.clone(),
+                        OrderAmount::Base(balance!(30).into())
+                    )
                 ),
                 (
                     order_id3,
-                    (order3_origin.clone(), OrderAmount::Base(balance!(40)))
+                    (
+                        order3_origin.clone(),
+                        OrderAmount::Base(balance!(40).into())
+                    )
                 ),
                 (
                     order_id5,
-                    (order5_origin.clone(), OrderAmount::Base(balance!(60)))
+                    (
+                        order5_origin.clone(),
+                        OrderAmount::Base(balance!(60).into())
+                    )
                 ),
             ]),
             to_full_execute: BTreeMap::from([
@@ -1510,7 +1272,88 @@
                 (order_id3, order3_origin.clone()),
                 (order_id5, order5_origin.clone()),
             ]),
-=======
+            to_cancel: BTreeMap::from([
+                (order_id1, order1_other.clone()),
+                (order_id2, order2_origin.clone()),
+                (order_id3, order3_origin.clone()),
+                (order_id5, order5_origin.clone()),
+            ]),
+            to_force_update: BTreeMap::from([
+                (order_id1, order1_other.clone()),
+                (order_id2, order2_origin.clone()),
+                (order_id3, order3_origin.clone()),
+                (order_id5, order5_origin.clone()),
+            ]),
+            payment: payment.clone(),
+            ignore_unschedule_error: false
+        }
+    );
+
+    let full_match = MarketChange {
+        deal_input: Some(OrderAmount::Base(balance!(1000).into())),
+        deal_output: Some(OrderAmount::Quote(balance!(2000).into())),
+        market_input: Some(OrderAmount::Base(balance!(3000).into())),
+        market_output: Some(OrderAmount::Quote(balance!(4000).into())),
+        to_place: BTreeMap::from([
+            (order_id1, order1_other.clone()),
+            (order_id2, order2_other.clone()),
+            (order_id3, order3_other.clone()),
+        ]),
+        to_part_execute: BTreeMap::from([
+            (
+                order_id1,
+                (
+                    order1_other.clone(),
+                    OrderAmount::Base(balance!(120).into()),
+                ),
+            ),
+            (
+                order_id2,
+                (
+                    order2_other.clone(),
+                    OrderAmount::Base(balance!(130).into()),
+                ),
+            ),
+            (
+                order_id3,
+                (
+                    order3_other.clone(),
+                    OrderAmount::Base(balance!(140).into()),
+                ),
+            ),
+        ]),
+        to_full_execute: BTreeMap::from([
+            (order_id1, order1_other.clone()),
+            (order_id2, order2_other.clone()),
+            (order_id3, order3_other.clone()),
+        ]),
+        to_cancel: BTreeMap::from([
+            (order_id1, order1_other.clone()),
+            (order_id2, order2_other.clone()),
+            (order_id3, order3_other.clone()),
+        ]),
+        to_force_update: BTreeMap::from([
+            (order_id1, order1_other.clone()),
+            (order_id2, order2_other.clone()),
+            (order_id3, order3_other.clone()),
+        ]),
+        payment: empty_payment.clone(),
+        ignore_unschedule_error: false,
+    };
+
+    market_change = origin.clone();
+    assert_ok!(market_change.merge(full_match));
+    assert_eq!(
+        market_change,
+        MarketChange {
+            deal_input: Some(OrderAmount::Base(balance!(2000).into())),
+            deal_output: Some(OrderAmount::Quote(balance!(4000).into())),
+            market_input: Some(OrderAmount::Base(balance!(6000).into())),
+            market_output: Some(OrderAmount::Quote(balance!(8000).into())),
+            to_place: BTreeMap::from([
+                (order_id1, order1_other.clone()),
+                (order_id2, order2_other.clone()),
+                (order_id3, order3_other.clone()),
             ]),
             to_part_execute: BTreeMap::from([
                 (
@@ -1523,172 +1366,6 @@
                 (
                     order_id2,
                     (
-                        order2_origin.clone(),
-                        OrderAmount::Base(balance!(30).into())
-                    )
-                ),
-                (
-                    order_id3,
-                    (
-                        order3_origin.clone(),
-                        OrderAmount::Base(balance!(40).into())
-                    )
-                ),
-                (
-                    order_id5,
-                    (
-                        order5_origin.clone(),
-                        OrderAmount::Base(balance!(60).into())
-                    )
-                ),
-            ]),
-            to_full_execute: BTreeMap::from([
-                (order_id1, order1_other.clone()),
-                (order_id2, order2_origin.clone()),
-                (order_id3, order3_origin.clone()),
-                (order_id5, order5_origin.clone()),
-            ]),
->>>>>>> 7c70d653
-            to_cancel: BTreeMap::from([
-                (order_id1, order1_other.clone()),
-                (order_id2, order2_origin.clone()),
-                (order_id3, order3_origin.clone()),
-                (order_id5, order5_origin.clone()),
-            ]),
-            to_force_update: BTreeMap::from([
-                (order_id1, order1_other.clone()),
-                (order_id2, order2_origin.clone()),
-                (order_id3, order3_origin.clone()),
-                (order_id5, order5_origin.clone()),
-            ]),
-            payment: payment.clone(),
-            ignore_unschedule_error: false
-        }
-    );
-
-    let full_match = MarketChange {
-<<<<<<< HEAD
-        deal_input: Some(OrderAmount::Base(balance!(1000))),
-        deal_output: Some(OrderAmount::Quote(balance!(2000))),
-        market_input: Some(OrderAmount::Base(balance!(3000))),
-        market_output: Some(OrderAmount::Quote(balance!(4000))),
-=======
-        deal_input: Some(OrderAmount::Base(balance!(1000).into())),
-        deal_output: Some(OrderAmount::Quote(balance!(2000).into())),
-        market_input: Some(OrderAmount::Base(balance!(3000).into())),
-        market_output: Some(OrderAmount::Quote(balance!(4000).into())),
->>>>>>> 7c70d653
-        to_place: BTreeMap::from([
-            (order_id1, order1_other.clone()),
-            (order_id2, order2_other.clone()),
-            (order_id3, order3_other.clone()),
-        ]),
-        to_part_execute: BTreeMap::from([
-            (
-                order_id1,
-<<<<<<< HEAD
-                (order1_other.clone(), OrderAmount::Base(balance!(120))),
-            ),
-            (
-                order_id2,
-                (order2_other.clone(), OrderAmount::Base(balance!(130))),
-            ),
-            (
-                order_id3,
-                (order3_other.clone(), OrderAmount::Base(balance!(140))),
-=======
-                (
-                    order1_other.clone(),
-                    OrderAmount::Base(balance!(120).into()),
-                ),
-            ),
-            (
-                order_id2,
-                (
-                    order2_other.clone(),
-                    OrderAmount::Base(balance!(130).into()),
-                ),
-            ),
-            (
-                order_id3,
-                (
-                    order3_other.clone(),
-                    OrderAmount::Base(balance!(140).into()),
-                ),
->>>>>>> 7c70d653
-            ),
-        ]),
-        to_full_execute: BTreeMap::from([
-            (order_id1, order1_other.clone()),
-            (order_id2, order2_other.clone()),
-            (order_id3, order3_other.clone()),
-<<<<<<< HEAD
-        ]),
-        to_cancel: BTreeMap::from([
-            (order_id1, order1_other.clone()),
-            (order_id2, order2_other.clone()),
-            (order_id3, order3_other.clone()),
-        ]),
-=======
-        ]),
-        to_cancel: BTreeMap::from([
-            (order_id1, order1_other.clone()),
-            (order_id2, order2_other.clone()),
-            (order_id3, order3_other.clone()),
-        ]),
->>>>>>> 7c70d653
-        to_force_update: BTreeMap::from([
-            (order_id1, order1_other.clone()),
-            (order_id2, order2_other.clone()),
-            (order_id3, order3_other.clone()),
-        ]),
-        payment: empty_payment.clone(),
-        ignore_unschedule_error: false,
-    };
-
-    market_change = origin.clone();
-    assert_ok!(market_change.merge(full_match));
-    assert_eq!(
-        market_change,
-        MarketChange {
-<<<<<<< HEAD
-            deal_input: Some(OrderAmount::Base(balance!(2000))),
-            deal_output: Some(OrderAmount::Quote(balance!(4000))),
-            market_input: Some(OrderAmount::Base(balance!(6000))),
-            market_output: Some(OrderAmount::Quote(balance!(8000))),
-=======
-            deal_input: Some(OrderAmount::Base(balance!(2000).into())),
-            deal_output: Some(OrderAmount::Quote(balance!(4000).into())),
-            market_input: Some(OrderAmount::Base(balance!(6000).into())),
-            market_output: Some(OrderAmount::Quote(balance!(8000).into())),
->>>>>>> 7c70d653
-            to_place: BTreeMap::from([
-                (order_id1, order1_other.clone()),
-                (order_id2, order2_other.clone()),
-                (order_id3, order3_other.clone()),
-            ]),
-            to_part_execute: BTreeMap::from([
-                (
-                    order_id1,
-<<<<<<< HEAD
-                    (order1_other.clone(), OrderAmount::Base(balance!(120)))
-                ),
-                (
-                    order_id2,
-                    (order2_other.clone(), OrderAmount::Base(balance!(130)))
-                ),
-                (
-                    order_id3,
-                    (order3_other.clone(), OrderAmount::Base(balance!(140)))
-=======
-                    (
-                        order1_other.clone(),
-                        OrderAmount::Base(balance!(120).into())
-                    )
-                ),
-                (
-                    order_id2,
-                    (
                         order2_other.clone(),
                         OrderAmount::Base(balance!(130).into())
                     )
@@ -1699,7 +1376,6 @@
                         order3_other.clone(),
                         OrderAmount::Base(balance!(140).into())
                     )
->>>>>>> 7c70d653
                 ),
             ]),
             to_full_execute: BTreeMap::from([
