// This file is part of the SORA network and Polkaswap app.

// Copyright (c) 2020, 2021, Polka Biome Ltd. All rights reserved.
// SPDX-License-Identifier: BSD-4-Clause

// Redistribution and use in source and binary forms, with or without modification,
// are permitted provided that the following conditions are met:

// Redistributions of source code must retain the above copyright notice, this list
// of conditions and the following disclaimer.
// Redistributions in binary form must reproduce the above copyright notice, this
// list of conditions and the following disclaimer in the documentation and/or other
// materials provided with the distribution.
//
// All advertising materials mentioning features or use of this software must display
// the following acknowledgement: This product includes software developed by Polka Biome
// Ltd., SORA, and Polkaswap.
//
// Neither the name of the Polka Biome Ltd. nor the names of its contributors may be used
// to endorse or promote products derived from this software without specific prior written permission.

// THIS SOFTWARE IS PROVIDED BY Polka Biome Ltd. AS IS AND ANY EXPRESS OR IMPLIED WARRANTIES,
// INCLUDING, BUT NOT LIMITED TO, THE IMPLIED WARRANTIES OF MERCHANTABILITY AND FITNESS FOR
// A PARTICULAR PURPOSE ARE DISCLAIMED. IN NO EVENT SHALL Polka Biome Ltd. BE LIABLE FOR ANY
// DIRECT, INDIRECT, INCIDENTAL, SPECIAL, EXEMPLARY, OR CONSEQUENTIAL DAMAGES (INCLUDING,
// BUT NOT LIMITED TO, PROCUREMENT OF SUBSTITUTE GOODS OR SERVICES; LOSS OF USE, DATA, OR PROFITS;
// OR BUSINESS INTERRUPTION) HOWEVER CAUSED AND ON ANY THEORY OF LIABILITY, WHETHER IN CONTRACT,
// STRICT LIABILITY, OR TORT (INCLUDING NEGLIGENCE OR OTHERWISE) ARISING IN ANY WAY OUT OF THE
// USE OF THIS SOFTWARE, EVEN IF ADVISED OF THE POSSIBILITY OF SUCH DAMAGE.

//! Benchmarking setup for order-book

#![cfg(feature = "runtime-benchmarks")]
// order-book
#![cfg(feature = "wip")]
// order-book
// now it works only as benchmarks, not as unit tests
// TODO fix when new approach be developed
#![cfg(not(test))]

#[cfg(not(test))]
use crate::{Config, Event, OrderBook, OrderBookId, Pallet};
#[cfg(test)]
use framenode_runtime::order_book::{Config, Event, OrderBook, OrderBookId, Pallet};

use codec::Decode;
use common::{balance, AssetName, AssetSymbol, DEXId, XOR};
use frame_benchmarking::benchmarks;
use frame_system::{EventRecord, RawOrigin};
use hex_literal::hex;

use assets::Pallet as Assets;
use frame_system::Pallet as FrameSystem;
use trading_pair::Pallet as TradingPair;
use Pallet as OrderBookPallet;

pub const DEX: DEXId = DEXId::Polkaswap;

fn alice<T: Config>() -> T::AccountId {
    let bytes = hex!("d43593c715fdd31c61141abd04a99fd6822c8558854ccde39a5684e7a56da27d");
    T::AccountId::decode(&mut &bytes[..]).expect("Failed to decode account ID")
}

fn assert_last_event<T: Config>(generic_event: <T as Config>::RuntimeEvent) {
    let events = frame_system::Pallet::<T>::events();
    let system_event: <T as frame_system::Config>::RuntimeEvent = generic_event.into();
    // compare to the last event record
    let EventRecord { event, .. } = &events[events.len() - 1];
    assert_eq!(event, &system_event);
}

benchmarks! {
    where_clause {
        where T: trading_pair::Config + core::fmt::Debug
    }

    create_orderbook {
        let caller = alice::<T>();
        FrameSystem::<T>::inc_providers(&caller);

        let nft = Assets::<T>::register_from(
            &caller,
            AssetSymbol(b"NFT".to_vec()),
            AssetName(b"Nft".to_vec()),
            0,
            balance!(1),
            false,
            None,
            None,
        )
        .unwrap();

        let order_book_id = OrderBookId::<T> {
            base_asset_id: XOR.into(),
            target_asset_id: nft.into(),
        };

        TradingPair::<T>::register(
            RawOrigin::Signed(caller.clone()).into(),
            DEX.into(),
            order_book_id.base_asset_id,
            order_book_id.target_asset_id
        ).unwrap();
    }: {
        OrderBookPallet::<T>::create_orderbook(
            RawOrigin::Signed(caller.clone()).into(),
            DEX.into(),
            order_book_id
        ).unwrap();
    }
    verify {
<<<<<<< HEAD
        assert_last_event::<T>(Event::<T>::OrderBookCreated(order_book_id, DEX.into(), caller).into());
=======
        assert_last_event::<T>(Event::<T>::OrderBookCreated{order_book_id: order_book_id, dex_id: DEX.into(), creator: caller}.into());
>>>>>>> efeb5090

        assert_eq!(
            OrderBookPallet::<T>::order_books(order_book_id).unwrap(),
            OrderBook::<T>::default_nft(order_book_id, DEX.into())
        );
    }

    delete_orderbook {
    }: {
        // todo (m.tagirov)
    }
    verify {
    }

    update_orderbook {
    }: {
        // todo (m.tagirov)
    }
    verify {
    }

    change_orderbook_status {
    }: {
        // todo (m.tagirov)
    }
    verify {
    }

    place_limit_order {
    }: {
        // todo (m.tagirov)
    }
    verify {
    }

    cancel_limit_order {
    }: {
        // todo (m.tagirov)
    }
    verify {
    }

    quote {
    }: {
        // todo (m.tagirov)
    }
    verify {
    }

    exchange {
    }: {
        // todo (m.tagirov)
    }
    verify {
    }

    impl_benchmark_test_suite!(Pallet, framenode_chain_spec::ext(), framenode_runtime::Runtime);
}<|MERGE_RESOLUTION|>--- conflicted
+++ resolved
@@ -109,11 +109,7 @@
         ).unwrap();
     }
     verify {
-<<<<<<< HEAD
-        assert_last_event::<T>(Event::<T>::OrderBookCreated(order_book_id, DEX.into(), caller).into());
-=======
         assert_last_event::<T>(Event::<T>::OrderBookCreated{order_book_id: order_book_id, dex_id: DEX.into(), creator: caller}.into());
->>>>>>> efeb5090
 
         assert_eq!(
             OrderBookPallet::<T>::order_books(order_book_id).unwrap(),
