// This file is part of the SORA network and Polkaswap app.

// Copyright (c) 2020, 2021, Polka Biome Ltd. All rights reserved.
// SPDX-License-Identifier: BSD-4-Clause

// Redistribution and use in source and binary forms, with or without modification,
// are permitted provided that the following conditions are met:

// Redistributions of source code must retain the above copyright notice, this list
// of conditions and the following disclaimer.
// Redistributions in binary form must reproduce the above copyright notice, this
// list of conditions and the following disclaimer in the documentation and/or other
// materials provided with the distribution.
//
// All advertising materials mentioning features or use of this software must display
// the following acknowledgement: This product includes software developed by Polka Biome
// Ltd., SORA, and Polkaswap.
//
// Neither the name of the Polka Biome Ltd. nor the names of its contributors may be used
// to endorse or promote products derived from this software without specific prior written permission.

// THIS SOFTWARE IS PROVIDED BY Polka Biome Ltd. AS IS AND ANY EXPRESS OR IMPLIED WARRANTIES,
// INCLUDING, BUT NOT LIMITED TO, THE IMPLIED WARRANTIES OF MERCHANTABILITY AND FITNESS FOR
// A PARTICULAR PURPOSE ARE DISCLAIMED. IN NO EVENT SHALL Polka Biome Ltd. BE LIABLE FOR ANY
// DIRECT, INDIRECT, INCIDENTAL, SPECIAL, EXEMPLARY, OR CONSEQUENTIAL DAMAGES (INCLUDING,
// BUT NOT LIMITED TO, PROCUREMENT OF SUBSTITUTE GOODS OR SERVICES; LOSS OF USE, DATA, OR PROFITS;
// OR BUSINESS INTERRUPTION) HOWEVER CAUSED AND ON ANY THEORY OF LIABILITY, WHETHER IN CONTRACT,
// STRICT LIABILITY, OR TORT (INCLUDING NEGLIGENCE OR OTHERWISE) ARISING IN ANY WAY OUT OF THE
// USE OF THIS SOFTWARE, EVEN IF ADVISED OF THE POSSIBILITY OF SUCH DAMAGE.

#![cfg(feature = "ready-to-test")] // order-book

use super::*;

use common::balance;
use common::prelude::SwapAmount;
use frame_system::RawOrigin;
use framenode_chain_spec::ext;
use framenode_runtime::Runtime;
use order_book::test_utils::fill_tools::FillSettings;
#[allow(unused)]
use periphery::presets::*;
use sp_std::vec::Vec;

#[test]
fn test_benchmark_delete_orderbook() {
    ext().execute_with(|| {
        let settings = FillSettings::<Runtime>::max();
        let order_book_id = periphery::delete_orderbook::init(settings.clone());

        OrderBookPallet::<Runtime>::delete_orderbook(RawOrigin::Root.into(), order_book_id)
            .unwrap();

        periphery::delete_orderbook::verify(settings, order_book_id);
    })
}

#[test]
fn test_benchmark_place() {
    ext().execute_with(|| {
        let settings = FillSettings::<Runtime>::max();
        let context = periphery::place_limit_order::init(settings.clone());

        OrderBookPallet::<Runtime>::place_limit_order(
            RawOrigin::Signed(context.caller.clone()).into(),
            context.order_book_id,
            *context.price.balance(),
            *context.amount.balance(),
            context.side,
            Some(context.lifespan),
        )
        .unwrap();

        periphery::place_limit_order::verify(settings, context);
    })
}

#[test]
fn test_benchmark_cancel() {
    ext().execute_with(|| {
        let settings = FillSettings::<Runtime>::max();
        let context = periphery::cancel_limit_order::init(settings.clone(), false);

        OrderBookPallet::<Runtime>::cancel_limit_order(
            RawOrigin::Signed(context.caller.clone()).into(),
            context.order_book_id,
            context.order_id,
        )
        .unwrap();

        periphery::cancel_limit_order::verify(settings, context);
    })
}

fn test_benchmark_execute_market_order(executed_orders_limit: u32) {
    ext().execute_with(|| {
        let mut settings = FillSettings::<Runtime>::max();
        settings.executed_orders_limit = executed_orders_limit;
        let context = periphery::execute_market_order::init(settings.clone());

        OrderBookPallet::<Runtime>::execute_market_order(
            RawOrigin::Signed(context.caller.clone()).into(),
            context.order_book_id,
            context.side,
            *context.amount.balance(),
        )
        .unwrap();

        periphery::execute_market_order::verify(context);
    })
}

#[test]
fn test_benchmark_execute_market_order_max_orders() {
    test_benchmark_execute_market_order(
        <Runtime as order_book_imported::Config>::HARD_MIN_MAX_RATIO
            .try_into()
            .unwrap(),
    );
}

#[test]
fn test_benchmark_execute_market_order_one_order() {
    test_benchmark_execute_market_order(1);
}

#[test]
fn test_benchmark_execute_market_order_scattered() {
    ext().execute_with(|| {
        let settings = FillSettings::<Runtime>::max();
        let context = periphery::execute_market_order_scattered::init(settings.clone());

        OrderBookPallet::<Runtime>::execute_market_order(
            RawOrigin::Signed(context.caller.clone()).into(),
            context.order_book_id,
            context.side,
            *context.amount.balance(),
        )
        .unwrap();

        periphery::execute_market_order_scattered::verify(context);
    })
}

#[test]
fn test_benchmark_quote() {
    ext().execute_with(|| {
        use common::LiquiditySource;

        let settings = FillSettings::<Runtime>::max();
        let context = periphery::quote::init(settings);

        let _ = OrderBookPallet::<Runtime>::quote(
            &context.dex_id,
            &context.input_asset_id,
            &context.output_asset_id,
            context.amount,
            context.deduce_fee,
        )
        .unwrap();
    })
}

fn test_benchmark_exchange(executed_orders_limit: u32) {
    ext().execute_with(|| {
        use common::LiquiditySource;

        let mut settings = FillSettings::<Runtime>::max();
        settings.executed_orders_limit = executed_orders_limit;
        let context = periphery::exchange::init(settings.clone());

        let (_outcome, _) = OrderBookPallet::<Runtime>::exchange(
            &context.caller,
            &context.caller,
            &context.order_book_id.dex_id,
            &context.order_book_id.base,
            &context.order_book_id.quote,
            SwapAmount::with_desired_output(
                context.expected_out,
                context.expected_in + balance!(5),
            ),
        )
        .unwrap();

        periphery::exchange::verify(context);
    })
}

#[test]
fn test_benchmark_exchange_max_orders() {
    test_benchmark_exchange(
        <Runtime as order_book_imported::Config>::HARD_MIN_MAX_RATIO
            .try_into()
            .unwrap(),
    );
}

#[test]
fn test_benchmark_exchange_one_order() {
    test_benchmark_exchange(1);
}

fn test_benchmark_exchange_scattered(executed_orders_limit: u32) {
    ext().execute_with(|| {
        use common::LiquiditySource;

        let mut settings = FillSettings::<Runtime>::max();
        settings.executed_orders_limit = executed_orders_limit;
        let context = periphery::exchange_scattered::init(settings.clone());

        let (_outcome, _) = OrderBookPallet::<Runtime>::exchange(
            &context.caller,
            &context.caller,
            &context.order_book_id.dex_id,
            &context.order_book_id.base,
            &context.order_book_id.quote,
            SwapAmount::with_desired_output(
                context.expected_out,
                context.expected_in + balance!(5),
            ),
        )
        .unwrap();

        periphery::exchange_scattered::verify(context);
    })
}

#[test]
<<<<<<< HEAD
fn test_benchmark_exchange_scattered_max_orders() {
    test_benchmark_exchange_scattered(
        <Runtime as order_book_imported::Config>::HARD_MIN_MAX_RATIO
            .try_into()
            .unwrap(),
    );
}
#[test]
fn test_benchmark_exchange_scattered_one_order() {
    test_benchmark_exchange_scattered(1);
=======
fn test_benchmark_align_single_order() {
    ext().execute_with(|| {
        let settings = FillSettings::<Runtime>::max();
        let context = periphery::align_single_order::init(settings);

        let mut data =
            framenode_runtime::order_book::storage_data_layer::StorageDataLayer::<Runtime>::new();

        context
            .order_book
            .align_limit_orders(Vec::from([context.order_to_align.clone()]), &mut data)
            .unwrap();

        periphery::align_single_order::verify(context);
    });
>>>>>>> d17f693a
}<|MERGE_RESOLUTION|>--- conflicted
+++ resolved
@@ -226,7 +226,6 @@
 }
 
 #[test]
-<<<<<<< HEAD
 fn test_benchmark_exchange_scattered_max_orders() {
     test_benchmark_exchange_scattered(
         <Runtime as order_book_imported::Config>::HARD_MIN_MAX_RATIO
@@ -237,7 +236,9 @@
 #[test]
 fn test_benchmark_exchange_scattered_one_order() {
     test_benchmark_exchange_scattered(1);
-=======
+}
+
+#[test]
 fn test_benchmark_align_single_order() {
     ext().execute_with(|| {
         let settings = FillSettings::<Runtime>::max();
@@ -253,5 +254,4 @@
 
         periphery::align_single_order::verify(context);
     });
->>>>>>> d17f693a
 }