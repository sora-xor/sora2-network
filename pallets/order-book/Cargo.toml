[package]
name = "order-book"
authors = ["Soramitsu"]
license = "BSD-4-Clause"
homepage = "https://sora.org"
repository = 'https://github.com/sora-xor/sora2-network'
edition = "2021"
version = "0.1.0"

[package.metadata.docs.rs]
targets = ["x86_64-unknown-linux-gnu"]

[dependencies]
codec = { package = "parity-scale-codec", version = "3", default-features = false, features = [
    "derive",
] }
scale-info = { version = "2", default-features = false, features = ["derive"] }
<<<<<<< HEAD
sp-runtime = { git = "https://github.com/sora-xor/polkadot-sdk.git", branch = "add_sora_substrate_commits", default-features = false }
sp-std = { git = "https://github.com/sora-xor/polkadot-sdk.git", branch = "add_sora_substrate_commits", default-features = false }
sp-tracing = { git = "https://github.com/sora-xor/polkadot-sdk.git", branch = "add_sora_substrate_commits", default-features = false }
frame-benchmarking = { git = "https://github.com/sora-xor/polkadot-sdk.git", branch = "add_sora_substrate_commits", default-features = false, optional = true }
frame-support = { git = "https://github.com/sora-xor/polkadot-sdk.git", branch = "add_sora_substrate_commits", default-features = false }
frame-system = { git = "https://github.com/sora-xor/polkadot-sdk.git", branch = "add_sora_substrate_commits", default-features = false }
=======
sp-runtime = { git = "https://github.com/sora-xor/polkadot-sdk.git", branch = "polkadot-v1.1.0", default-features = false }
sp-std = { git = "https://github.com/sora-xor/polkadot-sdk.git", branch = "polkadot-v1.1.0", default-features = false }
sp-tracing = { git = "https://github.com/sora-xor/polkadot-sdk.git", branch = "polkadot-v1.1.0", default-features = false }
frame-benchmarking = { git = "https://github.com/sora-xor/polkadot-sdk.git", branch = "polkadot-v1.1.0", default-features = false, optional = true }
frame-support = { git = "https://github.com/sora-xor/polkadot-sdk.git", branch = "polkadot-v1.1.0", default-features = false }
frame-system = { git = "https://github.com/sora-xor/polkadot-sdk.git", branch = "polkadot-v1.1.0", default-features = false }
>>>>>>> 87a5efdc
assets = { path = "../assets", default-features = false }
common = { path = "../../common", default-features = false }
technical = { path = "../technical", default-features = false }
trading-pair = { path = "../trading-pair", default-features = false }
hex-literal = "0.4.1"
serde = { version = "1.0", features = [
    "derive",
], optional = true, default-features = false }
tokens = { git = "https://github.com/open-web3-stack/open-runtime-module-library.git", package = "orml-tokens", default-features = false }

[dev-dependencies]
<<<<<<< HEAD
sp-core = { git = "https://github.com/sora-xor/polkadot-sdk.git", branch = "add_sora_substrate_commits", default-features = false }
sp-io = { git = "https://github.com/sora-xor/polkadot-sdk.git", branch = "add_sora_substrate_commits", default-features = false }
framenode-chain-spec = { path = "../../node/chain_spec", features = ["test"] }
framenode-runtime = { path = "../../runtime", default-features = false, features = ["std", "test"] }
pallet-balances = { git = "https://github.com/sora-xor/polkadot-sdk.git", branch = "add_sora_substrate_commits" }
pallet-collective = { git = "https://github.com/sora-xor/polkadot-sdk.git", branch = "add_sora_substrate_commits", default-features = false }
pallet-timestamp = { git = "https://github.com/sora-xor/polkadot-sdk.git", branch = "add_sora_substrate_commits", default-features = false }
=======
sp-core = { git = "https://github.com/sora-xor/polkadot-sdk.git", branch = "polkadot-v1.1.0", default-features = false }
sp-io = { git = "https://github.com/sora-xor/polkadot-sdk.git", branch = "polkadot-v1.1.0", default-features = false }
framenode-chain-spec = { path = "../../node/chain_spec", features = ["test"] }
framenode-runtime = { path = "../../runtime", default-features = false, features = ["std", "test"] }
pallet-balances = { git = "https://github.com/sora-xor/polkadot-sdk.git", branch = "polkadot-v1.1.0" }
pallet-collective = { git = "https://github.com/sora-xor/polkadot-sdk.git", branch = "polkadot-v1.1.0", default-features = false }
pallet-timestamp = { git = "https://github.com/sora-xor/polkadot-sdk.git", branch = "polkadot-v1.1.0", default-features = false }
>>>>>>> 87a5efdc

[features]
default = ["std"]
std = [
    "common/std",
    "codec/std",
    "frame-support/std",
    "frame-system/std",
    "pallet-timestamp/std",
    "scale-info/std",
    "serde",
    "sp-runtime/std",
    "sp-std/std",
    "technical/std",
    "trading-pair/std",
]

runtime-benchmarks = [
    "frame-system/runtime-benchmarks",
    "frame-support/runtime-benchmarks",
    "pallet-collective/runtime-benchmarks",
<<<<<<< HEAD
=======
    "framenode-runtime/runtime-benchmarks"
>>>>>>> 87a5efdc
]

try-runtime = ["frame-support/try-runtime"]

private-net = [
<<<<<<< HEAD
#     "framenode-chain-spec/private-net",
#     "framenode-runtime/private-net",
=======
     "framenode-chain-spec/private-net",
     "framenode-runtime/private-net",
>>>>>>> 87a5efdc
]

test = []

wip = [
    "framenode-chain-spec/wip",
    "framenode-runtime/wip"
]<|MERGE_RESOLUTION|>--- conflicted
+++ resolved
@@ -15,21 +15,12 @@
     "derive",
 ] }
 scale-info = { version = "2", default-features = false, features = ["derive"] }
-<<<<<<< HEAD
-sp-runtime = { git = "https://github.com/sora-xor/polkadot-sdk.git", branch = "add_sora_substrate_commits", default-features = false }
-sp-std = { git = "https://github.com/sora-xor/polkadot-sdk.git", branch = "add_sora_substrate_commits", default-features = false }
-sp-tracing = { git = "https://github.com/sora-xor/polkadot-sdk.git", branch = "add_sora_substrate_commits", default-features = false }
-frame-benchmarking = { git = "https://github.com/sora-xor/polkadot-sdk.git", branch = "add_sora_substrate_commits", default-features = false, optional = true }
-frame-support = { git = "https://github.com/sora-xor/polkadot-sdk.git", branch = "add_sora_substrate_commits", default-features = false }
-frame-system = { git = "https://github.com/sora-xor/polkadot-sdk.git", branch = "add_sora_substrate_commits", default-features = false }
-=======
 sp-runtime = { git = "https://github.com/sora-xor/polkadot-sdk.git", branch = "polkadot-v1.1.0", default-features = false }
 sp-std = { git = "https://github.com/sora-xor/polkadot-sdk.git", branch = "polkadot-v1.1.0", default-features = false }
 sp-tracing = { git = "https://github.com/sora-xor/polkadot-sdk.git", branch = "polkadot-v1.1.0", default-features = false }
 frame-benchmarking = { git = "https://github.com/sora-xor/polkadot-sdk.git", branch = "polkadot-v1.1.0", default-features = false, optional = true }
 frame-support = { git = "https://github.com/sora-xor/polkadot-sdk.git", branch = "polkadot-v1.1.0", default-features = false }
 frame-system = { git = "https://github.com/sora-xor/polkadot-sdk.git", branch = "polkadot-v1.1.0", default-features = false }
->>>>>>> 87a5efdc
 assets = { path = "../assets", default-features = false }
 common = { path = "../../common", default-features = false }
 technical = { path = "../technical", default-features = false }
@@ -41,15 +32,6 @@
 tokens = { git = "https://github.com/open-web3-stack/open-runtime-module-library.git", package = "orml-tokens", default-features = false }
 
 [dev-dependencies]
-<<<<<<< HEAD
-sp-core = { git = "https://github.com/sora-xor/polkadot-sdk.git", branch = "add_sora_substrate_commits", default-features = false }
-sp-io = { git = "https://github.com/sora-xor/polkadot-sdk.git", branch = "add_sora_substrate_commits", default-features = false }
-framenode-chain-spec = { path = "../../node/chain_spec", features = ["test"] }
-framenode-runtime = { path = "../../runtime", default-features = false, features = ["std", "test"] }
-pallet-balances = { git = "https://github.com/sora-xor/polkadot-sdk.git", branch = "add_sora_substrate_commits" }
-pallet-collective = { git = "https://github.com/sora-xor/polkadot-sdk.git", branch = "add_sora_substrate_commits", default-features = false }
-pallet-timestamp = { git = "https://github.com/sora-xor/polkadot-sdk.git", branch = "add_sora_substrate_commits", default-features = false }
-=======
 sp-core = { git = "https://github.com/sora-xor/polkadot-sdk.git", branch = "polkadot-v1.1.0", default-features = false }
 sp-io = { git = "https://github.com/sora-xor/polkadot-sdk.git", branch = "polkadot-v1.1.0", default-features = false }
 framenode-chain-spec = { path = "../../node/chain_spec", features = ["test"] }
@@ -57,7 +39,6 @@
 pallet-balances = { git = "https://github.com/sora-xor/polkadot-sdk.git", branch = "polkadot-v1.1.0" }
 pallet-collective = { git = "https://github.com/sora-xor/polkadot-sdk.git", branch = "polkadot-v1.1.0", default-features = false }
 pallet-timestamp = { git = "https://github.com/sora-xor/polkadot-sdk.git", branch = "polkadot-v1.1.0", default-features = false }
->>>>>>> 87a5efdc
 
 [features]
 default = ["std"]
@@ -79,22 +60,14 @@
     "frame-system/runtime-benchmarks",
     "frame-support/runtime-benchmarks",
     "pallet-collective/runtime-benchmarks",
-<<<<<<< HEAD
-=======
     "framenode-runtime/runtime-benchmarks"
->>>>>>> 87a5efdc
 ]
 
 try-runtime = ["frame-support/try-runtime"]
 
 private-net = [
-<<<<<<< HEAD
-#     "framenode-chain-spec/private-net",
-#     "framenode-runtime/private-net",
-=======
      "framenode-chain-spec/private-net",
      "framenode-runtime/private-net",
->>>>>>> 87a5efdc
 ]
 
 test = []
