[package]
name = "order-book"
authors = ["Soramitsu"]
license = "BSD-4-Clause"
homepage = "https://sora.org"
repository = 'https://github.com/sora-xor/sora2-network'
edition = "2021"
version = "0.1.0"

[package.metadata.docs.rs]
targets = ["x86_64-unknown-linux-gnu"]

[dependencies]
codec = { package = "parity-scale-codec", version = "3", default-features = false, features = [
    "derive",
] }
scale-info = { version = "2", default-features = false, features = ["derive"] }
<<<<<<< HEAD
sp-runtime = { git = "https://github.com/paritytech/polkadot-sdk.git", branch = "release-polkadot-v1.1.0", default-features = false }
sp-std = { git = "https://github.com/paritytech/polkadot-sdk.git", branch = "release-polkadot-v1.1.0", default-features = false }
sp-tracing = { git = "https://github.com/paritytech/polkadot-sdk.git", branch = "release-polkadot-v1.1.0", default-features = false }
frame-benchmarking = { git = "https://github.com/sora-xor/polkadot-sdk.git", branch = "release-polkadot-v1.1.0", default-features = false, optional = true }
frame-support = { git = "https://github.com/paritytech/polkadot-sdk.git", branch = "release-polkadot-v1.1.0", default-features = false }
frame-system = { git = "https://github.com/paritytech/polkadot-sdk.git", branch = "release-polkadot-v1.1.0", default-features = false }
assets = { path = "../assets", default-features = false }
=======
sp-runtime = { git = "https://github.com/sora-xor/substrate.git", branch = "polkadot-v0.9.38", default-features = false }
sp-std = { git = "https://github.com/sora-xor/substrate.git", branch = "polkadot-v0.9.38", default-features = false }
frame-support = { git = "https://github.com/sora-xor/substrate.git", branch = "polkadot-v0.9.38", default-features = false }
frame-system = { git = "https://github.com/sora-xor/substrate.git", branch = "polkadot-v0.9.38", default-features = false }
>>>>>>> e907ed12
common = { path = "../../common", default-features = false }
technical = { path = "../technical", default-features = false }
trading-pair = { path = "../trading-pair", default-features = false }
hex-literal = "0.4.1"
serde = { version = "1.0", features = [
    "derive",
], optional = true, default-features = false }
tokens = { git = "https://github.com/open-web3-stack/open-runtime-module-library.git", package = "orml-tokens", default-features = false }

[dev-dependencies]
sp-core = { git = "https://github.com/paritytech/polkadot-sdk.git", branch = "release-polkadot-v1.1.0", default-features = false }
sp-io = { git = "https://github.com/paritytech/polkadot-sdk.git", branch = "release-polkadot-v1.1.0", default-features = false }
framenode-chain-spec = { path = "../../node/chain_spec", features = ["test"] }
framenode-runtime = { path = "../../runtime", default-features = false, features = ["std", "test"] }
<<<<<<< HEAD
pallet-balances = { git = "https://github.com/paritytech/polkadot-sdk.git", branch = "release-polkadot-v1.1.0" }
pallet-collective = { git = "https://github.com/paritytech/polkadot-sdk.git", branch = "release-polkadot-v1.1.0", default-features = false }
pallet-timestamp = { git = "https://github.com/paritytech/polkadot-sdk.git", branch = "release-polkadot-v1.1.0", default-features = false }
=======
pallet-balances = { git = "https://github.com/sora-xor/substrate.git", branch = "polkadot-v0.9.38" }
pallet-collective = { git = "https://github.com/sora-xor/substrate.git", branch = "polkadot-v0.9.38", default-features = false }
pallet-timestamp = { git = "https://github.com/sora-xor/substrate.git", branch = "polkadot-v0.9.38", default-features = false }
assets = { path = "../assets"}
>>>>>>> e907ed12

[features]
default = ["std"]
std = [
    "common/std",
    "codec/std",
    "frame-support/std",
    "frame-system/std",
    "pallet-timestamp/std",
    "scale-info/std",
    "serde",
    "sp-runtime/std",
    "sp-std/std",
    "technical/std",
    "trading-pair/std",
]

runtime-benchmarks = [
    "frame-system/runtime-benchmarks",
    "frame-support/runtime-benchmarks",
]

try-runtime = ["frame-support/try-runtime"]

private-net = [
#     "framenode-chain-spec/private-net",
#     "framenode-runtime/private-net",
]

test = []

wip = [
    "framenode-chain-spec/wip",
    "framenode-runtime/wip"
]<|MERGE_RESOLUTION|>--- conflicted
+++ resolved
@@ -15,20 +15,13 @@
     "derive",
 ] }
 scale-info = { version = "2", default-features = false, features = ["derive"] }
-<<<<<<< HEAD
-sp-runtime = { git = "https://github.com/paritytech/polkadot-sdk.git", branch = "release-polkadot-v1.1.0", default-features = false }
-sp-std = { git = "https://github.com/paritytech/polkadot-sdk.git", branch = "release-polkadot-v1.1.0", default-features = false }
-sp-tracing = { git = "https://github.com/paritytech/polkadot-sdk.git", branch = "release-polkadot-v1.1.0", default-features = false }
+sp-runtime = { git = "https://github.com/sora-xor/polkadot-sdk.git", branch = "release-polkadot-v1.1.0", default-features = false }
+sp-std = { git = "https://github.com/sora-xor/polkadot-sdk.git", branch = "release-polkadot-v1.1.0", default-features = false }
+sp-tracing = { git = "https://github.com/sora-xor/polkadot-sdk.git", branch = "release-polkadot-v1.1.0", default-features = false }
 frame-benchmarking = { git = "https://github.com/sora-xor/polkadot-sdk.git", branch = "release-polkadot-v1.1.0", default-features = false, optional = true }
-frame-support = { git = "https://github.com/paritytech/polkadot-sdk.git", branch = "release-polkadot-v1.1.0", default-features = false }
-frame-system = { git = "https://github.com/paritytech/polkadot-sdk.git", branch = "release-polkadot-v1.1.0", default-features = false }
+frame-support = { git = "https://github.com/sora-xor/polkadot-sdk.git", branch = "release-polkadot-v1.1.0", default-features = false }
+frame-system = { git = "https://github.com/sora-xor/polkadot-sdk.git", branch = "release-polkadot-v1.1.0", default-features = false }
 assets = { path = "../assets", default-features = false }
-=======
-sp-runtime = { git = "https://github.com/sora-xor/substrate.git", branch = "polkadot-v0.9.38", default-features = false }
-sp-std = { git = "https://github.com/sora-xor/substrate.git", branch = "polkadot-v0.9.38", default-features = false }
-frame-support = { git = "https://github.com/sora-xor/substrate.git", branch = "polkadot-v0.9.38", default-features = false }
-frame-system = { git = "https://github.com/sora-xor/substrate.git", branch = "polkadot-v0.9.38", default-features = false }
->>>>>>> e907ed12
 common = { path = "../../common", default-features = false }
 technical = { path = "../technical", default-features = false }
 trading-pair = { path = "../trading-pair", default-features = false }
@@ -39,20 +32,13 @@
 tokens = { git = "https://github.com/open-web3-stack/open-runtime-module-library.git", package = "orml-tokens", default-features = false }
 
 [dev-dependencies]
-sp-core = { git = "https://github.com/paritytech/polkadot-sdk.git", branch = "release-polkadot-v1.1.0", default-features = false }
-sp-io = { git = "https://github.com/paritytech/polkadot-sdk.git", branch = "release-polkadot-v1.1.0", default-features = false }
+sp-core = { git = "https://github.com/sora-xor/polkadot-sdk.git", branch = "release-polkadot-v1.1.0", default-features = false }
+sp-io = { git = "https://github.com/sora-xor/polkadot-sdk.git", branch = "release-polkadot-v1.1.0", default-features = false }
 framenode-chain-spec = { path = "../../node/chain_spec", features = ["test"] }
 framenode-runtime = { path = "../../runtime", default-features = false, features = ["std", "test"] }
-<<<<<<< HEAD
-pallet-balances = { git = "https://github.com/paritytech/polkadot-sdk.git", branch = "release-polkadot-v1.1.0" }
-pallet-collective = { git = "https://github.com/paritytech/polkadot-sdk.git", branch = "release-polkadot-v1.1.0", default-features = false }
-pallet-timestamp = { git = "https://github.com/paritytech/polkadot-sdk.git", branch = "release-polkadot-v1.1.0", default-features = false }
-=======
-pallet-balances = { git = "https://github.com/sora-xor/substrate.git", branch = "polkadot-v0.9.38" }
-pallet-collective = { git = "https://github.com/sora-xor/substrate.git", branch = "polkadot-v0.9.38", default-features = false }
-pallet-timestamp = { git = "https://github.com/sora-xor/substrate.git", branch = "polkadot-v0.9.38", default-features = false }
-assets = { path = "../assets"}
->>>>>>> e907ed12
+pallet-balances = { git = "https://github.com/sora-xor/polkadot-sdk.git", branch = "release-polkadot-v1.1.0" }
+pallet-collective = { git = "https://github.com/sora-xor/polkadot-sdk.git", branch = "release-polkadot-v1.1.0", default-features = false }
+pallet-timestamp = { git = "https://github.com/sora-xor/polkadot-sdk.git", branch = "release-polkadot-v1.1.0", default-features = false }
 
 [features]
 default = ["std"]
