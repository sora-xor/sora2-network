use common::mock::{ExistentialDeposits, GetTradingPairRestrictedFlag};
use common::prelude::Balance;
pub use common::TechAssetId as Tas;
use common::{
    balance, fixed, hash, mock_assets_config, mock_common_config, mock_currencies_config,
    mock_frame_system_config, mock_pallet_balances_config, mock_technical_config,
    mock_tokens_config, DEXId, DEXInfo, Fixed, CERES_ASSET_ID, DEMETER_ASSET_ID, PSWAP, TBCD, XOR,
    XST, XSTUSD,
};
use currencies::BasicCurrencyAdapter;
use frame_support::traits::{Everything, GenesisBuild, Hooks};
use frame_support::weights::Weight;
use frame_support::{construct_runtime, parameter_types};
use frame_system;
use frame_system::pallet_prelude::BlockNumberFor;
use permissions::{Scope, MANAGE_DEX};
use sp_core::H256;
use sp_runtime::testing::Header;
use sp_runtime::traits::{BlakeTwo256, IdentityLookup};
use sp_runtime::AccountId32;
use sp_runtime::{BuildStorage, Perbill, Percent};

pub type BlockNumber = u64;
pub type AccountId = AccountId32;
pub type Amount = i128;
pub type AssetId = common::AssetId32<common::PredefinedAssetId>;
pub type TechAssetId = common::TechAssetId<common::PredefinedAssetId>;
pub type TechAccountId = common::TechAccountId<AccountId, TechAssetId, DEXId>;
type UncheckedExtrinsic = frame_system::mocking::MockUncheckedExtrinsic<Runtime>;
type Block = frame_system::mocking::MockBlock<Runtime>;

construct_runtime! {
    pub enum Runtime {
        System: frame_system::{Pallet, Call, Config<T>, Storage, Event<T>},
        Assets: assets::{Pallet, Call, Config<T>, Storage, Event<T>},
        Tokens: tokens::{Pallet, Call, Config<T>, Storage, Event<T>},
        Timestamp: pallet_timestamp::{Pallet, Call, Storage, Inherent},
        Currencies: currencies::{Pallet, Call, Storage},
        Balances: pallet_balances::{Pallet, Call, Storage, Event<T>},
        DexManager: dex_manager::{Pallet, Call, Config<T>, Storage},
        TradingPair: trading_pair::{Pallet, Call, Config<T>, Storage, Event<T>},
        Permissions: permissions::{Pallet, Call, Config<T>, Storage, Event<T>},
        Technical: technical::{Pallet, Call, Config<T>, Storage, Event<T>},
        PoolXYK: pool_xyk::{Pallet, Call, Storage, Event<T>},
        PswapDistribution: pswap_distribution::{Pallet, Call, Config<T>, Storage, Event<T>},
        MBCPool: multicollateral_bonding_curve_pool::{Pallet, Call, Config<T>, Storage, Event<T>},
        VestedRewards: vested_rewards::{Pallet, Call, Storage, Event<T>},
        CeresLiquidityLocker: ceres_liquidity_locker::{Pallet, Call, Storage, Event<T>},
        DemeterFarmingPlatform: demeter_farming_platform::{Pallet, Call, Storage, Event<T>}
    }
}

pub const ALICE: AccountId = AccountId32::new([1u8; 32]);
pub const BOB: AccountId = AccountId32::new([2u8; 32]);
pub const CHARLES: AccountId = AccountId32::new([3u8; 32]);
pub const DEX_A_ID: DEXId = DEXId::Polkaswap;
pub const DEX_B_ID: DEXId = DEXId::PolkaswapXSTUSD;

mock_technical_config!(Runtime, pool_xyk::PolySwapAction<DEXId, AssetId, AccountId, TechAccountId>);
mock_currencies_config!(Runtime);
mock_pallet_balances_config!(Runtime);
mock_frame_system_config!(Runtime);
mock_common_config!(Runtime);
mock_tokens_config!(Runtime);
mock_assets_config!(Runtime);

parameter_types! {
    pub const BlockHashCount: u64 = 250;
    pub const MaximumBlockWeight: Weight = Weight::from_parts(1024, 0);
    pub const MaximumBlockLength: u32 = 2 * 1024;
    pub const AvailableBlockRatio: Perbill = Perbill::from_percent(75);
    pub GetXykFee: Fixed = fixed!(0.003);
    pub GetIncentiveAssetId: AssetId = PSWAP.into();
    pub const GetDefaultSubscriptionFrequency: BlockNumber = 10;
    pub const GetBurnUpdateFrequency: BlockNumber = 14400;
    pub GetParliamentAccountId: AccountId = AccountId32::new([100u8; 32]);
    pub GetPswapDistributionAccountId: AccountId = AccountId32::new([101u8; 32]);
    pub GetMarketMakerRewardsAccountId: AccountId = AccountId32::new([102u8; 32]);
    pub GetBondingCurveRewardsAccountId: AccountId = AccountId32::new([103u8; 32]);
    pub GetFarmingRewardsAccountId: AccountId = AccountId32::new([104u8; 32]);
    pub GetCrowdloanRewardsAccountId: AccountId = AccountId32::new([105u8; 32]);
    pub const MinimumPeriod: u64 = 5;
}

<<<<<<< HEAD
impl frame_system::Config for Runtime {
    type BaseCallFilter = Everything;
    type BlockWeights = ();
    type BlockLength = ();
    type RuntimeOrigin = RuntimeOrigin;
    type RuntimeCall = RuntimeCall;
    type Nonce = u64;
    type Block = Block;
    type Hash = H256;
    type Hashing = BlakeTwo256;
    type AccountId = AccountId;
    type Lookup = IdentityLookup<Self::AccountId>;
    type RuntimeEvent = RuntimeEvent;
    type BlockHashCount = BlockHashCount;
    type DbWeight = ();
    type Version = ();
    type PalletInfo = PalletInfo;
    type AccountData = pallet_balances::AccountData<Balance>;
    type OnNewAccount = ();
    type OnKilledAccount = ();
    type SystemWeightInfo = ();
    type SS58Prefix = ();
    type OnSetCode = ();
    type MaxConsumers = frame_support::traits::ConstU32<65536>;
}

=======
>>>>>>> e907ed12
parameter_types! {
    pub const DemeterAssetId: AssetId = DEMETER_ASSET_ID;
}

impl demeter_farming_platform::Config for Runtime {
    type RuntimeEvent = RuntimeEvent;
    type DemeterAssetId = DemeterAssetId;
    const BLOCKS_PER_HOUR_AND_A_HALF: BlockNumberFor<Self> = 900;
    type WeightInfo = ();
    type AssetInfoProvider = assets::Pallet<Runtime>;
}

parameter_types! {
    pub const GetBaseAssetId: AssetId = XOR;
    pub const GetBuyBackAssetId: AssetId = TBCD;
    pub GetTBCBuyBackTBCDPercent: Fixed = fixed!(0.025);
    pub GetXykIrreducibleReservePercent: Percent = Percent::from_percent(1);
    pub GetTbcIrreducibleReservePercent: Percent = Percent::from_percent(1);
}

impl permissions::Config for Runtime {
    type RuntimeEvent = RuntimeEvent;
}

impl dex_manager::Config for Runtime {}

impl trading_pair::Config for Runtime {
    type RuntimeEvent = RuntimeEvent;
    type EnsureDEXManager = dex_manager::Pallet<Runtime>;
    type DexInfoProvider = dex_manager::Pallet<Runtime>;
    type WeightInfo = ();
    type AssetInfoProvider = assets::Pallet<Runtime>;
}

impl pool_xyk::Config for Runtime {
    const MIN_XOR: Balance = balance!(0.0007);
    type RuntimeEvent = RuntimeEvent;
    type PairSwapAction = pool_xyk::PairSwapAction<DEXId, AssetId, AccountId, TechAccountId>;
    type DepositLiquidityAction =
        pool_xyk::DepositLiquidityAction<AssetId, AccountId, TechAccountId>;
    type WithdrawLiquidityAction =
        pool_xyk::WithdrawLiquidityAction<AssetId, AccountId, TechAccountId>;
    type PolySwapAction = pool_xyk::PolySwapAction<DEXId, AssetId, AccountId, TechAccountId>;
    type EnsureDEXManager = dex_manager::Pallet<Runtime>;
    type TradingPairSourceManager = trading_pair::Pallet<Runtime>;
    type DexInfoProvider = dex_manager::Pallet<Runtime>;
    type EnsureTradingPairExists = trading_pair::Pallet<Runtime>;
    type EnabledSourcesManager = trading_pair::Pallet<Runtime>;
    type GetFee = GetXykFee;
    type OnPoolCreated = PswapDistribution;
    type OnPoolReservesChanged = ();
    type XSTMarketInfo = ();
    type GetTradingPairRestrictedFlag = GetTradingPairRestrictedFlag;
    type GetChameleonPool = common::mock::GetChameleonPool;
    type GetChameleonPoolBaseAssetId = common::mock::GetChameleonPoolBaseAssetId;
    type AssetInfoProvider = assets::Pallet<Runtime>;
    type IrreducibleReserve = GetXykIrreducibleReservePercent;
    type WeightInfo = ();
}
parameter_types! {
    pub const CeresAssetId: AssetId = CERES_ASSET_ID;
}

impl pallet_timestamp::Config for Runtime {
    type Moment = u64;
    type OnTimestampSet = ();
    type MinimumPeriod = MinimumPeriod;
    type WeightInfo = ();
}

impl ceres_liquidity_locker::Config for Runtime {
    const BLOCKS_PER_ONE_DAY: BlockNumberFor<Self> = 14400;
    type RuntimeEvent = RuntimeEvent;
    type XYKPool = PoolXYK;
    type DemeterFarmingPlatform = DemeterFarmingPlatform;
    type CeresAssetId = CeresAssetId;
    type WeightInfo = ();
}

impl multicollateral_bonding_curve_pool::Config for Runtime {
    const RETRY_DISTRIBUTION_FREQUENCY: BlockNumber = 1000;
    type RuntimeEvent = RuntimeEvent;
    type LiquidityProxy = ();
    type EnsureDEXManager = dex_manager::Pallet<Runtime>;
    type EnsureTradingPairExists = trading_pair::Pallet<Runtime>;
    type PriceToolsPallet = ();
    type VestedRewardsPallet = VestedRewards;
    type TradingPairSourceManager = trading_pair::Pallet<Runtime>;
    type BuyBackHandler = ();
    type BuyBackTBCDPercent = GetTBCBuyBackTBCDPercent;
    type AssetInfoProvider = assets::Pallet<Runtime>;
    type IrreducibleReserve = GetTbcIrreducibleReservePercent;
    type WeightInfo = ();
}

impl vested_rewards::Config for Runtime {
    const BLOCKS_PER_DAY: BlockNumberFor<Self> = 14400;
    type RuntimeEvent = RuntimeEvent;
    type GetMarketMakerRewardsAccountId = GetMarketMakerRewardsAccountId;
    type GetBondingCurveRewardsAccountId = GetBondingCurveRewardsAccountId;
    type GetFarmingRewardsAccountId = GetFarmingRewardsAccountId;
    type WeightInfo = ();
    type AssetInfoProvider = assets::Pallet<Runtime>;
}

impl pswap_distribution::Config for Runtime {
    type RuntimeEvent = RuntimeEvent;
    const PSWAP_BURN_PERCENT: Percent = Percent::from_percent(3);
    type GetIncentiveAssetId = GetIncentiveAssetId;
    type GetTBCDAssetId = GetBuyBackAssetId;
    type LiquidityProxy = ();
    type CompatBalance = Balance;
    type GetDefaultSubscriptionFrequency = GetDefaultSubscriptionFrequency;
    type GetBurnUpdateFrequency = GetBurnUpdateFrequency;
    type GetTechnicalAccountId = GetPswapDistributionAccountId;
    type EnsureDEXManager = ();
    type OnPswapBurnedAggregator = ();
    type WeightInfo = ();
    type GetParliamentAccountId = GetParliamentAccountId;
    type PoolXykPallet = PoolXYK;
    type BuyBackHandler = ();
    type DexInfoProvider = dex_manager::Pallet<Runtime>;
<<<<<<< HEAD
}

impl technical::Config for Runtime {
    type RuntimeEvent = RuntimeEvent;
    type TechAssetId = TechAssetId;
    type TechAccountId = TechAccountId;
    type Trigger = ();
    type Condition = ();
    type SwapAction = pool_xyk::PolySwapAction<DEXId, AssetId, AccountId, TechAccountId>;
}

impl tokens::Config for Runtime {
    type RuntimeEvent = RuntimeEvent;
    type Balance = Balance;
    type Amount = Amount;
    type CurrencyId = AssetId;
    type WeightInfo = ();
    type ExistentialDeposits = ExistentialDeposits;
    type CurrencyHooks = ();
    type MaxLocks = ();
    type MaxReserves = ();
    type ReserveIdentifier = ();
    type DustRemovalWhitelist = Everything;
}

impl currencies::Config for Runtime {
    type MultiCurrency = Tokens;
    type NativeCurrency = BasicCurrencyAdapter<Runtime, Balances, Amount, BlockNumber>;
    type GetNativeCurrencyId = <Runtime as assets::Config>::GetBaseAssetId;
    type WeightInfo = ();
}

parameter_types! {
    pub const ExistentialDeposit: u128 = 1;
    pub const TransferFee: u128 = 0;
    pub const CreationFee: u128 = 0;
    pub const TransactionByteFee: u128 = 1;
}

impl pallet_balances::Config for Runtime {
    type Balance = Balance;
    type DustRemoval = ();
    type RuntimeEvent = RuntimeEvent;
    type ExistentialDeposit = ExistentialDeposit;
    type AccountStore = System;
    type WeightInfo = ();
    type MaxLocks = ();
    type MaxReserves = ();
    type ReserveIdentifier = ();
    type RuntimeHoldReason = ();
    type FreezeIdentifier = ();
    type MaxHolds = ();
    type MaxFreezes = ();
=======
    type GetChameleonPoolBaseAssetId = common::mock::GetChameleonPoolBaseAssetId;
    type AssetInfoProvider = assets::Pallet<Runtime>;
>>>>>>> e907ed12
}

pub struct ExtBuilder {
    initial_dex_list: Vec<(DEXId, DEXInfo<AssetId>)>,
    endowed_accounts: Vec<(AccountId, AssetId, Balance)>,
    initial_permission_owners: Vec<(u32, Scope, Vec<AccountId>)>,
    initial_permissions: Vec<(AccountId, Scope, Vec<u32>)>,
}

impl Default for ExtBuilder {
    fn default() -> Self {
        Self {
            initial_dex_list: vec![
                (
                    DEX_A_ID,
                    DEXInfo {
                        base_asset_id: XOR.into(),
                        synthetic_base_asset_id: XST.into(),
                        is_public: true,
                    },
                ),
                (
                    DEX_B_ID,
                    DEXInfo {
                        base_asset_id: XSTUSD.into(),
                        synthetic_base_asset_id: XST.into(),
                        is_public: true,
                    },
                ),
            ],
            endowed_accounts: vec![
                (ALICE, CERES_ASSET_ID.into(), balance!(1000)),
                (BOB, CERES_ASSET_ID.into(), balance!(500)),
            ],
            initial_permission_owners: vec![
                (MANAGE_DEX, Scope::Limited(hash(&DEX_A_ID)), vec![BOB]),
                (MANAGE_DEX, Scope::Limited(hash(&DEX_B_ID)), vec![BOB]),
            ],
            initial_permissions: vec![
                (ALICE, Scope::Limited(hash(&DEX_A_ID)), vec![MANAGE_DEX]),
                (ALICE, Scope::Limited(hash(&DEX_B_ID)), vec![MANAGE_DEX]),
            ],
        }
    }
}

impl ExtBuilder {
    pub fn build(self) -> sp_io::TestExternalities {
        let mut t = SystemConfig::default().build_storage().unwrap();

        dex_manager::GenesisConfig::<Runtime> {
            dex_list: self.initial_dex_list,
        }
        .assimilate_storage(&mut t)
        .unwrap();

        TokensConfig {
            balances: self.endowed_accounts,
        }
        .assimilate_storage(&mut t)
        .unwrap();

        permissions::GenesisConfig::<Runtime> {
            initial_permission_owners: self.initial_permission_owners,
            initial_permissions: self.initial_permissions,
        }
        .assimilate_storage(&mut t)
        .unwrap();

        t.into()
    }
}

pub fn run_to_block(n: u64) {
    while System::block_number() < n {
        System::on_finalize(System::block_number());
        System::set_block_number(System::block_number() + 1);
        System::on_initialize(System::block_number());
        DemeterFarmingPlatform::on_initialize(System::block_number());
    }
}<|MERGE_RESOLUTION|>--- conflicted
+++ resolved
@@ -82,35 +82,6 @@
     pub const MinimumPeriod: u64 = 5;
 }
 
-<<<<<<< HEAD
-impl frame_system::Config for Runtime {
-    type BaseCallFilter = Everything;
-    type BlockWeights = ();
-    type BlockLength = ();
-    type RuntimeOrigin = RuntimeOrigin;
-    type RuntimeCall = RuntimeCall;
-    type Nonce = u64;
-    type Block = Block;
-    type Hash = H256;
-    type Hashing = BlakeTwo256;
-    type AccountId = AccountId;
-    type Lookup = IdentityLookup<Self::AccountId>;
-    type RuntimeEvent = RuntimeEvent;
-    type BlockHashCount = BlockHashCount;
-    type DbWeight = ();
-    type Version = ();
-    type PalletInfo = PalletInfo;
-    type AccountData = pallet_balances::AccountData<Balance>;
-    type OnNewAccount = ();
-    type OnKilledAccount = ();
-    type SystemWeightInfo = ();
-    type SS58Prefix = ();
-    type OnSetCode = ();
-    type MaxConsumers = frame_support::traits::ConstU32<65536>;
-}
-
-=======
->>>>>>> e907ed12
 parameter_types! {
     pub const DemeterAssetId: AssetId = DEMETER_ASSET_ID;
 }
@@ -174,6 +145,31 @@
     pub const CeresAssetId: AssetId = CERES_ASSET_ID;
 }
 
+parameter_types! {
+    pub const ExistentialDeposit: u128 = 1;
+    pub const TransferFee: u128 = 0;
+    pub const CreationFee: u128 = 0;
+    pub const TransactionByteFee: u128 = 1;
+}
+
+impl pallet_balances::Config for Runtime {
+    type Balance = Balance;
+    type DustRemoval = ();
+    type RuntimeEvent = RuntimeEvent;
+    type ExistentialDeposit = ExistentialDeposit;
+    type AccountStore = System;
+    type WeightInfo = ();
+    type MaxLocks = ();
+    type MaxReserves = ();
+    type ReserveIdentifier = ();
+    type RuntimeHoldReason = ();
+    type FreezeIdentifier = ();
+    type MaxHolds = ();
+    type MaxFreezes = ();
+    type GetChameleonPoolBaseAssetId = common::mock::GetChameleonPoolBaseAssetId;
+    type AssetInfoProvider = assets::Pallet<Runtime>;
+}
+
 impl pallet_timestamp::Config for Runtime {
     type Moment = u64;
     type OnTimestampSet = ();
@@ -233,64 +229,6 @@
     type PoolXykPallet = PoolXYK;
     type BuyBackHandler = ();
     type DexInfoProvider = dex_manager::Pallet<Runtime>;
-<<<<<<< HEAD
-}
-
-impl technical::Config for Runtime {
-    type RuntimeEvent = RuntimeEvent;
-    type TechAssetId = TechAssetId;
-    type TechAccountId = TechAccountId;
-    type Trigger = ();
-    type Condition = ();
-    type SwapAction = pool_xyk::PolySwapAction<DEXId, AssetId, AccountId, TechAccountId>;
-}
-
-impl tokens::Config for Runtime {
-    type RuntimeEvent = RuntimeEvent;
-    type Balance = Balance;
-    type Amount = Amount;
-    type CurrencyId = AssetId;
-    type WeightInfo = ();
-    type ExistentialDeposits = ExistentialDeposits;
-    type CurrencyHooks = ();
-    type MaxLocks = ();
-    type MaxReserves = ();
-    type ReserveIdentifier = ();
-    type DustRemovalWhitelist = Everything;
-}
-
-impl currencies::Config for Runtime {
-    type MultiCurrency = Tokens;
-    type NativeCurrency = BasicCurrencyAdapter<Runtime, Balances, Amount, BlockNumber>;
-    type GetNativeCurrencyId = <Runtime as assets::Config>::GetBaseAssetId;
-    type WeightInfo = ();
-}
-
-parameter_types! {
-    pub const ExistentialDeposit: u128 = 1;
-    pub const TransferFee: u128 = 0;
-    pub const CreationFee: u128 = 0;
-    pub const TransactionByteFee: u128 = 1;
-}
-
-impl pallet_balances::Config for Runtime {
-    type Balance = Balance;
-    type DustRemoval = ();
-    type RuntimeEvent = RuntimeEvent;
-    type ExistentialDeposit = ExistentialDeposit;
-    type AccountStore = System;
-    type WeightInfo = ();
-    type MaxLocks = ();
-    type MaxReserves = ();
-    type ReserveIdentifier = ();
-    type RuntimeHoldReason = ();
-    type FreezeIdentifier = ();
-    type MaxHolds = ();
-    type MaxFreezes = ();
-=======
-    type GetChameleonPoolBaseAssetId = common::mock::GetChameleonPoolBaseAssetId;
-    type AssetInfoProvider = assets::Pallet<Runtime>;
->>>>>>> e907ed12
 }
 
 pub struct ExtBuilder {
