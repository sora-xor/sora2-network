[package]
description = "Pallet for DEMETER farming platform."
authors = [
    "Danijel Radulovic Ltd. <danijel.radulovic@cerestoken.io>, Jovan Milosevic <jovan.milosevic@cerestoken.io>",
]
license = "BSD-4-Clause"
homepage = "https://cerestoken.io"
repository = "https://github.com/sora-xor/sora2-network"
name = "demeter-farming-platform"
version = "1.0.0"
edition = "2021"

[package.metadata.docs.rs]
targets = ["x86_64-unknown-linux-gnu"]

[dependencies]
ceres-liquidity-locker = { path = "../ceres-liquidity-locker", default-features = false }
codec = { package = "parity-scale-codec", version = "3", default-features = false, features = [
    "derive",
] }
log = { version = "0.4.20" }
scale-info = { version = "2", default-features = false, features = ["derive"] }
<<<<<<< HEAD
frame-benchmarking = { git = "https://github.com/sora-xor/polkadot-sdk.git", branch = "add_sora_substrate_commits", default-features = false, optional = true }
frame-support = { git = "https://github.com/sora-xor/polkadot-sdk.git", branch = "add_sora_substrate_commits", default-features = false }
frame-system = { git = "https://github.com/sora-xor/polkadot-sdk.git", branch = "add_sora_substrate_commits", default-features = false }
assets = { path = "../assets", default-features = false }
common = { path = "../../common", default-features = false }
sp-std = { git = "https://github.com/sora-xor/polkadot-sdk.git", branch = "add_sora_substrate_commits", default-features = false }
sp-core = { git = "https://github.com/sora-xor/polkadot-sdk.git", branch = "add_sora_substrate_commits", default-features = false }
sp-runtime = { git = "https://github.com/sora-xor/polkadot-sdk.git", branch = "add_sora_substrate_commits", default-features = false }
=======
frame-benchmarking = { git = "https://github.com/sora-xor/polkadot-sdk.git", branch = "polkadot-v1.1.0", default-features = false, optional = true }
frame-support = { git = "https://github.com/sora-xor/polkadot-sdk.git", branch = "polkadot-v1.1.0", default-features = false }
frame-system = { git = "https://github.com/sora-xor/polkadot-sdk.git", branch = "polkadot-v1.1.0", default-features = false }
assets = { path = "../assets", default-features = false }
common = { path = "../../common", default-features = false }
sp-std = { git = "https://github.com/sora-xor/polkadot-sdk.git", branch = "polkadot-v1.1.0", default-features = false }
sp-core = { git = "https://github.com/sora-xor/polkadot-sdk.git", branch = "polkadot-v1.1.0", default-features = false }
sp-runtime = { git = "https://github.com/sora-xor/polkadot-sdk.git", branch = "polkadot-v1.1.0", default-features = false }
>>>>>>> 87a5efdc
serde = { version = "1.0.101", optional = true, features = [
    "derive",
], default-features = false }
pswap-distribution = { path = "../pswap-distribution", default-features = false }
trading-pair = { path = "../trading-pair", default-features = false }
technical = { path = "../technical", default-features = false }
<<<<<<< HEAD
pallet-timestamp = { git = "https://github.com/sora-xor/polkadot-sdk.git", branch = "add_sora_substrate_commits", default-features = false }
=======
pallet-timestamp = { git = "https://github.com/sora-xor/polkadot-sdk.git", branch = "polkadot-v1.1.0", default-features = false }
>>>>>>> 87a5efdc
permissions = { path = "../permissions", default-features = false }
hex-literal = "0.4.1"

[dev-dependencies]
assets = { path = "../assets" }
common = { path = "../../common", features = ["test"] }
ceres-liquidity-locker = { path = "../ceres-liquidity-locker", default-features = false }
demeter-farming-platform = { path = ".", default-features = false }
currencies = { git = "https://github.com/open-web3-stack/open-runtime-module-library.git", package = "orml-currencies", default-features = false }
<<<<<<< HEAD
sp-io = { git = "https://github.com/sora-xor/polkadot-sdk.git", branch = "add_sora_substrate_commits", default-features = false }
tokens = { git = "https://github.com/open-web3-stack/open-runtime-module-library.git", package = "orml-tokens", default-features = false }
pallet-balances = { git = "https://github.com/sora-xor/polkadot-sdk.git", branch = "add_sora_substrate_commits", default-features = false }
=======
sp-io = { git = "https://github.com/sora-xor/polkadot-sdk.git", branch = "polkadot-v1.1.0", default-features = false }
tokens = { git = "https://github.com/open-web3-stack/open-runtime-module-library.git", package = "orml-tokens", default-features = false }
pallet-balances = { git = "https://github.com/sora-xor/polkadot-sdk.git", branch = "polkadot-v1.1.0", default-features = false }
>>>>>>> 87a5efdc
permissions = { path = "../permissions" }
technical = { path = "../technical" }
pool-xyk = { path = "../pool-xyk" }
pswap-distribution = { path = "../pswap-distribution" }
multicollateral-bonding-curve-pool = { path = "../multicollateral-bonding-curve-pool" }
dex-manager = { path = "../dex-manager" }
vested-rewards = { path = "../vested-rewards" }

[features]
default = ["std"]

std = [
    "codec/std",
    "dex-manager/std",
    "frame-support/std",
    "frame-system/std",
    "multicollateral-bonding-curve-pool/std",
    "permissions/std",
    "sp-core/std",
    "sp-runtime/std",
    "sp-std/std",
    "pallet-timestamp/std",
    "technical/std",
    "trading-pair/std",
    "pswap-distribution/std",
    "common/std",
    "ceres-liquidity-locker/std",
]

runtime-benchmarks = [
    "frame-system/runtime-benchmarks",
    "frame-support/runtime-benchmarks",
]

try-runtime = ["frame-support/try-runtime"]<|MERGE_RESOLUTION|>--- conflicted
+++ resolved
@@ -20,16 +20,6 @@
 ] }
 log = { version = "0.4.20" }
 scale-info = { version = "2", default-features = false, features = ["derive"] }
-<<<<<<< HEAD
-frame-benchmarking = { git = "https://github.com/sora-xor/polkadot-sdk.git", branch = "add_sora_substrate_commits", default-features = false, optional = true }
-frame-support = { git = "https://github.com/sora-xor/polkadot-sdk.git", branch = "add_sora_substrate_commits", default-features = false }
-frame-system = { git = "https://github.com/sora-xor/polkadot-sdk.git", branch = "add_sora_substrate_commits", default-features = false }
-assets = { path = "../assets", default-features = false }
-common = { path = "../../common", default-features = false }
-sp-std = { git = "https://github.com/sora-xor/polkadot-sdk.git", branch = "add_sora_substrate_commits", default-features = false }
-sp-core = { git = "https://github.com/sora-xor/polkadot-sdk.git", branch = "add_sora_substrate_commits", default-features = false }
-sp-runtime = { git = "https://github.com/sora-xor/polkadot-sdk.git", branch = "add_sora_substrate_commits", default-features = false }
-=======
 frame-benchmarking = { git = "https://github.com/sora-xor/polkadot-sdk.git", branch = "polkadot-v1.1.0", default-features = false, optional = true }
 frame-support = { git = "https://github.com/sora-xor/polkadot-sdk.git", branch = "polkadot-v1.1.0", default-features = false }
 frame-system = { git = "https://github.com/sora-xor/polkadot-sdk.git", branch = "polkadot-v1.1.0", default-features = false }
@@ -38,18 +28,13 @@
 sp-std = { git = "https://github.com/sora-xor/polkadot-sdk.git", branch = "polkadot-v1.1.0", default-features = false }
 sp-core = { git = "https://github.com/sora-xor/polkadot-sdk.git", branch = "polkadot-v1.1.0", default-features = false }
 sp-runtime = { git = "https://github.com/sora-xor/polkadot-sdk.git", branch = "polkadot-v1.1.0", default-features = false }
->>>>>>> 87a5efdc
 serde = { version = "1.0.101", optional = true, features = [
     "derive",
 ], default-features = false }
 pswap-distribution = { path = "../pswap-distribution", default-features = false }
 trading-pair = { path = "../trading-pair", default-features = false }
 technical = { path = "../technical", default-features = false }
-<<<<<<< HEAD
-pallet-timestamp = { git = "https://github.com/sora-xor/polkadot-sdk.git", branch = "add_sora_substrate_commits", default-features = false }
-=======
 pallet-timestamp = { git = "https://github.com/sora-xor/polkadot-sdk.git", branch = "polkadot-v1.1.0", default-features = false }
->>>>>>> 87a5efdc
 permissions = { path = "../permissions", default-features = false }
 hex-literal = "0.4.1"
 
@@ -59,15 +44,9 @@
 ceres-liquidity-locker = { path = "../ceres-liquidity-locker", default-features = false }
 demeter-farming-platform = { path = ".", default-features = false }
 currencies = { git = "https://github.com/open-web3-stack/open-runtime-module-library.git", package = "orml-currencies", default-features = false }
-<<<<<<< HEAD
-sp-io = { git = "https://github.com/sora-xor/polkadot-sdk.git", branch = "add_sora_substrate_commits", default-features = false }
-tokens = { git = "https://github.com/open-web3-stack/open-runtime-module-library.git", package = "orml-tokens", default-features = false }
-pallet-balances = { git = "https://github.com/sora-xor/polkadot-sdk.git", branch = "add_sora_substrate_commits", default-features = false }
-=======
 sp-io = { git = "https://github.com/sora-xor/polkadot-sdk.git", branch = "polkadot-v1.1.0", default-features = false }
 tokens = { git = "https://github.com/open-web3-stack/open-runtime-module-library.git", package = "orml-tokens", default-features = false }
 pallet-balances = { git = "https://github.com/sora-xor/polkadot-sdk.git", branch = "polkadot-v1.1.0", default-features = false }
->>>>>>> 87a5efdc
 permissions = { path = "../permissions" }
 technical = { path = "../technical" }
 pool-xyk = { path = "../pool-xyk" }
