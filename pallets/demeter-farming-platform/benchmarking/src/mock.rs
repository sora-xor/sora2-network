--- conflicted
+++ resolved
@@ -5,14 +5,10 @@
 use common::prelude::Balance;
 pub use common::TechAssetId as Tas;
 use common::{
-<<<<<<< HEAD
-    balance, fixed, hash, mock_assets_config, mock_pallet_balances_config, mock_technical_config,
-    DEXId, DEXInfo, Fixed, CERES_ASSET_ID, DEMETER_ASSET_ID, PSWAP, TBCD, XOR, XST,
-=======
-    balance, fixed, hash, mock_common_config, mock_currencies_config, mock_frame_system_config,
-    mock_pallet_balances_config, mock_technical_config, mock_tokens_config, DEXId, DEXInfo, Fixed,
-    CERES_ASSET_ID, DEMETER_ASSET_ID, PSWAP, TBCD, VAL, XOR, XST,
->>>>>>> 1ea4b2d0
+    balance, fixed, hash, mock_assets_config, mock_common_config, mock_currencies_config,
+    mock_frame_system_config, mock_pallet_balances_config, mock_technical_config,
+    mock_tokens_config, DEXId, DEXInfo, Fixed, CERES_ASSET_ID, DEMETER_ASSET_ID, PSWAP, TBCD, XOR,
+    XST,
 };
 use currencies::BasicCurrencyAdapter;
 use frame_support::traits::{Everything, GenesisBuild};
@@ -72,6 +68,7 @@
 mock_frame_system_config!(Runtime);
 mock_common_config!(Runtime);
 mock_tokens_config!(Runtime);
+mock_assets_config!(Runtime);
 
 parameter_types! {
     pub const BlockHashCount: u64 = 250;
@@ -113,8 +110,6 @@
     pub GetXykIrreducibleReservePercent: Percent = Percent::from_percent(1);
     pub GetTbcIrreducibleReservePercent: Percent = Percent::from_percent(1);
 }
-
-mock_assets_config!(Runtime);
 
 impl permissions::Config for Runtime {
     type RuntimeEvent = RuntimeEvent;
