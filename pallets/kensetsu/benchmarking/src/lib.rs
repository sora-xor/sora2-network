// This file is part of the SORA network and Polkaswap app.

// Copyright (c) 2020, 2021, Polka Biome Ltd. All rights reserved.
// SPDX-License-Identifier: BSD-4-Clause

// Redistribution and use in source and binary forms, with or without modification,
// are permitted provided that the following conditions are met:

// Redistributions of source code must retain the above copyright notice, this list
// of conditions and the following disclaimer.
// Redistributions in binary form must reproduce the above copyright notice, this
// list of conditions and the following disclaimer in the documentation and/or other
// materials provided with the distribution.
//
// All advertising materials mentioning features or use of this software must display
// the following acknowledgement: This product includes software developed by Polka Biome
// Ltd., SORA, and Polkaswap.
//
// Neither the name of the Polka Biome Ltd. nor the names of its contributors may be used
// to endorse or promote products derived from this software without specific prior written permission.

// THIS SOFTWARE IS PROVIDED BY Polka Biome Ltd. AS IS AND ANY EXPRESS OR IMPLIED WARRANTIES,
// INCLUDING, BUT NOT LIMITED TO, THE IMPLIED WARRANTIES OF MERCHANTABILITY AND FITNESS FOR
// A PARTICULAR PURPOSE ARE DISCLAIMED. IN NO EVENT SHALL Polka Biome Ltd. BE LIABLE FOR ANY
// DIRECT, INDIRECT, INCIDENTAL, SPECIAL, EXEMPLARY, OR CONSEQUENTIAL DAMAGES (INCLUDING,
// BUT NOT LIMITED TO, PROCUREMENT OF SUBSTITUTE GOODS OR SERVICES; LOSS OF USE, DATA, OR PROFITS;
// OR BUSINESS INTERRUPTION) HOWEVER CAUSED AND ON ANY THEORY OF LIABILITY, WHETHER IN CONTRACT,
// STRICT LIABILITY, OR TORT (INCLUDING NEGLIGENCE OR OTHERWISE) ARISING IN ANY WAY OUT OF THE
// USE OF THIS SOFTWARE, EVEN IF ADVISED OF THE POSSIBILITY OF SUCH DAMAGE.

#![cfg_attr(not(feature = "std"), no_std)]
#![cfg(feature = "runtime-benchmarks")]

use codec::Decode;
use common::{
<<<<<<< HEAD
    balance, AssetId32, Balance, DEXId, PredefinedAssetId, PriceToolsProvider, PriceVariant,
    SymbolName, DAI, KEN, KUSD, XOR,
=======
    balance, AssetId32, AssetIdOf, AssetManager, Balance, DEXId, PredefinedAssetId,
    PriceToolsProvider, PriceVariant, DAI, KEN, KUSD, XOR,
>>>>>>> da0b88eb
};
use frame_benchmarking::benchmarks;
use frame_system::RawOrigin;
use hex_literal::hex;
use kensetsu::{
    BorrowTax, CdpId, CdpType, CollateralInfos, CollateralRiskParameters, Event, PegAsset,
    StablecoinInfos, StablecoinParameters,
};
use price_tools::AVG_BLOCK_SPAN;
use sp_arithmetic::{Perbill, Percent};
use sp_core::Get;
use sp_runtime::traits::{One, Zero};
use sp_runtime::FixedU128;
use sp_std::vec;

pub struct Pallet<T: Config>(kensetsu::Pallet<T>);
pub trait Config:
    kensetsu::Config
    + pool_xyk::Config
    + trading_pair::Config
    + pallet_timestamp::Config
    + price_tools::Config
{
}

/// Client account id
fn caller<T: Config>() -> T::AccountId {
    let bytes = hex!("92c4ff71ae7492a1e6fef5d80546ea16307c560ac1063ffaa5e0e084df1e2b7e");
    T::AccountId::decode(&mut &bytes[..]).expect("Failed to decode account ID")
}

/// Configures Kensetsu Dollar stablecoin pegged to DAI.
pub fn set_kensetsu_dollar_stablecoin<T: Config>() {
    StablecoinInfos::<T>::set::<AssetIdOf<T>>(
        KUSD.into(),
        Some(kensetsu::StablecoinInfo {
            bad_debt: 0,
            stablecoin_parameters: StablecoinParameters {
                peg_asset: PegAsset::SoraAssetId(DAI.into()),
                minimal_stability_fee_accrue: balance!(0),
            },
        }),
    );
}

/// Sets XOR as collateral type with default risk parameters
fn set_xor_as_collateral_type<T: Config>() {
    set_kensetsu_dollar_stablecoin::<T>();

    CollateralInfos::<T>::set::<AssetIdOf<T>, AssetIdOf<T>>(
        XOR.into(),
        KUSD.into(),
        Some(kensetsu::CollateralInfo {
            risk_parameters: CollateralRiskParameters {
                hard_cap: Balance::MAX,
                liquidation_ratio: Perbill::from_percent(50),
                max_liquidation_lot: balance!(100),
                stability_fee_rate: FixedU128::from_perbill(Perbill::from_percent(10)),
                minimal_collateral_deposit: balance!(0),
            },
            total_collateral: balance!(0),
            stablecoin_supply: balance!(0),
            last_fee_update_time: Default::default(),
            interest_coefficient: FixedU128::one(),
        }),
    );
}

/// Creates CDP with XOR as collateral
fn create_cdp_with_xor<T: Config>() -> CdpId {
    kensetsu::Pallet::<T>::create_cdp(
        RawOrigin::Signed(caller::<T>()).into(),
        XOR.into(),
        balance!(0),
        KUSD.into(),
        balance!(0),
        balance!(0),
        CdpType::Type2,
    )
    .expect("Shall create CDP");
    kensetsu::NextCDPId::<T>::get()
}

/// Mints XOR and deposited as collateral to CDP
fn deposit_xor_collateral<T: Config>(cdp_id: CdpId, amount: Balance) {
    T::AssetManager::update_balance(
        RawOrigin::Root.into(),
        caller::<T>(),
        XOR.into(),
        amount.try_into().unwrap(),
    )
    .expect("Shall mint XOR");
    kensetsu::Pallet::<T>::deposit_collateral(
        RawOrigin::Signed(caller::<T>()).into(),
        cdp_id,
        amount,
    )
    .expect("Shall deposit");
}

/// Sets liquidation ratio too low, making CDPs unsafe
fn make_cdps_unsafe<T: Config>() {
    CollateralInfos::<T>::mutate::<AssetIdOf<T>, AssetIdOf<T>, _, _>(
        XOR.into(),
        KUSD.into(),
        |info| {
            if let Some(info) = info.as_mut() {
                info.risk_parameters = CollateralRiskParameters {
                    hard_cap: Balance::MAX,
                    max_liquidation_lot: balance!(100),
                    liquidation_ratio: Perbill::from_percent(1),
                    stability_fee_rate: FixedU128::zero(),
                    minimal_collateral_deposit: balance!(0),
                }
            }
        },
    );
}

/// Initializes and adds liquidity to XYK pool XOR/asset_id.
fn initialize_xyk_pool<T: Config>(asset_id: AssetIdOf<T>) {
    let amount = balance!(1000000);
    T::AssetManager::update_balance(
        RawOrigin::Root.into(),
        caller::<T>(),
        XOR.into(),
        amount.try_into().unwrap(),
    )
    .expect("Shall mint XOR");
    T::AssetManager::update_balance(
        RawOrigin::Root.into(),
        caller::<T>(),
        asset_id,
        amount.try_into().unwrap(),
    )
    .expect("Shall mint token");
    pool_xyk::Pallet::<T>::initialize_pool(
        RawOrigin::Signed(caller::<T>()).into(),
        DEXId::Polkaswap.into(),
        XOR.into(),
        asset_id,
    )
    .expect("Must init init pool");
    pool_xyk::Pallet::<T>::deposit_liquidity(
        RawOrigin::Signed(caller::<T>()).into(),
        DEXId::Polkaswap.into(),
        XOR.into(),
        asset_id,
        amount,
        amount,
        amount,
        amount,
    )
    .expect("Must deposit liquidity to pool");
}

/// Initializes pools with:
/// - XOR/DAI for collateral assessment
/// - XOR/KUSD for liquidation
/// - initializes PriceTools
fn initialize_liquidity_sources<T: Config>() {
    initialize_xyk_pool::<T>(DAI.into());
    trading_pair::Pallet::<T>::register(
        RawOrigin::Signed(caller::<T>()).into(),
        DEXId::Polkaswap.into(),
        XOR.into(),
        KEN.into(),
    )
    .expect("Must register trading pair KEN/XOR");
    initialize_xyk_pool::<T>(KEN.into());
    trading_pair::Pallet::<T>::register(
        RawOrigin::Signed(caller::<T>()).into(),
        DEXId::Polkaswap.into(),
        XOR.into(),
        KUSD.into(),
    )
    .expect("Must register trading pair KUSD/XOR");
    initialize_xyk_pool::<T>(KUSD.into());
    price_tools::Pallet::<T>::register_asset(&KUSD.into()).unwrap();
    for _ in 1..=AVG_BLOCK_SPAN {
        price_tools::Pallet::<T>::incoming_spot_price(&DAI.into(), balance!(1), PriceVariant::Buy)
            .unwrap();
        price_tools::Pallet::<T>::incoming_spot_price(&DAI.into(), balance!(1), PriceVariant::Sell)
            .unwrap();
        price_tools::Pallet::<T>::incoming_spot_price(&KUSD.into(), balance!(1), PriceVariant::Buy)
            .unwrap();
        price_tools::Pallet::<T>::incoming_spot_price(
            &KUSD.into(),
            balance!(1),
            PriceVariant::Sell,
        )
        .unwrap();
    }
}

benchmarks! {
    where_clause {
        where
            AssetIdOf<T>: From<AssetId32<PredefinedAssetId>>,
            T::Moment: From<u32>,
    }

    create_cdp {
        initialize_liquidity_sources::<T>();
        set_xor_as_collateral_type::<T>();
        let collateral = balance!(10);
        let debt = balance!(1);
        T::AssetManager::update_balance(
            RawOrigin::Root.into(),
            caller::<T>(),
            XOR.into(),
            collateral.try_into().unwrap(),
        )
        .expect("Shall mint XOR");
    }: {
        kensetsu::Pallet::<T>::create_cdp(
            RawOrigin::Signed(caller::<T>()).into(),
            XOR.into(),
            collateral,
            KUSD.into(),
            debt,
            debt,
            CdpType::Type2,
        ).unwrap();
    }

    close_cdp {
        set_xor_as_collateral_type::<T>();
        let cdp_id = create_cdp_with_xor::<T>();
    }: {
        kensetsu::Pallet::<T>::close_cdp(RawOrigin::Signed(caller::<T>()).into(), cdp_id).unwrap();
    }

    deposit_collateral {
        set_xor_as_collateral_type::<T>();
        let cdp_id = create_cdp_with_xor::<T>();
        let amount = balance!(10);
        T::AssetManager::update_balance(
            RawOrigin::Root.into(),
            caller::<T>(),
            XOR.into(),
            amount.try_into().unwrap()
        ).expect("Shall mint XOR");
    }: {
        kensetsu::Pallet::<T>::deposit_collateral(
            RawOrigin::Signed(caller::<T>()).into(),
            cdp_id,
            amount
        ).unwrap();
    }

    borrow {
        initialize_liquidity_sources::<T>();
        set_xor_as_collateral_type::<T>();
        let cdp_id = create_cdp_with_xor::<T>();
        let amount = balance!(10);
        deposit_xor_collateral::<T>(cdp_id, amount);
        let debt = balance!(1);
    }: {
        kensetsu::Pallet::<T>::borrow(
            RawOrigin::Signed(caller::<T>()).into(),
            cdp_id,
            debt,
            debt
        ).unwrap();
    }

    repay_debt {
        initialize_liquidity_sources::<T>();
        set_xor_as_collateral_type::<T>();
        let cdp_id = create_cdp_with_xor::<T>();
        let amount = balance!(10);
        deposit_xor_collateral::<T>(cdp_id, amount);
        let debt = balance!(1);
        kensetsu::Pallet::<T>::borrow(RawOrigin::Signed(caller::<T>()).into(), cdp_id, debt, debt)
            .expect("Shall borrow");
    }: {
        kensetsu::Pallet::<T>::repay_debt(
            RawOrigin::Signed(caller::<T>()).into(),
            cdp_id,
            debt
        ).unwrap();
    }

    liquidate {
        initialize_liquidity_sources::<T>();
        set_xor_as_collateral_type::<T>();
        let cdp_id = create_cdp_with_xor::<T>();
        let amount = balance!(100);
        deposit_xor_collateral::<T>(cdp_id, amount);
        let debt = balance!(50);
        kensetsu::Pallet::<T>::borrow(RawOrigin::Signed(caller::<T>()).into(), cdp_id, debt, debt)
            .expect("Shall borrow");
        make_cdps_unsafe::<T>();
    }: {
        kensetsu::Pallet::<T>::liquidate(RawOrigin::Signed(caller::<T>()).into(), cdp_id).unwrap();
    }

    accrue {
        initialize_liquidity_sources::<T>();
        set_xor_as_collateral_type::<T>();
        let cdp_id = create_cdp_with_xor::<T>();
        let amount = balance!(1000);
        deposit_xor_collateral::<T>(cdp_id, amount);
        let debt = balance!(100);
        kensetsu::Pallet::<T>::borrow(
            RawOrigin::Signed(caller::<T>()).into(),
            cdp_id,
            debt,
            debt
        ).expect("Shall borrow");
        pallet_timestamp::Pallet::<T>::set_timestamp(1.into());
    }: {
        kensetsu::Pallet::<T>::accrue(RawOrigin::Signed(caller::<T>()).into(), cdp_id).unwrap();
    }

    update_collateral_risk_parameters {
        set_xor_as_collateral_type::<T>();
    }: {
        kensetsu::Pallet::<T>::update_collateral_risk_parameters(
            RawOrigin::Root.into(),
            XOR.into(),
            KUSD.into(),
            CollateralRiskParameters {
                hard_cap: balance!(1000),
                liquidation_ratio: Perbill::from_percent(50),
                max_liquidation_lot: balance!(100),
                stability_fee_rate: Default::default(),
                minimal_collateral_deposit: balance!(0),
            }
        ).unwrap();
    }

    update_borrow_tax {
        let new_borrow_tax = Percent::from_percent(1);
    }:{
        kensetsu::Pallet::<T>::update_borrow_tax(
            RawOrigin::Root.into(),
            new_borrow_tax
        ).unwrap();
    }
    verify {
        let old_borrow_tax = Percent::default();
        frame_system::Pallet::<T>::assert_has_event(
            <T as kensetsu::Config>::RuntimeEvent::from(
                Event::<T>::BorrowTaxUpdated {
                    new_borrow_tax,
                    old_borrow_tax,
                }
            ).into()
        );
        assert_eq!(new_borrow_tax, BorrowTax::<T>::get());
    }

    update_liquidation_penalty {}:{
        kensetsu::Pallet::<T>::update_liquidation_penalty(
            RawOrigin::Root.into(),
            Percent::from_percent(10)
        ).unwrap();
    }

    withdraw_profit {
        set_kensetsu_dollar_stablecoin::<T>();
        let technical_account_id = technical::Pallet::<T>::tech_account_id_to_account_id(
            &T::TreasuryTechAccount::get(),
        ).expect("Shall resolve tech account id");
        let amount = balance!(10);
        T::AssetManager::update_balance(
            RawOrigin::Root.into(),
            technical_account_id,
            KUSD.into(),
            amount.try_into().unwrap(),
        )
        .expect("Shall mint KUSD");
    }:{
        kensetsu::Pallet::<T>::withdraw_profit(
            RawOrigin::Root.into(),
            caller::<T>(),
            KUSD.into(),
            amount
        ).unwrap();
    }

    donate {
        set_xor_as_collateral_type::<T>();
        let amount = balance!(10);
        T::AssetManager::update_balance(
            RawOrigin::Root.into(),
            caller::<T>(),
            KUSD.into(),
            amount.try_into().unwrap(),
        )
        .expect("Shall mint KUSD");
        StablecoinInfos::<T>::mutate::<AssetIdOf<T>, _, _>(KUSD.into(), |stablecoin_info| {
            stablecoin_info.as_mut().unwrap().bad_debt = balance!(5);
        });
    }: {
        kensetsu::Pallet::<T>::donate(
            RawOrigin::Signed(caller::<T>()).into(),
            KUSD.into(),
            amount
        ).unwrap();
    }

    register_stablecoin {
        let vec_symbol = SymbolName(vec![b'K', b'S', b'D', b'A', b'I']);
        let stablecoin_asset_id: AssetIdOf<T> =
            AssetId32::<PredefinedAssetId>::from_synthetic_reference_symbol(&vec_symbol).into();
        let stablecoin_parameters = StablecoinParameters::<AssetIdOf<T>> {
            peg_asset: PegAsset::SoraAssetId(DAI.into()),
            minimal_stability_fee_accrue: balance!(0.01),
        };
    }: {
        kensetsu::Pallet::<T>::register_stablecoin(
            RawOrigin::Root.into(),
            stablecoin_parameters.clone(),
        )
        .unwrap()
    }
    verify {
        frame_system::Pallet::<T>::assert_has_event(
            <T as kensetsu::Config>::RuntimeEvent::from(
                Event::<T>::StablecoinRegistered {
                    stablecoin_asset_id,
                    new_stablecoin_parameters: stablecoin_parameters,
                }
            ).into()
        );
    }
}<|MERGE_RESOLUTION|>--- conflicted
+++ resolved
@@ -33,13 +33,8 @@
 
 use codec::Decode;
 use common::{
-<<<<<<< HEAD
-    balance, AssetId32, Balance, DEXId, PredefinedAssetId, PriceToolsProvider, PriceVariant,
-    SymbolName, DAI, KEN, KUSD, XOR,
-=======
     balance, AssetId32, AssetIdOf, AssetManager, Balance, DEXId, PredefinedAssetId,
-    PriceToolsProvider, PriceVariant, DAI, KEN, KUSD, XOR,
->>>>>>> da0b88eb
+    PriceToolsProvider, PriceVariant, SymbolName, DAI, KEN, KUSD, XOR,
 };
 use frame_benchmarking::benchmarks;
 use frame_system::RawOrigin;
