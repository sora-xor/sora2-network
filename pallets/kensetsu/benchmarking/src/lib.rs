--- conflicted
+++ resolved
@@ -91,12 +91,8 @@
                 stability_fee_rate: FixedU128::from_perbill(Perbill::from_percent(10)),
                 minimal_collateral_deposit: balance!(0),
             },
-<<<<<<< HEAD
+            total_collateral: balance!(0),
             stablecoin_supply: balance!(0),
-=======
-            total_collateral: balance!(0),
-            kusd_supply: balance!(0),
->>>>>>> fd4d7e3b
             last_fee_update_time: Default::default(),
             interest_coefficient: FixedU128::one(),
         }),
@@ -239,13 +235,6 @@
     create_cdp {
         initialize_liquidity_sources::<T>();
         set_xor_as_collateral_type::<T>();
-<<<<<<< HEAD
-=======
-        kensetsu::Pallet::<T>::update_hard_cap_total_supply(
-            RawOrigin::Root.into(),
-            Balance::MAX,
-        ).expect("Shall update hard cap");
->>>>>>> fd4d7e3b
         let collateral = balance!(10);
         let debt = balance!(1);
         assets::Pallet::<T>::update_balance(
@@ -294,13 +283,6 @@
     borrow {
         initialize_liquidity_sources::<T>();
         set_xor_as_collateral_type::<T>();
-<<<<<<< HEAD
-=======
-        kensetsu::Pallet::<T>::update_hard_cap_total_supply(
-            RawOrigin::Root.into(),
-            Balance::MAX,
-        ).expect("Shall update hard cap");
->>>>>>> fd4d7e3b
         let cdp_id = create_cdp_with_xor::<T>();
         let amount = balance!(10);
         deposit_xor_collateral::<T>(cdp_id, amount);
@@ -321,13 +303,6 @@
         let amount = balance!(10);
         deposit_xor_collateral::<T>(cdp_id, amount);
         let debt = balance!(1);
-<<<<<<< HEAD
-=======
-        kensetsu::Pallet::<T>::update_hard_cap_total_supply(
-            RawOrigin::Root.into(),
-            Balance::MAX,
-        ).expect("Shall update hard cap");
->>>>>>> fd4d7e3b
         kensetsu::Pallet::<T>::borrow(RawOrigin::Signed(caller::<T>()).into(), cdp_id, debt, debt)
             .expect("Shall borrow");
     }: {
@@ -345,13 +320,6 @@
         let amount = balance!(100);
         deposit_xor_collateral::<T>(cdp_id, amount);
         let debt = balance!(50);
-<<<<<<< HEAD
-=======
-        kensetsu::Pallet::<T>::update_hard_cap_total_supply(
-            RawOrigin::Root.into(),
-            Balance::MAX,
-        ).expect("Shall update hard cap");
->>>>>>> fd4d7e3b
         kensetsu::Pallet::<T>::borrow(RawOrigin::Signed(caller::<T>()).into(), cdp_id, debt, debt)
             .expect("Shall borrow");
         make_cdps_unsafe::<T>();
@@ -365,15 +333,7 @@
         let cdp_id = create_cdp_with_xor::<T>();
         let amount = balance!(1000);
         deposit_xor_collateral::<T>(cdp_id, amount);
-<<<<<<< HEAD
-        let debt = balance!(1);
-=======
         let debt = balance!(100);
-        kensetsu::Pallet::<T>::update_hard_cap_total_supply(
-            RawOrigin::Root.into(),
-            Balance::MAX,
-        ).expect("Shall update hard cap");
->>>>>>> fd4d7e3b
         kensetsu::Pallet::<T>::borrow(
             RawOrigin::Signed(caller::<T>()).into(),
             cdp_id,
@@ -385,15 +345,9 @@
         kensetsu::Pallet::<T>::accrue(RawOrigin::Signed(caller::<T>()).into(), cdp_id).unwrap();
     }
 
-<<<<<<< HEAD
     update_collateral_risk_parameters {
         set_xor_as_collateral_type::<T>();
-        kensetsu::Pallet::<T>::add_risk_manager(RawOrigin::Root.into(), risk_manager::<T>())
-            .expect("Must set risk manager");
-    }: {
-=======
-    update_collateral_risk_parameters {}: {
->>>>>>> fd4d7e3b
+    }: {
         kensetsu::Pallet::<T>::update_collateral_risk_parameters(
             RawOrigin::Root.into(),
             XOR.into(),
@@ -408,16 +362,6 @@
         ).unwrap();
     }
 
-<<<<<<< HEAD
-=======
-    update_hard_cap_total_supply {}: {
-        kensetsu::Pallet::<T>::update_hard_cap_total_supply(
-            RawOrigin::Root.into(),
-            balance!(1000)
-        ).unwrap();
-    }
-
->>>>>>> fd4d7e3b
     update_borrow_tax {
         let new_borrow_tax = Percent::from_percent(1);
     }:{
@@ -460,13 +404,9 @@
         .expect("Shall mint KUSD");
     }:{
         kensetsu::Pallet::<T>::withdraw_profit(
-<<<<<<< HEAD
-            RawOrigin::Signed(risk_manager::<T>()).into(),
-            KUSD.into(),
-=======
             RawOrigin::Root.into(),
             caller::<T>(),
->>>>>>> fd4d7e3b
+            KUSD.into(),
             amount
         ).unwrap();
     }
