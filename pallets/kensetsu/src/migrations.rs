// This file is part of the SORA network and Polkaswap app.

// Copyright (c) 2020, 2021, Polka Biome Ltd. All rights reserved.
// SPDX-License-Identifier: BSD-4-Clause

// Redistribution and use in source and binary forms, with or without modification,
// are permitted provided that the following conditions are met:

// Redistributions of source code must retain the above copyright notice, this list
// of conditions and the following disclaimer.
// Redistributions in binary form must reproduce the above copyright notice, this
// list of conditions and the following disclaimer in the documentation and/or other
// materials provided with the distribution.
//
// All advertising materials mentioning features or use of this software must display
// the following acknowledgement: This product includes software developed by Polka Biome
// Ltd., SORA, and Polkaswap.
//
// Neither the name of the Polka Biome Ltd. nor the names of its contributors may be used
// to endorse or promote products derived from this software without specific prior written permission.

// THIS SOFTWARE IS PROVIDED BY Polka Biome Ltd. AS IS AND ANY EXPRESS OR IMPLIED WARRANTIES,
// INCLUDING, BUT NOT LIMITED TO, THE IMPLIED WARRANTIES OF MERCHANTABILITY AND FITNESS FOR
// A PARTICULAR PURPOSE ARE DISCLAIMED. IN NO EVENT SHALL Polka Biome Ltd. BE LIABLE FOR ANY
// DIRECT, INDIRECT, INCIDENTAL, SPECIAL, EXEMPLARY, OR CONSEQUENTIAL DAMAGES (INCLUDING,
// BUT NOT LIMITED TO, PROCUREMENT OF SUBSTITUTE GOODS OR SERVICES; LOSS OF USE, DATA, OR PROFITS;
// OR BUSINESS INTERRUPTION) HOWEVER CAUSED AND ON ANY THEORY OF LIABILITY, WHETHER IN CONTRACT,
// STRICT LIABILITY, OR TORT (INCLUDING NEGLIGENCE OR OTHERWISE) ARISING IN ANY WAY OUT OF THE
// USE OF THIS SOFTWARE, EVEN IF ADVISED OF THE POSSIBILITY OF SUCH DAMAGE.

pub mod init {
    use crate::*;
    use common::{KEN, KGOLD, KUSD};
    use core::marker::PhantomData;
    use frame_support::log::error;
    use frame_support::pallet_prelude::Weight;
    use frame_support::traits::OnRuntimeUpgrade;
    use permissions::{Scope, BURN, MINT};
    use sp_core::Get;

    pub struct RegisterTreasuryTechAccount<T>(PhantomData<T>);

    /// Registers Kensetsu Treasury technical account and grant premission to [KEN, KUSD, KGLD]
    impl<T: Config + permissions::Config + technical::Config> OnRuntimeUpgrade
        for RegisterTreasuryTechAccount<T>
    {
        fn on_runtime_upgrade() -> Weight {
            let tech_account = <T>::TreasuryTechAccount::get();
            let mut weight = match technical::Pallet::<T>::register_tech_account_id_if_not_exist(
                &tech_account,
            ) {
                Ok(()) => <T as frame_system::Config>::DbWeight::get().writes(1),
                Err(err) => {
                    error!(
                        "Failed to register technical account: {:?}, error: {:?}",
                        tech_account, err
                    );
                    <T as frame_system::Config>::DbWeight::get().reads(1)
                }
            };

            if let Ok(technical_account_id) = technical::Pallet::<T>::tech_account_id_to_account_id(
                &T::TreasuryTechAccount::get(),
            ) {
                for token in &[KEN, KUSD, KGOLD] {
                    let scope = Scope::Limited(common::hash(token));
                    for permission_id in &[MINT, BURN] {
                        match permissions::Pallet::<T>::assign_permission(
                            technical_account_id.clone(),
                            &technical_account_id,
                            *permission_id,
                            scope,
                        ) {
                            Ok(()) => {
                                weight += <T as frame_system::Config>::DbWeight::get().writes(1)
                            }
                            Err(err) => {
                                error!(
                                "Failed to grant permission to technical account id: {:?}, error: {:?}",
                                technical_account_id, err
                            );
                                weight += <T as frame_system::Config>::DbWeight::get().reads(1);
                            }
                        }
                    }
                }
            }

            weight
        }
    }
}

<<<<<<< HEAD
pub mod clear_storage {
    use crate::Config;
    use core::marker::PhantomData;
    use frame_support::dispatch::Weight;
    use frame_support::traits::OnRuntimeUpgrade;
    use sp_core::Get;

    mod old_storage {}

    pub struct ClearStorage<T>(PhantomData<T>);

    impl<T: Config + permissions::Config + technical::Config> OnRuntimeUpgrade for ClearStorage<T> {
        fn on_runtime_upgrade() -> Weight {
            let mut weight = <T as frame_system::Config>::DbWeight::get().reads(1);
            // TODO
            //             let res = frame_support::migration::clear_storage_prefix(
            //                 <Pallet<T>>::name().as_bytes(),
            //                 b"StorageName",
            //                 b"",
            //                 None,
            //                 None,
            //             );

            // TODO translate(None)
            // CollateralInfos::<T>::clear(, None);

            // NextCDPId set 0

            // CDPDepository drop

            // CdpOwnerIndex drop

            weight
        }
    }
=======
/// Due to bug in stability fee update some extra KUSD were minted, this migration burns and sets
/// correct amounts.
pub mod stage_correction {
    use crate::{BadDebt, CDPDepository, CollateralInfos, Config, Error};
    use common::AssetInfoProvider;
    use common::Balance;
    use core::marker::PhantomData;
    use frame_support::dispatch::Weight;
    use frame_support::log::error;
    use frame_support::traits::OnRuntimeUpgrade;
    use sp_arithmetic::traits::Zero;
    use sp_core::Get;
    use sp_runtime::DispatchResult;

    pub struct CorrectKusdBalances<T>(PhantomData<T>);

    impl<T: Config + permissions::Config + technical::Config> CorrectKusdBalances<T> {
        fn runtime_upgrade_internal(weight: &mut Weight) -> DispatchResult {
            let mut total_debt = Balance::zero();

            for asset_id in CollateralInfos::<T>::iter_keys() {
                let accumulated_debt_for_collateral = CDPDepository::<T>::iter()
                    .filter(|(_, cdp)| {
                        *weight += <T as frame_system::Config>::DbWeight::get().reads(1);
                        cdp.collateral_asset_id == asset_id
                    })
                    .fold(
                        Balance::zero(),
                        |accumulated_debt_for_collateral, (_, cdp)| {
                            accumulated_debt_for_collateral + cdp.debt
                        },
                    );

                CollateralInfos::<T>::try_mutate(asset_id, |collateral_info| {
                    let collateral_info =
                        collateral_info.as_mut().ok_or(Error::<T>::CDPNotFound)?;
                    collateral_info.kusd_supply = accumulated_debt_for_collateral;
                    DispatchResult::Ok(())
                })?;
                *weight += <T as frame_system::Config>::DbWeight::get().writes(1);

                total_debt += accumulated_debt_for_collateral;
            }

            let bad_debt = BadDebt::<T>::get();
            total_debt += bad_debt;

            // kusd supply must be equal to aggregated debt:
            // kusd_supply == sum(cdp.debt) + bad_debt
            let kusd_supply = T::AssetInfoProvider::total_issuance(&T::KusdAssetId::get())?;
            *weight += <T as frame_system::Config>::DbWeight::get().reads(1);

            let (surplus, shortage) = if kusd_supply > total_debt {
                (kusd_supply - total_debt, 0)
            } else {
                (0, total_debt - kusd_supply)
            };

            let treasury_account_id = technical::Pallet::<T>::tech_account_id_to_account_id(
                &T::TreasuryTechAccount::get(),
            )?;
            let profit =
                T::AssetInfoProvider::free_balance(&T::KusdAssetId::get(), &treasury_account_id)?;
            *weight += <T as frame_system::Config>::DbWeight::get().reads(1);

            // burn KUSD surplus on tech acc profit or add to bad debt
            if surplus > 0 {
                let (to_burn, to_bad_debt) = if profit > surplus {
                    (surplus, 0)
                } else {
                    (profit, surplus - profit)
                };
                assets::Pallet::<T>::burn_from(
                    &T::KusdAssetId::get(),
                    &treasury_account_id,
                    &treasury_account_id,
                    to_burn,
                )?;

                BadDebt::<T>::set(bad_debt + to_bad_debt);

                *weight += <T as frame_system::Config>::DbWeight::get().writes(2);
            }

            // mint KUSD shortage to tech acc or cover bad debt
            if shortage > 0 {
                let (from_bad_debt, to_mint) = if bad_debt > shortage {
                    (shortage, 0)
                } else {
                    (bad_debt, shortage - bad_debt)
                };

                technical::Pallet::<T>::mint(
                    &T::KusdAssetId::get(),
                    &T::TreasuryTechAccount::get(),
                    to_mint,
                )?;

                BadDebt::<T>::set(bad_debt - from_bad_debt);

                *weight += <T as frame_system::Config>::DbWeight::get().writes(2);
            }

            Ok(())
        }
    }

    impl<T: Config + permissions::Config + technical::Config> OnRuntimeUpgrade
        for CorrectKusdBalances<T>
    {
        fn on_runtime_upgrade() -> Weight {
            let mut weight = Weight::zero();
            Self::runtime_upgrade_internal(&mut weight).unwrap_or_else(|err| {
                error!("Runtime upgrade error {:?}", err);
            });
            weight
        }
    }
}

pub mod storage_add_total_collateral {
    use crate::{CDPDepository, CollateralInfos, Config};
    use common::Balance;
    use core::marker::PhantomData;
    use frame_support::dispatch::Weight;
    use frame_support::traits::OnRuntimeUpgrade;
    use sp_arithmetic::traits::Zero;
    use sp_core::Get;

    mod old {
        use crate::CollateralRiskParameters;
        use codec::{Decode, Encode, MaxEncodedLen};
        use common::Balance;
        use frame_support::dispatch::TypeInfo;
        use sp_arithmetic::FixedU128;

        /// Old format without `total_collateral` field.
        #[derive(
            Debug, Clone, Encode, Decode, MaxEncodedLen, TypeInfo, PartialEq, Eq, PartialOrd, Ord,
        )]
        pub struct CollateralInfo<Moment> {
            /// Collateral Risk parameters set by risk management
            pub risk_parameters: CollateralRiskParameters,

            /// Amount of KUSD issued for the collateral
            pub kusd_supply: Balance,

            /// the last timestamp when stability fee was accrued
            pub last_fee_update_time: Moment,

            /// Interest accrued for collateral for all time
            pub interest_coefficient: FixedU128,
        }

        impl<Moment> CollateralInfo<Moment> {
            // Returns new format with provided `total_collateral`.
            pub fn into_new(self, total_collateral: Balance) -> crate::CollateralInfo<Moment> {
                crate::CollateralInfo {
                    risk_parameters: self.risk_parameters,
                    total_collateral,
                    kusd_supply: self.kusd_supply,
                    last_fee_update_time: self.last_fee_update_time,
                    interest_coefficient: self.interest_coefficient,
                }
            }
        }
    }

    pub struct StorageAddTotalCollateral<T>(PhantomData<T>);

    impl<T: Config> OnRuntimeUpgrade for StorageAddTotalCollateral<T> {
        fn on_runtime_upgrade() -> Weight {
            let mut weight = Weight::zero();
            CollateralInfos::<T>::translate::<old::CollateralInfo<T::Moment>, _>(
                |collateral_asset_id, old_collateral_info| {
                    let accumulated_collateral = CDPDepository::<T>::iter()
                        .filter(|(_, cdp)| {
                            weight += <T as frame_system::Config>::DbWeight::get().reads(1);
                            cdp.collateral_asset_id == collateral_asset_id
                        })
                        .fold(Balance::zero(), |accumulated_collateral, (_, cdp)| {
                            accumulated_collateral + cdp.collateral_amount
                        });
                    weight += <T as frame_system::Config>::DbWeight::get().writes(1);
                    Some(old_collateral_info.into_new(accumulated_collateral))
                },
            );
            weight
        }
    }
}

pub mod remove_managers {

    mod old {
        use crate::{Config, Pallet};
        use common::AccountIdOf;
        use sp_core::bounded::BoundedBTreeSet;
        use sp_core::ConstU32;

        #[frame_support::storage_alias]
        pub type RiskManagers<T: Config + frame_system::Config> =
            StorageValue<Pallet<T>, BoundedBTreeSet<AccountIdOf<T>, ConstU32<100>>>;
    }

    use crate::Config;
    use core::marker::PhantomData;
    use frame_support::dispatch::Weight;
    use frame_support::traits::OnRuntimeUpgrade;
    use sp_core::Get;

    pub struct RemoveManagers<T>(PhantomData<T>);

    impl<T: Config + frame_system::Config> OnRuntimeUpgrade for RemoveManagers<T> {
        fn on_runtime_upgrade() -> Weight {
            old::RiskManagers::<T>::kill();
            <T as frame_system::Config>::DbWeight::get().writes(1)
        }
    }
>>>>>>> fd4d7e3b
}<|MERGE_RESOLUTION|>--- conflicted
+++ resolved
@@ -91,8 +91,7 @@
     }
 }
 
-<<<<<<< HEAD
-pub mod clear_storage {
+pub mod kensetsu_more_stablecoins {
     use crate::Config;
     use core::marker::PhantomData;
     use frame_support::dispatch::Weight;
@@ -101,11 +100,11 @@
 
     mod old_storage {}
 
-    pub struct ClearStorage<T>(PhantomData<T>);
+    pub struct MoreStablecoins<T>(PhantomData<T>);
 
-    impl<T: Config + permissions::Config + technical::Config> OnRuntimeUpgrade for ClearStorage<T> {
+    impl<T: Config + permissions::Config + technical::Config> OnRuntimeUpgrade for MoreStablecoins<T> {
         fn on_runtime_upgrade() -> Weight {
-            let mut weight = <T as frame_system::Config>::DbWeight::get().reads(1);
+            let mut _weight = <T as frame_system::Config>::DbWeight::get().reads(1);
             // TODO
             //             let res = frame_support::migration::clear_storage_prefix(
             //                 <Pallet<T>>::name().as_bytes(),
@@ -127,225 +126,4 @@
             weight
         }
     }
-=======
-/// Due to bug in stability fee update some extra KUSD were minted, this migration burns and sets
-/// correct amounts.
-pub mod stage_correction {
-    use crate::{BadDebt, CDPDepository, CollateralInfos, Config, Error};
-    use common::AssetInfoProvider;
-    use common::Balance;
-    use core::marker::PhantomData;
-    use frame_support::dispatch::Weight;
-    use frame_support::log::error;
-    use frame_support::traits::OnRuntimeUpgrade;
-    use sp_arithmetic::traits::Zero;
-    use sp_core::Get;
-    use sp_runtime::DispatchResult;
-
-    pub struct CorrectKusdBalances<T>(PhantomData<T>);
-
-    impl<T: Config + permissions::Config + technical::Config> CorrectKusdBalances<T> {
-        fn runtime_upgrade_internal(weight: &mut Weight) -> DispatchResult {
-            let mut total_debt = Balance::zero();
-
-            for asset_id in CollateralInfos::<T>::iter_keys() {
-                let accumulated_debt_for_collateral = CDPDepository::<T>::iter()
-                    .filter(|(_, cdp)| {
-                        *weight += <T as frame_system::Config>::DbWeight::get().reads(1);
-                        cdp.collateral_asset_id == asset_id
-                    })
-                    .fold(
-                        Balance::zero(),
-                        |accumulated_debt_for_collateral, (_, cdp)| {
-                            accumulated_debt_for_collateral + cdp.debt
-                        },
-                    );
-
-                CollateralInfos::<T>::try_mutate(asset_id, |collateral_info| {
-                    let collateral_info =
-                        collateral_info.as_mut().ok_or(Error::<T>::CDPNotFound)?;
-                    collateral_info.kusd_supply = accumulated_debt_for_collateral;
-                    DispatchResult::Ok(())
-                })?;
-                *weight += <T as frame_system::Config>::DbWeight::get().writes(1);
-
-                total_debt += accumulated_debt_for_collateral;
-            }
-
-            let bad_debt = BadDebt::<T>::get();
-            total_debt += bad_debt;
-
-            // kusd supply must be equal to aggregated debt:
-            // kusd_supply == sum(cdp.debt) + bad_debt
-            let kusd_supply = T::AssetInfoProvider::total_issuance(&T::KusdAssetId::get())?;
-            *weight += <T as frame_system::Config>::DbWeight::get().reads(1);
-
-            let (surplus, shortage) = if kusd_supply > total_debt {
-                (kusd_supply - total_debt, 0)
-            } else {
-                (0, total_debt - kusd_supply)
-            };
-
-            let treasury_account_id = technical::Pallet::<T>::tech_account_id_to_account_id(
-                &T::TreasuryTechAccount::get(),
-            )?;
-            let profit =
-                T::AssetInfoProvider::free_balance(&T::KusdAssetId::get(), &treasury_account_id)?;
-            *weight += <T as frame_system::Config>::DbWeight::get().reads(1);
-
-            // burn KUSD surplus on tech acc profit or add to bad debt
-            if surplus > 0 {
-                let (to_burn, to_bad_debt) = if profit > surplus {
-                    (surplus, 0)
-                } else {
-                    (profit, surplus - profit)
-                };
-                assets::Pallet::<T>::burn_from(
-                    &T::KusdAssetId::get(),
-                    &treasury_account_id,
-                    &treasury_account_id,
-                    to_burn,
-                )?;
-
-                BadDebt::<T>::set(bad_debt + to_bad_debt);
-
-                *weight += <T as frame_system::Config>::DbWeight::get().writes(2);
-            }
-
-            // mint KUSD shortage to tech acc or cover bad debt
-            if shortage > 0 {
-                let (from_bad_debt, to_mint) = if bad_debt > shortage {
-                    (shortage, 0)
-                } else {
-                    (bad_debt, shortage - bad_debt)
-                };
-
-                technical::Pallet::<T>::mint(
-                    &T::KusdAssetId::get(),
-                    &T::TreasuryTechAccount::get(),
-                    to_mint,
-                )?;
-
-                BadDebt::<T>::set(bad_debt - from_bad_debt);
-
-                *weight += <T as frame_system::Config>::DbWeight::get().writes(2);
-            }
-
-            Ok(())
-        }
-    }
-
-    impl<T: Config + permissions::Config + technical::Config> OnRuntimeUpgrade
-        for CorrectKusdBalances<T>
-    {
-        fn on_runtime_upgrade() -> Weight {
-            let mut weight = Weight::zero();
-            Self::runtime_upgrade_internal(&mut weight).unwrap_or_else(|err| {
-                error!("Runtime upgrade error {:?}", err);
-            });
-            weight
-        }
-    }
-}
-
-pub mod storage_add_total_collateral {
-    use crate::{CDPDepository, CollateralInfos, Config};
-    use common::Balance;
-    use core::marker::PhantomData;
-    use frame_support::dispatch::Weight;
-    use frame_support::traits::OnRuntimeUpgrade;
-    use sp_arithmetic::traits::Zero;
-    use sp_core::Get;
-
-    mod old {
-        use crate::CollateralRiskParameters;
-        use codec::{Decode, Encode, MaxEncodedLen};
-        use common::Balance;
-        use frame_support::dispatch::TypeInfo;
-        use sp_arithmetic::FixedU128;
-
-        /// Old format without `total_collateral` field.
-        #[derive(
-            Debug, Clone, Encode, Decode, MaxEncodedLen, TypeInfo, PartialEq, Eq, PartialOrd, Ord,
-        )]
-        pub struct CollateralInfo<Moment> {
-            /// Collateral Risk parameters set by risk management
-            pub risk_parameters: CollateralRiskParameters,
-
-            /// Amount of KUSD issued for the collateral
-            pub kusd_supply: Balance,
-
-            /// the last timestamp when stability fee was accrued
-            pub last_fee_update_time: Moment,
-
-            /// Interest accrued for collateral for all time
-            pub interest_coefficient: FixedU128,
-        }
-
-        impl<Moment> CollateralInfo<Moment> {
-            // Returns new format with provided `total_collateral`.
-            pub fn into_new(self, total_collateral: Balance) -> crate::CollateralInfo<Moment> {
-                crate::CollateralInfo {
-                    risk_parameters: self.risk_parameters,
-                    total_collateral,
-                    kusd_supply: self.kusd_supply,
-                    last_fee_update_time: self.last_fee_update_time,
-                    interest_coefficient: self.interest_coefficient,
-                }
-            }
-        }
-    }
-
-    pub struct StorageAddTotalCollateral<T>(PhantomData<T>);
-
-    impl<T: Config> OnRuntimeUpgrade for StorageAddTotalCollateral<T> {
-        fn on_runtime_upgrade() -> Weight {
-            let mut weight = Weight::zero();
-            CollateralInfos::<T>::translate::<old::CollateralInfo<T::Moment>, _>(
-                |collateral_asset_id, old_collateral_info| {
-                    let accumulated_collateral = CDPDepository::<T>::iter()
-                        .filter(|(_, cdp)| {
-                            weight += <T as frame_system::Config>::DbWeight::get().reads(1);
-                            cdp.collateral_asset_id == collateral_asset_id
-                        })
-                        .fold(Balance::zero(), |accumulated_collateral, (_, cdp)| {
-                            accumulated_collateral + cdp.collateral_amount
-                        });
-                    weight += <T as frame_system::Config>::DbWeight::get().writes(1);
-                    Some(old_collateral_info.into_new(accumulated_collateral))
-                },
-            );
-            weight
-        }
-    }
-}
-
-pub mod remove_managers {
-
-    mod old {
-        use crate::{Config, Pallet};
-        use common::AccountIdOf;
-        use sp_core::bounded::BoundedBTreeSet;
-        use sp_core::ConstU32;
-
-        #[frame_support::storage_alias]
-        pub type RiskManagers<T: Config + frame_system::Config> =
-            StorageValue<Pallet<T>, BoundedBTreeSet<AccountIdOf<T>, ConstU32<100>>>;
-    }
-
-    use crate::Config;
-    use core::marker::PhantomData;
-    use frame_support::dispatch::Weight;
-    use frame_support::traits::OnRuntimeUpgrade;
-    use sp_core::Get;
-
-    pub struct RemoveManagers<T>(PhantomData<T>);
-
-    impl<T: Config + frame_system::Config> OnRuntimeUpgrade for RemoveManagers<T> {
-        fn on_runtime_upgrade() -> Weight {
-            old::RiskManagers::<T>::kill();
-            <T as frame_system::Config>::DbWeight::get().writes(1)
-        }
-    }
->>>>>>> fd4d7e3b
 }