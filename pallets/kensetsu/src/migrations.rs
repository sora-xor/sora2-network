--- conflicted
+++ resolved
@@ -99,17 +99,11 @@
     };
     use common::{balance, AssetIdOf, SymbolName, DAI, KARMA, KGOLD, KUSD, KXOR, TBCD, XOR};
     use core::marker::PhantomData;
-<<<<<<< HEAD
-    use frame_support::pallet_prelude::Weight;
-    use frame_support::traits::OnRuntimeUpgrade;
+    use sp_arithmetic::traits::Zero;
+    use frame_support::dispatch::Weight;
     use log::error;
-    use sp_arithmetic::traits::Zero;
-=======
-    use frame_support::dispatch::Weight;
-    use frame_support::log::error;
     use frame_support::traits::{GetStorageVersion, OnRuntimeUpgrade, StorageVersion};
     use permissions::{Scope, BURN, MINT};
->>>>>>> e907ed12
     use sp_core::Get;
 
     mod v1 {
