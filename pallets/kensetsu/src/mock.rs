--- conflicted
+++ resolved
@@ -114,32 +114,17 @@
         _amount: QuoteAmount<common::Balance>,
         _filter: LiquiditySourceFilter<DEXId, LiquiditySourceType>,
         _deduce_fee: bool,
-<<<<<<< HEAD
-    ) -> Result<SwapOutcome<common::Balance>, DispatchError> {
+    ) -> Result<SwapOutcome<common::Balance, AssetId>, DispatchError> {
         if *output_asset_id == KUSD {
-=======
-    ) -> Result<SwapOutcome<common::Balance, AssetId>, DispatchError> {
-        if *output_asset_id != KUSD {
-            Err(DispatchError::Other(
-                "Wrong asset id for MockLiquidityProxy, KUSD only supported",
-            ))
-        } else {
->>>>>>> 2292d1b0
             let amount =
                 assets::Pallet::<TestRuntime>::free_balance(&KUSD, &Self::EXCHANGE_TECH_ACCOUNT)
                     .expect("must succeed");
-            Ok(SwapOutcome {
-                amount,
-                fee: Default::default(),
-            })
+            Ok(SwapOutcome::new(amount, Default::default()))
         } else if *output_asset_id == KEN {
             let amount =
                 assets::Pallet::<TestRuntime>::free_balance(&KEN, &Self::EXCHANGE_TECH_ACCOUNT)
                     .expect("must succeed");
-            Ok(SwapOutcome {
-                amount,
-                fee: balance!(0),
-            })
+            Ok(SwapOutcome::new(amount, Default::default()))
         } else {
             Err(DispatchError::Other(
                 "Wrong asset id for MockLiquidityProxy, KUSD and KEN only supported",
@@ -160,17 +145,8 @@
         output_asset_id: &AssetId,
         amount: SwapAmount<common::Balance>,
         _filter: LiquiditySourceFilter<DEXId, LiquiditySourceType>,
-<<<<<<< HEAD
-    ) -> Result<SwapOutcome<common::Balance>, DispatchError> {
+    ) -> Result<SwapOutcome<common::Balance, AssetId>, DispatchError> {
         if *output_asset_id == KUSD || *output_asset_id == KEN {
-=======
-    ) -> Result<SwapOutcome<common::Balance, AssetId>, DispatchError> {
-        if *output_asset_id != KUSD {
-            Err(DispatchError::Other(
-                "Wrong asset id for MockLiquidityProxy, KUSD only supported",
-            ))
-        } else {
->>>>>>> 2292d1b0
             match amount {
                 SwapAmount::WithDesiredInput {
                     desired_amount_in,
@@ -196,7 +172,7 @@
                         receiver,
                         out_amount,
                     )?;
-                    Ok(SwapOutcome::new(out_amount, 0))
+                    Ok(SwapOutcome::new(out_amount, Default::default()))
                 }
                 SwapAmount::WithDesiredOutput {
                     desired_amount_out,
