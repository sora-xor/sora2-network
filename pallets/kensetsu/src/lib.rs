// This file is part of the SORA network and Polkaswap app.

// Copyright (c) 2020, 2021, Polka Biome Ltd. All rights reserved.
// SPDX-License-Identifier: BSD-4-Clause

// Redistribution and use in source and binary forms, with or without modification,
// are permitted provided that the following conditions are met:

// Redistributions of source code must retain the above copyright notice, this list
// of conditions and the following disclaimer.
// Redistributions in binary form must reproduce the above copyright notice, this
// list of conditions and the following disclaimer in the documentation and/or other
// materials provided with the distribution.
//
// All advertising materials mentioning features or use of this software must display
// the following acknowledgement: This product includes software developed by Polka Biome
// Ltd., SORA, and Polkaswap.
//
// Neither the name of the Polka Biome Ltd. nor the names of its contributors may be used
// to endorse or promote products derived from this software without specific prior written permission.

// THIS SOFTWARE IS PROVIDED BY Polka Biome Ltd. AS IS AND ANY EXPRESS OR IMPLIED WARRANTIES,
// INCLUDING, BUT NOT LIMITED TO, THE IMPLIED WARRANTIES OF MERCHANTABILITY AND FITNESS FOR
// A PARTICULAR PURPOSE ARE DISCLAIMED. IN NO EVENT SHALL Polka Biome Ltd. BE LIABLE FOR ANY
// DIRECT, INDIRECT, INCIDENTAL, SPECIAL, EXEMPLARY, OR CONSEQUENTIAL DAMAGES (INCLUDING,
// BUT NOT LIMITED TO, PROCUREMENT OF SUBSTITUTE GOODS OR SERVICES; LOSS OF USE, DATA, OR PROFITS;
// OR BUSINESS INTERRUPTION) HOWEVER CAUSED AND ON ANY THEORY OF LIABILITY, WHETHER IN CONTRACT,
// STRICT LIABILITY, OR TORT (INCLUDING NEGLIGENCE OR OTHERWISE) ARISING IN ANY WAY OUT OF THE
// USE OF THIS SOFTWARE, EVEN IF ADVISED OF THE POSSIBILITY OF SUCH DAMAGE.

#![cfg_attr(not(feature = "std"), no_std)]

pub use pallet::*;

use assets::AssetIdOf;
use codec::{Decode, Encode, MaxEncodedLen};
use common::{balance, Balance};
use frame_support::log::{debug, warn};
use scale_info::TypeInfo;
use sp_arithmetic::FixedU128;
use sp_arithmetic::Perbill;

#[cfg(test)]
mod mock;

#[cfg(test)]
mod tests;

#[cfg(test)]
mod test_utils;

mod compounding;
pub mod weights;

pub const TECH_ACCOUNT_PREFIX: &[u8] = b"kensetsu";
pub const TECH_ACCOUNT_TREASURY_MAIN: &[u8] = b"treasury";

/// Custom errors for unsigned tx validation, InvalidTransaction::Custom(u8)
const VALIDATION_ERROR_ACCRUE: u8 = 1;
const VALIDATION_ERROR_ACCRUE_NO_DEBT: u8 = 2;
const VALIDATION_ERROR_CHECK_SAFE: u8 = 3;
const VALIDATION_ERROR_CDP_SAFE: u8 = 4;

/// Risk management parameters for the specific collateral type.
#[derive(
    Debug, Clone, Encode, Decode, MaxEncodedLen, TypeInfo, PartialEq, Eq, PartialOrd, Ord, Copy,
)]
pub struct CollateralRiskParameters {
    /// Hard cap of total KUSD issued for the collateral.
    pub hard_cap: Balance,

    /// Loan-to-value liquidation threshold
    pub liquidation_ratio: Perbill,

    /// The max amount of collateral can be liquidated in one round
    pub max_liquidation_lot: Balance,

    /// Protocol Interest rate per second
    pub stability_fee_rate: FixedU128,
}

/// Collateral parameters, includes risk info and additional data for interest rate calculation
#[derive(Debug, Clone, Encode, Decode, MaxEncodedLen, TypeInfo, PartialEq, Eq, PartialOrd, Ord)]
pub struct CollateralInfo<Moment> {
    /// Collateral Risk parameters set by risk management
    pub risk_parameters: CollateralRiskParameters,

    /// the last timestamp when stability fee was accrued
    pub last_fee_update_time: Moment,

    /// Interest accrued for collateral for all time
    pub interest_coefficient: FixedU128,
}

/// CDP - Collateralized Debt Position. It is a single collateral/debt record.
#[derive(Debug, Clone, Encode, Decode, MaxEncodedLen, TypeInfo, PartialEq, Eq, PartialOrd, Ord)]
pub struct CollateralizedDebtPosition<AccountId, AssetId> {
    /// CDP owner
    pub owner: AccountId,

    /// Collateral
    pub collateral_asset_id: AssetId,
    pub collateral_amount: Balance,

    /// normalized outstanding debt in KUSD
    pub debt: Balance,

    /// Interest accrued for CDP.
    /// Initializes on creation with collateral interest coefficient equal to 1. The coefficient is
    /// growing over time with interest rate. Actual interest is:
    /// (collateral.coefficient - cdp.coefficient) / cdp.coefficient
    pub interest_coefficient: FixedU128,
}

#[frame_support::pallet]
pub mod pallet {
    use super::*;
    use crate::compounding::compound;
    use crate::weights::WeightInfo;
    use common::prelude::{QuoteAmount, SwapAmount, SwapOutcome};
    use common::{
        AccountIdOf, AssetInfoProvider, AssetName, AssetSymbol, BalancePrecision, ContentSource,
        DEXId, Description, LiquidityProxyTrait, LiquiditySourceFilter, ReferencePriceProvider,
    };
    use frame_support::pallet_prelude::*;
    use frame_system::offchain::{SendTransactionTypes, SubmitTransaction};
    use frame_system::pallet_prelude::*;
    use pallet_timestamp as timestamp;
    use sp_arithmetic::traits::{CheckedMul, Saturating};
    use sp_arithmetic::Percent;
    use sp_core::U256;
    use sp_runtime::traits::{CheckedConversion, CheckedDiv, CheckedSub, One};
    use sp_std::collections::btree_set::BTreeSet;
    use sp_std::vec::Vec;

    #[pallet::pallet]
    #[pallet::generate_store(pub(super) trait Store)]
    #[pallet::without_storage_info]
    pub struct Pallet<T>(PhantomData<T>);

    #[pallet::hooks]
    impl<T: Config> Hooks<BlockNumberFor<T>> for Pallet<T> {
        /// Main off-chain worker procedure.
        ///
        /// Accrues fees and calls liquidations
        fn offchain_worker(block_number: T::BlockNumber) {
            debug!(
                "Entering off-chain worker, block number is {:?}",
                block_number
            );
            // TODO implement better solution, with offchain storage
            let now = Timestamp::<T>::get();
            let outdated_timestamp = now.saturating_sub(T::AccrueInterestPeriod::get());
            let mut collaterals_to_update = BTreeSet::new();
            for (collateral_asset_id, collateral_info) in <CollateralInfos<T>>::iter() {
                if collateral_info.last_fee_update_time <= outdated_timestamp {
                    collaterals_to_update.insert(collateral_asset_id);
                }
            }
            for (cdp_id, cdp) in <CDPDepository<T>>::iter() {
<<<<<<< HEAD
                // tODO or debt
=======
>>>>>>> a955b91b
                if collaterals_to_update.contains(&cdp.collateral_asset_id) {
                    debug!("Accrue for CDP {:?}", cdp_id);
                    let call = Call::<T>::accrue { cdp_id };
                    if let Err(err) =
                        SubmitTransaction::<T, Call<T>>::submit_unsigned_transaction(call.into())
                    {
                        warn!(
                            "Failed in offchain_worker send accrue(cdp_id: {:?}): {:?}",
                            cdp_id, err
                        );
                    }
                }
                match Self::check_cdp_is_safe(
                    cdp.debt,
                    cdp.collateral_amount,
                    cdp.collateral_asset_id,
                ) {
                    Ok(cdp_is_safe) => {
                        if !cdp_is_safe {
                            let call = Call::<T>::liquidate { cdp_id };
                            if let Err(err) =
                                SubmitTransaction::<T, Call<T>>::submit_unsigned_transaction(
                                    call.into(),
                                )
                            {
                                warn!(
                                    "Failed in offchain_worker send liquidate(cdp_id: {:?}): {:?}",
                                    cdp_id, err
                                );
                            }
                        }
                    }
                    Err(err) => {
                        warn!(
                            "Failed in offchain_worker check cdp {:?} safety: {:?}",
                            cdp_id, err
                        );
                    }
                }
            }
        }
    }

    #[pallet::config]
    pub trait Config:
        assets::Config
        + frame_system::Config
        + technical::Config
        + timestamp::Config
        + SendTransactionTypes<Call<Self>>
    {
        type RuntimeEvent: From<Event<Self>> + IsType<<Self as frame_system::Config>::RuntimeEvent>;
        type AssetInfoProvider: AssetInfoProvider<
            Self::AssetId,
            Self::AccountId,
            AssetSymbol,
            AssetName,
            BalancePrecision,
            ContentSource,
            Description,
        >;
        type TreasuryTechAccount: Get<Self::TechAccountId>;
        type KusdAssetId: Get<Self::AssetId>;
        type ReferencePriceProvider: ReferencePriceProvider<AssetIdOf<Self>, Balance>;
        type LiquidityProxy: LiquidityProxyTrait<Self::DEXId, Self::AccountId, Self::AssetId>;

        /// Accrue() for a single CDP can be called once per this period
        #[pallet::constant]
        type AccrueInterestPeriod: Get<Self::Moment>;

        /// A configuration for base priority of unsigned transactions.
        #[pallet::constant]
        type UnsignedPriority: Get<TransactionPriority>;

        /// A configuration for longevity of unsigned transactions.
        #[pallet::constant]
        type UnsignedLongevity: Get<u64>;

        /// Weight information for extrinsics in this pallet.
        type WeightInfo: WeightInfo;
    }

    pub type Timestamp<T> = timestamp::Pallet<T>;

    // TODO system live parameter

    /// System bad debt, the amount of KUSD not secured with collateral.
    #[pallet::storage]
    #[pallet::getter(fn bad_debt)]
    pub type BadDebt<T> = StorageValue<_, Balance, ValueQuery>;

    /// Risk parameters for collaterals
    #[pallet::storage]
    #[pallet::getter(fn collateral_infos)]
    pub type CollateralInfos<T: Config> =
        StorageMap<_, Identity, AssetIdOf<T>, CollateralInfo<T::Moment>>;

    /// Risk parameter
    /// Hard cap of KUSD may be minted by the system
    #[pallet::storage]
    #[pallet::getter(fn max_supply)]
    pub type KusdHardCap<T> = StorageValue<_, Balance, ValueQuery>;

    /// Risk parameter
    /// Liquidation penalty
    #[pallet::storage]
    #[pallet::getter(fn liquidation_penalty)]
    pub type LiquidationPenalty<T> = StorageValue<_, Percent, ValueQuery>;

    /// CDP counter used for CDP id
    #[pallet::storage]
    pub type NextCDPId<T> = StorageValue<_, U256, ValueQuery>;

    /// Storage of all CDPs, where key is an unique CDP identifier
    #[pallet::storage]
    #[pallet::getter(fn cdp)]
    pub type CDPDepository<T: Config> =
        StorageMap<_, Identity, U256, CollateralizedDebtPosition<AccountIdOf<T>, AssetIdOf<T>>>;

    #[pallet::storage]
    #[pallet::getter(fn risk_managers)]
    pub type RiskManagers<T: Config> = StorageValue<_, BTreeSet<T::AccountId>>;

    #[pallet::event]
    #[pallet::generate_deposit(pub(super) fn deposit_event)]
    pub enum Event<T: Config> {
        CDPCreated {
            cdp_id: U256,
            owner: AccountIdOf<T>,
            collateral_asset_id: AssetIdOf<T>,
        },
        CDPClosed {
            cdp_id: U256,
            owner: AccountIdOf<T>,
            collateral_asset_id: AssetIdOf<T>,
        },
        CollateralDeposit {
            cdp_id: U256,
            owner: AccountIdOf<T>,
            collateral_asset_id: AssetIdOf<T>,
            amount: Balance,
        },
        CollateralWithdrawn {
            cdp_id: U256,
            owner: AccountIdOf<T>,
            collateral_asset_id: AssetIdOf<T>,
            amount: Balance,
        },
        DebtIncreased {
            cdp_id: U256,
            owner: AccountIdOf<T>,
            collateral_asset_id: AssetIdOf<T>,
            // KUSD amount borrowed
            amount: Balance,
        },
        DebtPayment {
            cdp_id: U256,
            owner: AccountIdOf<T>,
            collateral_asset_id: AssetIdOf<T>,
            // KUSD amount payed off
            amount: Balance,
        },
        Liquidated {
            cdp_id: U256,
            // what was liquidated
            collateral_asset_id: AssetIdOf<T>,
            collateral_amount: Balance,
            // revenue from liquidation to cover debt
            kusd_amount: Balance,
            // liquidation penalty
            penalty: Balance,
        },
        CollateralRiskParametersUpdated {
            collateral_asset_id: AssetIdOf<T>,
            risk_parameters: CollateralRiskParameters,
        },
        KusdHardCapUpdated {
            hard_cap: Balance,
        },
        LiquidationPenaltyUpdated {
            liquidation_penalty: Percent,
        },
        ProfitWithdrawn {
            amount: Balance,
        },
        Donation {
            amount: Balance,
        },
    }

    #[pallet::error]
    pub enum Error<T> {
        ArithmeticError,
        WrongAssetId,
        CDPNotFound,
        CollateralInfoNotFound,
        CDPSafe,
        CDPUnsafe,
        NotEnoughCollateral,
        OperationNotPermitted,
        OutstandingDebt,
        NoDebt,
        CDPsPerUserLimitReached,
        HardCapSupply,
        BalanceNotEnough,
        WrongCollateralAssetId,
        AccrueWrongTime,
    }

    #[pallet::call]
    impl<T: Config> Pallet<T> {
        #[pallet::call_index(0)]
        #[pallet::weight(<T as Config>::WeightInfo::create_cdp())]
        pub fn create_cdp(
            origin: OriginFor<T>,
            collateral_asset_id: AssetIdOf<T>,
        ) -> DispatchResult {
            let who = ensure_signed(origin)?;
            ensure!(
                <CollateralInfos<T>>::contains_key(collateral_asset_id),
                Error::<T>::CollateralInfoNotFound
            );
            let interest_coefficient = Self::collateral_infos(collateral_asset_id)
                .ok_or(Error::<T>::CollateralInfoNotFound)?
                .interest_coefficient;
            NextCDPId::<T>::try_mutate(|cdp_id| {
                *cdp_id = cdp_id
                    .checked_add(U256::from(1))
                    .ok_or(Error::<T>::ArithmeticError)?;
                Self::deposit_event(Event::CDPCreated {
                    cdp_id: *cdp_id,
                    owner: who.clone(),
                    collateral_asset_id,
                });
                <CDPDepository<T>>::insert(
                    cdp_id,
                    CollateralizedDebtPosition {
                        owner: who,
                        collateral_asset_id,
                        collateral_amount: balance!(0),
                        debt: balance!(0),
                        interest_coefficient,
                    },
                );
                DispatchResult::Ok(())
            })?;
            Ok(())
        }

        #[pallet::call_index(1)]
        #[pallet::weight(<T as Config>::WeightInfo::close_cdp())]
        pub fn close_cdp(origin: OriginFor<T>, cdp_id: U256) -> DispatchResult {
            let who = ensure_signed(origin)?;
            let cdp = Self::accrue_internal(cdp_id)?;
            ensure!(who == cdp.owner, Error::<T>::OperationNotPermitted);
            ensure!(cdp.debt == 0, Error::<T>::OutstandingDebt);
            technical::Pallet::<T>::transfer_out(
                &cdp.collateral_asset_id,
                &T::TreasuryTechAccount::get(),
                &who,
                cdp.collateral_amount,
            )?;
            <CDPDepository<T>>::remove(cdp_id);
            Self::deposit_event(Event::CDPClosed {
                cdp_id,
                owner: who,
                collateral_asset_id: cdp.collateral_asset_id,
            });
            Ok(())
        }

        #[pallet::call_index(2)]
        #[pallet::weight(<T as Config>::WeightInfo::deposit_collateral())]
        pub fn deposit_collateral(
            origin: OriginFor<T>,
            cdp_id: U256,
            collateral_amount: Balance,
        ) -> DispatchResult {
            let who = ensure_signed(origin)?;
            let cdp = Self::cdp(cdp_id).ok_or(Error::<T>::CDPNotFound)?;
            technical::Pallet::<T>::transfer_in(
                &cdp.collateral_asset_id,
                &who,
                &T::TreasuryTechAccount::get(),
                collateral_amount,
            )?;
            <CDPDepository<T>>::try_mutate(cdp_id, {
                |cdp| {
                    let cdp = cdp.as_mut().ok_or(Error::<T>::CDPNotFound)?;
                    cdp.collateral_amount = cdp
                        .collateral_amount
                        .checked_add(collateral_amount)
                        .ok_or(Error::<T>::ArithmeticError)?;
                    DispatchResult::Ok(())
                }
            })?;
            Self::deposit_event(Event::CollateralDeposit {
                cdp_id,
                owner: who,
                collateral_asset_id: cdp.collateral_asset_id,
                amount: collateral_amount,
            });

            Ok(())
        }

        #[pallet::call_index(3)]
        #[pallet::weight(<T as Config>::WeightInfo::withdraw_collateral())]
        pub fn withdraw_collateral(
            origin: OriginFor<T>,
            cdp_id: U256,
            collateral_amount: Balance,
        ) -> DispatchResult {
            let who = ensure_signed(origin)?;
            let cdp = Self::accrue_internal(cdp_id)?;
            ensure!(who == cdp.owner, Error::<T>::OperationNotPermitted);
            ensure!(
                cdp.collateral_amount >= collateral_amount,
                Error::<T>::NotEnoughCollateral
            );
            let new_collateral_amount = cdp
                .collateral_amount
                .checked_sub(collateral_amount)
                .ok_or(Error::<T>::ArithmeticError)?;
            ensure!(
                Self::check_cdp_is_safe(cdp.debt, new_collateral_amount, cdp.collateral_asset_id,)?,
                Error::<T>::CDPUnsafe
            );
            technical::Pallet::<T>::transfer_out(
                &cdp.collateral_asset_id,
                &T::TreasuryTechAccount::get(),
                &who,
                collateral_amount,
            )?;
            <CDPDepository<T>>::try_mutate(cdp_id, {
                |cdp| {
                    let cdp = cdp.as_mut().ok_or(Error::<T>::CDPNotFound)?;
                    cdp.collateral_amount = new_collateral_amount;
                    DispatchResult::Ok(())
                }
            })?;
            Self::deposit_event(Event::CollateralWithdrawn {
                cdp_id,
                owner: who,
                collateral_asset_id: cdp.collateral_asset_id,
                amount: collateral_amount,
            });

            Ok(())
        }

        #[pallet::call_index(4)]
        #[pallet::weight(<T as Config>::WeightInfo::borrow())]
        pub fn borrow(
            origin: OriginFor<T>,
            cdp_id: U256,
            will_to_borrow_amount: Balance,
        ) -> DispatchResult {
            let who = ensure_signed(origin)?;
            let cdp = Self::accrue_internal(cdp_id)?;
            ensure!(who == cdp.owner, Error::<T>::OperationNotPermitted);
            let new_debt = cdp
                .debt
                .checked_add(will_to_borrow_amount)
                .ok_or(Error::<T>::ArithmeticError)?;
            ensure!(
                Self::check_cdp_is_safe(new_debt, cdp.collateral_amount, cdp.collateral_asset_id)?,
                Error::<T>::CDPUnsafe
            );
            Self::ensure_collateral_cap(cdp.collateral_asset_id, will_to_borrow_amount)?;
            Self::ensure_protocol_cap(will_to_borrow_amount)?;
            Self::mint_to(&who, will_to_borrow_amount)?;
            <CDPDepository<T>>::try_mutate(cdp_id, {
                |cdp| {
                    let cdp = cdp.as_mut().ok_or(Error::<T>::CDPNotFound)?;
                    cdp.debt = new_debt;
                    DispatchResult::Ok(())
                }
            })?;
            Self::deposit_event(Event::DebtIncreased {
                cdp_id,
                owner: who,
                collateral_asset_id: cdp.collateral_asset_id,
                amount: will_to_borrow_amount,
            });

            Ok(())
        }

        #[pallet::call_index(5)]
        #[pallet::weight(<T as Config>::WeightInfo::repay_debt())]
        pub fn repay_debt(origin: OriginFor<T>, cdp_id: U256, amount: Balance) -> DispatchResult {
            let who = ensure_signed(origin)?;
            let cdp = Self::accrue_internal(cdp_id)?;
            // if repaying amount exceeds debt, leftover is not burned
            let to_cover_debt = amount.min(cdp.debt);
            Self::burn_from(&who, to_cover_debt)?;
            <CDPDepository<T>>::try_mutate(cdp_id, {
                |cdp| {
                    let cdp = cdp.as_mut().ok_or(Error::<T>::CDPNotFound)?;
                    cdp.debt = cdp
                        .debt
                        .checked_sub(to_cover_debt)
                        .ok_or(Error::<T>::ArithmeticError)?;
                    DispatchResult::Ok(())
                }
            })?;
            Self::deposit_event(Event::DebtPayment {
                cdp_id,
                owner: who,
                collateral_asset_id: cdp.collateral_asset_id,
                amount: to_cover_debt,
            });

            Ok(())
        }

        /// Liquidates part of unsafe CDP
        #[pallet::call_index(6)]
        #[pallet::weight(<T as Config>::WeightInfo::liquidate())]
        pub fn liquidate(_origin: OriginFor<T>, cdp_id: U256) -> DispatchResult {
            let cdp = Self::accrue_internal(cdp_id)?;
            let cdp_debt = cdp.debt;
            let cdp_collateral_amount = cdp.collateral_amount;
            ensure!(
                !Self::check_cdp_is_safe(cdp_debt, cdp_collateral_amount, cdp.collateral_asset_id)?,
                Error::<T>::CDPSafe
            );
            let risk_parameters = Self::collateral_infos(cdp.collateral_asset_id)
                .ok_or(Error::<T>::CollateralInfoNotFound)?
                .risk_parameters;
            let desired_kusd_amount = cdp_debt
                .checked_add(Self::liquidation_penalty() * cdp_debt)
                .ok_or(Error::<T>::ArithmeticError)?;
            let SwapOutcome { amount, .. } = T::LiquidityProxy::quote(
                DEXId::Polkaswap.into(),
                &cdp.collateral_asset_id,
                &T::KusdAssetId::get(),
                QuoteAmount::WithDesiredOutput {
                    desired_amount_out: desired_kusd_amount,
                },
                LiquiditySourceFilter::empty(DEXId::Polkaswap.into()),
                true,
            )?;
            let collateral_to_liquidate = amount
                .min(cdp.collateral_amount)
                .min(risk_parameters.max_liquidation_lot);
            let technical_account_id = technical::Pallet::<T>::tech_account_id_to_account_id(
                &T::TreasuryTechAccount::get(),
            )?;
            let swap_outcome = T::LiquidityProxy::exchange(
                DEXId::Polkaswap.into(),
                &technical_account_id,
                &technical_account_id,
                &cdp.collateral_asset_id,
                &T::KusdAssetId::get(),
                // desired output
                SwapAmount::with_desired_input(collateral_to_liquidate, balance!(0)),
                LiquiditySourceFilter::empty(DEXId::Polkaswap.into()),
            )?;
            <CDPDepository<T>>::try_mutate(cdp_id, {
                |cdp| {
                    let cdp = cdp.as_mut().ok_or(Error::<T>::CDPNotFound)?;
                    cdp.collateral_amount = cdp
                        .collateral_amount
                        .checked_sub(collateral_to_liquidate)
                        .ok_or(Error::<T>::ArithmeticError)?;
                    DispatchResult::Ok(())
                }
            })?;
            // penalty is a protocol profit which stays on treasury tech account
            let penalty = Self::liquidation_penalty() * swap_outcome.amount.min(cdp_debt);
            let kusd_amount = swap_outcome.amount - penalty;
            if cdp_debt >= kusd_amount {
                Self::burn_treasury(kusd_amount)?;
                let shortage = cdp_debt
                    .checked_sub(kusd_amount)
                    .ok_or(Error::<T>::CDPNotFound)?;
                if cdp_collateral_amount <= collateral_to_liquidate {
                    // no collateral, total default
                    // CDP debt is not covered with liquidation, now it is a protocol bad debt
                    Self::cover_with_protocol(shortage)?;
                    // close empty CDP, debt == 0, collateral == 0
                    <CDPDepository<T>>::remove(cdp_id);
                    Self::deposit_event(Event::CDPClosed {
                        cdp_id,
                        owner: cdp.owner,
                        collateral_asset_id: cdp.collateral_asset_id,
                    });
                } else {
                    // partly covered
                    <CDPDepository<T>>::try_mutate(cdp_id, {
                        |cdp| {
                            let cdp = cdp.as_mut().ok_or(Error::<T>::CDPNotFound)?;
                            cdp.debt = cdp
                                .debt
                                .checked_sub(kusd_amount)
                                .ok_or(Error::<T>::CDPNotFound)?;
                            DispatchResult::Ok(())
                        }
                    })?;
                }
            } else {
                Self::burn_treasury(cdp_debt)?;
                // CDP debt is covered
                <CDPDepository<T>>::try_mutate(cdp_id, {
                    |cdp| {
                        let cdp = cdp.as_mut().ok_or(Error::<T>::CDPNotFound)?;
                        cdp.debt = 0;
                        DispatchResult::Ok(())
                    }
                })?;
                // There is more KUSD than to cover debt and penalty, leftover goes to cdp.owner
                let leftover = kusd_amount
                    .checked_sub(cdp_debt)
                    .ok_or(Error::<T>::CDPNotFound)?;
                assets::Pallet::<T>::transfer_from(
                    &T::KusdAssetId::get(),
                    &technical_account_id,
                    &cdp.owner,
                    leftover,
                )?;
            };
            Self::deposit_event(Event::Liquidated {
                cdp_id,
                collateral_asset_id: cdp.collateral_asset_id,
                collateral_amount: collateral_to_liquidate,
                kusd_amount,
                penalty,
            });

            Ok(())
        }

        /// Updates cdp debt with interest
        /// Unsigned call possible
        #[pallet::call_index(7)]
        #[pallet::weight(<T as Config>::WeightInfo::accrue())]
        pub fn accrue(_origin: OriginFor<T>, cdp_id: U256) -> DispatchResult {
            ensure!(Self::is_accruable(&cdp_id)?, Error::<T>::NoDebt);
            Self::accrue_internal(cdp_id)?;
            Ok(())
        }

        /// Updates collateral risk parameters
        /// Is set by risk management
        #[pallet::call_index(8)]
        #[pallet::weight(<T as Config>::WeightInfo::update_collateral_risk_parameters())]
        pub fn update_collateral_risk_parameters(
            origin: OriginFor<T>,
            collateral_asset_id: AssetIdOf<T>,
            new_risk_parameters: CollateralRiskParameters,
        ) -> DispatchResult {
            let who = ensure_signed(origin)?;
            Self::ensure_risk_manager(&who)?;
            ensure!(
                T::AssetInfoProvider::asset_exists(&collateral_asset_id),
                Error::<T>::WrongAssetId
            );
            if Self::collateral_infos(collateral_asset_id).map_or(false, |old_info| {
                old_info.risk_parameters.stability_fee_rate
                    != new_risk_parameters.stability_fee_rate
            }) {
                Self::update_collateral_interest_coefficient(collateral_asset_id)?;
                <CollateralInfos<T>>::try_mutate(collateral_asset_id, |collateral_info| {
                    let collateral_info = collateral_info
                        .as_mut()
                        .ok_or(Error::<T>::CollateralInfoNotFound)?;
                    collateral_info.risk_parameters = new_risk_parameters;
                    DispatchResult::Ok(())
                })?;
            } else {
                <CollateralInfos<T>>::insert(
                    collateral_asset_id,
                    CollateralInfo {
<<<<<<< HEAD
                        risk_parameters: new_risk_parameters.clone(),
=======
                        risk_parameters: new_risk_parameters,
>>>>>>> a955b91b
                        last_fee_update_time: Timestamp::<T>::get(),
                        interest_coefficient: FixedU128::one(),
                    },
                );
            }
            Self::deposit_event(Event::CollateralRiskParametersUpdated {
                collateral_asset_id,
                risk_parameters: new_risk_parameters,
            });

            Ok(())
        }

        /// Sets hard cap for total KUSD supply
        /// Is set by risk management
        #[pallet::call_index(9)]
        #[pallet::weight(<T as Config>::WeightInfo::update_hard_cap_total_supply())]
        pub fn update_hard_cap_total_supply(
            origin: OriginFor<T>,
            new_hard_cap: Balance,
        ) -> DispatchResult {
            let who = ensure_signed(origin)?;
            Self::ensure_risk_manager(&who)?;
            <KusdHardCap<T>>::mutate({
                |hard_cap| {
                    *hard_cap = new_hard_cap;
                }
            });
            Self::deposit_event(Event::KusdHardCapUpdated {
                hard_cap: new_hard_cap,
            });
            Ok(())
        }

        /// Sets liquidation penalty
        /// Is set by risk management
        #[pallet::call_index(10)]
        #[pallet::weight(<T as Config>::WeightInfo::update_liquidation_penalty())]
        pub fn update_liquidation_penalty(
            origin: OriginFor<T>,
            new_liquidation_penalty: Percent,
        ) -> DispatchResult {
            let who = ensure_signed(origin)?;
            Self::ensure_risk_manager(&who)?;
            <LiquidationPenalty<T>>::mutate({
                |liquidation_penalty| {
                    *liquidation_penalty = new_liquidation_penalty;
                }
            });
            Self::deposit_event(Event::LiquidationPenaltyUpdated {
                liquidation_penalty: new_liquidation_penalty,
            });

            Ok(())
        }

        /// Withdraws profit from protocol treasury
        /// Is called by protocol owner
        #[pallet::call_index(11)]
        #[pallet::weight(<T as Config>::WeightInfo::withdraw_profit())]
        pub fn withdraw_profit(origin: OriginFor<T>, kusd_amount: Balance) -> DispatchResult {
            let who = ensure_signed(origin)?;
            Self::ensure_protocol_owner(&who)?;
            technical::Pallet::<T>::transfer_out(
                &T::KusdAssetId::get(),
                &T::TreasuryTechAccount::get(),
                &who,
                kusd_amount,
            )?;
            Self::deposit_event(Event::ProfitWithdrawn {
                amount: kusd_amount,
            });

            Ok(())
        }

        /// Donate KUSD to the protocol to cover bad debt or increase protocol profit
        #[pallet::call_index(12)]
        #[pallet::weight(<T as Config>::WeightInfo::donate())]
        pub fn donate(origin: OriginFor<T>, kusd_amount: Balance) -> DispatchResult {
            let who = ensure_signed(origin)?;
            Self::cover_bad_debt(&who, kusd_amount)?;
            Self::deposit_event(Event::Donation {
                amount: kusd_amount,
            });

            Ok(())
        }

        /// Adds risk manager account
        #[pallet::call_index(13)]
        #[pallet::weight(<T as Config>::WeightInfo::add_risk_manager())]
        pub fn add_risk_manager(origin: OriginFor<T>, account_id: T::AccountId) -> DispatchResult {
            ensure_root(origin)?;
            <RiskManagers<T>>::mutate(|option_risk_managers| match option_risk_managers {
                Some(risk_managers) => {
                    let _ = risk_managers.insert(account_id);
                }
                None => {
                    let mut risk_managers = BTreeSet::new();
                    let _ = risk_managers.insert(account_id);
                    let _ = option_risk_managers.insert(risk_managers);
                }
            });

            Ok(())
        }

        // Removes risk manager account
        #[pallet::call_index(14)]
        #[pallet::weight(<T as Config>::WeightInfo::remove_risk_manager())]
        pub fn remove_risk_manager(
            origin: OriginFor<T>,
            account_id: T::AccountId,
        ) -> DispatchResult {
            ensure_root(origin)?;
            <RiskManagers<T>>::mutate(|option_risk_managers| match option_risk_managers {
                Some(risk_managers) => {
                    let _ = risk_managers.remove(&account_id);
                }
                None => {}
            });

            Ok(())
        }
    }

    /// Validate unsigned call to this pallet.
    #[pallet::validate_unsigned]
    impl<T: Config> ValidateUnsigned for Pallet<T> {
        type Call = Call<T>;

        /// It is allowed to call only accrue() and liquidate() and only if
        /// it fulfills conditions.
        fn validate_unsigned(_source: TransactionSource, call: &Self::Call) -> TransactionValidity {
            match call {
                // TODO spamming with accrue calls, add some filter to not call too often
                Call::accrue { cdp_id } => {
                    if Self::is_accruable(cdp_id)
                        .map_err(|_| InvalidTransaction::Custom(VALIDATION_ERROR_ACCRUE))?
                    {
                        ValidTransaction::with_tag_prefix("Kensetsu::accrue")
                            .priority(T::UnsignedPriority::get())
                            .longevity(T::UnsignedLongevity::get())
                            .and_provides([&cdp_id])
                            .propagate(true)
                            .build()
                    } else {
                        InvalidTransaction::Custom(VALIDATION_ERROR_ACCRUE_NO_DEBT).into()
                    }
                }
                Call::liquidate { cdp_id } => {
                    let cdp = Self::cdp(cdp_id)
                        .ok_or(InvalidTransaction::Custom(VALIDATION_ERROR_CHECK_SAFE))?;
                    if !Self::check_cdp_is_safe(
                        cdp.debt,
                        cdp.collateral_amount,
                        cdp.collateral_asset_id,
                    )
                    .map_err(|_| InvalidTransaction::Custom(VALIDATION_ERROR_CHECK_SAFE))?
                    {
                        ValidTransaction::with_tag_prefix("Kensetsu::liquidate")
                            .priority(T::UnsignedPriority::get())
                            .longevity(T::UnsignedLongevity::get())
                            .and_provides([&cdp_id])
                            .propagate(true)
                            .build()
                    } else {
                        InvalidTransaction::Custom(VALIDATION_ERROR_CDP_SAFE).into()
                    }
                }
                _ => {
                    warn!("Unknown unsigned call {:?}", call);
                    InvalidTransaction::Call.into()
                }
            }
        }
    }

    impl<T: Config> Pallet<T> {
        /// Ensures that `who` is a risk manager
        /// Risk manager can set protocol risk parameters.
        fn ensure_risk_manager(who: &AccountIdOf<T>) -> DispatchResult {
            if !Self::risk_managers().map_or(false, |risk_managers| risk_managers.contains(who)) {
                return Err(Error::<T>::OperationNotPermitted.into());
            }

            Ok(())
        }

        /// Ensures that `who` is a protocol owner
        /// Protocol owner can withdraw profit from the protocol.
        fn ensure_protocol_owner(who: &AccountIdOf<T>) -> DispatchResult {
            if !Self::risk_managers().map_or(false, |risk_managers| risk_managers.contains(who)) {
                return Err(Error::<T>::OperationNotPermitted.into());
            }

            Ok(())
        }

        /// Checks loan-to-value ratio is `safe` and is not going to be liquidated
        /// Returns true if CDP is safe, LTV <= liquidation threshold
        pub(crate) fn check_cdp_is_safe(
            debt: Balance,
            collateral: Balance,
            collateral_asset_id: AssetIdOf<T>,
        ) -> Result<bool, DispatchError> {
            let liquidation_ratio = Self::collateral_infos(collateral_asset_id)
                .ok_or(Error::<T>::CollateralInfoNotFound)?
                .risk_parameters
                .liquidation_ratio;
            let collateral_reference_price = FixedU128::from_inner(
                T::ReferencePriceProvider::get_reference_price(&collateral_asset_id)?,
            );
            let collateral_value = collateral_reference_price
                .checked_mul(&FixedU128::from_inner(collateral))
                .ok_or(Error::<T>::ArithmeticError)?;
            let max_safe_debt = FixedU128::from_perbill(liquidation_ratio)
                .checked_mul(&collateral_value)
                .ok_or(Error::<T>::ArithmeticError)?;
            let debt = FixedU128::from_inner(debt);
            Ok(debt <= max_safe_debt)
        }

        /// Ensures that new emission will not exceed collateral hard cap
        fn ensure_collateral_cap(
            collateral_asset_id: AssetIdOf<T>,
            new_emission: Balance,
        ) -> DispatchResult {
            let hard_cap = Self::collateral_infos(collateral_asset_id)
                .ok_or(Error::<T>::CollateralInfoNotFound)?
                .risk_parameters
                .hard_cap;

            let current_supply_for_collateral = balance!(0);
            for cdp in <CDPDepository<T>>::iter_values() {
                if cdp.collateral_asset_id == collateral_asset_id {
                    current_supply_for_collateral
                        .checked_add(cdp.debt)
                        .ok_or(Error::<T>::ArithmeticError)?;
                }
            }
            ensure!(
                current_supply_for_collateral
                    .checked_add(new_emission)
                    .ok_or(Error::<T>::ArithmeticError)?
                    <= hard_cap,
                Error::<T>::HardCapSupply
            );
            Ok(())
        }

        /// Ensures that new emission will not exceed system KUSD hard cap
        fn ensure_protocol_cap(new_emission: Balance) -> DispatchResult {
            let current_supply = T::AssetInfoProvider::total_issuance(&T::KusdAssetId::get())?;
            ensure!(
                current_supply
                    .checked_add(new_emission)
                    .ok_or(Error::<T>::ArithmeticError)?
                    <= Self::max_supply(),
                Error::<T>::HardCapSupply
            );
            Ok(())
        }

        /// Recalculates bad debt with `kusd_amount` profit, leftover goes to protocol profit
        fn cover_bad_debt(from: &AccountIdOf<T>, kusd_amount: Balance) -> DispatchResult {
            let bad_debt = <BadDebt<T>>::get();
            let to_cover_debt = if kusd_amount < bad_debt {
                kusd_amount
            } else {
                technical::Pallet::<T>::transfer_in(
                    &T::KusdAssetId::get(),
                    from,
                    &T::TreasuryTechAccount::get(),
                    kusd_amount
                        .checked_sub(bad_debt)
                        .ok_or(Error::<T>::ArithmeticError)?,
                )?;
                bad_debt
            };
            Self::burn_from(from, to_cover_debt)?;
            <BadDebt<T>>::try_mutate(|bad_debt| {
                *bad_debt = bad_debt
                    .checked_sub(to_cover_debt)
                    .ok_or(Error::<T>::ArithmeticError)?;
                DispatchResult::Ok(())
            })?;

            Ok(())
        }

        /// Returns true if CDP has debt.
        fn is_accruable(cdp_id: &U256) -> Result<bool, DispatchError> {
            let cdp = Self::cdp(cdp_id).ok_or(Error::<T>::CDPNotFound)?;
            Ok(cdp.debt > 0)
        }

        /// Recalculates collateral interest coefficient with the current timestamp
        fn update_collateral_interest_coefficient(
            collateral_asset_id: AssetIdOf<T>,
        ) -> Result<CollateralInfo<T::Moment>, DispatchError> {
            let collateral_info = <CollateralInfos<T>>::try_mutate(collateral_asset_id, {
                |collateral_info| {
                    let collateral_info = collateral_info
                        .as_mut()
                        .ok_or(Error::<T>::CollateralInfoNotFound)?;
                    let now = Timestamp::<T>::get();
                    ensure!(
                        now >= collateral_info.last_fee_update_time,
                        Error::<T>::AccrueWrongTime
                    );
                    // do not update if time is the same
                    if now > collateral_info.last_fee_update_time {
                        let time_passed = now
                            .checked_sub(&collateral_info.last_fee_update_time)
                            .ok_or(Error::<T>::ArithmeticError)?;
                        let new_coefficient = compound(
                            collateral_info.interest_coefficient.into_inner(),
                            collateral_info.risk_parameters.stability_fee_rate,
                            time_passed
                                .checked_into::<u64>()
                                .ok_or(Error::<T>::ArithmeticError)?,
                        )
                        .map_err(|_| Error::<T>::ArithmeticError)?;
                        collateral_info.last_fee_update_time = now;
                        collateral_info.interest_coefficient =
                            FixedU128::from_inner(new_coefficient);
                    }
                    Ok::<CollateralInfo<T::Moment>, DispatchError>(collateral_info.clone())
                }
            })?;

            Ok(collateral_info)
        }

        // TODO optimization - return cdp and collateral info
        /// Accrue stability fee from CDP
        /// Calculates fees accrued since last update using continuous compounding formula.
        /// The fees is a protocol gain.
        fn accrue_internal(
            cdp_id: U256,
        ) -> Result<CollateralizedDebtPosition<AccountIdOf<T>, AssetIdOf<T>>, DispatchError>
        {
            let mut cdp = Self::cdp(cdp_id).ok_or(Error::<T>::CDPNotFound)?;
            let collateral_info =
                Self::update_collateral_interest_coefficient(cdp.collateral_asset_id)?;
            let new_coefficient = collateral_info.interest_coefficient;
            let interest_percent = (new_coefficient
                .checked_sub(&cdp.interest_coefficient)
                .ok_or(Error::<T>::ArithmeticError)?)
            .checked_div(&cdp.interest_coefficient)
            .ok_or(Error::<T>::ArithmeticError)?;
            let mut stability_fee = FixedU128::from_inner(cdp.debt)
                .checked_mul(&interest_percent)
                .ok_or(Error::<T>::ArithmeticError)?
                .into_inner();
            let new_debt = cdp
                .debt
                .checked_add(stability_fee)
                .ok_or(Error::<T>::ArithmeticError)?;
            cdp = <CDPDepository<T>>::try_mutate(cdp_id, {
                |cdp| {
                    let cdp = cdp.as_mut().ok_or(Error::<T>::CDPNotFound)?;
                    cdp.debt = new_debt;
                    cdp.interest_coefficient = new_coefficient;
                    Ok::<CollateralizedDebtPosition<T::AccountId, T::AssetId>, DispatchError>(
                        cdp.clone(),
                    )
                }
            })?;
            let mut new_bad_debt = <BadDebt<T>>::get();
            if new_bad_debt > 0 {
                if stability_fee <= new_bad_debt {
                    new_bad_debt = new_bad_debt
                        .checked_sub(stability_fee)
                        .ok_or(Error::<T>::ArithmeticError)?;
                    stability_fee = 0;
                } else {
                    stability_fee = stability_fee
                        .checked_sub(new_bad_debt)
                        .ok_or(Error::<T>::ArithmeticError)?;
                    new_bad_debt = balance!(0);
                };
                <BadDebt<T>>::try_mutate(|bad_debt| {
                    *bad_debt = new_bad_debt;
                    DispatchResult::Ok(())
                })?;
            }
            Self::mint_treasury(stability_fee)?;

            Ok(cdp)
        }

        /// Mint token to protocol technical account
        fn mint_treasury(amount: Balance) -> DispatchResult {
            technical::Pallet::<T>::mint(
                &T::KusdAssetId::get(),
                &T::TreasuryTechAccount::get(),
                amount,
            )?;
            Ok(())
        }

        /// Mint token to AccountId
        fn mint_to(account: &AccountIdOf<T>, amount: Balance) -> DispatchResult {
            let technical_account_id = technical::Pallet::<T>::tech_account_id_to_account_id(
                &T::TreasuryTechAccount::get(),
            )?;
            assets::Pallet::<T>::mint_to(
                &T::KusdAssetId::get(),
                &technical_account_id,
                account,
                amount,
            )?;
            Ok(())
        }

        /// Burns tokens from treasury technical account
        fn burn_treasury(to_burn: Balance) -> DispatchResult {
            let technical_account_id = technical::Pallet::<T>::tech_account_id_to_account_id(
                &T::TreasuryTechAccount::get(),
            )?;
            assets::Pallet::<T>::burn_from(
                &T::KusdAssetId::get(),
                &technical_account_id,
                &technical_account_id,
                to_burn,
            )?;
            Ok(())
        }

        /// Burns tokens from AccountId
        fn burn_from(account: &AccountIdOf<T>, amount: Balance) -> DispatchResult {
            let technical_account_id = technical::Pallet::<T>::tech_account_id_to_account_id(
                &T::TreasuryTechAccount::get(),
            )?;
            assets::Pallet::<T>::burn_from(
                &T::KusdAssetId::get(),
                &technical_account_id,
                account,
                amount,
            )?;
            Ok(())
        }

        /// Cover CDP debt with protocol balance
        /// If protocol balance is less thatn amount to cover, it is a bad debt
        fn cover_with_protocol(amount: Balance) -> DispatchResult {
            let treasury_account_id = technical::Pallet::<T>::tech_account_id_to_account_id(
                &T::TreasuryTechAccount::get(),
            )?;
            let protocol_positive_balance =
                T::AssetInfoProvider::free_balance(&T::KusdAssetId::get(), &treasury_account_id)?;
            let to_burn = if amount <= protocol_positive_balance {
                amount
            } else {
                <BadDebt<T>>::try_mutate(|bad_debt| {
                    *bad_debt = bad_debt
                        .checked_add(
                            amount
                                .checked_sub(protocol_positive_balance)
                                .ok_or(Error::<T>::ArithmeticError)?,
                        )
                        .ok_or(Error::<T>::ArithmeticError)?;
                    DispatchResult::Ok(())
                })?;
                protocol_positive_balance
            };
            Self::burn_treasury(to_burn)?;

            Ok(())
        }

        /// Returns CDP ids where the account id is owner
        pub fn get_account_cdp_ids(
            account_id: &AccountIdOf<T>,
        ) -> Result<Vec<U256>, DispatchError> {
            Ok(<CDPDepository<T>>::iter()
                .filter(|(_, cdp)| cdp.owner == *account_id)
                .map(|(cdp_id, _)| cdp_id)
                .collect())
        }
    }
}<|MERGE_RESOLUTION|>--- conflicted
+++ resolved
@@ -158,10 +158,6 @@
                 }
             }
             for (cdp_id, cdp) in <CDPDepository<T>>::iter() {
-<<<<<<< HEAD
-                // tODO or debt
-=======
->>>>>>> a955b91b
                 if collaterals_to_update.contains(&cdp.collateral_asset_id) {
                     debug!("Accrue for CDP {:?}", cdp_id);
                     let call = Call::<T>::accrue { cdp_id };
@@ -737,11 +733,7 @@
                 <CollateralInfos<T>>::insert(
                     collateral_asset_id,
                     CollateralInfo {
-<<<<<<< HEAD
-                        risk_parameters: new_risk_parameters.clone(),
-=======
                         risk_parameters: new_risk_parameters,
->>>>>>> a955b91b
                         last_fee_update_time: Timestamp::<T>::get(),
                         interest_coefficient: FixedU128::one(),
                     },
@@ -1078,7 +1070,6 @@
             Ok(collateral_info)
         }
 
-        // TODO optimization - return cdp and collateral info
         /// Accrue stability fee from CDP
         /// Calculates fees accrued since last update using continuous compounding formula.
         /// The fees is a protocol gain.
