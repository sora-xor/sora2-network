--- conflicted
+++ resolved
@@ -442,13 +442,9 @@
         /// Risk management team size exceeded
         TooManyManagers,
         OperationNotPermitted,
-<<<<<<< HEAD
         /// Uncollected stability fee is too small for accrue
         UncollectedStabilityFeeTooSmall,
-=======
-        NoDebt,
         /// Too many CDPs per user
->>>>>>> f585a547
         CDPsPerUserLimitReached,
         HardCapSupply,
         BalanceNotEnough,
