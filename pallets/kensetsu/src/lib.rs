// This file is part of the SORA network and Polkaswap app.

// Copyright (c) 2020, 2021, Polka Biome Ltd. All rights reserved.
// SPDX-License-Identifier: BSD-4-Clause

// Redistribution and use in source and binary forms, with or without modification,
// are permitted provided that the following conditions are met:

// Redistributions of source code must retain the above copyright notice, this list
// of conditions and the following disclaimer.
// Redistributions in binary form must reproduce the above copyright notice, this
// list of conditions and the following disclaimer in the documentation and/or other
// materials provided with the distribution.
//
// All advertising materials mentioning features or use of this software must display
// the following acknowledgement: This product includes software developed by Polka Biome
// Ltd., SORA, and Polkaswap.
//
// Neither the name of the Polka Biome Ltd. nor the names of its contributors may be used
// to endorse or promote products derived from this software without specific prior written permission.

// THIS SOFTWARE IS PROVIDED BY Polka Biome Ltd. AS IS AND ANY EXPRESS OR IMPLIED WARRANTIES,
// INCLUDING, BUT NOT LIMITED TO, THE IMPLIED WARRANTIES OF MERCHANTABILITY AND FITNESS FOR
// A PARTICULAR PURPOSE ARE DISCLAIMED. IN NO EVENT SHALL Polka Biome Ltd. BE LIABLE FOR ANY
// DIRECT, INDIRECT, INCIDENTAL, SPECIAL, EXEMPLARY, OR CONSEQUENTIAL DAMAGES (INCLUDING,
// BUT NOT LIMITED TO, PROCUREMENT OF SUBSTITUTE GOODS OR SERVICES; LOSS OF USE, DATA, OR PROFITS;
// OR BUSINESS INTERRUPTION) HOWEVER CAUSED AND ON ANY THEORY OF LIABILITY, WHETHER IN CONTRACT,
// STRICT LIABILITY, OR TORT (INCLUDING NEGLIGENCE OR OTHERWISE) ARISING IN ANY WAY OUT OF THE
// USE OF THIS SOFTWARE, EVEN IF ADVISED OF THE POSSIBILITY OF SUCH DAMAGE.

#![cfg_attr(not(feature = "std"), no_std)]

//! Kensetsu is an over collateralized lending protocol, clone of MakerDAO.
//! An individual can create a collateral debt positions (CDPs) for one of the listed token and
//! deposit or lock amount of the token in CDP as collateral. Then the individual is allowed to
//! borrow new minted stablecoins pegged to oracle price in amount up to value of collateral
//! corrected by `liquidation_ratio` coefficient. The debt in stablecoins is a subject of
//! `stability_fee` interest rate. Collateral may be unlocked only when the debt and the interest
//! are paid back. If the value of collateral has changed in a way that it does not secure the debt,
//! the collateral is liquidated to cover the debt and the interest.

pub use pallet::*;

use assets::AssetIdOf;
use codec::{Decode, Encode, MaxEncodedLen};
use common::{balance, Balance, DataFeed, Rate, SymbolName};
use frame_support::log::{debug, warn};
use scale_info::TypeInfo;
use sp_arithmetic::{FixedU128, Perbill};

#[cfg(test)]
mod mock;

#[cfg(test)]
mod tests;

#[cfg(test)]
mod test_utils;

mod compounding;
pub mod migrations;
pub mod weights;

pub const TECH_ACCOUNT_PREFIX: &[u8] = b"kensetsu";
pub const TECH_ACCOUNT_TREASURY_MAIN: &[u8] = b"treasury";

/// Custom errors for unsigned tx validation, InvalidTransaction::Custom(u8)
const VALIDATION_ERROR_ACCRUE: u8 = 1;
const VALIDATION_ERROR_ACCRUE_NO_DEBT: u8 = 2;
const VALIDATION_ERROR_CHECK_SAFE: u8 = 3;
const VALIDATION_ERROR_CDP_SAFE: u8 = 4;
/// Liquidation limit reached
const VALIDATION_ERROR_LIQUIDATION_LIMIT: u8 = 5;

/// Staiblecoin may be pegged either to Oracle (like XAU, BTC) or Price tools AssetId (like XOR,
/// DAI).
#[derive(Debug, Clone, Encode, Decode, TypeInfo, PartialEq)]
pub enum PegAsset<AssetId> {
    OracleSymbol(SymbolName),
    SoraAssetId(AssetId),
}

/// Parameters of the tokens created by the protocol.
#[derive(Debug, Clone, Encode, Decode, TypeInfo, PartialEq)]
pub struct StablecoinParameters<AssetId> {
    /// Maximum amount of tokens issued by the system.
    pub hard_cap: Balance,

    /// Peg of stablecoin.
    pub peg_asset: PegAsset<AssetId>,

    /// Minimal uncollected fee in stablecoins that triggers offchain worker to call accrue.
    pub minimal_stability_fee_accrue: Balance,
}

/// Parameters and additional variables related to stablecoins.
#[derive(Debug, Clone, Encode, Decode, TypeInfo)]
pub struct StablecoinInfo<AssetId> {
    /// System bad debt, the amount of stablecoins not secured with collateral.
    pub bad_debt: Balance,

    /// Configurable parameters
    pub stablecoin_parameters: StablecoinParameters<AssetId>,
}

#[derive(
    Debug, Clone, Encode, Decode, PartialEq, Eq, PartialOrd, Ord, Copy, scale_info::TypeInfo,
)]
pub enum CdpType {
    /// Pays stability fee in underlying collateral, cannot be liquidated.
    Type1,
    /// Pays stability fee in stable coins, can be liquidated.
    Type2,
}

/// Risk management parameters for the specific collateral type.
#[derive(
    Debug,
    Default,
    Clone,
    Encode,
    Decode,
    MaxEncodedLen,
    TypeInfo,
    PartialEq,
    Eq,
    PartialOrd,
    Ord,
    Copy,
)]
pub struct CollateralRiskParameters {
    /// Hard cap of total stablecoins issued for the collateral.
    pub hard_cap: Balance,

    /// Loan-to-value liquidation threshold
    pub liquidation_ratio: Perbill,

    /// The max amount of collateral can be liquidated in one round
    pub max_liquidation_lot: Balance,

    /// Protocol Interest rate per millisecond
    pub stability_fee_rate: FixedU128,

    /// Minimal deposit in collateral AssetId.
    /// In order to protect from empty CDPs.
    pub minimal_collateral_deposit: Balance,
}

/// Collateral parameters, includes risk info and additional data for interest rate calculation
#[derive(Debug, Clone, Encode, Decode, MaxEncodedLen, TypeInfo, PartialEq, Eq, PartialOrd, Ord)]
pub struct CollateralInfo<Moment> {
    /// Collateral Risk parameters set by risk management
    pub risk_parameters: CollateralRiskParameters,

    /// Total collateral locked in all CDPs
    pub total_collateral: Balance,

    /// Amount of stablecoins issued for the collateral
    pub stablecoin_supply: Balance,

    /// the last timestamp when stability fee was accrued
    pub last_fee_update_time: Moment,

    /// Interest accrued for collateral for all time
    pub interest_coefficient: FixedU128,
}

/// CDP - Collateralized Debt Position. It is a single collateral/debt record.
#[derive(Debug, Clone, Encode, Decode, MaxEncodedLen, TypeInfo, PartialEq, Eq, PartialOrd, Ord)]
pub struct CollateralizedDebtPosition<AccountId, AssetId> {
    /// CDP owner
    pub owner: AccountId,

    /// Collateral
    pub collateral_asset_id: AssetId,
    pub collateral_amount: Balance,

    // Debt asset id
    pub stablecoin_asset_id: AssetId,

    /// Normalized outstanding debt in stablecoins.
    pub debt: Balance,

    /// Interest accrued for CDP.
    /// Initializes on creation with collateral interest coefficient equal to 1.
    /// The coefficient is growing over time with interest rate.
    /// Actual interest is: `(collateral.coefficient - cdp.coefficient) / cdp.coefficient`
    pub interest_coefficient: FixedU128,
}

#[frame_support::pallet]
pub mod pallet {
    use super::*;
    use crate::compounding::compound;
    use crate::weights::WeightInfo;
    use common::prelude::{QuoteAmount, SwapAmount, SwapOutcome};
    use common::{
        AccountIdOf, AssetId32, AssetInfoProvider, AssetName, AssetSymbol, BalancePrecision,
        ContentSource, DEXId, Description, LiquidityProxyTrait, LiquiditySourceFilter,
        LiquiditySourceType, PriceToolsProvider, PriceVariant, TradingPairSourceManager, DAI,
        DEFAULT_BALANCE_PRECISION, XOR,
    };
    use frame_support::pallet_prelude::*;
    use frame_support::traits::Randomness;
    use frame_system::offchain::{SendTransactionTypes, SubmitTransaction};
    use frame_system::pallet_prelude::*;
    use pallet_timestamp as timestamp;
    use sp_arithmetic::traits::{CheckedDiv, CheckedMul, CheckedSub};
    use sp_arithmetic::Percent;
    use sp_core::bounded::BoundedVec;
    use sp_runtime::traits::{CheckedConversion, One, Zero};
    use sp_std::collections::vec_deque::VecDeque;
    use sp_std::vec::Vec;

    /// CDP id type
    pub type CdpId = u128;

    /// The current storage version.
    const STORAGE_VERSION: StorageVersion = StorageVersion::new(1);

    #[pallet::pallet]
    #[pallet::generate_store(pub(super) trait Store)]
    #[pallet::storage_version(STORAGE_VERSION)]
    pub struct Pallet<T>(PhantomData<T>);

    #[pallet::hooks]
    impl<T: Config> Hooks<BlockNumberFor<T>> for Pallet<T> {
        /// Resets liquidation flag.
        fn on_initialize(_now: T::BlockNumber) -> Weight {
            LiquidatedThisBlock::<T>::put(false);
            T::DbWeight::get().writes(1)
        }

        /// Main off-chain worker procedure.
        ///
        /// Accrues fees and calls liquidations
        fn offchain_worker(block_number: T::BlockNumber) {
            debug!(
                "Entering off-chain worker, block number is {:?}",
                block_number
            );
            let mut unsafe_cdp_ids = VecDeque::<CdpId>::new();
            for (cdp_id, cdp) in <CDPDepository<T>>::iter() {
                if let Ok(true) = Self::is_accruable(&cdp_id) {
                    debug!("Accrue for CDP {:?}", cdp_id);
                    let call = Call::<T>::accrue { cdp_id };
                    if let Err(err) =
                        SubmitTransaction::<T, Call<T>>::submit_unsigned_transaction(call.into())
                    {
                        warn!(
                            "Failed in offchain_worker send accrue(cdp_id: {:?}): {:?}",
                            cdp_id, err
                        );
                    }
                }

                // Liquidation
                match Self::check_cdp_is_safe(&cdp) {
                    Ok(true) => {}
                    Ok(false) => {
                        debug!("CDP {:?} unsafe", cdp_id);
                        unsafe_cdp_ids.push_back(cdp_id);
                    }
                    Err(err) => {
                        warn!(
                            "Failed in offchain_worker check cdp {:?} safety: {:?}",
                            cdp_id, err
                        );
                    }
                }
            }
            if !unsafe_cdp_ids.is_empty() {
                // Randomly choose one of CDPs to liquidate.
                // This CDP id can be predicted and manipulated in front-running attack. It is a
                // known problem. The purpose of the code is not to protect from the attack but to
                // make choosing of CDP to liquidate more 'fair' then incremental order.
                let (randomness, _) = T::Randomness::random(&b"kensetsu"[..]);
                match randomness {
                    Some(randomness) => {
                        match u32::decode(&mut randomness.as_ref()) {
                            Ok(random_number) => {
                                // Random bias by modulus operation is acceptable here
                                let random_id = random_number as usize % unsafe_cdp_ids.len();
                                unsafe_cdp_ids
                                    .get(random_id)
                                    .map_or_else(
                                        || {
                                            warn!("Failed to get random cdp_id {}.", random_id);
                                        },
                                        |cdp_id| {
                                        debug!("Liquidation of CDP {:?}", cdp_id);
                                        let call = Call::<T>::liquidate { cdp_id: *cdp_id };
                                        if let Err(err) =
                                            SubmitTransaction::<T, Call<T>>::submit_unsigned_transaction(
                                                call.into(),
                                            )
                                        {
                                            warn!(
                                                "Failed in offchain_worker send liquidate(cdp_id: {:?}): {:?}",
                                                cdp_id, err
                                            );
                                        }
                                    });
                            }
                            Err(error) => {
                                warn!("Failed to get randomness during liquidation: {}", error);
                            }
                        }
                    }
                    None => {
                        warn!("No randomness provided.");
                    }
                }
            }
        }
    }

    #[pallet::config]
    pub trait Config:
        assets::Config
        + frame_system::Config
        + technical::Config
        + timestamp::Config
        + SendTransactionTypes<Call<Self>>
    {
        type RuntimeEvent: From<Event<Self>> + IsType<<Self as frame_system::Config>::RuntimeEvent>;
        type Randomness: Randomness<Option<Self::Hash>, Self::BlockNumber>;
        type AssetInfoProvider: AssetInfoProvider<
            Self::AssetId,
            Self::AccountId,
            AssetSymbol,
            AssetName,
            BalancePrecision,
            ContentSource,
            Description,
        >;
        type PriceTools: PriceToolsProvider<Self::AssetId>;
        type LiquidityProxy: LiquidityProxyTrait<Self::DEXId, Self::AccountId, Self::AssetId>;
        type Oracle: DataFeed<SymbolName, Rate, u64>;
        type TradingPairSourceManager: TradingPairSourceManager<Self::DEXId, Self::AssetId>;
        type TreasuryTechAccount: Get<Self::TechAccountId>;
        type KenAssetId: Get<Self::AssetId>;

        /// Percent of KEN that is reminted and goes to Demeter farming incentivization
        #[pallet::constant]
        type KenIncentiveRemintPercent: Get<Percent>;

        /// Maximum number of CDP that one user can create
        #[pallet::constant]
        type MaxCdpsPerOwner: Get<u32>;

        /// Minimal uncollected fee in KUSD that triggers offchain worker to call accrue.
        #[pallet::constant]
        type MinimalStabilityFeeAccrue: Get<Balance>;

        /// A configuration for base priority of unsigned transactions.
        #[pallet::constant]
        type UnsignedPriority: Get<TransactionPriority>;

        /// A configuration for longevity of unsigned transactions.
        #[pallet::constant]
        type UnsignedLongevity: Get<u64>;

        /// Weight information for extrinsics in this pallet.
        type WeightInfo: WeightInfo;
    }

    pub type Timestamp<T> = timestamp::Pallet<T>;

    /// Default value for LiquidatedThisBlock storage
    #[pallet::type_value]
    pub fn DefaultLiquidatedThisBlock() -> bool {
        false
    }

    /// Flag indicates that liquidation took place in this block. Only one liquidation per block is
    /// allowed, the flag is dropped every block.
    #[pallet::storage]
    #[pallet::getter(fn liquidated_this_block)]
    pub type LiquidatedThisBlock<T> = StorageValue<_, bool, ValueQuery, DefaultLiquidatedThisBlock>;

    /// Stablecoin parameters
    #[pallet::storage]
    #[pallet::getter(fn stablecoin_infos)]
    #[pallet::unbounded]
    pub type StablecoinInfos<T: Config> =
        StorageMap<_, Identity, AssetIdOf<T>, StablecoinInfo<T::AssetId>>;

    /// Parameters for collaterals, include risk parameters and interest recalculation coefficients.
    /// Map (Collateral asset id, Stablecoin asset id => CollateralInfo)
    #[pallet::storage]
    #[pallet::getter(fn collateral_infos)]
<<<<<<< HEAD
    pub type CollateralInfos<T: Config> = StorageDoubleMap<
        _,
        Identity,
        AssetIdOf<T>,
        Identity,
        AssetIdOf<T>,
        CollateralInfo<T::Moment>,
    >;
=======
    pub type CollateralInfos<T: Config> =
        StorageMap<_, Identity, AssetIdOf<T>, CollateralInfo<T::Moment>>;
>>>>>>> 2fbc5bcb

    /// Risk parameter
    /// Borrows tax to buy back and burn KEN
    #[pallet::storage]
    #[pallet::getter(fn borrow_tax)]
    pub type BorrowTax<T> = StorageValue<_, Percent, ValueQuery>;

    /// Liquidation penalty
    #[pallet::storage]
    #[pallet::getter(fn liquidation_penalty)]
    pub type LiquidationPenalty<T> = StorageValue<_, Percent, ValueQuery>;

    /// CDP counter used for CDP id
    #[pallet::storage]
    pub type NextCDPId<T> = StorageValue<_, CdpId, ValueQuery>;

    /// Storage of all CDPs, where key is a unique CDP identifier
    #[pallet::storage]
    #[pallet::getter(fn cdp)]
    pub type CDPDepository<T: Config> =
        StorageMap<_, Identity, CdpId, CollateralizedDebtPosition<AccountIdOf<T>, AssetIdOf<T>>>;

    /// Index links owner to CDP ids, not needed by protocol, but used by front-end
    #[pallet::storage]
    #[pallet::getter(fn cdp_owner_index)]
    pub type CdpOwnerIndex<T: Config> =
        StorageMap<_, Identity, AccountIdOf<T>, BoundedVec<CdpId, T::MaxCdpsPerOwner>>;

    #[pallet::event]
    #[pallet::generate_deposit(pub(super) fn deposit_event)]
    pub enum Event<T: Config> {
        CDPCreated {
            cdp_id: CdpId,
            owner: AccountIdOf<T>,
            collateral_asset_id: AssetIdOf<T>,
            debt_asset_id: AssetIdOf<T>,
            cdp_type: CdpType,
        },
        CDPClosed {
            cdp_id: CdpId,
            owner: AccountIdOf<T>,
            collateral_asset_id: AssetIdOf<T>,
            /// Amount of collateral returned to the CDP owner. 0 means the collateral was
            /// liquidated.
            collateral_amount: Balance,
        },
        CollateralDeposit {
            cdp_id: CdpId,
            owner: AccountIdOf<T>,
            collateral_asset_id: AssetIdOf<T>,
            amount: Balance,
        },
        DebtIncreased {
            cdp_id: CdpId,
            owner: AccountIdOf<T>,
            debt_asset_id: AssetIdOf<T>,
            /// Amount borrowed in debt asset id.
            amount: Balance,
        },
        DebtPayment {
            cdp_id: CdpId,
            owner: AccountIdOf<T>,
            debt_asset_id: AssetIdOf<T>,
            // stablecoin amount paid off
            amount: Balance,
        },
        Liquidated {
            cdp_id: CdpId,
            // what was liquidated
            collateral_asset_id: AssetIdOf<T>,
            collateral_amount: Balance,
            debt_asset_id: AssetIdOf<T>,
            // stablecoin amount from liquidation to cover debt
            proceeds: Balance,
            // liquidation penalty
            penalty: Balance,
        },
        CollateralRiskParametersUpdated {
            collateral_asset_id: AssetIdOf<T>,
            risk_parameters: CollateralRiskParameters,
        },
        BorrowTaxUpdated {
            old_borrow_tax: Percent,
            new_borrow_tax: Percent,
        },
        LiquidationPenaltyUpdated {
            new_liquidation_penalty: Percent,
            old_liquidation_penalty: Percent,
        },
        ProfitWithdrawn {
            debt_asset_id: AssetIdOf<T>,
            amount: Balance,
        },
        Donation {
            debt_asset_id: AssetIdOf<T>,
            amount: Balance,
        },
        StablecoinRegistered {
            stablecoin_asset_id: AssetIdOf<T>,
            new_stablecoin_parameters: StablecoinParameters<AssetIdOf<T>>,
        },
    }

    #[pallet::error]
    pub enum Error<T> {
        ArithmeticError,
        SymbolNotEnabledByOracle,
        WrongAssetId,
        CDPNotFound,
        CollateralInfoNotFound,
        CollateralBelowMinimal,
        CDPSafe,
        CDPUnsafe,
        /// Too many CDPs per user
        CDPLimitPerUser,
        StablecoinInfoNotFound,
        /// Risk management team size exceeded
        TooManyManagers,
        OperationNotPermitted,
        /// Outstanding debt prevents closing CDP
        OutstandingDebt,
        /// Uncollected stability fee is too small for accrue
        UncollectedStabilityFeeTooSmall,
        HardCapSupply,
        AccrueWrongTime,
        /// Liquidation lot set in risk parameters is zero, cannot liquidate
        ZeroLiquidationLot,
        /// Liquidation limit reached
        LiquidationLimit,
        /// Wrong borrow amounts
        WrongBorrowAmounts,
        StablecoinExcessiveIssuance,
    }

    #[pallet::call]
    impl<T: Config> Pallet<T> {
        /// Creates a Collateralized Debt Position (CDP).
        /// The extrinsic combines depositing collateral and borrowing.
        /// Borrow amount will be as max as possible in the range
        /// `[borrow_amount_min, borrow_amount_max]` in order to confrom the slippage tolerance.
        ///
        /// ## Parameters
        ///
        /// - `origin`: The origin of the transaction.
        /// - `collateral_asset_id`: The identifier of the asset used as collateral.
        /// - `collateral_amount`: The amount of collateral to be deposited.
        /// - `borrow_amount_min`: The minimum amount the user wants to borrow.
        /// - `borrow_amount_max`: The maximum amount the user wants to borrow.
        #[pallet::call_index(0)]
        #[pallet::weight(<T as Config>::WeightInfo::create_cdp())]
        pub fn create_cdp(
            origin: OriginFor<T>,
            collateral_asset_id: AssetIdOf<T>,
            collateral_amount: Balance,
            stablecoin_asset_id: AssetIdOf<T>,
            borrow_amount_min: Balance,
            borrow_amount_max: Balance,
            _cdp_type: CdpType,
        ) -> DispatchResult {
            let who = ensure_signed(origin)?;

            ensure!(
                borrow_amount_min <= borrow_amount_max,
                Error::<T>::WrongBorrowAmounts
            );

            // checks minimal collateral deposit requirement
            let collateral_info = Self::collateral_infos(collateral_asset_id, stablecoin_asset_id)
                .ok_or(Error::<T>::CollateralInfoNotFound)?;
            ensure!(
                collateral_amount >= collateral_info.risk_parameters.minimal_collateral_deposit,
                Error::<T>::CollateralBelowMinimal
            );

            let cdp_id = Self::insert_cdp(CollateralizedDebtPosition {
                owner: who.clone(),
                collateral_asset_id,
                collateral_amount: balance!(0),
                stablecoin_asset_id,
                debt: balance!(0),
                interest_coefficient: collateral_info.interest_coefficient,
            })?;
            Self::deposit_event(Event::CDPCreated {
                cdp_id,
                owner: who.clone(),
                collateral_asset_id,
                debt_asset_id: stablecoin_asset_id,
                cdp_type: CdpType::Type2,
            });

            if collateral_amount > 0 {
                Self::deposit_internal(&who, cdp_id, collateral_amount)?;
            }

            if borrow_amount_max > 0 {
                Self::borrow_internal(&who, cdp_id, borrow_amount_min, borrow_amount_max)?;
            }

            Ok(())
        }

        /// Closes a Collateralized Debt Position (CDP).
        ///
        /// If a CDP has outstanding debt, this amount is covered with owner balance. Collateral
        /// then is returned to the owner and CDP is deleted.
        ///
        /// ## Parameters
        ///
        /// - `origin`: The origin of the transaction, only CDP owner is allowed.
        /// - `cdp_id`: The ID of the CDP to be closed.
        ///  will be transferred.
        #[pallet::call_index(1)]
        #[pallet::weight(<T as Config>::WeightInfo::close_cdp())]
        pub fn close_cdp(origin: OriginFor<T>, cdp_id: CdpId) -> DispatchResult {
            let who = ensure_signed(origin)?;

            let cdp = Self::get_cdp_updated(cdp_id)?;
            ensure!(who == cdp.owner, Error::<T>::OperationNotPermitted);

            Self::repay_debt_internal(cdp_id, cdp.debt)?;
            Self::delete_cdp(cdp_id)
        }

        /// Deposits collateral into a Collateralized Debt Position (CDP).
        ///
        /// ## Parameters
        ///
        /// - `origin`: The origin of the transaction.
        /// - `cdp_id`: The ID of the CDP to deposit collateral into.
        /// - `collateral_amount`: The amount of collateral to deposit.
        #[pallet::call_index(2)]
        #[pallet::weight(<T as Config>::WeightInfo::deposit_collateral())]
        pub fn deposit_collateral(
            origin: OriginFor<T>,
            cdp_id: CdpId,
            collateral_amount: Balance,
        ) -> DispatchResult {
            let who = ensure_signed(origin)?;
            Self::deposit_internal(&who, cdp_id, collateral_amount)
        }

        /// Borrows funds against a Collateralized Debt Position (CDP).
        /// Borrow amount will be as max as possible in the range
        /// `[borrow_amount_min, borrow_amount_max]` in order to confrom the slippage tolerance.
        /// ## Parameters
        ///
        /// - `origin`: The origin of the transaction.
        /// - `cdp_id`: The ID of the CDP to borrow against.
        /// - `borrow_amount_min`: The minimum amount the user wants to borrow.
        /// - `borrow_amount_max`: The maximum amount the user wants to borrow.
        #[pallet::call_index(3)]
        #[pallet::weight(<T as Config>::WeightInfo::borrow())]
        pub fn borrow(
            origin: OriginFor<T>,
            cdp_id: CdpId,
            borrow_amount_min: Balance,
            borrow_amount_max: Balance,
        ) -> DispatchResult {
            let who = ensure_signed(origin)?;
            ensure!(
                borrow_amount_min <= borrow_amount_max,
                Error::<T>::WrongBorrowAmounts
            );
            Self::borrow_internal(&who, cdp_id, borrow_amount_min, borrow_amount_max)
        }

        /// Repays debt against a Collateralized Debt Position (CDP).
        ///
        /// ## Parameters
        ///
        /// - `origin`: The origin of the transaction.
        /// - `cdp_id`: The ID of the CDP to repay debt for.
        /// - `amount`: The amount to repay against the CDP's debt.
        #[pallet::call_index(4)]
        #[pallet::weight(<T as Config>::WeightInfo::repay_debt())]
        pub fn repay_debt(origin: OriginFor<T>, cdp_id: CdpId, amount: Balance) -> DispatchResult {
            // any account can repay debt
            let _ = ensure_signed(origin)?;
            Self::repay_debt_internal(cdp_id, amount)
        }

        /// Liquidates a Collateralized Debt Position (CDP) if it becomes unsafe.
        ///
        /// ## Parameters
        ///
        /// - `_origin`: The origin of the transaction (unused).
        /// - `cdp_id`: The ID of the CDP to be liquidated.
        #[pallet::call_index(5)]
        #[pallet::weight(<T as Config>::WeightInfo::liquidate())]
        pub fn liquidate(_origin: OriginFor<T>, cdp_id: CdpId) -> DispatchResult {
            // only one liquidation per block
            ensure!(
                Self::check_liquidation_available(),
                Error::<T>::LiquidationLimit
            );

            let cdp = Self::get_cdp_updated(cdp_id)?;
            ensure!(!Self::check_cdp_is_safe(&cdp)?, Error::<T>::CDPSafe);
            let (collateral_liquidated, proceeds, penalty) =
                Self::liquidate_internal(cdp_id, &cdp)?;

            Self::deposit_event(Event::Liquidated {
                cdp_id,
                collateral_asset_id: cdp.collateral_asset_id,
                collateral_amount: collateral_liquidated,
                debt_asset_id: cdp.stablecoin_asset_id,
                proceeds,
                penalty,
            });

            Ok(())
        }

        /// Accrues interest on a Collateralized Debt Position (CDP).
        ///
        /// ## Parameters
        ///
        /// - `_origin`: The origin of the transaction (unused).
        /// - `cdp_id`: The ID of the CDP to accrue interest on.
        #[pallet::call_index(6)]
        #[pallet::weight(<T as Config>::WeightInfo::accrue())]
        pub fn accrue(_origin: OriginFor<T>, cdp_id: CdpId) -> DispatchResult {
            ensure!(
                Self::is_accruable(&cdp_id)?,
                Error::<T>::UncollectedStabilityFeeTooSmall
            );
            Self::get_cdp_updated(cdp_id)?;
            Ok(())
        }

        /// Updates the risk parameters for a specific collateral asset.
        ///
        /// ## Parameters
        ///
        /// - `origin`: The origin of the transaction.
        /// - `collateral_asset_id`: The identifier of the collateral asset.
        /// - `new_risk_parameters`: The new risk parameters to be set for the collateral asset.
        #[pallet::call_index(7)]
        #[pallet::weight(<T as Config>::WeightInfo::update_collateral_risk_parameters())]
        pub fn update_collateral_risk_parameters(
            origin: OriginFor<T>,
            collateral_asset_id: AssetIdOf<T>,
            stablecoin_asset_id: AssetIdOf<T>,
            new_risk_parameters: CollateralRiskParameters,
        ) -> DispatchResult {
            ensure_root(origin)?;
            Self::upsert_collateral_info(
                &collateral_asset_id,
                &stablecoin_asset_id,
                new_risk_parameters,
            )?;
            Self::deposit_event(Event::CollateralRiskParametersUpdated {
                collateral_asset_id,
                risk_parameters: new_risk_parameters,
            });

            Ok(())
        }

        /// Updates the borrow tax applied during borrow.
        ///
        /// ## Parameters
        ///
        /// - `origin`: The origin of the transaction.
        /// - `new_borrow_tax`: The new borrow tax percentage to be set.
        #[pallet::call_index(8)]
        #[pallet::weight(<T as Config>::WeightInfo::update_borrow_tax())]
        pub fn update_borrow_tax(origin: OriginFor<T>, new_borrow_tax: Percent) -> DispatchResult {
            ensure_root(origin)?;
            let old_borrow_tax = BorrowTax::<T>::get();
            BorrowTax::<T>::set(new_borrow_tax);
            Self::deposit_event(Event::BorrowTaxUpdated {
                new_borrow_tax,
                old_borrow_tax,
            });

            Ok(())
        }

        /// Updates the liquidation penalty applied during CDP liquidation.
        ///
        /// ## Parameters
        ///
        /// - `origin`: The origin of the transaction.
        /// - `new_liquidation_penalty`: The new liquidation penalty percentage to be set.
        #[pallet::call_index(9)]
        #[pallet::weight(<T as Config>::WeightInfo::update_liquidation_penalty())]
        pub fn update_liquidation_penalty(
            origin: OriginFor<T>,
            new_liquidation_penalty: Percent,
        ) -> DispatchResult {
            ensure_root(origin)?;
            let old_liquidation_penalty = LiquidationPenalty::<T>::get();
            LiquidationPenalty::<T>::set(new_liquidation_penalty);
            Self::deposit_event(Event::LiquidationPenaltyUpdated {
                new_liquidation_penalty,
                old_liquidation_penalty,
            });

            Ok(())
        }

        /// Withdraws protocol profit in the form of stablecoin.
        ///
        /// ## Parameters
        ///
        /// - `origin`: The origin of the transaction.
        /// - `beneficiary` : The destination account where assets will be withdrawn.
<<<<<<< HEAD
        /// - `stablecoin_asset_id` - The asset id of stablecoin.
        /// - `amount`: The amount of stablecoin to withdraw as protocol profit.
=======
        /// - `kusd_amount`: The amount of stablecoin (KUSD) to withdraw as protocol profit.
>>>>>>> 2fbc5bcb
        #[pallet::call_index(10)]
        #[pallet::weight(<T as Config>::WeightInfo::withdraw_profit())]
        pub fn withdraw_profit(
            origin: OriginFor<T>,
            beneficiary: T::AccountId,
            stablecoin_asset_id: AssetIdOf<T>,
            amount: Balance,
        ) -> DispatchResult {
            ensure_root(origin)?;
            ensure!(
                stablecoin_asset_id == T::KenAssetId::get()
                    || StablecoinInfos::<T>::contains_key(stablecoin_asset_id),
                Error::<T>::WrongAssetId
            );
            technical::Pallet::<T>::transfer_out(
                &stablecoin_asset_id,
                &T::TreasuryTechAccount::get(),
                &beneficiary,
                amount,
            )?;
            Self::deposit_event(Event::ProfitWithdrawn {
                debt_asset_id: stablecoin_asset_id,
                amount,
            });

            Ok(())
        }

        /// Donates stablecoin to cover protocol bad debt.
        ///
        /// ## Parameters
        ///
        /// - `origin`: The origin of the transaction.
<<<<<<< HEAD
        /// - `stablecoin_asset_id` - The asset id of stablecoin.
        /// - `amount`: The amount of stablecoin to donate to cover bad debt.
=======
        /// - `kusd_amount`: The amount of stablecoin (KUSD) to donate to cover bad debt.
>>>>>>> 2fbc5bcb
        #[pallet::call_index(11)]
        #[pallet::weight(<T as Config>::WeightInfo::donate())]
        pub fn donate(
            origin: OriginFor<T>,
            stablecoin_asset_id: AssetIdOf<T>,
            amount: Balance,
        ) -> DispatchResult {
            let who = ensure_signed(origin)?;
            technical::Pallet::<T>::transfer_in(
                &stablecoin_asset_id,
                &who,
                &T::TreasuryTechAccount::get(),
                amount,
            )?;
            Self::cover_bad_debt(&stablecoin_asset_id, amount)?;
            Self::deposit_event(Event::Donation {
                debt_asset_id: stablecoin_asset_id,
                amount,
            });

            Ok(())
        }

        /// Adds new stablecoin mutating StablecoinInfo.
        ///
        /// ##Parameters
        /// - stablecoin_asset_id - asset id of new stablecoin, must be mintable and total supply
        /// must be 0.
        /// - new_stablecoin_parameters - parameters for peg.
        #[pallet::call_index(12)]
        #[pallet::weight(<T as Config>::WeightInfo::register_stablecoin())]
        pub fn register_stablecoin(
            origin: OriginFor<T>,
            new_stablecoin_parameters: StablecoinParameters<AssetIdOf<T>>,
        ) -> DispatchResult {
            ensure_root(origin)?;

            let stable_asset_id = Self::register_asset_id(&new_stablecoin_parameters)?;
            Self::peg_stablecoin(&stable_asset_id, &new_stablecoin_parameters)?;
            Self::register_trading_pair(&stable_asset_id)?;

            Self::deposit_event(Event::StablecoinRegistered {
                stablecoin_asset_id: stable_asset_id,
                new_stablecoin_parameters,
            });

            Ok(())
        }
    }

    /// Validate unsigned call to this pallet.
    #[pallet::validate_unsigned]
    impl<T: Config> ValidateUnsigned for Pallet<T> {
        type Call = Call<T>;

        /// It is allowed to call accrue() and liquidate() only if it fulfills conditions.
        fn validate_unsigned(_source: TransactionSource, call: &Self::Call) -> TransactionValidity {
            if !Self::check_liquidation_available() {
                return InvalidTransaction::Custom(VALIDATION_ERROR_LIQUIDATION_LIMIT).into();
            }
            match call {
                Call::accrue { cdp_id } => {
                    if Self::is_accruable(cdp_id)
                        .map_err(|_| InvalidTransaction::Custom(VALIDATION_ERROR_ACCRUE))?
                    {
                        ValidTransaction::with_tag_prefix("Kensetsu::accrue")
                            .priority(T::UnsignedPriority::get())
                            .longevity(T::UnsignedLongevity::get())
                            .and_provides([&cdp_id])
                            .propagate(true)
                            .build()
                    } else {
                        InvalidTransaction::Custom(VALIDATION_ERROR_ACCRUE_NO_DEBT).into()
                    }
                }
                Call::liquidate { cdp_id } => {
                    let cdp = Self::get_cdp_updated(*cdp_id)
                        .map_err(|_| InvalidTransaction::Custom(VALIDATION_ERROR_CHECK_SAFE))?;
                    if !Self::check_cdp_is_safe(&cdp)
                        .map_err(|_| InvalidTransaction::Custom(VALIDATION_ERROR_CHECK_SAFE))?
                    {
                        ValidTransaction::with_tag_prefix("Kensetsu::liquidate")
                            .priority(T::UnsignedPriority::get())
                            .longevity(T::UnsignedLongevity::get())
                            .and_provides([&cdp_id])
                            .propagate(true)
                            .build()
                    } else {
                        InvalidTransaction::Custom(VALIDATION_ERROR_CDP_SAFE).into()
                    }
                }
                _ => {
                    warn!("Unknown unsigned call {:?}", call);
                    InvalidTransaction::Call.into()
                }
            }
        }
    }

    impl<T: Config> Pallet<T> {
        /// Registers asset id for stablecoin.
        fn register_asset_id(
            stablecoin_parameters: &StablecoinParameters<T::AssetId>,
        ) -> Result<T::AssetId, DispatchError> {
            let peg_symbol = match &stablecoin_parameters.peg_asset {
                PegAsset::OracleSymbol(symbol) => symbol.clone(),
                PegAsset::SoraAssetId(peg_asset_id) => {
                    let (symbol, ..) = T::AssetInfoProvider::get_asset_info(peg_asset_id);
                    SymbolName(symbol.0)
                }
            };
            let mut vec_symbol = Vec::<u8>::with_capacity(peg_symbol.0.len() + 1);
            vec_symbol.push(b'K');
            vec_symbol.append(&mut peg_symbol.0);

            let stable_asset_id: T::AssetId =
                AssetId32::<common::PredefinedAssetId>::from_synthetic_reference_symbol(
                    &SymbolName(vec_symbol.clone()),
                )
                .into();
            let technical_account_id = technical::Pallet::<T>::tech_account_id_to_account_id(
                &T::TreasuryTechAccount::get(),
            )?;

            assets::Pallet::<T>::register_asset_id(
                technical_account_id,
                stable_asset_id,
                AssetSymbol(vec_symbol.clone()),
                AssetName(vec_symbol),
                DEFAULT_BALANCE_PRECISION,
                balance!(0),
                true,
                None,
                None,
            )?;

            Ok(stable_asset_id)
        }

        /// Adds stablecoin info.
        /// Stablecoin can be either symbol supported by Band Oracle or asset id supported by
        /// PriceTools.
        fn peg_stablecoin(
            stablecoin_asset_id: &T::AssetId,
            new_stablecoin_parameters: &StablecoinParameters<T::AssetId>,
        ) -> DispatchResult {
            match &new_stablecoin_parameters.peg_asset {
                PegAsset::OracleSymbol(symbol) => {
                    ensure!(
                        <T>::Oracle::list_enabled_symbols()?
                            .iter()
                            .any(|(supported_symbol, _)| { *supported_symbol == *symbol }),
                        Error::<T>::SymbolNotEnabledByOracle
                    );
                }
                PegAsset::SoraAssetId(asset_id) => {
                    ensure!(
                        T::AssetInfoProvider::asset_exists(asset_id),
                        Error::<T>::WrongAssetId
                    );
                    // cannot be pegged to KEN or other stablecoin
                    ensure!(
                        *asset_id != T::KenAssetId::get()
                            || !StablecoinInfos::<T>::contains_key(stablecoin_asset_id),
                        Error::<T>::WrongAssetId
                    );
                }
            }

            StablecoinInfos::<T>::try_mutate(*stablecoin_asset_id, |option_stablecoin_info| {
                match option_stablecoin_info {
                    Some(stablecoin_info) => {
                        stablecoin_info.stablecoin_parameters = new_stablecoin_parameters.clone();
                    }
                    None => {
                        let _ = option_stablecoin_info.insert(StablecoinInfo {
                            bad_debt: balance!(0),
                            stablecoin_parameters: new_stablecoin_parameters.clone(),
                        });
                    }
                }
                Ok(())
            })
        }

        /// Registers trading pair
        fn register_trading_pair(asset_id: &T::AssetId) -> sp_runtime::DispatchResult {
            if T::TradingPairSourceManager::is_trading_pair_enabled(
                &DEXId::Polkaswap.into(),
                &XOR.into(),
                asset_id,
            )? {
                return Ok(());
            }

            T::TradingPairSourceManager::register_pair(
                DEXId::Polkaswap.into(),
                XOR.into(),
                *asset_id,
            )?;

            T::TradingPairSourceManager::enable_source_for_trading_pair(
                &DEXId::Polkaswap.into(),
                &XOR.into(),
                asset_id,
                LiquiditySourceType::XYKPool,
            )?;

            Ok(())
        }

        /// Checks if liquidation is available now.
        /// Returns `false` if liquidation took place this block since only one liquidation per
        /// block is allowed.
        fn check_liquidation_available() -> bool {
            !LiquidatedThisBlock::<T>::get()
        }

        /// Checks whether a Collateralized Debt Position (CDP) is currently considered safe based on its debt and collateral.
        /// The function evaluates the safety of a CDP based on predefined liquidation ratios and collateral values,
        /// providing an indication of its current safety status.
        ///
        /// ## Parameters
        ///
        /// - `debt`: The current debt amount in the CDP.
        /// - `collateral`: The current collateral amount in the CDP.
        /// - `collateral_asset_id`: The asset ID associated with the collateral in the CDP.
        /// - `stablecoin_asset_id`: The asset ID associated with the debt in the CDP.
        fn get_max_safe_debt(
            collateral_asset_id: AssetIdOf<T>,
            collateral: Balance,
            stablecoin_asset_id: AssetIdOf<T>,
        ) -> Result<Balance, DispatchError> {
            let liquidation_ratio =
                Self::collateral_infos(collateral_asset_id, stablecoin_asset_id)
                    .ok_or(Error::<T>::CollateralInfoNotFound)?
                    .risk_parameters
                    .liquidation_ratio;

            // collateral price in pegged asset
            let peg_asset = Self::stablecoin_infos(stablecoin_asset_id)
                .ok_or(Error::<T>::StablecoinInfoNotFound)?
                .stablecoin_parameters
                .peg_asset;
            let collateral_reference_price = match peg_asset {
                PegAsset::OracleSymbol(symbol) => {
                    // collateral price in DAI assumed as price in $
                    let collateral_price_dai =
                        FixedU128::from_inner(T::PriceTools::get_average_price(
                            &collateral_asset_id,
                            &DAI.into(),
                            PriceVariant::Sell,
                        )?);
                    let stablecoin_price = FixedU128::from_inner(
                        <T>::Oracle::quote(&symbol)?
                            .ok_or(Error::<T>::SymbolNotEnabledByOracle)?
                            .value,
                    );
                    collateral_price_dai
                        .checked_div(&stablecoin_price)
                        .ok_or(Error::<T>::ArithmeticError)?
                }
                PegAsset::SoraAssetId(asset_id) => {
                    FixedU128::from_inner(T::PriceTools::get_average_price(
                        &collateral_asset_id,
                        &asset_id,
                        PriceVariant::Sell,
                    )?)
                }
            };
            let collateral_volume = collateral_reference_price
                .checked_mul(&FixedU128::from_inner(collateral))
                .ok_or(Error::<T>::ArithmeticError)?;
            let max_safe_debt = FixedU128::from_perbill(liquidation_ratio)
                .checked_mul(&collateral_volume)
                .ok_or(Error::<T>::ArithmeticError)?;
            Ok(max_safe_debt.into_inner())
        }

        /// Checks whether a Collateralized Debt Position (CDP) is currently considered safe based on its debt and collateral.
        /// The function evaluates the safety of a CDP based on predefined liquidation ratios and collateral values,
        /// providing an indication of its current safety status.
        ///
        /// ## Parameters
        ///
        /// - `cdp` - Collateralized Debt Position.
        fn check_cdp_is_safe(
            cdp: &CollateralizedDebtPosition<AccountIdOf<T>, AssetIdOf<T>>,
        ) -> Result<bool, DispatchError> {
            if cdp.debt == Balance::zero() {
                Ok(true)
            } else {
                let max_safe_debt = Self::get_max_safe_debt(
                    cdp.collateral_asset_id,
                    cdp.collateral_amount,
                    cdp.stablecoin_asset_id,
                )?;
                Ok(cdp.debt <= max_safe_debt)
            }
        }

        /// Ensures that new emission will not exceed collateral hard cap
        fn ensure_collateral_cap(
            collateral_asset_id: AssetIdOf<T>,
            stablecoin_asset_id: AssetIdOf<T>,
            new_emission: Balance,
        ) -> DispatchResult {
            let collateral_info = Self::collateral_infos(collateral_asset_id, stablecoin_asset_id)
                .ok_or(Error::<T>::CollateralInfoNotFound)?;
            let hard_cap = collateral_info.risk_parameters.hard_cap;
            ensure!(
                collateral_info
                    .stablecoin_supply
                    .checked_add(new_emission)
                    .ok_or(Error::<T>::ArithmeticError)?
                    <= hard_cap,
                Error::<T>::HardCapSupply
            );
            Ok(())
        }

        /// Deposits collateral to CDP.
        /// Handles internal deposit of collateral into a Collateralized Debt Position (CDP).
        ///
        /// ## Parameters
        ///
        /// - `who`: The account making the collateral deposit.
        /// - `cdp_id`: The ID of the CDP where the collateral is being deposited.
        /// - `collateral_amount`: The amount of collateral being deposited.
        fn deposit_internal(
            who: &AccountIdOf<T>,
            cdp_id: CdpId,
            collateral_amount: Balance,
        ) -> DispatchResult {
            let cdp = Self::cdp(cdp_id).ok_or(Error::<T>::CDPNotFound)?;
            technical::Pallet::<T>::transfer_in(
                &cdp.collateral_asset_id,
                who,
                &T::TreasuryTechAccount::get(),
                collateral_amount,
            )?;
            Self::update_cdp_collateral(
                cdp_id,
                cdp.collateral_amount
                    .checked_add(collateral_amount)
                    .ok_or(Error::<T>::ArithmeticError)?,
            )?;
            Self::deposit_event(Event::CollateralDeposit {
                cdp_id,
                owner: who.clone(),
                collateral_asset_id: cdp.collateral_asset_id,
                amount: collateral_amount,
            });

            Ok(())
        }

        /// Handles the internal borrowing operation within a Collateralized Debt Position (CDP).
        /// Borrow amount will be as max as possible in the range
        /// `[borrow_amount_min, borrow_amount_max]` in order to confrom the slippage tolerance.
        /// ## Parameters
        ///
        /// - `who`: The account ID initiating the borrowing operation.
        /// - `cdp_id`: The ID of the CDP involved in the borrowing.
        /// - `will_to_borrow_amount`: The amount to be borrowed.
        fn borrow_internal(
            who: &AccountIdOf<T>,
            cdp_id: CdpId,
            borrow_amount_min: Balance,
            borrow_amount_max: Balance,
        ) -> DispatchResult {
            let cdp = Self::get_cdp_updated(cdp_id)?;
            ensure!(*who == cdp.owner, Error::<T>::OperationNotPermitted);
            let max_safe_debt = Self::get_max_safe_debt(
                cdp.collateral_asset_id,
                cdp.collateral_amount,
                cdp.stablecoin_asset_id,
            )?;
            let borrow_amount_safe_with_tax = max_safe_debt
                .checked_sub(cdp.debt)
                .ok_or(Error::<T>::ArithmeticError)?;

            let borrow_amount_safe = FixedU128::from_inner(borrow_amount_safe_with_tax)
                .checked_div(&(FixedU128::one() + FixedU128::from(Self::borrow_tax())))
                .ok_or(Error::<T>::ArithmeticError)?
                .into_inner();
            let borrow_tax_safe = borrow_amount_safe_with_tax
                .checked_sub(borrow_amount_safe)
                .ok_or(Error::<T>::ArithmeticError)?;

            let borrow_tax_min = Self::borrow_tax() * borrow_amount_min;
            let borrow_amount_min_with_tax = borrow_amount_min
                .checked_add(borrow_tax_min)
                .ok_or(Error::<T>::ArithmeticError)?;

            let borrow_tax_max = Self::borrow_tax() * borrow_amount_max;
            let borrow_amount_max_with_tax = borrow_amount_max
                .checked_add(borrow_tax_max)
                .ok_or(Error::<T>::ArithmeticError)?;
            ensure!(
                borrow_amount_min_with_tax <= borrow_amount_safe_with_tax,
                Error::<T>::CDPUnsafe
            );

            let (borrow_amount, borrow_tax, borrow_amount_with_tax) =
                if borrow_amount_max_with_tax <= borrow_amount_safe_with_tax {
                    (
                        borrow_amount_max,
                        borrow_tax_max,
                        borrow_amount_max_with_tax,
                    )
                } else {
                    (
                        borrow_amount_safe,
                        borrow_tax_safe,
                        borrow_amount_safe_with_tax,
                    )
                };

            // stablecoin minted is taxed by `borrow_tax` to buy back and burn KEN, the tax
            // increases debt
            Self::incentivize_ken_token(&cdp.stablecoin_asset_id, borrow_tax)?;

<<<<<<< HEAD
            Self::ensure_collateral_cap(
                cdp.collateral_asset_id,
                cdp.stablecoin_asset_id,
                borrow_amount_with_tax,
            )?;
            Self::mint_to(who, &cdp.stablecoin_asset_id, borrow_amount)?;
=======
            Self::ensure_collateral_cap(cdp.collateral_asset_id, borrow_amount_with_tax)?;
            Self::mint_to(who, borrow_amount)?;
>>>>>>> 2fbc5bcb
            Self::increase_cdp_debt(cdp_id, borrow_amount_with_tax)?;
            Self::deposit_event(Event::DebtIncreased {
                cdp_id,
                owner: who.clone(),
                debt_asset_id: cdp.stablecoin_asset_id,
                amount: borrow_amount_with_tax,
            });

            Ok(())
        }

        /// Repays debt.
        /// Burns stablecoin amount from CDP owner, updates CDP balances.
        ///
        /// ## Parameters
        ///
        /// - 'cdp_id' - CDP id
        /// - `amount` - The maximum amount to repay, if exceeds debt, the debt amount is repayed.
        fn repay_debt_internal(cdp_id: CdpId, amount: Balance) -> DispatchResult {
            let cdp = Self::get_cdp_updated(cdp_id)?;
            // if repaying amount exceeds debt, leftover is not burned
            let to_cover_debt = amount.min(cdp.debt);
            Self::burn_from(&cdp.owner, &cdp.stablecoin_asset_id, to_cover_debt)?;
            Self::decrease_cdp_debt(cdp_id, to_cover_debt)?;
            Self::deposit_event(Event::DebtPayment {
                cdp_id,
                owner: cdp.owner,
                debt_asset_id: cdp.stablecoin_asset_id,
                amount: to_cover_debt,
            });

            Ok(())
        }

        /// Covers bad debt using a specified amount of stablecoin.
        /// The function facilitates the covering of bad debt using stablecoin from a specific account,
        /// handling the transfer and burning of stablecoin as needed to cover the bad debt.
        ///
        /// ## Parameters
        ///
        /// - `from`: The account from which the stablecoin will be used to cover bad debt.
        /// - `amount`: The amount of stablecoin to cover bad debt.
        fn cover_bad_debt(stablecoin_asset_id: &AssetIdOf<T>, amount: Balance) -> DispatchResult {
            let bad_debt = StablecoinInfos::<T>::get(stablecoin_asset_id)
                .ok_or(Error::<T>::StablecoinInfoNotFound)?
                .bad_debt;
            let bad_debt_change = bad_debt.min(amount);
            Self::burn_treasury(stablecoin_asset_id, bad_debt_change)?;
            StablecoinInfos::<T>::try_mutate(stablecoin_asset_id, |stablecoin_info| {
                let stablecoin_info = stablecoin_info
                    .as_mut()
                    .ok_or(Error::<T>::CollateralInfoNotFound)?;
                stablecoin_info.bad_debt = bad_debt
                    .checked_sub(bad_debt_change)
                    .ok_or(Error::<T>::ArithmeticError)?;
                DispatchResult::Ok(())
            })?;

            Ok(())
        }

        /// Returns true if CDP has debt and uncollected stability fee is more than threshold.
        fn is_accruable(cdp_id: &CdpId) -> Result<bool, DispatchError> {
            let cdp = Self::cdp(cdp_id).ok_or(Error::<T>::CDPNotFound)?;
            if cdp.debt > 0 {
                let (uncollected_stability_fee, _) = Self::calculate_stability_fee(*cdp_id)?;
                let minimal_accruable_fee = Self::stablecoin_infos(cdp.stablecoin_asset_id)
                    .ok_or(Error::<T>::StablecoinInfoNotFound)?
                    .stablecoin_parameters
                    .minimal_stability_fee_accrue;
                Ok(uncollected_stability_fee >= minimal_accruable_fee)
            } else {
                Ok(false)
            }
        }

        /// Recalculates collateral interest coefficient with the current timestamp.
        ///
        /// Note:
        /// In the case of update this code do not forget to update front-end logic:
        /// `sora2-substrate-js-library/packages/util/src/kensetsu/index.ts`
        /// function `updateCollateralInterestCoefficient`
        fn calculate_collateral_interest_coefficient(
            collateral_asset_id: &AssetIdOf<T>,
            stablecoin_asset_id: &AssetIdOf<T>,
        ) -> Result<CollateralInfo<T::Moment>, DispatchError> {
            let mut collateral_info =
                CollateralInfos::<T>::get(collateral_asset_id, stablecoin_asset_id)
                    .ok_or(Error::<T>::CollateralInfoNotFound)?;
            let now = Timestamp::<T>::get();
            ensure!(
                now >= collateral_info.last_fee_update_time,
                Error::<T>::AccrueWrongTime
            );

            // do not update if time is the same
            if now > collateral_info.last_fee_update_time {
                let time_passed = now
                    .checked_sub(&collateral_info.last_fee_update_time)
                    .ok_or(Error::<T>::ArithmeticError)?;
                let new_coefficient = compound(
                    collateral_info.interest_coefficient.into_inner(),
                    collateral_info.risk_parameters.stability_fee_rate,
                    time_passed
                        .checked_into::<u64>()
                        .ok_or(Error::<T>::ArithmeticError)?,
                )
                .map_err(|_| Error::<T>::ArithmeticError)?;
                collateral_info.last_fee_update_time = now;
                collateral_info.interest_coefficient = FixedU128::from_inner(new_coefficient);
            }
            Ok(collateral_info)
        }

        /// Calculates stability fee for the CDP for the current time.
        ///
        /// Returns:
        /// - `stability_fee`: Balance
        /// - `updated_interest_coefficient`: FixedU128
        ///
        /// Note:
        /// In the case of update this code do not forget to update front-end logic:
        /// `sora2-substrate-js-library/packages/util/src/kensetsu/index.ts`
        /// function `calcNewDebt`
        fn calculate_stability_fee(cdp_id: CdpId) -> Result<(Balance, FixedU128), DispatchError> {
            let cdp = Self::cdp(cdp_id).ok_or(Error::<T>::CDPNotFound)?;
            let collateral_info = Self::calculate_collateral_interest_coefficient(
                &cdp.collateral_asset_id,
                &cdp.stablecoin_asset_id,
            )?;
            let interest_coefficient = collateral_info.interest_coefficient;
            let interest_percent = interest_coefficient
                .checked_sub(&cdp.interest_coefficient)
                .ok_or(Error::<T>::ArithmeticError)?
                .checked_div(&cdp.interest_coefficient)
                .ok_or(Error::<T>::ArithmeticError)?;
            let stability_fee = FixedU128::from_inner(cdp.debt)
                .checked_mul(&interest_percent)
                .ok_or(Error::<T>::ArithmeticError)?
                .into_inner();
            Ok((stability_fee, interest_coefficient))
        }

        /// Updates Collateralized Debt Position (CDP) fields to the current time and saves storage:
        /// - debt,
        /// - interest coefficient
        ///
        /// ## Parameters
        /// - `cdp_id`: The ID of the CDP for interest accrual.
        ///
        /// ## Returns
        /// - updated cdp
        fn get_cdp_updated(
            cdp_id: CdpId,
        ) -> Result<CollateralizedDebtPosition<AccountIdOf<T>, AssetIdOf<T>>, DispatchError>
        {
            let (mut stability_fee, new_coefficient) = Self::calculate_stability_fee(cdp_id)?;
            let cdp = CDPDepository::<T>::try_mutate(cdp_id, |cdp| {
                let cdp = cdp.as_mut().ok_or(Error::<T>::CDPNotFound)?;
                cdp.debt = cdp
                    .debt
                    .checked_add(stability_fee)
                    .ok_or(Error::<T>::ArithmeticError)?;
                cdp.interest_coefficient = new_coefficient;
                Ok::<CollateralizedDebtPosition<T::AccountId, T::AssetId>, DispatchError>(
                    cdp.clone(),
                )
            })?;
            Self::increase_collateral_stablecoin_supply(
                &cdp.collateral_asset_id,
                &cdp.stablecoin_asset_id,
                stability_fee,
            )?;
            let mut new_bad_debt = StablecoinInfos::<T>::get(cdp.stablecoin_asset_id)
                .ok_or(Error::<T>::StablecoinInfoNotFound)?
                .bad_debt;
            if new_bad_debt > 0 {
                if stability_fee <= new_bad_debt {
                    new_bad_debt = new_bad_debt
                        .checked_sub(stability_fee)
                        .ok_or(Error::<T>::ArithmeticError)?;
                    stability_fee = 0;
                } else {
                    stability_fee = stability_fee
                        .checked_sub(new_bad_debt)
                        .ok_or(Error::<T>::ArithmeticError)?;
                    new_bad_debt = balance!(0);
                };
                StablecoinInfos::<T>::try_mutate(cdp.stablecoin_asset_id, |stablecoin_info| {
                    let stablecoin_info = stablecoin_info
                        .as_mut()
                        .ok_or(Error::<T>::CollateralInfoNotFound)?;
                    stablecoin_info.bad_debt = new_bad_debt;
                    DispatchResult::Ok(())
                })?;
            }
            Self::mint_treasury(&cdp.stablecoin_asset_id, stability_fee)?;

            Ok(cdp)
        }

        /// Mint token to protocol technical account
        fn mint_treasury(asset_id: &T::AssetId, amount: Balance) -> DispatchResult {
            technical::Pallet::<T>::mint(asset_id, &T::TreasuryTechAccount::get(), amount)?;
            Ok(())
        }

        /// Mint token to AccountId
        fn mint_to(
            account: &AccountIdOf<T>,
            stablecoin_asset_id: &AssetIdOf<T>,
            amount: Balance,
        ) -> DispatchResult {
            let technical_account_id = technical::Pallet::<T>::tech_account_id_to_account_id(
                &T::TreasuryTechAccount::get(),
            )?;
            assets::Pallet::<T>::mint_to(
                stablecoin_asset_id,
                &technical_account_id,
                account,
                amount,
            )?;
            Ok(())
        }

        /// Burns tokens from treasury technical account
        fn burn_treasury(stablecoin_asset_id: &AssetIdOf<T>, to_burn: Balance) -> DispatchResult {
            let technical_account_id = technical::Pallet::<T>::tech_account_id_to_account_id(
                &T::TreasuryTechAccount::get(),
            )?;
            assets::Pallet::<T>::burn_from(
                stablecoin_asset_id,
                &technical_account_id,
                &technical_account_id,
                to_burn,
            )?;
            Ok(())
        }

        /// Burns a specified amount of an asset from an account.
        ///
        /// ## Parameters
        ///
        /// - `account`: The account from which the asset will be burnt.
        /// - `stablecoin_asset_id`: The asset id to be burnt.
        /// - `amount`: The amount of the asset to be burnt.
        fn burn_from(
            account: &AccountIdOf<T>,
            stablecoin_asset_id: &AssetIdOf<T>,
            amount: Balance,
        ) -> DispatchResult {
            let technical_account_id = technical::Pallet::<T>::tech_account_id_to_account_id(
                &T::TreasuryTechAccount::get(),
            )?;
            assets::Pallet::<T>::burn_from(
                stablecoin_asset_id,
                &technical_account_id,
                account,
                amount,
            )?;
            Ok(())
        }

        /// Swaps collateral for stablecoin
        /// ## Returns
        /// - sold - collateral sold (in swap amount)
        /// - proceeds - stablecoin got from swap (out amount) minus liquidation penalty
        /// - penalty - liquidation penalty
        fn liquidate_internal(
            cdp_id: CdpId,
            cdp: &CollateralizedDebtPosition<AccountIdOf<T>, AssetIdOf<T>>,
        ) -> Result<(Balance, Balance, Balance), DispatchError> {
            let risk_parameters =
                Self::collateral_infos(cdp.collateral_asset_id, cdp.stablecoin_asset_id)
                    .ok_or(Error::<T>::CollateralInfoNotFound)?
                    .risk_parameters;
            let collateral_to_liquidate = cdp
                .collateral_amount
                .min(risk_parameters.max_liquidation_lot);
            ensure!(collateral_to_liquidate > 0, Error::<T>::ZeroLiquidationLot);

            // With quote before exchange we are sure that it will not result in infinite amount in for exchange and
            // there is enough liquidity for swap.
            let SwapOutcome { amount, .. } = T::LiquidityProxy::quote(
                DEXId::Polkaswap.into(),
                &cdp.collateral_asset_id,
                &cdp.stablecoin_asset_id,
                QuoteAmount::WithDesiredInput {
                    desired_amount_in: collateral_to_liquidate,
                },
                LiquiditySourceFilter::empty(DEXId::Polkaswap.into()),
                true,
            )?;
            let desired_amount = cdp
                .debt
                .checked_add(Self::liquidation_penalty() * cdp.debt)
                .ok_or(Error::<T>::ArithmeticError)?;
            let swap_amount = if amount > desired_amount {
                SwapAmount::with_desired_output(desired_amount, collateral_to_liquidate)
            } else {
                SwapAmount::with_desired_input(collateral_to_liquidate, Balance::zero())
            };

            // Since there is an issue with LiquidityProxy exchange amount that may differ from
            // requested one, we check balances here.
            let treasury_account_id = technical::Pallet::<T>::tech_account_id_to_account_id(
                &T::TreasuryTechAccount::get(),
            )?;
            let stablecoin_balance_before =
                T::AssetInfoProvider::free_balance(&cdp.stablecoin_asset_id, &treasury_account_id)?;
            let collateral_balance_before =
                T::AssetInfoProvider::free_balance(&cdp.collateral_asset_id, &treasury_account_id)?;

            let technical_account_id = technical::Pallet::<T>::tech_account_id_to_account_id(
                &T::TreasuryTechAccount::get(),
            )?;
            T::LiquidityProxy::exchange(
                DEXId::Polkaswap.into(),
                &technical_account_id,
                &technical_account_id,
                &cdp.collateral_asset_id,
                &cdp.stablecoin_asset_id,
                swap_amount,
                LiquiditySourceFilter::empty(DEXId::Polkaswap.into()),
            )?;

            let stablecoin_balance_after =
                T::AssetInfoProvider::free_balance(&cdp.stablecoin_asset_id, &treasury_account_id)?;
            let collateral_balance_after =
                T::AssetInfoProvider::free_balance(&cdp.collateral_asset_id, &treasury_account_id)?;
            // This value may differ from `desired_amount`, so this is calculation of actual
            // amount swapped.
            let stablecoin_swapped = stablecoin_balance_after
                .checked_sub(stablecoin_balance_before)
                .ok_or(Error::<T>::ArithmeticError)?;
            let collateral_liquidated = collateral_balance_before
                .checked_sub(collateral_balance_after)
                .ok_or(Error::<T>::ArithmeticError)?;

            // penalty is a protocol profit which stays on treasury tech account
            let penalty = Self::liquidation_penalty() * stablecoin_swapped.min(cdp.debt);
            Self::cover_bad_debt(&cdp.stablecoin_asset_id, penalty)?;
            let proceeds = stablecoin_swapped - penalty;
            Self::update_cdp_collateral(
                cdp_id,
                cdp.collateral_amount
                    .checked_sub(collateral_liquidated)
                    .ok_or(Error::<T>::ArithmeticError)?,
            )?;
            if cdp.debt > proceeds {
                Self::burn_treasury(&cdp.stablecoin_asset_id, proceeds)?;
                if cdp.collateral_amount <= collateral_liquidated {
                    // no collateral, total default
                    // CDP debt is not covered with liquidation, now it is a protocol bad debt
                    let shortage = cdp
                        .debt
                        .checked_sub(proceeds)
                        .ok_or(Error::<T>::ArithmeticError)?;
                    Self::cover_with_protocol(&cdp.stablecoin_asset_id, shortage)?;
                    // close empty CDP, debt == 0, collateral == 0
                    Self::decrease_cdp_debt(cdp_id, cdp.debt)?;
                    Self::delete_cdp(cdp_id)?;
                } else {
                    // partly covered
                    Self::decrease_cdp_debt(cdp_id, proceeds)?;
                }
            } else {
                Self::burn_treasury(&cdp.stablecoin_asset_id, cdp.debt)?;
                // CDP debt is covered
                Self::decrease_cdp_debt(cdp_id, cdp.debt)?;
                // There is more stablecoins than to cover debt and penalty, leftover goes to cdp.owner
                let leftover = proceeds
                    .checked_sub(cdp.debt)
                    .ok_or(Error::<T>::ArithmeticError)?;
                assets::Pallet::<T>::transfer_from(
                    &cdp.stablecoin_asset_id,
                    &technical_account_id,
                    &cdp.owner,
                    leftover,
                )?;
            };
            LiquidatedThisBlock::<T>::put(true);

            Ok((collateral_liquidated, proceeds, penalty))
        }

        /// Buys back KEN token with stablecoin and burns. Then 80% of burned is reminted for
        /// incentivization with Demeter farming for XOR/KUSD liquidity providers.
        ///
        /// ## Parameters
        /// - borrow_tax - borrow tax from borrowing amount in stablecoins.
        fn incentivize_ken_token(
            stablecoin_asset_id: &AssetIdOf<T>,
            borrow_tax: Balance,
        ) -> DispatchResult {
            if borrow_tax > 0 {
                Self::mint_treasury(stablecoin_asset_id, borrow_tax)?;
                let technical_account_id = technical::Pallet::<T>::tech_account_id_to_account_id(
                    &T::TreasuryTechAccount::get(),
                )?;
                let swap_outcome = T::LiquidityProxy::exchange(
                    DEXId::Polkaswap.into(),
                    &technical_account_id,
                    &technical_account_id,
                    stablecoin_asset_id,
                    &T::KenAssetId::get(),
                    SwapAmount::with_desired_input(borrow_tax, balance!(0)),
                    LiquiditySourceFilter::empty(DEXId::Polkaswap.into()),
                )?;
                assets::Pallet::<T>::burn_from(
                    &T::KenAssetId::get(),
                    &technical_account_id,
                    &technical_account_id,
                    swap_outcome.amount,
                )?;
                let to_remint = T::KenIncentiveRemintPercent::get() * swap_outcome.amount;
                Self::mint_treasury(&T::KenAssetId::get(), to_remint)?;
            }

            Ok(())
        }

        /// Cover CDP debt with protocol balance
        /// If protocol balance is less than amount to cover, it is a bad debt
        /// Returns amount burnt.
        fn cover_with_protocol(
            stablecoin_asset_id: &AssetIdOf<T>,
            amount: Balance,
        ) -> Result<Balance, DispatchError> {
            let treasury_account_id = technical::Pallet::<T>::tech_account_id_to_account_id(
                &T::TreasuryTechAccount::get(),
            )?;
            let protocol_positive_balance =
                T::AssetInfoProvider::free_balance(stablecoin_asset_id, &treasury_account_id)?;
            let to_burn = if amount <= protocol_positive_balance {
                amount
            } else {
                StablecoinInfos::<T>::try_mutate(stablecoin_asset_id, |stablecoin_info| {
                    let stablecoin_info = stablecoin_info
                        .as_mut()
                        .ok_or(Error::<T>::CollateralInfoNotFound)?;
                    stablecoin_info.bad_debt = stablecoin_info
                        .bad_debt
                        .checked_add(
                            amount
                                .checked_sub(protocol_positive_balance)
                                .ok_or(Error::<T>::ArithmeticError)?,
                        )
                        .ok_or(Error::<T>::ArithmeticError)?;
                    DispatchResult::Ok(())
                })?;
                protocol_positive_balance
            };
            Self::burn_treasury(stablecoin_asset_id, to_burn)?;

            Ok(to_burn)
        }

        /// Increments CDP Id counter, changes storage state.
        fn increment_cdp_id() -> Result<CdpId, DispatchError> {
            NextCDPId::<T>::try_mutate(|cdp_id| {
                *cdp_id = cdp_id.checked_add(1).ok_or(Error::<T>::ArithmeticError)?;
                Ok(*cdp_id)
            })
        }

        /// Inserts a new CDP
        /// Updates CDP storage and updates index owner -> CDP
        fn insert_cdp(
            cdp: CollateralizedDebtPosition<AccountIdOf<T>, AssetIdOf<T>>,
        ) -> Result<CdpId, DispatchError> {
            let cdp_id = Self::increment_cdp_id()?;
            CdpOwnerIndex::<T>::try_append(&cdp.owner, cdp_id)
                .map_err(|_| Error::<T>::CDPLimitPerUser)?;
            CDPDepository::<T>::insert(cdp_id, cdp);
            Ok(cdp_id)
        }

        /// Updates CDP collateral balance
        fn update_cdp_collateral(cdp_id: CdpId, collateral_amount: Balance) -> DispatchResult {
            CDPDepository::<T>::try_mutate(cdp_id, |cdp| {
                let cdp = cdp.as_mut().ok_or(Error::<T>::CDPNotFound)?;
                let old_collateral = cdp.collateral_amount;
                CollateralInfos::<T>::try_mutate(
                    cdp.collateral_asset_id,
                    cdp.stablecoin_asset_id,
                    |collateral_info| {
                        let collateral_info = collateral_info
                            .as_mut()
                            .ok_or(Error::<T>::CollateralInfoNotFound)?;
                        collateral_info.total_collateral = collateral_info
                            .total_collateral
                            .checked_sub(old_collateral)
                            .ok_or(Error::<T>::ArithmeticError)?
                            .checked_add(collateral_amount)
                            .ok_or(Error::<T>::ArithmeticError)?;
                        Ok::<(), Error<T>>(())
                    },
                )?;
                cdp.collateral_amount = collateral_amount;
                Ok(())
            })
        }

        /// Updates CDP debt by increasing the value.
        fn increase_cdp_debt(cdp_id: CdpId, debt_change: Balance) -> DispatchResult {
            CDPDepository::<T>::try_mutate(cdp_id, |cdp| {
                let cdp = cdp.as_mut().ok_or(Error::<T>::CDPNotFound)?;
                cdp.debt = cdp
                    .debt
                    .checked_add(debt_change)
                    .ok_or(Error::<T>::ArithmeticError)?;
                Self::increase_collateral_stablecoin_supply(
                    &cdp.collateral_asset_id,
                    &cdp.stablecoin_asset_id,
                    debt_change,
                )
            })
        }

        /// Updates CDP debt by decreasing the value.
        fn decrease_cdp_debt(cdp_id: CdpId, debt_change: Balance) -> DispatchResult {
            CDPDepository::<T>::try_mutate(cdp_id, |cdp| {
                let cdp = cdp.as_mut().ok_or(Error::<T>::CDPNotFound)?;
                cdp.debt = cdp
                    .debt
                    .checked_sub(debt_change)
                    .ok_or(Error::<T>::ArithmeticError)?;
                CollateralInfos::<T>::try_mutate(
                    cdp.collateral_asset_id,
                    cdp.stablecoin_asset_id,
                    |collateral_info| {
                        let collateral_info = collateral_info
                            .as_mut()
                            .ok_or(Error::<T>::CollateralInfoNotFound)?;
                        collateral_info.stablecoin_supply = collateral_info
                            .stablecoin_supply
                            .checked_sub(debt_change)
                            .ok_or(Error::<T>::ArithmeticError)?;
                        Ok(())
                    },
                )
            })
        }

        /// Removes CDP entry from the storage and sends collateral to the owner.
        fn delete_cdp(cdp_id: CdpId) -> DispatchResult {
            let cdp = CDPDepository::<T>::take(cdp_id).ok_or(Error::<T>::CDPNotFound)?;
            let transfer_out = cdp.collateral_amount;
            technical::Pallet::<T>::transfer_out(
                &cdp.collateral_asset_id,
                &T::TreasuryTechAccount::get(),
                &cdp.owner,
                transfer_out,
            )?;
            CollateralInfos::<T>::try_mutate(
                cdp.collateral_asset_id,
                cdp.stablecoin_asset_id,
                |collateral_info| {
                    let collateral_info = collateral_info
                        .as_mut()
                        .ok_or(Error::<T>::CollateralInfoNotFound)?;
                    collateral_info.total_collateral = collateral_info
                        .total_collateral
                        .checked_sub(transfer_out)
                        .ok_or(Error::<T>::ArithmeticError)?;
                    Ok::<(), Error<T>>(())
                },
            )?;
            if let Some(mut cdp_ids) = CdpOwnerIndex::<T>::take(&cdp.owner) {
                cdp_ids.retain(|&x| x != cdp_id);
                if !cdp_ids.is_empty() {
                    CdpOwnerIndex::<T>::insert(&cdp.owner, cdp_ids);
                }
            }
            Self::deposit_event(Event::CDPClosed {
                cdp_id,
                owner: cdp.owner,
                collateral_asset_id: cdp.collateral_asset_id,
                collateral_amount: transfer_out,
            });
            Ok(())
        }

        /// Inserts or updates `CollateralRiskParameters` for collateral asset id.
        /// If `CollateralRiskParameters` exists for asset id, then updates them.
        /// Else if `CollateralRiskParameters` does not exist, inserts a new value.
        fn upsert_collateral_info(
            collateral_asset_id: &AssetIdOf<T>,
            stablecoin_asset_id: &AssetIdOf<T>,
            new_risk_parameters: CollateralRiskParameters,
        ) -> DispatchResult {
            ensure!(
                T::AssetInfoProvider::asset_exists(collateral_asset_id),
                Error::<T>::WrongAssetId
            );
            ensure!(
                collateral_asset_id != stablecoin_asset_id,
                Error::<T>::WrongAssetId
            );
            ensure!(
                *collateral_asset_id != T::KenAssetId::get(),
                Error::<T>::WrongAssetId
            );
            ensure!(
                StablecoinInfos::<T>::contains_key(stablecoin_asset_id),
                Error::<T>::StablecoinInfoNotFound
            );

            CollateralInfos::<T>::try_mutate(
                collateral_asset_id,
                stablecoin_asset_id,
                |option_collateral_info| {
                    match option_collateral_info {
                        Some(collateral_info) => {
                            let mut new_info = Self::calculate_collateral_interest_coefficient(
                                collateral_asset_id,
                                stablecoin_asset_id,
                            )?;
                            new_info.risk_parameters = new_risk_parameters;
                            *collateral_info = new_info;
                        }
                        None => {
                            let _ = option_collateral_info.insert(CollateralInfo {
                                risk_parameters: new_risk_parameters,
                                total_collateral: Balance::zero(),
                                stablecoin_supply: balance!(0),
                                last_fee_update_time: Timestamp::<T>::get(),
                                interest_coefficient: FixedU128::one(),
                            });
                        }
                    }
                    Ok(())
                },
            )
        }

        fn increase_collateral_stablecoin_supply(
            collateral_asset_id: &T::AssetId,
            stablecoin_asset_id: &AssetIdOf<T>,
            supply_change: Balance,
        ) -> DispatchResult {
            CollateralInfos::<T>::try_mutate(
                collateral_asset_id,
                stablecoin_asset_id,
                |collateral_info| {
                    let collateral_info = collateral_info
                        .as_mut()
                        .ok_or(Error::<T>::CollateralInfoNotFound)?;
                    collateral_info.stablecoin_supply = collateral_info
                        .stablecoin_supply
                        .checked_add(supply_change)
                        .ok_or(Error::<T>::ArithmeticError)?;
                    Ok(())
                },
            )
        }
    }
}<|MERGE_RESOLUTION|>--- conflicted
+++ resolved
@@ -390,7 +390,6 @@
     /// Map (Collateral asset id, Stablecoin asset id => CollateralInfo)
     #[pallet::storage]
     #[pallet::getter(fn collateral_infos)]
-<<<<<<< HEAD
     pub type CollateralInfos<T: Config> = StorageDoubleMap<
         _,
         Identity,
@@ -399,10 +398,6 @@
         AssetIdOf<T>,
         CollateralInfo<T::Moment>,
     >;
-=======
-    pub type CollateralInfos<T: Config> =
-        StorageMap<_, Identity, AssetIdOf<T>, CollateralInfo<T::Moment>>;
->>>>>>> 2fbc5bcb
 
     /// Risk parameter
     /// Borrows tax to buy back and burn KEN
@@ -811,12 +806,8 @@
         ///
         /// - `origin`: The origin of the transaction.
         /// - `beneficiary` : The destination account where assets will be withdrawn.
-<<<<<<< HEAD
         /// - `stablecoin_asset_id` - The asset id of stablecoin.
         /// - `amount`: The amount of stablecoin to withdraw as protocol profit.
-=======
-        /// - `kusd_amount`: The amount of stablecoin (KUSD) to withdraw as protocol profit.
->>>>>>> 2fbc5bcb
         #[pallet::call_index(10)]
         #[pallet::weight(<T as Config>::WeightInfo::withdraw_profit())]
         pub fn withdraw_profit(
@@ -850,12 +841,8 @@
         /// ## Parameters
         ///
         /// - `origin`: The origin of the transaction.
-<<<<<<< HEAD
         /// - `stablecoin_asset_id` - The asset id of stablecoin.
         /// - `amount`: The amount of stablecoin to donate to cover bad debt.
-=======
-        /// - `kusd_amount`: The amount of stablecoin (KUSD) to donate to cover bad debt.
->>>>>>> 2fbc5bcb
         #[pallet::call_index(11)]
         #[pallet::weight(<T as Config>::WeightInfo::donate())]
         pub fn donate(
@@ -960,7 +947,7 @@
         fn register_asset_id(
             stablecoin_parameters: &StablecoinParameters<T::AssetId>,
         ) -> Result<T::AssetId, DispatchError> {
-            let peg_symbol = match &stablecoin_parameters.peg_asset {
+            let mut peg_symbol = match &stablecoin_parameters.peg_asset {
                 PegAsset::OracleSymbol(symbol) => symbol.clone(),
                 PegAsset::SoraAssetId(peg_asset_id) => {
                     let (symbol, ..) = T::AssetInfoProvider::get_asset_info(peg_asset_id);
@@ -1279,17 +1266,12 @@
             // increases debt
             Self::incentivize_ken_token(&cdp.stablecoin_asset_id, borrow_tax)?;
 
-<<<<<<< HEAD
             Self::ensure_collateral_cap(
                 cdp.collateral_asset_id,
                 cdp.stablecoin_asset_id,
                 borrow_amount_with_tax,
             )?;
             Self::mint_to(who, &cdp.stablecoin_asset_id, borrow_amount)?;
-=======
-            Self::ensure_collateral_cap(cdp.collateral_asset_id, borrow_amount_with_tax)?;
-            Self::mint_to(who, borrow_amount)?;
->>>>>>> 2fbc5bcb
             Self::increase_cdp_debt(cdp_id, borrow_amount_with_tax)?;
             Self::deposit_event(Event::DebtIncreased {
                 cdp_id,
