// This file is part of the SORA network and Polkaswap app.

// Copyright (c) 2020, 2021, Polka Biome Ltd. All rights reserved.
// SPDX-License-Identifier: BSD-4-Clause

// Redistribution and use in source and binary forms, with or without modification,
// are permitted provided that the following conditions are met:

// Redistributions of source code must retain the above copyright notice, this list
// of conditions and the following disclaimer.
// Redistributions in binary form must reproduce the above copyright notice, this
// list of conditions and the following disclaimer in the documentation and/or other
// materials provided with the distribution.
//
// All advertising materials mentioning features or use of this software must display
// the following acknowledgement: This product includes software developed by Polka Biome
// Ltd., SORA, and Polkaswap.
//
// Neither the name of the Polka Biome Ltd. nor the names of its contributors may be used
// to endorse or promote products derived from this software without specific prior written permission.

// THIS SOFTWARE IS PROVIDED BY Polka Biome Ltd. AS IS AND ANY EXPRESS OR IMPLIED WARRANTIES,
// INCLUDING, BUT NOT LIMITED TO, THE IMPLIED WARRANTIES OF MERCHANTABILITY AND FITNESS FOR
// A PARTICULAR PURPOSE ARE DISCLAIMED. IN NO EVENT SHALL Polka Biome Ltd. BE LIABLE FOR ANY
// DIRECT, INDIRECT, INCIDENTAL, SPECIAL, EXEMPLARY, OR CONSEQUENTIAL DAMAGES (INCLUDING,
// BUT NOT LIMITED TO, PROCUREMENT OF SUBSTITUTE GOODS OR SERVICES; LOSS OF USE, DATA, OR PROFITS;
// OR BUSINESS INTERRUPTION) HOWEVER CAUSED AND ON ANY THEORY OF LIABILITY, WHETHER IN CONTRACT,
// STRICT LIABILITY, OR TORT (INCLUDING NEGLIGENCE OR OTHERWISE) ARISING IN ANY WAY OUT OF THE
// USE OF THIS SOFTWARE, EVEN IF ADVISED OF THE POSSIBILITY OF SUCH DAMAGE.

use super::*;

use crate::mock::{new_test_ext, MockLiquidityProxy, RuntimeOrigin, TestRuntime};
use crate::test_utils::{
    add_balance, alice, alice_account_id, assert_bad_debt, assert_balance, bob, bob_account_id,
    configure_kensetsu_dollar_for_xor, create_cdp_for_xor, deposit_xor_to_cdp, get_account_cdp_ids,
    get_total_supply, make_cdps_unsafe, set_bad_debt, set_borrow_tax,
    set_kensetsu_dollar_stablecoin, set_kensetsu_gold_stablecoin, tech_account_id,
};

use common::{balance, AssetId32, Balance, PredefinedAssetId, KEN, KUSD, XOR};
use frame_support::{assert_noop, assert_ok};
use hex_literal::hex;
use sp_arithmetic::{ArithmeticError, Percent};
use sp_core::bounded::BoundedVec;
use sp_runtime::traits::{One, Zero};
use sp_runtime::DispatchError::BadOrigin;

type KensetsuError = Error<TestRuntime>;
type KensetsuPallet = Pallet<TestRuntime>;
type System = frame_system::Pallet<TestRuntime>;

/// CDP might be created only by Signed Origin account.
#[test]
fn test_create_cdp_only_signed_origin() {
    new_test_ext().execute_with(|| {
        assert_noop!(
            KensetsuPallet::create_cdp(
                RuntimeOrigin::none(),
                XOR,
                balance!(0),
                KUSD,
                balance!(0),
                balance!(0),
                CdpType::Type2,
            ),
            BadOrigin
        );
        assert_noop!(
            KensetsuPallet::create_cdp(
                RuntimeOrigin::root(),
                XOR,
                balance!(0),
                KUSD,
                balance!(0),
                balance!(0),
                CdpType::Type2,
            ),
            BadOrigin
        );
    });
}

/// Collateral Risk Parameters were not set for the AssetId by Risk Management Team,
/// is is restricted to create CDP for collateral not listed.
#[test]
fn test_create_cdp_for_asset_not_listed_must_result_in_error() {
    new_test_ext().execute_with(|| {
        assert_noop!(
            KensetsuPallet::create_cdp(
                alice(),
                XOR,
                balance!(0),
                KUSD,
                balance!(0),
                balance!(0),
                CdpType::Type2,
            ),
            KensetsuError::CollateralInfoNotFound
        );
    });
}

/// If the number of cdp ids reached u128::MAX, next CDP will result in ArithmeticError.
#[test]
fn test_create_cdp_overflow_error() {
    new_test_ext().execute_with(|| {
        configure_kensetsu_dollar_for_xor(
            Balance::MAX,
            Perbill::from_percent(50),
            FixedU128::from_float(0.0),
            balance!(0),
        );
        NextCDPId::<TestRuntime>::set(CdpId::MAX);

        assert_noop!(
            KensetsuPallet::create_cdp(
                alice(),
                XOR,
                balance!(0),
                KUSD,
                balance!(0),
                balance!(0),
                CdpType::Type2,
            ),
            KensetsuError::ArithmeticError
        );
    });
}

/// Create CDP should fail if collateral is under required minimal limit.
#[test]
fn test_create_cdp_collateral_below_minimal() {
    new_test_ext().execute_with(|| {
        let minimal_balance = balance!(100);
        configure_kensetsu_dollar_for_xor(
            Balance::MAX,
            Perbill::from_percent(50),
            FixedU128::from_float(0.0),
            minimal_balance,
        );

        assert_noop!(
            KensetsuPallet::create_cdp(
                alice(),
                XOR,
                balance!(0),
                KUSD,
                balance!(0),
                balance!(0),
                CdpType::Type2,
            ),
            KensetsuError::CollateralBelowMinimal
        );
    });
}

/// Test create_cdp call with wrong parameters: min_borrow_amount > max_borrow_amount
#[test]
fn test_create_cdp_wrong_parameters() {
    new_test_ext().execute_with(|| {
        configure_kensetsu_dollar_for_xor(
            Balance::MAX,
            Perbill::from_percent(50),
            FixedU128::from_float(0.0),
            balance!(0),
        );

        assert_noop!(
            KensetsuPallet::create_cdp(
                alice(),
                XOR,
                balance!(0),
                KUSD,
                balance!(100),
                balance!(10),
                CdpType::Type2,
            ),
            KensetsuError::WrongBorrowAmounts
        );
    });
}

/// Successfully creates CDP, deposits and borrows.
#[test]
fn test_create_cdp_sunny_day() {
    new_test_ext().execute_with(|| {
        let collateral = balance!(10);
        let debt = balance!(2);
        configure_kensetsu_dollar_for_xor(
            Balance::MAX,
            Perbill::from_percent(50),
            FixedU128::from_float(0.0),
            collateral,
        );
        add_balance(alice_account_id(), collateral, XOR);

        assert_ok!(KensetsuPallet::create_cdp(
            alice(),
            XOR,
            collateral,
            KUSD,
            debt,
            debt,
            CdpType::Type2,
        ));

        let cdp_id = 1;
        System::assert_has_event(
            Event::CDPCreated {
                cdp_id,
                owner: alice_account_id(),
                collateral_asset_id: XOR,
                debt_asset_id: KUSD,
                cdp_type: CdpType::Type2,
            }
            .into(),
        );
        System::assert_has_event(
            Event::CollateralDeposit {
                cdp_id,
                owner: alice_account_id(),
                collateral_asset_id: XOR,
                amount: collateral,
            }
            .into(),
        );
        System::assert_has_event(
            Event::DebtIncreased {
                cdp_id,
                owner: alice_account_id(),
                debt_asset_id: KUSD,
                amount: debt,
            }
            .into(),
        );
        // CDP is present for the user
        assert_eq!(get_account_cdp_ids(&alice_account_id()), vec!(cdp_id));
        let collateral_info = KensetsuPallet::collateral_infos(XOR, KUSD).expect("must exists");
        assert_eq!(collateral_info.stablecoin_supply, debt);
        assert_eq!(get_total_supply(&KUSD), debt);
        let cdp = KensetsuPallet::cdp(cdp_id).expect("Shall create CDP");
        assert_eq!(cdp.owner, alice_account_id());
        assert_eq!(cdp.collateral_asset_id, XOR);
        assert_eq!(cdp.collateral_amount, collateral);
        assert_eq!(cdp.debt, debt);
        assert_eq!(
            KensetsuPallet::cdp_owner_index(alice_account_id()),
            Some(BoundedVec::try_from(vec![1]).unwrap())
        );
    });
}

/// Successfully creates CDP GOLD/XOR, deposits and borrows.
#[test]
fn test_create_cdp_gold_sunny_day() {
    new_test_ext().execute_with(|| {
        let vec_symbol = SymbolName(vec![b'K', b'X', b'A', b'U']);
        let stable_asset_id: AssetIdOf<TestRuntime> =
            AssetId32::<PredefinedAssetId>::from_synthetic_reference_symbol(&vec_symbol).into();
        let collateral = balance!(5000);
        set_kensetsu_gold_stablecoin();
        assert_ok!(KensetsuPallet::update_collateral_risk_parameters(
            RuntimeOrigin::root(),
            XOR,
            stable_asset_id.clone(),
            CollateralRiskParameters {
                hard_cap: Balance::MAX,
                max_liquidation_lot: balance!(1),
                liquidation_ratio: Perbill::from_percent(50),
                stability_fee_rate: FixedU128::from_float(0.0),
                minimal_collateral_deposit: collateral,
            }
        ));
        add_balance(alice_account_id(), collateral, XOR);
        let debt = balance!(1);

        assert_ok!(KensetsuPallet::create_cdp(
            alice(),
            XOR,
            collateral,
            stable_asset_id.clone(),
            debt,
            debt,
            CdpType::Type2,
        ));

        let cdp_id = 1;
        System::assert_has_event(
            Event::CDPCreated {
                cdp_id,
                owner: alice_account_id(),
                collateral_asset_id: XOR,
                debt_asset_id: stable_asset_id.clone(),
                cdp_type: CdpType::Type2,
            }
            .into(),
        );
        System::assert_has_event(
            Event::CollateralDeposit {
                cdp_id,
                owner: alice_account_id(),
                collateral_asset_id: XOR,
                amount: collateral,
            }
            .into(),
        );
        System::assert_has_event(
            Event::DebtIncreased {
                cdp_id,
                owner: alice_account_id(),
                debt_asset_id: stable_asset_id.clone(),
                amount: debt,
            }
            .into(),
        );
        // CDP is present for the user
        assert_eq!(get_account_cdp_ids(&alice_account_id()), vec!(cdp_id));
        let collateral_info =
            KensetsuPallet::collateral_infos(XOR, stable_asset_id.clone()).expect("must exists");
        assert_eq!(collateral_info.stablecoin_supply, debt);
        assert_eq!(get_total_supply(&stable_asset_id), debt);
        assert_eq!(collateral_info.total_collateral, collateral);
        let cdp = KensetsuPallet::cdp(cdp_id).expect("Shall create CDP");
        assert_eq!(cdp.owner, alice_account_id());
        assert_eq!(cdp.collateral_asset_id, XOR);
        assert_eq!(cdp.collateral_amount, collateral);
        assert_eq!(cdp.debt, debt);
        assert_eq!(
            KensetsuPallet::cdp_owner_index(alice_account_id()),
            Some(BoundedVec::try_from(vec![1]).unwrap())
        );
    });
}

/// CDP might be closed only by Signed Origin account.
#[test]
fn test_close_cdp_only_signed_origin() {
    new_test_ext().execute_with(|| {
        let cdp_id = 1;

        assert_noop!(
            KensetsuPallet::close_cdp(RuntimeOrigin::none(), cdp_id),
            BadOrigin
        );
        assert_noop!(
            KensetsuPallet::close_cdp(RuntimeOrigin::root(), cdp_id),
            BadOrigin
        );
    });
}

/// Only owner can close CDP
#[test]
fn test_close_cdp_only_owner() {
    new_test_ext().execute_with(|| {
        configure_kensetsu_dollar_for_xor(
            Balance::MAX,
            Perbill::from_percent(50),
            FixedU128::from_float(0.0),
            balance!(0),
        );
        // Alice is CDP owner
        let cdp_id = create_cdp_for_xor(alice(), balance!(0), balance!(0));

        assert_noop!(
            KensetsuPallet::close_cdp(bob(), cdp_id),
            KensetsuError::OperationNotPermitted
        );
    });
}

/// If cdp doesn't exist, return error
#[test]
fn test_close_cdp_does_not_exist() {
    new_test_ext().execute_with(|| {
        let cdp_id = 1;

        assert_noop!(
            KensetsuPallet::close_cdp(alice(), cdp_id),
            KensetsuError::CDPNotFound
        );
    });
}

/// When CDP has outstanding debt, it should be repayed.
#[test]
fn test_close_cdp_outstanding_debt() {
    new_test_ext().execute_with(|| {
        configure_kensetsu_dollar_for_xor(
            Balance::MAX,
            Perbill::from_percent(50),
            FixedU128::from_float(0.0),
            balance!(0),
        );
        let collateral = balance!(10);
        let debt = balance!(1);
        let more_than_debt = balance!(10);
        let cdp_id = create_cdp_for_xor(alice(), collateral, debt);
        assert_balance(&alice_account_id(), &XOR, balance!(0));
        add_balance(alice_account_id(), more_than_debt, KUSD);

        // close with transfer amount more than debt
        assert_ok!(KensetsuPallet::close_cdp(alice(), cdp_id));

        System::assert_has_event(
            Event::DebtPayment {
                cdp_id,
                owner: alice_account_id(),
                debt_asset_id: KUSD,
                amount: debt,
            }
            .into(),
        );
        System::assert_has_event(
            Event::CDPClosed {
                cdp_id,
                owner: alice_account_id(),
                collateral_asset_id: XOR,
                collateral_amount: collateral,
            }
            .into(),
        );
        assert_balance(&alice_account_id(), &XOR, balance!(10));
        assert_balance(&alice_account_id(), &KUSD, more_than_debt);
        assert_eq!(KensetsuPallet::cdp(cdp_id), None);
        assert_eq!(KensetsuPallet::cdp_owner_index(alice_account_id()), None);
    });
}

/// Closes CDP and returns collateral to the owner when debt == 0
#[test]
fn test_close_cdp_sunny_day() {
    new_test_ext().execute_with(|| {
        configure_kensetsu_dollar_for_xor(
            Balance::MAX,
            Perbill::from_percent(50),
            FixedU128::from_float(0.0),
            balance!(0),
        );
        let collateral = balance!(10);
        let cdp_id = create_cdp_for_xor(alice(), collateral, balance!(0));
        assert_balance(&alice_account_id(), &XOR, balance!(0));

        assert_ok!(KensetsuPallet::close_cdp(alice(), cdp_id));

        System::assert_last_event(
            Event::CDPClosed {
                cdp_id,
                owner: alice_account_id(),
                collateral_asset_id: XOR,
                collateral_amount: collateral,
            }
            .into(),
        );
        assert_balance(&alice_account_id(), &XOR, balance!(10));
        let collateral_info = KensetsuPallet::collateral_infos(XOR, KUSD).expect("must exists");
        assert_eq!(collateral_info.stablecoin_supply, balance!(0));
        assert_eq!(collateral_info.total_collateral, balance!(0));
        assert_eq!(KensetsuPallet::cdp(cdp_id), None);
        assert_eq!(KensetsuPallet::cdp_owner_index(alice_account_id()), None);
        // the number of KUSD issued is 0, debt was burnt
        let collateral_info = KensetsuPallet::collateral_infos(XOR, KUSD).expect("must exists");
        assert_eq!(collateral_info.stablecoin_supply, balance!(0));
        assert_eq!(get_total_supply(&KUSD), balance!(0));
    });
}

/// Multiple CDPs created by single user,then deleted
/// CDP index should return correct cdp ids by the user
#[test]
fn test_multiple_cdp_close() {
    new_test_ext().execute_with(|| {
        configure_kensetsu_dollar_for_xor(
            Balance::MAX,
            Perbill::from_percent(50),
            FixedU128::from_float(0.0),
            balance!(0),
        );
        let cdp_id_1 = create_cdp_for_xor(alice(), balance!(10), balance!(0));
        let cdp_id_2 = create_cdp_for_xor(alice(), balance!(10), balance!(0));

        // 2 CDPs by user Alice
        assert_eq!(
            KensetsuPallet::cdp_owner_index(alice_account_id()),
            Some(BoundedVec::try_from(vec![cdp_id_1, cdp_id_2]).unwrap())
        );

        assert_ok!(KensetsuPallet::close_cdp(alice(), cdp_id_1));
        assert_eq!(
            KensetsuPallet::cdp_owner_index(alice_account_id()),
            Some(BoundedVec::try_from(vec![cdp_id_2]).unwrap())
        );

        assert_ok!(KensetsuPallet::close_cdp(alice(), cdp_id_2));
        assert_eq!(KensetsuPallet::cdp_owner_index(alice_account_id()), None);
    });
}

/// only by Signed Origin account can deposit collateral
#[test]
fn test_deposit_only_signed_origin() {
    new_test_ext().execute_with(|| {
        let cdp_id = 1;

        assert_noop!(
            KensetsuPallet::deposit_collateral(RuntimeOrigin::none(), cdp_id, balance!(0)),
            BadOrigin
        );
        assert_noop!(
            KensetsuPallet::deposit_collateral(RuntimeOrigin::root(), cdp_id, balance!(0)),
            BadOrigin
        );
    });
}

/// If cdp doesn't exist, return error
#[test]
fn test_deposit_collateral_cdp_does_not_exist() {
    new_test_ext().execute_with(|| {
        let cdp_id = 1;

        assert_noop!(
            KensetsuPallet::deposit_collateral(alice(), cdp_id, balance!(0)),
            KensetsuError::CDPNotFound
        );
    });
}

/// Not enough balance to deposit
#[test]
fn test_deposit_collateral_not_enough_balance() {
    new_test_ext().execute_with(|| {
        configure_kensetsu_dollar_for_xor(
            Balance::MAX,
            Perbill::from_percent(50),
            FixedU128::from_float(0.0),
            balance!(0),
        );
        let cdp_id = create_cdp_for_xor(alice(), balance!(0), balance!(0));

        assert_noop!(
            KensetsuPallet::deposit_collateral(alice(), cdp_id, balance!(1)),
            pallet_balances::Error::<TestRuntime>::InsufficientBalance
        );
    });
}

/// Balance::MAX deposited, increase collateral results in ArithmeticError
#[test]
fn test_deposit_collateral_overflow() {
    new_test_ext().execute_with(|| {
        configure_kensetsu_dollar_for_xor(
            Balance::MAX,
            Perbill::from_percent(50),
            FixedU128::from_float(0.0),
            balance!(0),
        );
        // due to cast to i128 in update_balance() u128::MAX is done with 2 x i128::MAX
        let max_i128_amount = Balance::MAX / 2;
        let cdp_id = create_cdp_for_xor(alice(), max_i128_amount, balance!(0));
        deposit_xor_to_cdp(alice(), cdp_id, max_i128_amount);
        add_balance(alice_account_id(), max_i128_amount, XOR);

        // ArithmeticError::Overflow from pallet_balances
        assert_noop!(
            KensetsuPallet::deposit_collateral(alice(), cdp_id, max_i128_amount),
            ArithmeticError::Overflow
        );
    });
}

/// Alice deposits 0 collateral, balance not changed, event is emitted
#[test]
fn test_deposit_collateral_zero() {
    new_test_ext().execute_with(|| {
        configure_kensetsu_dollar_for_xor(
            Balance::MAX,
            Perbill::from_percent(50),
            FixedU128::from_float(0.0),
            balance!(0),
        );
        let cdp_id = create_cdp_for_xor(alice(), balance!(0), balance!(0));
        let amount = balance!(0);

        assert_ok!(KensetsuPallet::deposit_collateral(alice(), cdp_id, amount));

        System::assert_last_event(
            Event::CollateralDeposit {
                cdp_id,
                owner: alice_account_id(),
                collateral_asset_id: XOR,
                amount,
            }
            .into(),
        );
        let collateral_info = KensetsuPallet::collateral_infos(XOR, KUSD).expect("must exists");
        assert_eq!(collateral_info.total_collateral, amount);
        let cdp = KensetsuPallet::cdp(cdp_id).expect("Must exist");
        assert_eq!(cdp.collateral_amount, amount);
    });
}

/// Alice deposits `amount` collateral, balance changed, event is emitted
#[test]
fn test_deposit_collateral_sunny_day() {
    new_test_ext().execute_with(|| {
        configure_kensetsu_dollar_for_xor(
            Balance::MAX,
            Perbill::from_percent(50),
            FixedU128::from_float(0.0),
            balance!(0),
        );
        let cdp_id = create_cdp_for_xor(alice(), balance!(0), balance!(0));
        let amount = balance!(10);
        add_balance(alice_account_id(), amount, XOR);

        assert_ok!(KensetsuPallet::deposit_collateral(alice(), cdp_id, amount));

        System::assert_last_event(
            Event::CollateralDeposit {
                cdp_id,
                owner: alice_account_id(),
                collateral_asset_id: XOR,
                amount,
            }
            .into(),
        );
        assert_balance(&alice_account_id(), &XOR, balance!(0));
        let collateral_info = KensetsuPallet::collateral_infos(XOR, KUSD).expect("Must exists");
        assert_eq!(collateral_info.total_collateral, amount);
        let cdp = KensetsuPallet::cdp(cdp_id).expect("Must exist");
        assert_eq!(cdp.collateral_amount, amount);
    });
}

/// only by Signed Origin account can borrow
#[test]
fn test_borrow_only_signed_origin() {
    new_test_ext().execute_with(|| {
        let cdp_id = 1;

        assert_noop!(
            KensetsuPallet::borrow(RuntimeOrigin::none(), cdp_id, balance!(0), balance!(0)),
            BadOrigin
        );
        assert_noop!(
            KensetsuPallet::borrow(RuntimeOrigin::root(), cdp_id, balance!(0), balance!(0)),
            BadOrigin
        );
    });
}

/// Only owner can borrow
#[test]
fn test_borrow_only_owner() {
    new_test_ext().execute_with(|| {
        configure_kensetsu_dollar_for_xor(
            Balance::MAX,
            Perbill::from_percent(50),
            FixedU128::from_float(0.0),
            balance!(0),
        );
        // Alice is CDP owner
        let cdp_id = create_cdp_for_xor(alice(), balance!(0), balance!(0));

        assert_noop!(
            KensetsuPallet::borrow(bob(), cdp_id, balance!(0), balance!(0)),
            KensetsuError::OperationNotPermitted
        );
    });
}

/// If cdp doesn't exist, return error
#[test]
fn test_borrow_cdp_does_not_exist() {
    new_test_ext().execute_with(|| {
        let cdp_id = 1;

        assert_noop!(
            KensetsuPallet::borrow(alice(), cdp_id, balance!(0), balance!(0)),
            KensetsuError::CDPNotFound
        );
    });
}

/// CDP with collateral exists, try to borrow in a way that results in unsafe CDP.
#[test]
fn test_borrow_cdp_unsafe() {
    new_test_ext().execute_with(|| {
        configure_kensetsu_dollar_for_xor(
            Balance::MAX,
            Perbill::from_percent(50),
            FixedU128::from_float(0.0),
            balance!(0),
        );
        let amount = balance!(10);
        let cdp_id = create_cdp_for_xor(alice(), amount, balance!(0));

        assert_noop!(
            KensetsuPallet::borrow(alice(), cdp_id, amount, amount),
            KensetsuError::CDPUnsafe
        );
    });
}

/// CDP with collateral exists, hard cap is set in CDP risk parameters.
/// Borrow results with an error `HardCapSupply`
#[test]
fn test_borrow_cdp_type_hard_cap() {
    new_test_ext().execute_with(|| {
        configure_kensetsu_dollar_for_xor(
            balance!(10),
            Perbill::from_percent(50),
            FixedU128::from_float(0.0),
            balance!(0),
        );
        let cdp_id = create_cdp_for_xor(alice(), balance!(100), balance!(0));

        assert_noop!(
            KensetsuPallet::borrow(alice(), cdp_id, balance!(20), balance!(20)),
            KensetsuError::HardCapSupply
        );
    });
}

/// Test borrow call with wrong parameters: min_borrow_amount > max_borrow_amount
#[test]
fn test_borrow_wrong_parameters() {
    new_test_ext().execute_with(|| {
        configure_kensetsu_dollar_for_xor(
            Balance::MAX,
            Perbill::from_percent(50),
            FixedU128::from_float(0.0),
            balance!(0),
        );

        let cdp_id = create_cdp_for_xor(alice(), balance!(100), balance!(0));
        assert_noop!(
            KensetsuPallet::borrow(alice(), cdp_id, balance!(100), balance!(20)),
            KensetsuError::WrongBorrowAmounts
        );
    });
}

/// CDP with collateral exists, call borrow with 0 KUSD amount.
/// Tx must succeed, but state is unchanged.
#[test]
fn test_borrow_zero_amount() {
    new_test_ext().execute_with(|| {
        configure_kensetsu_dollar_for_xor(
            Balance::MAX,
            Perbill::from_percent(50),
            FixedU128::from_float(0.0),
            balance!(0),
        );
        let debt = balance!(10);
        let cdp_id = create_cdp_for_xor(alice(), balance!(100), debt);

        assert_ok!(KensetsuPallet::borrow(
            alice(),
            cdp_id,
            balance!(0),
            balance!(0)
        ));

        System::assert_has_event(
            Event::DebtIncreased {
                cdp_id,
                owner: alice_account_id(),
                debt_asset_id: KUSD,
                amount: debt,
            }
            .into(),
        );
        let cdp = KensetsuPallet::cdp(cdp_id).expect("Must exist");
        assert_eq!(cdp.debt, debt);
        assert_balance(&alice_account_id(), &KUSD, debt);
    });
}

/// CDP with collateral exists, call borrow with some KUSD amount.
/// Tx must succeed, debt to CDP added, KUSD minted to the caller.
#[test]
fn test_borrow_sunny_day() {
    new_test_ext().execute_with(|| {
        configure_kensetsu_dollar_for_xor(
            Balance::MAX,
            Perbill::from_percent(50),
            FixedU128::from_float(0.0),
            balance!(0),
        );
        let collateral = balance!(100);
        let cdp_id = create_cdp_for_xor(alice(), collateral, balance!(0));
        let to_borrow = balance!(10);
        let initial_total_kusd_supply = get_total_supply(&KUSD);
        assert_eq!(initial_total_kusd_supply, balance!(0));

        assert_ok!(KensetsuPallet::borrow(
            alice(),
            cdp_id,
            to_borrow,
            to_borrow
        ));

        System::assert_has_event(
            Event::DebtIncreased {
                cdp_id,
                owner: alice_account_id(),
                debt_asset_id: KUSD,
                amount: to_borrow,
            }
            .into(),
        );
        let collateral_info = KensetsuPallet::collateral_infos(XOR, KUSD).expect("Must exists");
        assert_eq!(collateral_info.stablecoin_supply, to_borrow);
        assert_eq!(collateral_info.total_collateral, collateral);
        let cdp = KensetsuPallet::cdp(cdp_id).expect("Must exist");
        assert_eq!(cdp.debt, to_borrow);
        assert_balance(&alice_account_id(), &KUSD, to_borrow);
        let total_kusd_supply = get_total_supply(&KUSD);
        assert_eq!(total_kusd_supply, initial_total_kusd_supply + to_borrow);
    });
}

/// CDP with collateral exists, call borrow with borrow_amount_max as u128::MAX.
/// Tx must succeed, max safe debt to CDP added, KUSD minted to the caller.
#[test]
fn test_borrow_max_amount() {
    new_test_ext().execute_with(|| {
        configure_kensetsu_dollar_for_xor(
            Balance::MAX,
            Perbill::from_percent(50),
            FixedU128::from_float(0.0),
            balance!(0),
        );
        let collateral = balance!(100);
        let cdp_id = create_cdp_for_xor(alice(), collateral, balance!(0));
        let initial_total_kusd_supply = get_total_supply(&KUSD);
        assert_eq!(initial_total_kusd_supply, balance!(0));

        assert_ok!(KensetsuPallet::borrow(alice(), cdp_id, 0, Balance::MAX,));

        // expected debt is collateral * liquidation ratio = 100 * 50% = 50
        let expected_debt = balance!(50);
        System::assert_has_event(
            Event::DebtIncreased {
                cdp_id,
                owner: alice_account_id(),
                debt_asset_id: KUSD,
                amount: expected_debt,
            }
            .into(),
        );
        let collateral_info = KensetsuPallet::collateral_infos(XOR, KUSD).expect("Must exists");
        assert_eq!(collateral_info.stablecoin_supply, expected_debt);
        assert_eq!(collateral_info.total_collateral, collateral);
        let cdp = KensetsuPallet::cdp(cdp_id).expect("Must exist");
        assert_eq!(cdp.debt, expected_debt);
        assert_balance(&alice_account_id(), &KUSD, expected_debt);
        let total_kusd_supply = get_total_supply(&KUSD);
        assert_eq!(total_kusd_supply, initial_total_kusd_supply + expected_debt);
    });
}

/// @given: XOR is set as collateral and borrow tax is 1%.
/// @when: user borrows KUSD against XOR.
/// @then: debt is increased additionally by 1% of borrow tax, this amount is used to buy back KEN.
#[test]
fn borrow_with_ken_incentivization() {
    new_test_ext().execute_with(|| {
        set_borrow_tax(Percent::from_percent(1));
        configure_kensetsu_dollar_for_xor(
            Balance::MAX,
            Perbill::from_percent(50),
            FixedU128::from_float(0.0),
            balance!(0),
        );
        let collateral = balance!(1000);
        let cdp_id = create_cdp_for_xor(alice(), collateral, balance!(0));
        let to_borrow = balance!(100);
        let borrow_tax = balance!(1);
        let initial_total_kusd_supply = get_total_supply(&KUSD);
        assert_eq!(initial_total_kusd_supply, balance!(0));
        let ken_buyback_amount = balance!(1);
        MockLiquidityProxy::set_amounts_for_the_next_exchange(KEN, ken_buyback_amount);

        assert_ok!(KensetsuPallet::borrow(
            alice(),
            cdp_id,
            to_borrow,
            to_borrow
        ));

        System::assert_has_event(
            Event::DebtIncreased {
                cdp_id,
                owner: alice_account_id(),
                debt_asset_id: KUSD,
                amount: to_borrow + borrow_tax,
            }
            .into(),
        );

        let collateral_info = KensetsuPallet::collateral_infos(XOR, KUSD).expect("Must exists");
        assert_eq!(collateral_info.stablecoin_supply, to_borrow + borrow_tax);
        assert_eq!(collateral_info.total_collateral, collateral);
        let cdp = KensetsuPallet::cdp(cdp_id).expect("Must exist");
        assert_eq!(cdp.debt, to_borrow + borrow_tax);
        assert_balance(&alice_account_id(), &KUSD, to_borrow);
        let total_kusd_supply = get_total_supply(&KUSD);
        assert_eq!(
            total_kusd_supply,
            initial_total_kusd_supply + to_borrow + borrow_tax
        );
        let remint_percent = <TestRuntime as Config>::KenIncentiveRemintPercent::get();
        let demeter_farming_amount = remint_percent * ken_buyback_amount;
        assert_balance(&tech_account_id(), &KEN, demeter_farming_amount);
    });
}

/// @given: XOR is set as collateral and collateral amount is 100 XOR and borrow tax is 1%.
/// @when: user borrows as max KUSD against XOR as possible.
/// @then: debt is 100 KUSD.
#[test]
fn borrow_max_with_ken_incentivization() {
    new_test_ext().execute_with(|| {
        set_borrow_tax(Percent::from_percent(1));
        configure_kensetsu_dollar_for_xor(
            Balance::MAX,
            Perbill::from_percent(100),
            FixedU128::from_float(0.0),
            balance!(0),
        );
        let collateral = balance!(100);
        let cdp_id = create_cdp_for_xor(alice(), collateral, balance!(0));
        let to_borrow_min = balance!(99);
        let to_borrow_max = balance!(100);
        // user receives
        let actual_loan = 99009900990099009900;
        let borrow_tax = 990099009900990100;
        // user debt + tax equals the value of collateral
        assert_eq!(actual_loan + borrow_tax, balance!(100));
        let initial_total_kusd_supply = get_total_supply(&KUSD);
        assert_eq!(initial_total_kusd_supply, balance!(0));
        let ken_buyback_amount = borrow_tax;
        MockLiquidityProxy::set_amounts_for_the_next_exchange(KEN, ken_buyback_amount);

        assert_ok!(KensetsuPallet::borrow(
            alice(),
            cdp_id,
            to_borrow_min,
            to_borrow_max
        ));

        System::assert_has_event(
            Event::DebtIncreased {
                cdp_id,
                owner: alice_account_id(),
                debt_asset_id: KUSD,
                amount: actual_loan + borrow_tax,
            }
            .into(),
        );

        let collateral_info = KensetsuPallet::collateral_infos(XOR, KUSD).expect("must exists");
        assert_eq!(collateral_info.stablecoin_supply, actual_loan + borrow_tax);
        assert_eq!(collateral_info.total_collateral, collateral);
        let cdp = KensetsuPallet::cdp(cdp_id).expect("Must exist");
        assert_eq!(cdp.debt, actual_loan + borrow_tax);
        assert_balance(&alice_account_id(), &KUSD, actual_loan);
        let total_kusd_supply = get_total_supply(&KUSD);
        assert_eq!(
            total_kusd_supply,
            initial_total_kusd_supply + actual_loan + borrow_tax
        );
        let remint_percent = <TestRuntime as Config>::KenIncentiveRemintPercent::get();
        let demeter_farming_amount = remint_percent * ken_buyback_amount;
        assert_balance(&tech_account_id(), &KEN, demeter_farming_amount);
    });
}

/// CDP with collateral and debt exists, call borrow with 0 KUSD amount to trigger accrue().
/// Tx must succeed, debt will increase on accrued interest, KUSD minted to tech account.
#[test]
fn test_borrow_cdp_accrue() {
    new_test_ext().execute_with(|| {
        configure_kensetsu_dollar_for_xor(
            Balance::MAX,
            Perbill::from_percent(50),
            FixedU128::from_float(0.1),
            balance!(0),
        );
        let debt = balance!(10);
        let collateral = balance!(100);
        let cdp_id = create_cdp_for_xor(alice(), collateral, debt);
        pallet_timestamp::Pallet::<TestRuntime>::set_timestamp(1);
        let initial_total_kusd_supply = get_total_supply(&KUSD);
        assert_eq!(initial_total_kusd_supply, balance!(10));

        assert_ok!(KensetsuPallet::borrow(
            alice(),
            cdp_id,
            balance!(0),
            balance!(0)
        ));

        // interest is 10*10%*1 = 1,
        // where 10 - initial balance, 10% - per millisecond rate, 1 - millisecond passed
        let interest = balance!(1);
        let collateral_info = KensetsuPallet::collateral_infos(XOR, KUSD).expect("must exists");
        assert_eq!(collateral_info.stablecoin_supply, debt + interest);
        assert_eq!(collateral_info.total_collateral, collateral);
        let cdp = KensetsuPallet::cdp(cdp_id).expect("Must exist");
        assert_eq!(cdp.debt, debt + interest);
        assert_balance(&alice_account_id(), &KUSD, balance!(10));
        let total_kusd_supply = get_total_supply(&KUSD);
        assert_eq!(total_kusd_supply, initial_total_kusd_supply + interest);
        assert_balance(&tech_account_id(), &KUSD, balance!(1));
    });
}

/// Only by Signed Origin account can repay_debt
#[test]
fn test_repay_debt_only_signed_origin() {
    new_test_ext().execute_with(|| {
        let cdp_id = 1;

        assert_noop!(
            KensetsuPallet::repay_debt(RuntimeOrigin::none(), cdp_id, balance!(0)),
            BadOrigin
        );
        assert_noop!(
            KensetsuPallet::repay_debt(RuntimeOrigin::root(), cdp_id, balance!(0)),
            BadOrigin
        );
    });
}

/// If cdp doesn't exist, return error
#[test]
fn test_repay_debt_cdp_does_not_exist() {
    new_test_ext().execute_with(|| {
        let cdp_id = 1;

        assert_noop!(
            KensetsuPallet::repay_debt(alice(), cdp_id, balance!(1)),
            KensetsuError::CDPNotFound
        );
    });
}

/// Repay when amount is less than debt.
/// Debt is partially closed, tokens are burned. Event is emitted.
#[test]
fn test_repay_debt_amount_less_debt() {
    new_test_ext().execute_with(|| {
        configure_kensetsu_dollar_for_xor(
            Balance::MAX,
            Perbill::from_percent(50),
            FixedU128::from_float(0.0),
            balance!(0),
        );
        let collateral = balance!(100);
        let debt = balance!(10);
        let cdp_id = create_cdp_for_xor(alice(), collateral, debt);
        let to_repay = balance!(1);
        let initial_total_kusd_supply = get_total_supply(&KUSD);
        assert_eq!(initial_total_kusd_supply, debt);

        assert_ok!(KensetsuPallet::repay_debt(alice(), cdp_id, to_repay));

        System::assert_has_event(
            Event::DebtPayment {
                cdp_id,
                owner: alice_account_id(),
                debt_asset_id: KUSD,
                amount: to_repay,
            }
            .into(),
        );
        let collateral_info = KensetsuPallet::collateral_infos(XOR, KUSD).expect("must exists");
        assert_eq!(collateral_info.stablecoin_supply, debt - to_repay);
        assert_eq!(collateral_info.total_collateral, collateral);
        let cdp = KensetsuPallet::cdp(cdp_id).expect("Must exist");
        assert_eq!(cdp.debt, debt - to_repay);
        let total_kusd_supply = get_total_supply(&KUSD);
        assert_eq!(total_kusd_supply, initial_total_kusd_supply - to_repay);
    });
}

/// Repay when amount is equal to debt.
/// Debt is closed, tokens are burned. Event is emitted.
#[test]
fn test_repay_debt_amount_eq_debt() {
    new_test_ext().execute_with(|| {
        configure_kensetsu_dollar_for_xor(
            Balance::MAX,
            Perbill::from_percent(50),
            FixedU128::from_float(0.0),
            balance!(0),
        );
        let collateral = balance!(100);
        let debt = balance!(10);
        let cdp_id = create_cdp_for_xor(alice(), collateral, debt);
        let initial_total_kusd_supply = get_total_supply(&KUSD);
        assert_eq!(initial_total_kusd_supply, debt);

        assert_ok!(KensetsuPallet::repay_debt(alice(), cdp_id, debt));

        System::assert_has_event(
            Event::DebtPayment {
                cdp_id,
                owner: alice_account_id(),
                debt_asset_id: KUSD,
                amount: debt,
            }
            .into(),
        );
        let collateral_info = KensetsuPallet::collateral_infos(XOR, KUSD).expect("must exists");
        assert_eq!(collateral_info.stablecoin_supply, balance!(0));
        assert_eq!(collateral_info.total_collateral, collateral);
        let cdp = KensetsuPallet::cdp(cdp_id).expect("Must exist");
        assert_eq!(cdp.debt, balance!(0));
        let total_kusd_supply = get_total_supply(&KUSD);
        assert_eq!(total_kusd_supply, balance!(0));
    });
}

/// Repay when amount is greater than debt.
/// Debt is closed, tokens are burned. Event is emitted and KUSD leftover on caller account.
#[test]
fn test_repay_debt_amount_gt_debt() {
    new_test_ext().execute_with(|| {
        configure_kensetsu_dollar_for_xor(
            Balance::MAX,
            Perbill::from_percent(50),
            FixedU128::from_float(0.0),
            balance!(0),
        );
        let collateral = balance!(100);
        let debt = balance!(10);
        let cdp_id = create_cdp_for_xor(alice(), collateral, debt);
        // create 2nd CDP and borrow for KUSD surplus on Alice account
        let kusd_surplus = balance!(5);
        create_cdp_for_xor(alice(), collateral, kusd_surplus);
        let total_kusd_balance = debt + kusd_surplus;
        let initial_total_kusd_supply = get_total_supply(&KUSD);
        assert_eq!(initial_total_kusd_supply, total_kusd_balance);

        assert_ok!(KensetsuPallet::repay_debt(
            alice(),
            cdp_id,
            total_kusd_balance
        ));

        System::assert_has_event(
            Event::DebtPayment {
                cdp_id,
                owner: alice_account_id(),
                debt_asset_id: KUSD,
                amount: debt,
            }
            .into(),
        );
        let collateral_info = KensetsuPallet::collateral_infos(XOR, KUSD).expect("must exists");
        assert_eq!(collateral_info.stablecoin_supply, kusd_surplus);
        assert_eq!(collateral_info.total_collateral, 2 * collateral);
        let cdp = KensetsuPallet::cdp(cdp_id).expect("Must exist");
        assert_eq!(cdp.debt, balance!(0));
        let total_kusd_supply = get_total_supply(&KUSD);
        assert_eq!(total_kusd_supply, kusd_surplus);
        assert_balance(&alice_account_id(), &KUSD, kusd_surplus);
    });
}

/// Repay with zero amount.
/// Success, but state is not changed.
#[test]
fn test_repay_debt_zero_amount() {
    new_test_ext().execute_with(|| {
        configure_kensetsu_dollar_for_xor(
            Balance::MAX,
            Perbill::from_percent(50),
            FixedU128::from_float(0.0),
            balance!(0),
        );
        let collateral = balance!(100);
        let debt = balance!(10);
        let cdp_id = create_cdp_for_xor(alice(), collateral, debt);
        let initial_total_kusd_supply = get_total_supply(&KUSD);
        assert_eq!(initial_total_kusd_supply, debt);

        assert_ok!(KensetsuPallet::repay_debt(alice(), cdp_id, balance!(0)));

        System::assert_has_event(
            Event::DebtPayment {
                cdp_id,
                owner: alice_account_id(),
                debt_asset_id: KUSD,
                amount: balance!(0),
            }
            .into(),
        );
        let collateral_info = KensetsuPallet::collateral_infos(XOR, KUSD).expect("must exists");
        assert_eq!(collateral_info.stablecoin_supply, debt);
        assert_eq!(collateral_info.total_collateral, collateral);
        let cdp = KensetsuPallet::cdp(cdp_id).expect("Must exist");
        assert_eq!(cdp.debt, debt);
        let total_kusd_supply = get_total_supply(&KUSD);
        assert_eq!(total_kusd_supply, initial_total_kusd_supply);
    });
}

/// Repay with zero amount to trigger accrue.
/// Success, debt increased and KUSD is minted to tech treasury account.
#[test]
fn test_repay_debt_accrue() {
    new_test_ext().execute_with(|| {
        configure_kensetsu_dollar_for_xor(
            Balance::MAX,
            Perbill::from_percent(50),
            FixedU128::from_float(0.1),
            balance!(0),
        );
        let collateral = balance!(100);
        let debt = balance!(10);
        let cdp_id = create_cdp_for_xor(alice(), collateral, debt);
        let initial_total_kusd_supply = get_total_supply(&KUSD);
        assert_eq!(initial_total_kusd_supply, debt);
        pallet_timestamp::Pallet::<TestRuntime>::set_timestamp(1);

        assert_ok!(KensetsuPallet::repay_debt(alice(), cdp_id, balance!(0)));

        // interest is 10*10%*1 = 1,
        // where 10 - initial balance, 10% - per millisecond rate, 1 - millisecond passed
        let interest = balance!(1);
        let collateral_info = KensetsuPallet::collateral_infos(XOR, KUSD).expect("must exists");
        assert_eq!(collateral_info.stablecoin_supply, debt + interest);
        assert_eq!(collateral_info.total_collateral, collateral);
        let cdp = KensetsuPallet::cdp(cdp_id).expect("Must exist");
        assert_eq!(cdp.debt, debt + interest);
        assert_balance(&alice_account_id(), &KUSD, balance!(10));
        let total_kusd_supply = get_total_supply(&KUSD);
        assert_eq!(total_kusd_supply, initial_total_kusd_supply + interest);
        assert_balance(&tech_account_id(), &KUSD, balance!(1));
    });
}

/// If cdp doesn't exist, return error
#[test]
fn test_liquidate_cdp_does_not_exist() {
    new_test_ext().execute_with(|| {
        let cdp_id = 1;

        assert_noop!(
            KensetsuPallet::liquidate(RuntimeOrigin::none(), cdp_id),
            KensetsuError::CDPNotFound
        );
    });
}

/// If cdp safe, return error
#[test]
fn test_liquidate_cdp_safe() {
    new_test_ext().execute_with(|| {
        configure_kensetsu_dollar_for_xor(
            Balance::MAX,
            Perbill::from_percent(50),
            FixedU128::from_float(0.0),
            balance!(0),
        );
        let cdp_id = create_cdp_for_xor(alice(), balance!(100), balance!(10));

        assert_noop!(
            KensetsuPallet::liquidate(RuntimeOrigin::none(), cdp_id),
            KensetsuError::CDPSafe
        );
    });
}

/// Only one liquidation per block
#[test]
fn test_liquidate_unavailable() {
    new_test_ext().execute_with(|| {
        configure_kensetsu_dollar_for_xor(
            Balance::MAX,
            Perbill::from_percent(50),
            FixedU128::from_float(0.0),
            balance!(0),
        );
        let cdp_id = create_cdp_for_xor(alice(), balance!(100), balance!(10));
        LiquidatedThisBlock::<TestRuntime>::set(true);

        assert_noop!(
            KensetsuPallet::liquidate(RuntimeOrigin::none(), cdp_id),
            KensetsuError::LiquidationLimit
        );
    });
}

/// Given: CDP with collateral 10000 XOR and it is unsafe.
/// @When: Liquidation triggered that doesn't change debt.
/// Success, debt increased and KUSD is minted to tech treasury account.
#[test]
fn test_liquidate_accrue() {
    new_test_ext().execute_with(|| {
        configure_kensetsu_dollar_for_xor(
            Balance::MAX,
            Perbill::from_percent(10),
            FixedU128::from_float(0.1),
            balance!(0),
        );
        // the CDP will be unsafe in the next millisecond
        let collateral = balance!(10000);
        let debt = balance!(1000);
        let cdp_id = create_cdp_for_xor(alice(), collateral, debt);
        pallet_timestamp::Pallet::<TestRuntime>::set_timestamp(1);
        MockLiquidityProxy::set_amounts_for_the_next_exchange(KUSD, balance!(0));
        let initial_total_kusd_supply = get_total_supply(&KUSD);
        assert_eq!(initial_total_kusd_supply, debt);

        assert_ok!(KensetsuPallet::liquidate(alice(), cdp_id));

        // interest is 1000*10%*1 = 100,
        // where 1000 - initial balance, 10% - per millisecond rate, 1 - millisecond passed
        let interest = balance!(100);
        let collateral_info = KensetsuPallet::collateral_infos(XOR, KUSD).expect("must exists");
        assert_eq!(collateral_info.stablecoin_supply, debt + interest);
        assert_eq!(collateral_info.total_collateral, collateral);
        let cdp = KensetsuPallet::cdp(cdp_id).expect("Must exist");
        assert_eq!(cdp.debt, debt + interest);
        assert_balance(&alice_account_id(), &KUSD, debt);
        let total_kusd_supply = get_total_supply(&KUSD);
        assert_eq!(total_kusd_supply, initial_total_kusd_supply + interest);
        assert_balance(&tech_account_id(), &KUSD, interest);
    });
}

/// CDP has debt
/// Liquidation sells only part of collateral.
/// Liquidation results with output KUSD amount > cdp.debt + liquidation penalty
/// CDP debt is repaid, corresponding amount of collateral is sold
/// Liquidation penalty is a protocol profit
/// Leftover from liquidation goes to CDP owner
#[test]
fn test_liquidate_kusd_amount_covers_cdp_debt_and_penalty() {
    new_test_ext().execute_with(|| {
        KensetsuPallet::update_liquidation_penalty(
            RuntimeOrigin::root(),
            Percent::from_percent(10),
        )
        .expect("Must set liquidation penalty");
        configure_kensetsu_dollar_for_xor(
            Balance::MAX,
            Perbill::from_percent(50),
            FixedU128::zero(),
            balance!(0),
        );
        let collateral = balance!(2000);
        let debt = balance!(100);
        let collateral_liquidated = balance!(200);
        let liquidation_income = balance!(200);
        let cdp_id = create_cdp_for_xor(alice(), collateral, debt);
        assert_balance(&alice_account_id(), &KUSD, debt);
        MockLiquidityProxy::set_amounts_for_the_next_exchange(KUSD, collateral_liquidated);
        make_cdps_unsafe();
        // 100 KUSD debt + 200 KUSD liquidity provider
        let initial_kusd_supply = get_total_supply(&KUSD);

        // 200 XOR sold for 200 KUSD
        assert_ok!(KensetsuPallet::liquidate(alice(), cdp_id));

        let penalty = balance!(10); // debt * liquidation penalty
        System::assert_has_event(
            Event::Liquidated {
                cdp_id,
                collateral_asset_id: XOR,
                collateral_amount: collateral_liquidated,
                debt_asset_id: KUSD,
                proceeds: liquidation_income - penalty,
                penalty,
            }
            .into(),
        );
        assert_balance(&tech_account_id(), &KUSD, penalty);
        let collateral_info = KensetsuPallet::collateral_infos(XOR, KUSD).expect("must exists");
        assert_eq!(collateral_info.stablecoin_supply, balance!(0));
        assert_eq!(
            collateral_info.total_collateral,
            collateral - collateral_liquidated
        );
        let cdp = KensetsuPallet::cdp(cdp_id).expect("Must exist");
        // initial collateral 2000 XOR, 200 XOR sold during liquidation
        assert_eq!(cdp.collateral_amount, balance!(1800));
        assert_eq!(cdp.debt, balance!(0));
        // alice balance is:
        // debt (from borrow) + liquidation leftover
        // where liquidation leftover is (liquidation_income - debt - penalty)
        assert_balance(&alice_account_id(), &KUSD, liquidation_income - penalty);
        let kusd_supply = get_total_supply(&KUSD);
        // 100 KUSD which is debt amount is burned
        assert_eq!(initial_kusd_supply - debt, kusd_supply);
        // liquidation flag was set
        assert!(LiquidatedThisBlock::<TestRuntime>::get());
    });
}

/// CDP has debt
/// Liquidation results with output KUSD amount = cdp.debt + liquidation penalty
/// CDP debt is repaid, corresponding amount of collateral is sold
/// Liquidation penalty is a protocol profit
#[test]
fn test_liquidate_kusd_amount_eq_cdp_debt_and_penalty() {
    new_test_ext().execute_with(|| {
        KensetsuPallet::update_liquidation_penalty(
            RuntimeOrigin::root(),
            Percent::from_percent(10),
        )
        .expect("Must set liquidation penalty");
        configure_kensetsu_dollar_for_xor(
            Balance::MAX,
            Perbill::from_percent(50),
            FixedU128::zero(),
            balance!(0),
        );
        let collateral = balance!(2000);
        let debt = balance!(100);
        // debt + penalty = 100 + 10
        let liquidation_income = balance!(110);
        let collateral_liquidated = balance!(110);
        let cdp_id = create_cdp_for_xor(alice(), collateral, debt);
        assert_balance(&alice_account_id(), &KUSD, debt);
        make_cdps_unsafe();
        MockLiquidityProxy::set_amounts_for_the_next_exchange(KUSD, collateral_liquidated);
        // 100 KUSD debt + 110 KUSD liquidity provider
        let initial_kusd_supply = get_total_supply(&KUSD);

        // 110 XOR sold for 110 KUSD
        assert_ok!(KensetsuPallet::liquidate(alice(), cdp_id));

        // debt * liquidation penalty = 10 KUSD
        let penalty = balance!(10);
        System::assert_has_event(
            Event::Liquidated {
                cdp_id,
                collateral_asset_id: XOR,
                collateral_amount: collateral_liquidated,
                debt_asset_id: KUSD,
                proceeds: liquidation_income - penalty,
                penalty,
            }
            .into(),
        );
        assert_balance(&tech_account_id(), &KUSD, penalty);
        let collateral_info = KensetsuPallet::collateral_infos(XOR, KUSD).expect("must exists");
        assert_eq!(collateral_info.stablecoin_supply, balance!(0));
        assert_eq!(
            collateral_info.total_collateral,
            collateral - collateral_liquidated
        );
        let cdp = KensetsuPallet::cdp(cdp_id).expect("Must exist");
        // initial collateral 2000 XOR, 110 XOR sold during liquidation
        assert_eq!(cdp.collateral_amount, collateral - collateral_liquidated);
        assert_eq!(cdp.debt, balance!(0));
        assert_balance(&alice_account_id(), &KUSD, debt);
        let kusd_supply = get_total_supply(&KUSD);
        // 100 KUSD which is debt amount is burned
        assert_eq!(initial_kusd_supply - debt, kusd_supply);
        // liquidation flag was set
        assert!(LiquidatedThisBlock::<TestRuntime>::get());
    });
}

/// CDP has debt and unsafe
/// Liquidation results with revenue KUSD amount where
///  - revenue KUSD amount > cdp.debt
///  - revenue KUSD amount < cdp.debt + liquidation penalty
/// CDP debt is repaid, corresponding amount of collateral is sold
/// Liquidation penalty is a protocol profit
/// CDP has outstanding debt
#[test]
fn test_liquidate_kusd_amount_covers_cdp_debt_and_partly_penalty() {
    new_test_ext().execute_with(|| {
        KensetsuPallet::update_liquidation_penalty(
            RuntimeOrigin::root(),
            Percent::from_percent(10),
        )
        .expect("Must set liquidation penalty");
        configure_kensetsu_dollar_for_xor(
            Balance::MAX,
            Perbill::from_percent(50),
            FixedU128::zero(),
            balance!(0),
        );
        let collateral = balance!(2000);
        let debt = balance!(1000);
        let cdp_id = create_cdp_for_xor(alice(), collateral, debt);
        assert_balance(&alice_account_id(), &KUSD, debt);
        make_cdps_unsafe();
        let collateral_liquidated = balance!(1050);
        let liquidation_income = balance!(1050);
        MockLiquidityProxy::set_amounts_for_the_next_exchange(KUSD, collateral_liquidated);
        // 1000 KUSD debt + 1050 KUSD minted for liquidity provider
        let initial_kusd_supply = get_total_supply(&KUSD);

        // 1000 XOR sold for 1050 KUSD
        assert_ok!(KensetsuPallet::liquidate(alice(), cdp_id));

        // min(liquidation_income, cdp.debt) * liquidation penalty = 100 KUSD
        let penalty = balance!(100);
        System::assert_has_event(
            Event::Liquidated {
                cdp_id,
                collateral_asset_id: XOR,
                collateral_amount: collateral_liquidated,
                debt_asset_id: KUSD,
                proceeds: liquidation_income - penalty,
                penalty,
            }
            .into(),
        );
        assert_balance(&tech_account_id(), &KUSD, penalty);
        let collateral_info = KensetsuPallet::collateral_infos(XOR, KUSD).expect("must exists");
        assert_eq!(collateral_info.stablecoin_supply, balance!(50));
        assert_eq!(
            collateral_info.total_collateral,
            collateral - collateral_liquidated
        );
        let cdp = KensetsuPallet::cdp(cdp_id).expect("Must exist");
        // initial collateral 2000 XOR, 1050 XOR sold during liquidation
        assert_eq!(cdp.collateral_amount, collateral - collateral_liquidated);
        // debt = 1000 KUSD + (penalty) 100 KUSD - (liquidation_income) 1050 KUSD
        // = 50 KUSD
        assert_eq!(cdp.debt, balance!(50));
        assert_balance(&alice_account_id(), &KUSD, debt);
        let kusd_supply = get_total_supply(&KUSD);
        // were burned in liquidation (debt) - cdp.debt = 108 KUSD
        assert_eq!(initial_kusd_supply - debt + cdp.debt, kusd_supply);
        // liquidation flag was set
        assert!(LiquidatedThisBlock::<TestRuntime>::get());
    });
}

// Given: Unsafe CDP.
// Liquidation of all the collateral, debt is covered.
// CDP is closed, no bad debt, liquidation penalty is a profit.
#[test]
fn test_liquidate_kusd_amount_does_not_cover_cdp_debt() {
    new_test_ext().execute_with(|| {
        KensetsuPallet::update_liquidation_penalty(
            RuntimeOrigin::root(),
            Percent::from_percent(10),
        )
        .expect("Must set liquidation penalty");
        configure_kensetsu_dollar_for_xor(
            Balance::MAX,
            Perbill::from_percent(100),
            FixedU128::from_float(0.1),
            balance!(0),
        );
        let collateral = balance!(100);
        let debt = balance!(100);
        let cdp_id = create_cdp_for_xor(alice(), collateral, debt);
        assert_balance(&alice_account_id(), &KUSD, debt);
        // liquidation amount is the same, 100 XOR
        let liquidation_income = balance!(100);
        MockLiquidityProxy::set_amounts_for_the_next_exchange(KUSD, collateral);
        // CDP debt now is 110 KUSD, it is unsafe
        pallet_timestamp::Pallet::<TestRuntime>::set_timestamp(1);
        // 100 KUSD debt + 100 KUSD liquidity provider
        let initial_kusd_supply = get_total_supply(&KUSD);

        // 100 XOR sold for 100 KUSD
        assert_ok!(KensetsuPallet::liquidate(alice(), cdp_id));

        // debt * liquidation penalty = 10 KUSD
        let penalty = balance!(10);
        System::assert_has_event(
            Event::Liquidated {
                cdp_id,
                collateral_asset_id: XOR,
                collateral_amount: collateral,
                debt_asset_id: KUSD,
                proceeds: liquidation_income - penalty,
                penalty,
            }
            .into(),
        );
        System::assert_has_event(
            Event::CDPClosed {
                cdp_id,
                owner: alice_account_id(),
                collateral_asset_id: XOR,
                collateral_amount: balance!(0),
            }
            .into(),
        );
        // tech account was 10 interest + 10 penalty = 20
        // debt is 100 + 10 interest
        // liquidation revenue is 100 - 10 penalty = 90
        // bad debt = debt - liquidation = 110 - 90 = 20 - covered with protocol profit
        assert_balance(&tech_account_id(), &KUSD, balance!(0));
        assert_bad_debt(balance!(0));
        let collateral_info = KensetsuPallet::collateral_infos(XOR, KUSD).expect("must exists");
        assert_eq!(collateral_info.stablecoin_supply, balance!(0));
        assert_eq!(collateral_info.total_collateral, balance!(0));
        assert_eq!(KensetsuPallet::cdp(cdp_id), None);
        assert_eq!(KensetsuPallet::cdp_owner_index(alice_account_id()), None);
        assert_balance(&alice_account_id(), &KUSD, debt);
        let kusd_supply = get_total_supply(&KUSD);
        // 100 KUSD which is debt amount is burned
        assert_eq!(initial_kusd_supply - debt, kusd_supply);
        // liquidation flag was set
        assert!(LiquidatedThisBlock::<TestRuntime>::get());
    });
}

/// CDP is unsafe
/// Liquidation results with revenue < debt
/// Protocol bad debt increased
/// CDP closed
#[test]
fn test_liquidate_kusd_bad_debt() {
    new_test_ext().execute_with(|| {
        KensetsuPallet::update_liquidation_penalty(
            RuntimeOrigin::root(),
            Percent::from_percent(10),
        )
        .expect("Must set liquidation penalty");
        configure_kensetsu_dollar_for_xor(
            Balance::MAX,
            Perbill::from_percent(100),
            FixedU128::from_float(0.1),
            balance!(0),
        );
        let collateral = balance!(100);
        let debt = balance!(100);
        let cdp_id = create_cdp_for_xor(alice(), collateral, debt);
        assert_balance(&alice_account_id(), &KUSD, debt);
        // liquidation amount < debt
        let liquidation_income = balance!(100);
        MockLiquidityProxy::set_amounts_for_the_next_exchange(KUSD, collateral);
        // CDP debt now is 110 KUSD, it is unsafe
        pallet_timestamp::Pallet::<TestRuntime>::set_timestamp(1);
        assert_ok!(KensetsuPallet::accrue(RuntimeOrigin::none(), cdp_id));
        // withdraw 10 KUSD from interest, so the protocol can not cover bad debt
        let interest = balance!(10);
        assert_ok!(KensetsuPallet::withdraw_profit(
            RuntimeOrigin::root(),
            bob_account_id(),
            KUSD,
            interest
        ));
        // 110 KUSD debt + 100 KUSD liquidity provider
        let initial_kusd_supply = get_total_supply(&KUSD);
        // 110 KUSD minted by the protocol
        let collateral_info = KensetsuPallet::collateral_infos(XOR, KUSD).expect("must exists");
        assert_eq!(collateral_info.stablecoin_supply, balance!(110));

        // 100 XOR sold for 100 KUSD
        assert_ok!(KensetsuPallet::liquidate(alice(), cdp_id));

        // liquidation_income * liquidation penalty = 10 KUSD
        let penalty = balance!(10);
        System::assert_has_event(
            Event::Liquidated {
                cdp_id,
                collateral_asset_id: XOR,
                collateral_amount: collateral,
                debt_asset_id: KUSD,
                proceeds: liquidation_income - penalty,
                penalty,
            }
            .into(),
        );
        System::assert_has_event(
            Event::CDPClosed {
                cdp_id,
                owner: alice_account_id(),
                collateral_asset_id: XOR,
                collateral_amount: balance!(0),
            }
            .into(),
        );
        // tech account balance: 10 fee + 10 penalty - 10 withdrawn = 10 KUSD
        // CDP debt is 100 + 10 interest = 110 KUSD
        // liquidation sold for 100 where proceeds is 90 and 10 penalty
        // CDP bad debt = CDP debt - proceeds = 110 - 90 = 20 KUSD
        // protocol bad debt = CDP bad debt - tech account balance = 20 - 10 = 10 KUSD
        assert_balance(&tech_account_id(), &KUSD, balance!(0));
        assert_bad_debt(balance!(10));
        let collateral_info = KensetsuPallet::collateral_infos(XOR, KUSD).expect("must exists");
        // 10 KUSD minted by the protocol (accounted in bad debt)
        assert_eq!(collateral_info.stablecoin_supply, balance!(0));
        assert_eq!(collateral_info.total_collateral, balance!(0));
        assert_eq!(KensetsuPallet::cdp(cdp_id), None);
        assert_eq!(KensetsuPallet::cdp_owner_index(alice_account_id()), None);
        assert_balance(&alice_account_id(), &KUSD, debt);
        assert_balance(&bob_account_id(), &KUSD, interest);
        // 10 fee on owner + 100 debt alice = 110 KUSD
        let kusd_supply = get_total_supply(&KUSD);
        // 100 KUSD which is debt amount is burned
        assert_eq!(initial_kusd_supply - debt, kusd_supply);
        // liquidation flag was set
        assert!(LiquidatedThisBlock::<TestRuntime>::get());
    });
}

/// Given: CDP is unsafe and risk parameters liquidation lot is 0.
/// @When: Liquidation triggered.
/// @Then: Error ZeroLiquidationLot returned.
#[test]
fn test_liquidate_zero_lot() {
    new_test_ext().execute_with(|| {
<<<<<<< HEAD
        set_kensetsu_dollar_stablecoin();
=======
>>>>>>> 2fbc5bcb
        let new_parameters = CollateralRiskParameters {
            hard_cap: Balance::MAX,
            liquidation_ratio: Perbill::from_percent(100),
            max_liquidation_lot: balance!(0),
            stability_fee_rate: FixedU128::from_float(0.1),
            minimal_collateral_deposit: balance!(0),
        };
        assert_ok!(KensetsuPallet::update_collateral_risk_parameters(
            RuntimeOrigin::root(),
            XOR,
            KUSD,
            new_parameters
        ));

        let collateral = balance!(100);
        let debt = balance!(100);
        let cdp_id = create_cdp_for_xor(alice(), collateral, debt);
        // Make CDP unsafe in the next call
        pallet_timestamp::Pallet::<TestRuntime>::set_timestamp(1);

        assert_noop!(
            KensetsuPallet::liquidate(alice(), cdp_id),
            KensetsuError::ZeroLiquidationLot
        );
    });
}

/// If cdp doesn't exist, return error
#[test]
fn test_accrue_cdp_does_not_exist() {
    new_test_ext().execute_with(|| {
        let cdp_id = 1;

        assert_noop!(
            KensetsuPallet::accrue(RuntimeOrigin::none(), cdp_id),
            KensetsuError::CDPNotFound
        );
    });
}

/// If cdp doesn't have debt, return NoDebt error
#[test]
fn test_accrue_no_debt() {
    new_test_ext().execute_with(|| {
        configure_kensetsu_dollar_for_xor(
            Balance::MAX,
            Perbill::from_percent(50),
            FixedU128::from_float(0.0),
            balance!(0),
        );
        let cdp_id = create_cdp_for_xor(alice(), balance!(100), balance!(0));

        assert_noop!(
            KensetsuPallet::accrue(RuntimeOrigin::none(), cdp_id),
            KensetsuError::UncollectedStabilityFeeTooSmall
        );
    });
}

/// If cdp was updated, and then called with wrong time, return AccrueWrongTime
#[test]
fn test_accrue_wrong_time() {
    new_test_ext().execute_with(|| {
        pallet_timestamp::Pallet::<TestRuntime>::set_timestamp(10);
        configure_kensetsu_dollar_for_xor(
            Balance::MAX,
            Perbill::from_percent(50),
            FixedU128::from_float(0.0),
            balance!(0),
        );
        let cdp_id = create_cdp_for_xor(alice(), balance!(100), balance!(10));
        pallet_timestamp::Pallet::<TestRuntime>::set_timestamp(1);

        assert_noop!(
            KensetsuPallet::accrue(RuntimeOrigin::none(), cdp_id),
            KensetsuError::AccrueWrongTime
        );
    });
}

/// If cdp accrue results with overflow, return ArithmeticError
#[test]
fn test_accrue_overflow() {
    new_test_ext().execute_with(|| {
        configure_kensetsu_dollar_for_xor(
            Balance::MAX,
            Perbill::from_percent(50),
            // This big number will result with overflow
            FixedU128::from_float(9999999.0),
            balance!(0),
        );
        let cdp_id = create_cdp_for_xor(alice(), balance!(100), balance!(50));
        pallet_timestamp::Pallet::<TestRuntime>::set_timestamp(9999);

        assert_noop!(
            KensetsuPallet::accrue(RuntimeOrigin::none(), cdp_id),
            KensetsuError::ArithmeticError
        );
    });
}

/// Given: CDP with debt, protocol has no bad debt.
/// When: accrue is called.
/// Then: interest is counted as CDP debt and goes to protocol profit.
#[test]
fn test_accrue_profit() {
    new_test_ext().execute_with(|| {
        configure_kensetsu_dollar_for_xor(
            Balance::MAX,
            Perbill::from_percent(50),
            // 10% per millisecond
            FixedU128::from_float(0.1),
            balance!(0),
        );
        let collateral = balance!(100);
        let debt = balance!(10);
        let cdp_id = create_cdp_for_xor(alice(), collateral, debt);
        // 1 sec passed
        pallet_timestamp::Pallet::<TestRuntime>::set_timestamp(1);
        let initial_kusd_supply = get_total_supply(&KUSD);

        assert_ok!(KensetsuPallet::accrue(RuntimeOrigin::none(), cdp_id));

        // interest is 10*10%*1 = 1,
        // where 10 - initial balance, 10% - per millisecond rate, 1 - millisecond passed
        let interest = balance!(1);
        let collateral_info = KensetsuPallet::collateral_infos(XOR, KUSD).expect("must exists");
        assert_eq!(collateral_info.stablecoin_supply, debt + interest);
        assert_eq!(collateral_info.total_collateral, collateral);
        let cdp = KensetsuPallet::cdp(cdp_id).expect("Must exist");
        assert_eq!(cdp.debt, debt + interest);
        let total_kusd_supply = get_total_supply(&KUSD);
        assert_eq!(total_kusd_supply, initial_kusd_supply + interest);
        assert_balance(&tech_account_id(), &KUSD, interest);
    });
}

/// Given: CDP with debt, was updated this time, protocol has no bad debt.
/// When: accrue is called again with the same time.
/// Then: failed, minimal threshold is not satisfied.
#[test]
fn test_accrue_profit_same_time() {
    new_test_ext().execute_with(|| {
        configure_kensetsu_dollar_for_xor(
            Balance::MAX,
            Perbill::from_percent(50),
            // 10% per millisecond
            FixedU128::from_float(0.1),
            balance!(0),
        );
        let debt = balance!(10);
        let cdp_id = create_cdp_for_xor(alice(), balance!(100), debt);
        pallet_timestamp::Pallet::<TestRuntime>::set_timestamp(1);

        assert_ok!(KensetsuPallet::accrue(RuntimeOrigin::none(), cdp_id));

        // double call should fail
        assert_noop!(
            KensetsuPallet::accrue(RuntimeOrigin::none(), cdp_id),
            KensetsuError::UncollectedStabilityFeeTooSmall
        );
    });
}

/// Given: CDP with debt, protocol has bad debt and interest accrued < bad debt.
/// When: accrue is called.
/// Then: interest covers the part of bad debt.
#[test]
fn test_accrue_interest_less_bad_debt() {
    new_test_ext().execute_with(|| {
        configure_kensetsu_dollar_for_xor(
            Balance::MAX,
            Perbill::from_percent(50),
            // 10% per millisecond
            FixedU128::from_float(0.1),
            balance!(0),
        );
        set_bad_debt(balance!(2));
        let collateral = balance!(100);
        let debt = balance!(10);
        let cdp_id = create_cdp_for_xor(alice(), collateral, debt);
        // 1 sec passed
        pallet_timestamp::Pallet::<TestRuntime>::set_timestamp(1);
        let initial_kusd_supply = get_total_supply(&KUSD);

        assert_ok!(KensetsuPallet::accrue(RuntimeOrigin::none(), cdp_id));

        // interest is 10*10%*1 = 1 KUSD,
        // where 10 - initial balance, 10% - per millisecond rate, 1 - millisecond passed
        // and 1 KUSD covers the part of bad debt
        let interest = balance!(1);
        let new_bad_debt = balance!(1);
        let collateral_info = KensetsuPallet::collateral_infos(XOR, KUSD).expect("must exists");
        // fee is burned as bad debt, no KUSD minted
        assert_eq!(collateral_info.stablecoin_supply, debt + interest);
        assert_eq!(collateral_info.total_collateral, collateral);
        let cdp = KensetsuPallet::cdp(cdp_id).expect("Must exist");
        assert_eq!(cdp.debt, debt + interest);
        let total_kusd_supply = get_total_supply(&KUSD);
        assert_eq!(total_kusd_supply, initial_kusd_supply);
        assert_balance(&tech_account_id(), &KUSD, balance!(0));
        assert_bad_debt(new_bad_debt);
    });
}

/// Given: CDP with debt, protocol has bad debt and interest accrued == bad debt.
/// When: accrue is called.
/// Then: interest covers the part of bad debt.
#[test]
fn test_accrue_interest_eq_bad_debt() {
    new_test_ext().execute_with(|| {
        configure_kensetsu_dollar_for_xor(
            Balance::MAX,
            Perbill::from_percent(50),
            // 10% per millisecond
            FixedU128::from_float(0.1),
            balance!(0),
        );
        set_bad_debt(balance!(1));
        let collateral = balance!(100);
        let debt = balance!(10);
        let cdp_id = create_cdp_for_xor(alice(), collateral, debt);
        let initial_kusd_supply = get_total_supply(&KUSD);
        // 1 sec passed
        pallet_timestamp::Pallet::<TestRuntime>::set_timestamp(1);

        assert_ok!(KensetsuPallet::accrue(RuntimeOrigin::none(), cdp_id));

        // interest is 10*10%*1 = 1 KUSD,
        // where 10 - initial balance, 10% - per millisecond rate, 1 - millisecond passed
        // and 1 KUSD covers bad debt
        let interest = balance!(1);
        let collateral_info = KensetsuPallet::collateral_infos(XOR, KUSD).expect("must exists");
        // supply doesn't change, fee is burned as bad debt
        assert_eq!(collateral_info.stablecoin_supply, debt + interest);
        assert_eq!(collateral_info.total_collateral, collateral);
        let cdp = KensetsuPallet::cdp(cdp_id).expect("Must exist");
        assert_eq!(cdp.debt, debt + interest);
        let total_kusd_supply = get_total_supply(&KUSD);
        assert_eq!(total_kusd_supply, initial_kusd_supply);
        assert_balance(&tech_account_id(), &KUSD, balance!(0));
        assert_bad_debt(balance!(0));
    });
}

/// Given: CDP with debt, protocol has bad debt and interest accrued > bad debt.
/// When: accrue is called.
/// Then: interest covers the bad debt and leftover goes to protocol profit.
#[test]
fn test_accrue_interest_gt_bad_debt() {
    new_test_ext().execute_with(|| {
        configure_kensetsu_dollar_for_xor(
            Balance::MAX,
            Perbill::from_percent(50),
            // 20% per millisecond
            FixedU128::from_float(0.2),
            balance!(0),
        );
        set_bad_debt(balance!(1));
        let collateral = balance!(100);
        let debt = balance!(10);
        let cdp_id = create_cdp_for_xor(alice(), balance!(100), debt);
        // 1 sec passed
        pallet_timestamp::Pallet::<TestRuntime>::set_timestamp(1);
        let initial_kusd_supply = get_total_supply(&KUSD);

        assert_ok!(KensetsuPallet::accrue(RuntimeOrigin::none(), cdp_id));

        // interest is 10*20%*1 = 2 KUSD,
        // where 10 - initial balance, 20% - per millisecond rate, 1 - millisecond passed
        // and 1 KUSD covers bad debt, 1 KUSD is a protocol profit
        let interest = balance!(2);
        let profit = balance!(1);
        let collateral_info = KensetsuPallet::collateral_infos(XOR, KUSD).expect("must exists");
        // 1 KUSD goes to profit and 1 is burned as bad debt
        assert_eq!(collateral_info.stablecoin_supply, debt + interest);
        assert_eq!(collateral_info.total_collateral, collateral);
        let cdp = KensetsuPallet::cdp(cdp_id).expect("Must exist");
        assert_eq!(cdp.debt, debt + interest);
        let total_kusd_supply = get_total_supply(&KUSD);
        assert_eq!(total_kusd_supply, initial_kusd_supply + profit);
        assert_balance(&tech_account_id(), &KUSD, profit);
        assert_bad_debt(balance!(0));
    });
}

/// Only root can update risk parameters
#[test]
fn test_update_collateral_risk_parameters_only_root() {
    new_test_ext().execute_with(|| {
        let parameters = CollateralRiskParameters::default();

        assert_noop!(
            KensetsuPallet::update_collateral_risk_parameters(
                RuntimeOrigin::none(),
                XOR,
                KUSD,
                parameters
            ),
            BadOrigin
        );
        assert_noop!(
            KensetsuPallet::update_collateral_risk_parameters(alice(), XOR, KUSD, parameters),
            BadOrigin
        );
    });
}

/// Only existing assets ids are allowed
#[test]
fn test_update_collateral_risk_parameters_wrong_asset_id() {
    new_test_ext().execute_with(|| {
        let parameters = CollateralRiskParameters::default();
        let wrong_asset_id = AssetId32::from_bytes(hex!(
            "0000000000000000000000000000000000000000000000000000000007654321"
        ));

        assert_noop!(
            KensetsuPallet::update_collateral_risk_parameters(
                RuntimeOrigin::root(),
                wrong_asset_id,
                KUSD,
                parameters
            ),
            KensetsuError::WrongAssetId
        );

        assert_noop!(
            KensetsuPallet::update_collateral_risk_parameters(
                RuntimeOrigin::root(),
                XOR,
                wrong_asset_id,
                parameters
            ),
            KensetsuError::StablecoinInfoNotFound
        );
    });
}

/// KEN, KUSD cannot be used as collateral.
#[test]
fn test_update_collateral_risk_parameters_kusd_wrong_asset_id() {
    new_test_ext().execute_with(|| {
        let parameters = CollateralRiskParameters::default();

        for wrong_asset_id in [KUSD, KEN] {
            assert_noop!(
                KensetsuPallet::update_collateral_risk_parameters(
                    RuntimeOrigin::root(),
                    wrong_asset_id,
                    KUSD,
                    parameters
                ),
                KensetsuError::WrongAssetId
            );
        }
    });
}

/// Given: risk parameters were set.
/// When: update risk parameters.
/// Then: risk parameters are changed, event is emitted, interest coefficient is changed.
#[test]
fn test_update_collateral_risk_parameters_no_rate_change() {
    new_test_ext().execute_with(|| {
        set_kensetsu_dollar_stablecoin();
        let asset_id = XOR;
        // stability fee is 10%
        let stability_fee_rate = FixedU128::from_float(0.1);

        // parameters with stability fee 10%
        let old_parameters = CollateralRiskParameters {
            hard_cap: balance!(100),
            liquidation_ratio: Perbill::from_percent(10),
            max_liquidation_lot: balance!(100),
            stability_fee_rate,
            minimal_collateral_deposit: balance!(0),
        };
        pallet_timestamp::Pallet::<TestRuntime>::set_timestamp(1);
        assert_ok!(KensetsuPallet::update_collateral_risk_parameters(
            RuntimeOrigin::root(),
            asset_id,
            KUSD,
            old_parameters
        ));
        let old_info = CollateralInfos::<TestRuntime>::get(asset_id, KUSD).expect("Must succeed");
        assert_eq!(old_info.risk_parameters, old_parameters);
        assert_eq!(old_info.last_fee_update_time, 1);
        assert_eq!(old_info.interest_coefficient, FixedU128::one());

        let new_parameters = CollateralRiskParameters {
            hard_cap: balance!(200),
            liquidation_ratio: Perbill::from_percent(10),
            max_liquidation_lot: balance!(200),
            stability_fee_rate: FixedU128::from_float(0.2),
            minimal_collateral_deposit: balance!(0),
        };
        pallet_timestamp::Pallet::<TestRuntime>::set_timestamp(2);
        assert_ok!(KensetsuPallet::update_collateral_risk_parameters(
            RuntimeOrigin::root(),
            asset_id,
            KUSD,
            new_parameters
        ));

        System::assert_has_event(
            Event::CollateralRiskParametersUpdated {
                collateral_asset_id: XOR,
                risk_parameters: new_parameters,
            }
            .into(),
        );
        let new_info = CollateralInfos::<TestRuntime>::get(asset_id, KUSD).expect("Must succeed");
        assert_eq!(new_info.risk_parameters, new_parameters);
        // interest coefficient is not changed
        assert_eq!(new_info.last_fee_update_time, 2);
        assert_eq!(
            new_info.interest_coefficient,
            FixedU128::one() * (FixedU128::one() + stability_fee_rate)
        );
    });
}

<<<<<<< HEAD
/// Only Signed Origin account can update borrow tax
=======
/// Only root can update borrow tax
>>>>>>> 2fbc5bcb
#[test]
fn test_update_borrow_tax_only_root() {
    new_test_ext().execute_with(|| {
        let new_borrow_tax = Percent::from_percent(10);

        assert_noop!(
            KensetsuPallet::update_borrow_tax(RuntimeOrigin::none(), new_borrow_tax),
            BadOrigin
        );
        assert_noop!(
            KensetsuPallet::update_borrow_tax(alice(), Percent::from_percent(10)),
            BadOrigin
        );
    });
}

/// Root can update borrow tax
#[test]
fn test_update_borrow_tax_sunny_day() {
    new_test_ext().execute_with(|| {
        let new_borrow_tax = Percent::from_percent(10);

        assert_ok!(KensetsuPallet::update_borrow_tax(
            RuntimeOrigin::root(),
            new_borrow_tax
        ));

        let old_borrow_tax = Percent::default();
        System::assert_has_event(
            Event::BorrowTaxUpdated {
                new_borrow_tax,
                old_borrow_tax,
            }
            .into(),
        );
        assert_eq!(new_borrow_tax, BorrowTax::<TestRuntime>::get());
    });
}

/// Only root can update penalty
#[test]
fn test_update_liquidation_penalty_only_root() {
    new_test_ext().execute_with(|| {
        let liquidation_penalty = Percent::from_percent(10);

        assert_noop!(
            KensetsuPallet::update_liquidation_penalty(RuntimeOrigin::none(), liquidation_penalty),
            BadOrigin
        );
        assert_noop!(
            KensetsuPallet::update_liquidation_penalty(alice(), liquidation_penalty),
            BadOrigin
        );
    });
}

/// Root can update hard cap
#[test]
fn test_update_liquidation_penalty_sunny_day() {
    new_test_ext().execute_with(|| {
        let new_liquidation_penalty = Percent::from_percent(10);

        assert_ok!(KensetsuPallet::update_liquidation_penalty(
            RuntimeOrigin::root(),
            new_liquidation_penalty
        ));

        let old_liquidation_penalty = Percent::default();
        System::assert_has_event(
            Event::LiquidationPenaltyUpdated {
                new_liquidation_penalty,
                old_liquidation_penalty,
            }
            .into(),
        );
        assert_eq!(
            new_liquidation_penalty,
            LiquidationPenalty::<TestRuntime>::get()
        );
    });
}

/// Only Signed Origin account can donate to protocol
#[test]
fn test_donate_only_signed_origin() {
    new_test_ext().execute_with(|| {
        let donation = balance!(10);

        assert_noop!(
            KensetsuPallet::donate(RuntimeOrigin::none(), KUSD, donation),
            BadOrigin
        );
        assert_noop!(
            KensetsuPallet::donate(RuntimeOrigin::root(), KUSD, donation),
            BadOrigin
        );
    });
}

/// Donation to protocol without bad debt goes to protocol profit.
#[test]
fn test_donate_no_bad_debt() {
    new_test_ext().execute_with(|| {
        let donation = balance!(10);
        // Alice has 10 KUSD
        configure_kensetsu_dollar_for_xor(
            Balance::MAX,
            Perbill::from_percent(50),
            FixedU128::from_float(0.0),
            balance!(0),
        );
        create_cdp_for_xor(alice(), balance!(100), donation);
        assert_balance(&alice_account_id(), &KUSD, donation);
        assert_balance(&tech_account_id(), &KUSD, balance!(0));
        assert_bad_debt(balance!(0));

        assert_ok!(KensetsuPallet::donate(alice(), KUSD, donation));

        System::assert_has_event(
            Event::Donation {
                debt_asset_id: KUSD,
                amount: donation,
            }
            .into(),
        );
        assert_balance(&alice_account_id(), &KUSD, balance!(0));
        assert_balance(&tech_account_id(), &KUSD, donation);
        assert_bad_debt(balance!(0));
    });
}

/// Donation to protocol with bad debt and donation < bad debt.
/// Donation partly covers bad debt.
#[test]
fn test_donate_donation_less_bad_debt() {
    new_test_ext().execute_with(|| {
        // Alice has 10 KUSD
        configure_kensetsu_dollar_for_xor(
            Balance::MAX,
            Perbill::from_percent(50),
            FixedU128::from_float(0.0),
            balance!(0),
        );
        let initial_bad_debt = balance!(20);
        set_bad_debt(initial_bad_debt);
        let donation = balance!(10);
        create_cdp_for_xor(alice(), balance!(100), donation);
        assert_balance(&alice_account_id(), &KUSD, donation);
        assert_balance(&tech_account_id(), &KUSD, balance!(0));

        assert_ok!(KensetsuPallet::donate(alice(), KUSD, donation));

        System::assert_has_event(
            Event::Donation {
                debt_asset_id: KUSD,
                amount: donation,
            }
            .into(),
        );
        assert_balance(&alice_account_id(), &KUSD, balance!(0));
        assert_balance(&tech_account_id(), &KUSD, balance!(0));
        assert_bad_debt(initial_bad_debt - donation);
    });
}

/// Donation to protocol with bad debt and donation == bad debt.
/// Donation covers bad debt.
#[test]
fn test_donate_donation_eq_bad_debt() {
    new_test_ext().execute_with(|| {
        let donation = balance!(10);
        // Alice has 10 KUSD
        configure_kensetsu_dollar_for_xor(
            Balance::MAX,
            Perbill::from_percent(50),
            FixedU128::from_float(0.0),
            balance!(0),
        );
        let initial_bad_debt = balance!(10);
        set_bad_debt(initial_bad_debt);
        create_cdp_for_xor(alice(), balance!(100), donation);
        assert_balance(&alice_account_id(), &KUSD, donation);
        assert_balance(&tech_account_id(), &KUSD, balance!(0));

        assert_ok!(KensetsuPallet::donate(alice(), KUSD, donation));

        System::assert_has_event(
            Event::Donation {
                debt_asset_id: KUSD,
                amount: donation,
            }
            .into(),
        );
        assert_balance(&alice_account_id(), &KUSD, balance!(0));
        assert_balance(&tech_account_id(), &KUSD, balance!(0));
        assert_bad_debt(balance!(0));
    });
}

/// Donation to protocol with bad debt and donation > bad debt.
/// Donation covers bad debt.
#[test]
fn test_donate_donation_gt_bad_debt() {
    new_test_ext().execute_with(|| {
        let donation = balance!(10);
        // Alice has 10 KUSD
        configure_kensetsu_dollar_for_xor(
            Balance::MAX,
            Perbill::from_percent(50),
            FixedU128::from_float(0.0),
            balance!(0),
        );
        let initial_bad_debt = balance!(5);
        set_bad_debt(initial_bad_debt);
        create_cdp_for_xor(alice(), balance!(100), donation);
        assert_balance(&alice_account_id(), &KUSD, donation);
        assert_balance(&tech_account_id(), &KUSD, balance!(0));

        assert_ok!(KensetsuPallet::donate(alice(), KUSD, donation));

        System::assert_has_event(
            Event::Donation {
                debt_asset_id: KUSD,
                amount: donation,
            }
            .into(),
        );
        assert_balance(&alice_account_id(), &KUSD, balance!(0));
        assert_balance(&tech_account_id(), &KUSD, donation - initial_bad_debt);
        assert_bad_debt(balance!(0));
    });
}

/// Donation of zero amount must succeed
#[test]
fn test_donate_zero_amount() {
    new_test_ext().execute_with(|| {
        let donation = balance!(0);
        // Alice has 10 KUSD
        configure_kensetsu_dollar_for_xor(
            Balance::MAX,
            Perbill::from_percent(50),
            FixedU128::from_float(0.0),
            balance!(0),
        );
        create_cdp_for_xor(alice(), balance!(100), donation);

        assert_ok!(KensetsuPallet::donate(alice(), KUSD, donation));

        System::assert_has_event(
            Event::Donation {
                debt_asset_id: KUSD,
                amount: donation,
            }
            .into(),
        );
    });
}

/// Only root can withdraw profit
#[test]
fn test_withdraw_profit_only_root() {
    new_test_ext().execute_with(|| {
        let profit = balance!(10);

        assert_noop!(
            KensetsuPallet::withdraw_profit(
                RuntimeOrigin::none(),
                alice_account_id(),
                KUSD,
                profit
            ),
            BadOrigin
        );
        assert_noop!(
            KensetsuPallet::withdraw_profit(alice(), alice_account_id(), KUSD, profit),
            BadOrigin
        );
    });
}

/// Error must be returned when balance too low to withdraw.
#[test]
fn test_withdraw_profit_not_enough() {
    new_test_ext().execute_with(|| {
        set_kensetsu_dollar_stablecoin();
        let amount = balance!(10);

        assert_noop!(
            KensetsuPallet::withdraw_profit(
                RuntimeOrigin::root(),
                alice_account_id(),
                KUSD,
                amount
            ),
            tokens::Error::<TestRuntime>::BalanceTooLow
        );
    });
}

/// Profit withdrawn, balances updated.
#[test]
fn test_withdraw_profit_sunny_day() {
    new_test_ext().execute_with(|| {
        let initial_protocol_profit = balance!(20);
        // Alice donates 20 KUSD to protocol, so it has profit.
        configure_kensetsu_dollar_for_xor(
            Balance::MAX,
            Perbill::from_percent(50),
            FixedU128::from_float(0.0),
            balance!(0),
        );
        create_cdp_for_xor(alice(), balance!(100), initial_protocol_profit);
        assert_ok!(KensetsuPallet::donate(
            alice(),
            KUSD,
            initial_protocol_profit
        ));
        assert_balance(&tech_account_id(), &KUSD, initial_protocol_profit);
        assert_balance(&alice_account_id(), &KUSD, balance!(0));
        let to_withdraw = balance!(10);

        assert_ok!(KensetsuPallet::withdraw_profit(
            RuntimeOrigin::root(),
            alice_account_id(),
            KUSD,
            to_withdraw
        ));

        System::assert_has_event(
            Event::ProfitWithdrawn {
                debt_asset_id: KUSD,
                amount: to_withdraw,
            }
            .into(),
        );
        assert_balance(
            &tech_account_id(),
            &KUSD,
            initial_protocol_profit - to_withdraw,
        );
        assert_balance(&alice_account_id(), &KUSD, to_withdraw);
    });
}

/// Withdraw 0 amount profit must succeed
#[test]
fn test_withdraw_profit_zero_amount() {
    new_test_ext().execute_with(|| {
        set_kensetsu_dollar_stablecoin();
        let to_withdraw = balance!(0);

        assert_ok!(KensetsuPallet::withdraw_profit(
            RuntimeOrigin::root(),
            alice_account_id(),
            KUSD,
            to_withdraw
        ));

        System::assert_has_event(
            Event::ProfitWithdrawn {
                debt_asset_id: KUSD,
                amount: to_withdraw,
            }
            .into(),
        );
    });
}<|MERGE_RESOLUTION|>--- conflicted
+++ resolved
@@ -1713,10 +1713,7 @@
 #[test]
 fn test_liquidate_zero_lot() {
     new_test_ext().execute_with(|| {
-<<<<<<< HEAD
         set_kensetsu_dollar_stablecoin();
-=======
->>>>>>> 2fbc5bcb
         let new_parameters = CollateralRiskParameters {
             hard_cap: Balance::MAX,
             liquidation_ratio: Perbill::from_percent(100),
@@ -2140,11 +2137,7 @@
     });
 }
 
-<<<<<<< HEAD
-/// Only Signed Origin account can update borrow tax
-=======
 /// Only root can update borrow tax
->>>>>>> 2fbc5bcb
 #[test]
 fn test_update_borrow_tax_only_root() {
     new_test_ext().execute_with(|| {
