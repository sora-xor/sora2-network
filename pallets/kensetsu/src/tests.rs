--- conflicted
+++ resolved
@@ -709,7 +709,44 @@
     });
 }
 
-<<<<<<< HEAD
+/// CDP with collateral exists, call borrow with borrow_amount_max as u128::MAX.
+/// Tx must succeed, max safe debt to CDP added, KUSD minted to the caller.
+#[test]
+fn test_borrow_max_amount() {
+    new_test_ext().execute_with(|| {
+        set_xor_as_collateral_type(
+            Balance::MAX,
+            Perbill::from_percent(50),
+            FixedU128::from_float(0.0),
+            balance!(0),
+        );
+        let cdp_id = create_cdp_for_xor(alice(), balance!(100), balance!(0));
+        let initial_total_kusd_supply = get_total_supply(&KUSD);
+        assert_eq!(initial_total_kusd_supply, balance!(0));
+
+        assert_ok!(KensetsuPallet::borrow(alice(), cdp_id, 0, Balance::MAX,));
+
+        // expected debt is collateral * liquidation ratio = 100 * 50% = 50
+        let expected_debt = balance!(50);
+        System::assert_has_event(
+            Event::DebtIncreased {
+                cdp_id,
+                owner: alice_account_id(),
+                collateral_asset_id: XOR,
+                amount: expected_debt,
+            }
+            .into(),
+        );
+        let collateral_info = KensetsuPallet::collateral_infos(XOR).expect("must exists");
+        assert_eq!(collateral_info.kusd_supply, expected_debt);
+        let cdp = KensetsuPallet::cdp(cdp_id).expect("Must exist");
+        assert_eq!(cdp.debt, expected_debt);
+        assert_balance(&alice_account_id(), &KUSD, expected_debt);
+        let total_kusd_supply = get_total_supply(&KUSD);
+        assert_eq!(total_kusd_supply, initial_total_kusd_supply + expected_debt);
+    });
+}
+
 /// @given: XOR is set as collateral and borrow tax is 1%
 /// @when: user borrows KUSD against XOR
 /// @then: debt is increased additionally by 1% of borrow tax, this amount is used to buy back KEN
@@ -717,20 +754,12 @@
 fn borrow_with_ken_incentivization() {
     new_test_ext().execute_with(|| {
         set_borrow_tax(Percent::from_percent(1));
-=======
-/// CDP with collateral exists, call borrow with borrow_amount_max as u128::MAX.
-/// Tx must succeed, max safe debt to CDP added, KUSD minted to the caller.
-#[test]
-fn test_borrow_max_amount() {
-    new_test_ext().execute_with(|| {
->>>>>>> f585a547
-        set_xor_as_collateral_type(
-            Balance::MAX,
-            Perbill::from_percent(50),
-            FixedU128::from_float(0.0),
-            balance!(0),
-        );
-<<<<<<< HEAD
+        set_xor_as_collateral_type(
+            Balance::MAX,
+            Perbill::from_percent(50),
+            FixedU128::from_float(0.0),
+            balance!(0),
+        );
         let cdp_id = create_cdp_for_xor(alice(), balance!(1000), balance!(0));
         let to_borrow = balance!(100);
         let borrow_tax = balance!(1);
@@ -739,24 +768,18 @@
         let ken_buyback_amount = balance!(1);
         MockLiquidityProxy::set_amounts_for_the_next_exchange(KEN, ken_buyback_amount);
 
-        assert_ok!(KensetsuPallet::borrow(alice(), cdp_id, to_borrow));
-
-=======
-        let cdp_id = create_cdp_for_xor(alice(), balance!(100), balance!(0));
-        let initial_total_kusd_supply = get_total_supply(&KUSD);
-        assert_eq!(initial_total_kusd_supply, balance!(0));
-
-        assert_ok!(KensetsuPallet::borrow(alice(), cdp_id, 0, Balance::MAX,));
-
-        // expected debt is collateral * liquidation ratio = 100 * 50% = 50
-        let expected_debt = balance!(50);
->>>>>>> f585a547
+        assert_ok!(KensetsuPallet::borrow(
+            alice(),
+            cdp_id,
+            to_borrow,
+            to_borrow
+        ));
+
         System::assert_has_event(
             Event::DebtIncreased {
                 cdp_id,
                 owner: alice_account_id(),
                 collateral_asset_id: XOR,
-<<<<<<< HEAD
                 amount: to_borrow + borrow_tax,
             }
             .into(),
@@ -775,19 +798,6 @@
         let remint_percent = <TestRuntime as Config>::KenIncentiveRemintPercent::get();
         let demeter_farming_amount = remint_percent * ken_buyback_amount;
         assert_balance(&tech_account_id(), &KEN, demeter_farming_amount);
-=======
-                amount: expected_debt,
-            }
-            .into(),
-        );
-        let collateral_info = KensetsuPallet::collateral_infos(XOR).expect("must exists");
-        assert_eq!(collateral_info.kusd_supply, expected_debt);
-        let cdp = KensetsuPallet::cdp(cdp_id).expect("Must exist");
-        assert_eq!(cdp.debt, expected_debt);
-        assert_balance(&alice_account_id(), &KUSD, expected_debt);
-        let total_kusd_supply = get_total_supply(&KUSD);
-        assert_eq!(total_kusd_supply, initial_total_kusd_supply + expected_debt);
->>>>>>> f585a547
     });
 }
 
