--- conflicted
+++ resolved
@@ -382,8 +382,6 @@
 
             Ok(().into())
         }
-<<<<<<< HEAD
-=======
 
         #[transactional]
         #[pallet::weight(<T as Config>::WeightInfo::update_rewards(rewards.len() as u32))]
@@ -417,7 +415,6 @@
 
             Ok(().into())
         }
->>>>>>> f21c9c14
     }
 
     #[pallet::error]
