--- conflicted
+++ resolved
@@ -39,13 +39,8 @@
 use common::CrowdloanTag;
 use common::FromGenericPair;
 use common::{
-<<<<<<< HEAD
-    balance, AssetInfoProvider, Fixed, OnPswapBurned, PswapRemintInfo, RewardReason,
-    VestedRewardsPallet, PSWAP, VAL, XSTUSD,
-=======
     balance, AssetInfoProvider, OnPswapBurned, PswapRemintInfo, RewardReason, VestedRewardsPallet,
     PSWAP,
->>>>>>> efeb5090
 };
 use frame_support::dispatch::{DispatchError, DispatchResult};
 use frame_support::ensure;
