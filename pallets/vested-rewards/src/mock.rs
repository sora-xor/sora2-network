--- conflicted
+++ resolved
@@ -275,11 +275,8 @@
     type GetParliamentAccountId = GetParliamentAccountId;
     type BuyBackHandler = ();
     type DexInfoProvider = dex_manager::Pallet<Runtime>;
-<<<<<<< HEAD
     type GetChameleonPoolBaseAssetId = common::mock::GetChameleonPoolBaseAssetId;
-=======
     type AssetInfoProvider = assets::Pallet<Runtime>;
->>>>>>> b227521b
 }
 
 impl demeter_farming_platform::Config for Runtime {
@@ -310,12 +307,9 @@
     type WeightInfo = ();
     type XSTMarketInfo = ();
     type GetTradingPairRestrictedFlag = GetTradingPairRestrictedFlag;
-<<<<<<< HEAD
     type GetChameleonPool = common::mock::GetChameleonPool;
     type GetChameleonPoolBaseAssetId = common::mock::GetChameleonPoolBaseAssetId;
-=======
     type AssetInfoProvider = assets::Pallet<Runtime>;
->>>>>>> b227521b
 }
 impl multicollateral_bonding_curve_pool::Config for Runtime {
     type RuntimeEvent = RuntimeEvent;
