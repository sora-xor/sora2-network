// This file is part of the SORA network and Polkaswap app.

// Copyright (c) 2020, 2021, Polka Biome Ltd. All rights reserved.
// SPDX-License-Identifier: BSD-4-Clause

// Redistribution and use in source and binary forms, with or without modification,
// are permitted provided that the following conditions are met:

// Redistributions of source code must retain the above copyright notice, this list
// of conditions and the following disclaimer.
// Redistributions in binary form must reproduce the above copyright notice, this
// list of conditions and the following disclaimer in the documentation and/or other
// materials provided with the distribution.
//
// All advertising materials mentioning features or use of this software must display
// the following acknowledgement: This product includes software developed by Polka Biome
// Ltd., SORA, and Polkaswap.
//
// Neither the name of the Polka Biome Ltd. nor the names of its contributors may be used
// to endorse or promote products derived from this software without specific prior written permission.

// THIS SOFTWARE IS PROVIDED BY Polka Biome Ltd. AS IS AND ANY EXPRESS OR IMPLIED WARRANTIES,
// INCLUDING, BUT NOT LIMITED TO, THE IMPLIED WARRANTIES OF MERCHANTABILITY AND FITNESS FOR
// A PARTICULAR PURPOSE ARE DISCLAIMED. IN NO EVENT SHALL Polka Biome Ltd. BE LIABLE FOR ANY
// DIRECT, INDIRECT, INCIDENTAL, SPECIAL, EXEMPLARY, OR CONSEQUENTIAL DAMAGES (INCLUDING,
// BUT NOT LIMITED TO, PROCUREMENT OF SUBSTITUTE GOODS OR SERVICES; LOSS OF USE, DATA, OR PROFITS;
// OR BUSINESS INTERRUPTION) HOWEVER CAUSED AND ON ANY THEORY OF LIABILITY, WHETHER IN CONTRACT,
// STRICT LIABILITY, OR TORT (INCLUDING NEGLIGENCE OR OTHERWISE) ARISING IN ANY WAY OUT OF THE
// USE OF THIS SOFTWARE, EVEN IF ADVISED OF THE POSSIBILITY OF SUCH DAMAGE.

use crate::{self as vested_rewards, Config};
use common::mock::ExistentialDeposits;
use common::prelude::{Balance, DEXInfo};
use common::prelude::{LiquiditySourceType, QuoteAmount, SwapAmount, SwapOutcome};
use common::LiquiditySourceFilter;
use common::{
    balance, fixed, hash, AssetId32, AssetName, AssetSymbol, BalancePrecision, ContentSource,
    Description, Fixed, DEFAULT_BALANCE_PRECISION, DOT, KSM, PSWAP, XOR,
};
use currencies::BasicCurrencyAdapter;
use frame_support::traits::{Everything, GenesisBuild};
use frame_support::weights::Weight;
use frame_support::{construct_runtime, parameter_types};
use frame_system::pallet_prelude::BlockNumberFor;
use permissions::{Scope, INIT_DEX, MANAGE_DEX};
use sp_core::crypto::AccountId32;
use sp_core::H256;
use sp_runtime::testing::Header;
use sp_runtime::traits::{BlakeTwo256, IdentityLookup, Zero};
use sp_runtime::{DispatchError, Perbill, Percent};

type UncheckedExtrinsic = frame_system::mocking::MockUncheckedExtrinsic<Runtime>;
type Block = frame_system::mocking::MockBlock<Runtime>;

construct_runtime! {
    pub enum Runtime where
        Block = Block,
        NodeBlock = Block,
        UncheckedExtrinsic = UncheckedExtrinsic,
    {
        System: frame_system::{Pallet, Call, Config, Storage, Event<T>},
        Tokens: tokens::{Pallet, Call, Config<T>, Storage, Event<T>},
        Timestamp: pallet_timestamp::{Pallet, Call, Storage, Inherent},
        TradingPair: trading_pair::{Pallet, Call, Storage, Event<T>},
        Currencies: currencies::{Pallet, Call, Storage},
        Assets: assets::{Pallet, Call, Config<T>, Storage, Event<T>},
        Balances: pallet_balances::{Pallet, Call, Storage, Event<T>},
        Permissions: permissions::{Pallet, Call, Config<T>, Storage, Event<T>},
        DexManager: dex_manager::{Pallet, Call, Config<T>, Storage},
        VestedRewards: vested_rewards::{Pallet, Call, Storage, Event<T>},
        Technical: technical::{Pallet, Call, Storage, Event<T>},
        PoolXyk: pool_xyk::{Pallet, Call, Storage, Event<T>},
        PswapDistribution: pswap_distribution::{Pallet, Call, Storage, Event<T>},
        MBCPool: multicollateral_bonding_curve_pool::{Pallet, Call, Storage, Event<T>},
        CeresLiquidityLocker: ceres_liquidity_locker::{Pallet, Call, Storage, Event<T>},
        DemeterFarmingPlatform: demeter_farming_platform::{Pallet, Call, Storage, Event<T>},
    }
}

pub type AccountId = AccountId32;
pub type BlockNumber = u64;
pub type Amount = i128;
pub type TechAccountId = common::TechAccountId<AccountId, TechAssetId, DEXId>;
type TechAssetId = common::TechAssetId<common::PredefinedAssetId>;

pub fn alice() -> AccountId {
    AccountId32::from([1u8; 32])
}
pub fn bob() -> AccountId {
    AccountId32::from([2u8; 32])
}
pub fn eve() -> AccountId {
    AccountId32::from([3u8; 32])
}
pub fn initial_assets_owner() -> AccountId {
    AccountId32::from([4u8; 32])
}
pub const DEX_ID: DEXId = 0;
type AssetId = AssetId32<common::PredefinedAssetId>;

pub struct MockLiquidityProxy;

impl liquidity_proxy::LiquidityProxyTrait<DEXId, AccountId, AssetId> for MockLiquidityProxy {
    fn quote(
        _dex_id: DEXId,
        _input_asset_id: &AssetId,
        _output_asset_id: &AssetId,
        _amount: QuoteAmount<Balance>,
        _filter: LiquiditySourceFilter<DEXId, LiquiditySourceType>,
        _deduce_fee: bool,
    ) -> Result<SwapOutcome<Balance>, DispatchError> {
        match _amount {
            QuoteAmount::WithDesiredInput { desired_amount_in } => Ok(SwapOutcome {
                amount: desired_amount_in * 2,
                fee: 0,
            }),
            _ => unimplemented!(),
        }
    }

    fn exchange(
        _dex_id: DEXId,
        _sender: &AccountId,
        _receiver: &AccountId,
        _input_asset_id: &AssetId,
        _output_asset_id: &AssetId,
        _amount: SwapAmount<Balance>,
        _filter: LiquiditySourceFilter<DEXId, LiquiditySourceType>,
    ) -> Result<SwapOutcome<Balance>, DispatchError> {
        unimplemented!()
    }
}

parameter_types! {
    pub const BlockHashCount: u64 = 250;
    pub const MaximumBlockWeight: Weight = Weight::from_ref_time(1024);
    pub const MaximumBlockLength: u32 = 2 * 1024;
    pub const AvailableBlockRatio: Perbill = Perbill::from_percent(75);
    pub GetIncentiveAssetId: AssetId = common::PSWAP.into();
    pub GetPswapDistributionAccountId: AccountId = AccountId32::from([151; 32]);
    pub const GetDefaultSubscriptionFrequency: BlockNumber = 10;
    pub const GetBurnUpdateFrequency: BlockNumber = 14400;
    pub GetParliamentAccountId: AccountId = AccountId32::from([152; 32]);
    pub GetMarketMakerRewardsAccountId: AccountId = AccountId32::from([153; 32]);
    pub GetBondingCurveRewardsAccountId: AccountId = AccountId32::from([154; 32]);
    pub GetFarmingRewardsAccountId: AccountId = AccountId32::from([155; 32]);
    pub GetCrowdloanRewardsAccountId: AccountId = AccountId32::from([156; 32]);
    pub GetTeamReservesAccountId: AccountId = AccountId32::from([11; 32]);
    pub GetXykFee: Fixed = fixed!(0.003);
    pub const MinimumPeriod: u64 = 5;
}

impl frame_system::Config for Runtime {
    type BaseCallFilter = Everything;
    type BlockWeights = ();
    type BlockLength = ();
    type RuntimeOrigin = RuntimeOrigin;
    type RuntimeCall = RuntimeCall;
    type Index = u64;
    type BlockNumber = u64;
    type Hash = H256;
    type Hashing = BlakeTwo256;
    type AccountId = AccountId;
    type Lookup = IdentityLookup<Self::AccountId>;
    type Header = Header;
    type RuntimeEvent = RuntimeEvent;
    type BlockHashCount = BlockHashCount;
    type DbWeight = ();
    type Version = ();
    type AccountData = pallet_balances::AccountData<Balance>;
    type OnNewAccount = ();
    type OnKilledAccount = ();
    type SystemWeightInfo = ();
    type PalletInfo = PalletInfo;
    type SS58Prefix = ();
    type OnSetCode = ();
    type MaxConsumers = frame_support::traits::ConstU32<65536>;
}

impl Config for Runtime {
    type RuntimeEvent = RuntimeEvent;
    type GetBondingCurveRewardsAccountId = GetBondingCurveRewardsAccountId;
    type GetMarketMakerRewardsAccountId = GetMarketMakerRewardsAccountId;
    type GetFarmingRewardsAccountId = GetFarmingRewardsAccountId;
    type GetCrowdloanRewardsAccountId = GetCrowdloanRewardsAccountId;
    type WeightInfo = ();
}

impl tokens::Config for Runtime {
    type RuntimeEvent = RuntimeEvent;
    type Balance = Balance;
    type Amount = Amount;
    type CurrencyId = <Runtime as assets::Config>::AssetId;
    type WeightInfo = ();
    type ExistentialDeposits = ExistentialDeposits;
    type OnDust = ();
    type OnSlash = ();
    type OnDeposit = ();
    type OnTransfer = ();
    type MaxLocks = ();
    type MaxReserves = ();
    type ReserveIdentifier = ();
    type OnNewTokenAccount = ();
    type OnKilledTokenAccount = ();
    type DustRemovalWhitelist = Everything;
}

parameter_types! {
    pub const GetBaseAssetId: AssetId = XOR;
}

impl currencies::Config for Runtime {
    type MultiCurrency = Tokens;
    type NativeCurrency = BasicCurrencyAdapter<Runtime, Balances, Amount, BlockNumber>;
    type GetNativeCurrencyId = <Runtime as assets::Config>::GetBaseAssetId;
    type WeightInfo = ();
}

type DEXId = u32;

impl common::Config for Runtime {
    type DEXId = DEXId;
    type LstId = common::LiquiditySourceType;
}

impl assets::Config for Runtime {
    type RuntimeEvent = RuntimeEvent;
    type ExtraAccountId = [u8; 32];
    type ExtraAssetRecordArg =
        common::AssetIdExtraAssetRecordArg<DEXId, common::LiquiditySourceType, [u8; 32]>;
    type AssetId = AssetId;
    type GetBaseAssetId = GetBaseAssetId;
    type Currency = currencies::Pallet<Runtime>;
    type GetTeamReservesAccountId = GetTeamReservesAccountId;
    type GetTotalBalance = ();
    type WeightInfo = ();
}

impl trading_pair::Config for Runtime {
    type RuntimeEvent = RuntimeEvent;
    type EnsureDEXManager = dex_manager::Pallet<Runtime>;
    type WeightInfo = ();
}

impl technical::Config for Runtime {
    type RuntimeEvent = RuntimeEvent;
    type TechAssetId = TechAssetId;
    type TechAccountId = TechAccountId;
    type Trigger = ();
    type Condition = ();
    type SwapAction = pool_xyk::PolySwapAction<AssetId, AccountId, TechAccountId>;
}

impl pswap_distribution::Config for Runtime {
    const PSWAP_BURN_PERCENT: Percent = Percent::from_percent(3);
    type RuntimeEvent = RuntimeEvent;
    type GetIncentiveAssetId = GetIncentiveAssetId;
    type LiquidityProxy = MockLiquidityProxy;
    type CompatBalance = Balance;
    type GetDefaultSubscriptionFrequency = GetDefaultSubscriptionFrequency;
    type GetBurnUpdateFrequency = GetBurnUpdateFrequency;
    type GetTechnicalAccountId = GetPswapDistributionAccountId;
    type EnsureDEXManager = ();
    type OnPswapBurnedAggregator = ();
    type WeightInfo = ();
    type PoolXykPallet = pool_xyk::Pallet<Runtime>;
    type GetParliamentAccountId = GetParliamentAccountId;
}

impl demeter_farming_platform::Config for Runtime {
    type RuntimeEvent = RuntimeEvent;
    type DemeterAssetId = ();
    const BLOCKS_PER_HOUR_AND_A_HALF: BlockNumberFor<Self> = 900;
    type WeightInfo = ();
}

impl pool_xyk::Config for Runtime {
    const MIN_XOR: Balance = balance!(0.007);
    type RuntimeEvent = RuntimeEvent;
    type PairSwapAction = pool_xyk::PairSwapAction<AssetId, AccountId, TechAccountId>;
    type DepositLiquidityAction =
        pool_xyk::DepositLiquidityAction<AssetId, AccountId, TechAccountId>;
    type WithdrawLiquidityAction =
        pool_xyk::WithdrawLiquidityAction<AssetId, AccountId, TechAccountId>;
    type PolySwapAction = pool_xyk::PolySwapAction<AssetId, AccountId, TechAccountId>;
    type EnsureDEXManager = dex_manager::Pallet<Runtime>;
    type GetFee = GetXykFee;
    type OnPoolCreated = pswap_distribution::Pallet<Runtime>;
    type OnPoolReservesChanged = ();
    type WeightInfo = ();
}

impl multicollateral_bonding_curve_pool::Config for Runtime {
<<<<<<< HEAD
    type RuntimeEvent = RuntimeEvent;
    type LiquidityProxy = ();
=======
    type Event = Event;
    type LiquidityProxy = MockLiquidityProxy;
>>>>>>> e36aa5f6
    type EnsureTradingPairExists = trading_pair::Pallet<Runtime>;
    type EnsureDEXManager = dex_manager::Pallet<Runtime>;
    type VestedRewardsPallet = VestedRewards;
    type PriceToolsPallet = ();
    type WeightInfo = ();
}

parameter_types! {
    pub const ExistentialDeposit: u128 = 0;
    pub const TransferFee: u128 = 0;
    pub const CreationFee: u128 = 0;
    pub const TransactionByteFee: u128 = 1;
}

impl pallet_balances::Config for Runtime {
    type Balance = Balance;
    type RuntimeEvent = RuntimeEvent;
    type DustRemoval = ();
    type ExistentialDeposit = ExistentialDeposit;
    type AccountStore = System;
    type WeightInfo = ();
    type MaxLocks = ();
    type MaxReserves = ();
    type ReserveIdentifier = ();
}

impl permissions::Config for Runtime {
    type RuntimeEvent = RuntimeEvent;
}

impl dex_manager::Config for Runtime {}

impl pallet_timestamp::Config for Runtime {
    type Moment = u64;
    type OnTimestampSet = ();
    type MinimumPeriod = MinimumPeriod;
    type WeightInfo = ();
}

impl ceres_liquidity_locker::Config for Runtime {
    const BLOCKS_PER_ONE_DAY: BlockNumberFor<Self> = 14_440;
    type RuntimeEvent = RuntimeEvent;
    type XYKPool = PoolXyk;
    type DemeterFarmingPlatform = DemeterFarmingPlatform;
    type CeresAssetId = ();
    type WeightInfo = ();
}

pub struct ExtBuilder {
    endowed_assets: Vec<(
        AssetId,
        AccountId,
        AssetSymbol,
        AssetName,
        BalancePrecision,
        Balance,
        bool,
        Option<ContentSource>,
        Option<Description>,
    )>,
    endowed_accounts: Vec<(AccountId, AssetId, Balance)>,
    dex_list: Vec<(DEXId, DEXInfo<AssetId>)>,
    initial_permission_owners: Vec<(u32, Scope, Vec<AccountId>)>,
    initial_permissions: Vec<(AccountId, Scope, Vec<u32>)>,
}

impl Default for ExtBuilder {
    fn default() -> Self {
        Self {
            endowed_assets: vec![
                (
                    XOR,
                    initial_assets_owner(),
                    AssetSymbol(b"XOR".to_vec()),
                    AssetName(b"SORA".to_vec()),
                    DEFAULT_BALANCE_PRECISION,
                    Balance::zero(),
                    true,
                    None,
                    None,
                ),
                (
                    DOT,
                    initial_assets_owner(),
                    AssetSymbol(b"DOT".to_vec()),
                    AssetName(b"Polkadot".to_vec()),
                    DEFAULT_BALANCE_PRECISION,
                    Balance::zero(),
                    true,
                    None,
                    None,
                ),
                (
                    KSM,
                    initial_assets_owner(),
                    AssetSymbol(b"KSM".to_vec()),
                    AssetName(b"Kusama".to_vec()),
                    DEFAULT_BALANCE_PRECISION,
                    Balance::zero(),
                    true,
                    None,
                    None,
                ),
                (
                    PSWAP,
                    initial_assets_owner(),
                    AssetSymbol(b"PSWAP".to_vec()),
                    AssetName(b"Polkaswap".to_vec()),
                    DEFAULT_BALANCE_PRECISION,
                    Balance::zero(),
                    true,
                    None,
                    None,
                ),
            ],
            endowed_accounts: vec![],
            dex_list: vec![(
                DEX_ID,
                DEXInfo {
                    base_asset_id: XOR,
                    is_public: true,
                },
            )],
            initial_permission_owners: vec![
                (INIT_DEX, Scope::Unlimited, vec![alice()]),
                (MANAGE_DEX, Scope::Limited(hash(&DEX_ID)), vec![alice()]),
            ],
            initial_permissions: vec![
                (alice(), Scope::Unlimited, vec![INIT_DEX]),
                (alice(), Scope::Limited(hash(&DEX_ID)), vec![MANAGE_DEX]),
            ],
        }
    }
}

impl ExtBuilder {
    pub fn build(self) -> sp_io::TestExternalities {
        let mut t = frame_system::GenesisConfig::default()
            .build_storage::<Runtime>()
            .unwrap();

        pallet_balances::GenesisConfig::<Runtime> {
            balances: vec![
                (alice(), 0),
                (bob(), 0),
                (eve(), 0),
                (initial_assets_owner(), 0),
            ],
        }
        .assimilate_storage(&mut t)
        .unwrap();

        permissions::GenesisConfig::<Runtime> {
            initial_permission_owners: self.initial_permission_owners,
            initial_permissions: self.initial_permissions,
        }
        .assimilate_storage(&mut t)
        .unwrap();

        assets::GenesisConfig::<Runtime> {
            endowed_assets: self.endowed_assets,
        }
        .assimilate_storage(&mut t)
        .unwrap();

        tokens::GenesisConfig::<Runtime> {
            balances: self.endowed_accounts,
        }
        .assimilate_storage(&mut t)
        .unwrap();

        dex_manager::GenesisConfig::<Runtime> {
            dex_list: self.dex_list,
        }
        .assimilate_storage(&mut t)
        .unwrap();

        t.into()
    }
}<|MERGE_RESOLUTION|>--- conflicted
+++ resolved
@@ -291,13 +291,8 @@
 }
 
 impl multicollateral_bonding_curve_pool::Config for Runtime {
-<<<<<<< HEAD
-    type RuntimeEvent = RuntimeEvent;
-    type LiquidityProxy = ();
-=======
-    type Event = Event;
+    type RuntimeEvent = RuntimeEvent;
     type LiquidityProxy = MockLiquidityProxy;
->>>>>>> e36aa5f6
     type EnsureTradingPairExists = trading_pair::Pallet<Runtime>;
     type EnsureDEXManager = dex_manager::Pallet<Runtime>;
     type VestedRewardsPallet = VestedRewards;
