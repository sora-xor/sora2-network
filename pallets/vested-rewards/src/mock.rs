--- conflicted
+++ resolved
@@ -33,12 +33,8 @@
 use common::prelude::{Balance, DEXInfo};
 use common::prelude::{LiquiditySourceType, QuoteAmount, SwapAmount, SwapOutcome};
 use common::{
-<<<<<<< HEAD
-    balance, fixed, hash, mock_technical_config, AssetId32, AssetName, AssetSymbol,
-=======
-    balance, fixed, hash, mock_pallet_balances_config, AssetId32, AssetName, AssetSymbol,
->>>>>>> 0a2a1e2e
-    BalancePrecision, ContentSource, Description, Fixed, LiquidityProxyTrait,
+    balance, fixed, hash, mock_pallet_balances_config, mock_technical_config, AssetId32, AssetName,
+    AssetSymbol, BalancePrecision, ContentSource, Description, Fixed, LiquidityProxyTrait,
     LiquiditySourceFilter, DEFAULT_BALANCE_PRECISION, DOT, KSM, PSWAP, TBCD, VAL, XOR, XST,
 };
 use currencies::BasicCurrencyAdapter;
