--- conflicted
+++ resolved
@@ -334,13 +334,8 @@
             });
         schedules.try_push(vesting_schedule_locked.clone()).expect("Error while push to BoundedVec");
         <VestingSchedules<T>>::insert(caller.clone(), schedules);
-<<<<<<< HEAD
         frame_system::Pallet::<T>::set_block_number(BlockNumberFor::<T>::from(2_u32));
-    }: _(RawOrigin::Signed(caller.clone()), T::Lookup::unlookup(caller.clone()), None, vesting_schedule_locked)
-=======
-        frame_system::Pallet::<T>::set_block_number(T::BlockNumber::from(2_u32));
     }: _(RawOrigin::Signed(caller.clone()), T::Lookup::unlookup(caller.clone()), vesting_schedule_locked)
->>>>>>> 354aee65
     verify {
         frame_system::Pallet::<T>::set_block_number(BlockNumberFor::<T>::from(4_u32));
         assert_ok!(VestedRewards::<T>::claim_unlocked(RawOrigin::Signed(caller.clone()).into(), asset_id));
