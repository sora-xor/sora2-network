// This file is part of the SORA network and Polkaswap app.

// Copyright (c) 2020, 2021, Polka Biome Ltd. All rights reserved.
// SPDX-License-Identifier: BSD-4-Clause

// Redistribution and use in source and binary forms, with or without modification,
// are permitted provided that the following conditions are met:

// Redistributions of source code must retain the above copyright notice, this list
// of conditions and the following disclaimer.
// Redistributions in binary form must reproduce the above copyright notice, this
// list of conditions and the following disclaimer in the documentation and/or other
// materials provided with the distribution.
//
// All advertising materials mentioning features or use of this software must display
// the following acknowledgement: This product includes software developed by Polka Biome
// Ltd., SORA, and Polkaswap.
//
// Neither the name of the Polka Biome Ltd. nor the names of its contributors may be used
// to endorse or promote products derived from this software without specific prior written permission.

// THIS SOFTWARE IS PROVIDED BY Polka Biome Ltd. AS IS AND ANY EXPRESS OR IMPLIED WARRANTIES,
// INCLUDING, BUT NOT LIMITED TO, THE IMPLIED WARRANTIES OF MERCHANTABILITY AND FITNESS FOR
// A PARTICULAR PURPOSE ARE DISCLAIMED. IN NO EVENT SHALL Polka Biome Ltd. BE LIABLE FOR ANY
// DIRECT, INDIRECT, INCIDENTAL, SPECIAL, EXEMPLARY, OR CONSEQUENTIAL DAMAGES (INCLUDING,
// BUT NOT LIMITED TO, PROCUREMENT OF SUBSTITUTE GOODS OR SERVICES; LOSS OF USE, DATA, OR PROFITS;
// OR BUSINESS INTERRUPTION) HOWEVER CAUSED AND ON ANY THEORY OF LIABILITY, WHETHER IN CONTRACT,
// STRICT LIABILITY, OR TORT (INCLUDING NEGLIGENCE OR OTHERWISE) ARISING IN ANY WAY OUT OF THE
// USE OF THIS SOFTWARE, EVEN IF ADVISED OF THE POSSIBILITY OF SUCH DAMAGE.

//! Multicollateral bonding curve pool module benchmarking.

#![cfg(feature = "runtime-benchmarks")]

use super::*;

use codec::Decode;
use frame_benchmarking::benchmarks;
use frame_system::RawOrigin;
use hex_literal::hex;
use sp_std::collections::btree_map::BTreeMap;
use sp_std::prelude::*;
use traits::MultiCurrency;

use common::{fixed, fixed_wrapper, FromGenericPair, PSWAP, XOR};

use crate::Pallet as VestedRewards;
use technical::Pallet as Technical;

// Support Functions
fn alice<T: Config>() -> T::AccountId {
    let bytes = hex!("d43593c715fdd31c61141abd04a99fd6822c8558854ccde39a5684e7a56da27d");
    T::AccountId::decode(&mut &bytes[..]).expect("Failed to decode account ID")
}

fn create_account<T: Config>(prefix: Vec<u8>, index: u128) -> T::AccountId {
    let tech_account: T::TechAccountId =
        T::TechAccountId::from_generic_pair(prefix, index.encode());
    Technical::<T>::tech_account_id_to_account_id(&tech_account).unwrap()
}

fn prepare_crowdloan_rewards<T: Config>(n: u128) {
    for i in 0..n {
        let user_account = create_account::<T>(b"user".to_vec(), i);
        let reward = CrowdloanReward {
            id: user_account.encode(),
            address: user_account.encode(),
            contribution: Default::default(),
            xor_reward: Default::default(),
            val_reward: Default::default(),
            pswap_reward: fixed!(1),
            xstusd_reward: Default::default(),
            percent: Default::default(),
        };
        CrowdloanRewards::<T>::insert(&user_account, reward);
        T::Currency::deposit(XOR.into(), &user_account, balance!(1))
            .expect("Failed to deposit XOR"); // to prevent inc ref error
        T::Currency::deposit(
            PSWAP.into(),
            &T::GetCrowdloanRewardsAccountId::get(),
            balance!(1),
        )
        .expect("Failed to deposit PSWAP to CrowdloanRewards tech acc");
    }
}

fn prepare_rewards_update<T: Config>(
    n: u128,
) -> BTreeMap<T::AccountId, BTreeMap<RewardReason, Balance>> {
    let mut rewards = BTreeMap::new();
    let reward: BTreeMap<RewardReason, Balance> = vec![
        (RewardReason::BuyOnBondingCurve, balance!(1)),
        (RewardReason::Crowdloan, balance!(1)),
    ]
    .into_iter()
    .collect();
    for i in 0..n {
        let user_account = create_account::<T>(b"user".to_vec(), i);
        rewards.insert(user_account, reward.clone());
    }
    rewards
}

benchmarks! {
    claim_rewards {
        let caller = alice::<T>();

        T::Currency::deposit(PSWAP.into(), &T::GetBondingCurveRewardsAccountId::get(), balance!(100)).unwrap();
        T::Currency::deposit(PSWAP.into(), &T::GetMarketMakerRewardsAccountId::get(), balance!(200)).unwrap();
        T::Currency::deposit(XOR.into(), &caller, balance!(1)).unwrap(); // to prevent inc ref error

        VestedRewards::<T>::add_tbc_reward(&caller, balance!(100)).expect("Failed to add reward.");
        VestedRewards::<T>::distribute_limits(balance!(100));
    }: _(
        RawOrigin::Signed(caller.clone())
    )
    verify {
        assert_eq!(
            T::Currency::free_balance(PSWAP.into(), &caller),
            balance!(100)
        );
    }

<<<<<<< HEAD
     claim_crowdloan_rewards {
        prepare_crowdloan_rewards::<T>(1000);
        let caller = create_account::<T>(b"user".to_vec(), 0);
        frame_system::Pallet::<T>::set_block_number((BLOCKS_PER_DAY as u32).into());
    }: _(
        RawOrigin::Signed(caller.clone()),
        T::AssetId::from(PSWAP)
    )
=======
    distribute_limits {
        let n in 0 .. 100 => prepare_pending_accounts::<T>(n.into());
    }: {
        Pallet::<T>::distribute_limits(balance!(n))
    }
>>>>>>> 54d4f205
    verify {
        let amount = fixed_wrapper!(1) / Fixed::try_from(LEASE_TOTAL_DAYS).expect("Failed to convert to fixed");
        assert_eq!(
            T::Currency::free_balance(T::AssetId::from(PSWAP), &caller),
            amount.try_into_balance().unwrap()
        );
    }
<<<<<<< HEAD

    impl_benchmark_test_suite!(VestedRewards, crate::mock::ExtBuilder::default().build(), crate::mock::Runtime);
=======

    update_rewards {
        let n in 0 .. 100;
        let rewards = prepare_rewards_update::<T>(n.into());
    }: {
        Pallet::<T>::update_rewards(RawOrigin::Root.into(), rewards).unwrap()
    }
    verify {
        assert_eq!(
            TotalRewards::<T>::get(),
            balance!(n) * 2
        );
    }
}

#[cfg(test)]
mod tests {
    use super::*;
    use crate::mock::{ExtBuilder, Runtime};
    use frame_support::assert_ok;

    #[test]
    fn test_benchmarks() {
        ExtBuilder::default().build().execute_with(|| {
            assert_ok!(Pallet::<Runtime>::test_benchmark_claim_rewards());
            assert_ok!(Pallet::<Runtime>::test_benchmark_distribute_limits());
            assert_ok!(Pallet::<Runtime>::test_benchmark_update_rewards());
        });
    }
>>>>>>> 54d4f205
}<|MERGE_RESOLUTION|>--- conflicted
+++ resolved
@@ -121,22 +121,11 @@
         );
     }
 
-<<<<<<< HEAD
-     claim_crowdloan_rewards {
-        prepare_crowdloan_rewards::<T>(1000);
-        let caller = create_account::<T>(b"user".to_vec(), 0);
-        frame_system::Pallet::<T>::set_block_number((BLOCKS_PER_DAY as u32).into());
-    }: _(
-        RawOrigin::Signed(caller.clone()),
-        T::AssetId::from(PSWAP)
-    )
-=======
     distribute_limits {
         let n in 0 .. 100 => prepare_pending_accounts::<T>(n.into());
     }: {
         Pallet::<T>::distribute_limits(balance!(n))
     }
->>>>>>> 54d4f205
     verify {
         let amount = fixed_wrapper!(1) / Fixed::try_from(LEASE_TOTAL_DAYS).expect("Failed to convert to fixed");
         assert_eq!(
@@ -144,10 +133,6 @@
             amount.try_into_balance().unwrap()
         );
     }
-<<<<<<< HEAD
-
-    impl_benchmark_test_suite!(VestedRewards, crate::mock::ExtBuilder::default().build(), crate::mock::Runtime);
-=======
 
     update_rewards {
         let n in 0 .. 100;
@@ -177,5 +162,4 @@
             assert_ok!(Pallet::<Runtime>::test_benchmark_update_rewards());
         });
     }
->>>>>>> 54d4f205
 }