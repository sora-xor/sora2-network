--- conflicted
+++ resolved
@@ -1,13 +1,9 @@
 use crate::*;
 use codec::{Decode, Encode};
 use common::generate_storage_instance;
-<<<<<<< HEAD
-use common::CERES_ASSET_ID;
-=======
 use common::{AssetIdOf, CERES_ASSET_ID};
-use frame_support::log;
->>>>>>> e907ed12
 use frame_support::pallet_prelude::*;
+use sp_tracing::info;
 use frame_support::BoundedVec;
 use hex_literal::hex;
 use sp_core::H256;
@@ -56,7 +52,7 @@
 
     //Drain old data
     let number_of_drained_polls = OldPollData::<T::Moment>::drain().count();
-    log::info!("Number of drained polls: {}", number_of_drained_polls);
+    info!("Number of drained polls: {}", number_of_drained_polls);
 
     let mut poll_start_timestamp_a: <T as pallet_timestamp::Config>::Moment = 1647612888u32.into();
     poll_start_timestamp_a *= 1000u32.into();
