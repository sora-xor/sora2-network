--- conflicted
+++ resolved
@@ -16,17 +16,6 @@
 ] }
 scale-info = { version = "2", default-features = false, features = ["derive"] }
 currencies = { git = "https://github.com/open-web3-stack/open-runtime-module-library.git", package = "orml-currencies", default-features = false }
-<<<<<<< HEAD
-frame-support = { git = "https://github.com/sora-xor/polkadot-sdk.git", branch = "add_sora_substrate_commits", default-features = false }
-frame-system = { git = "https://github.com/sora-xor/polkadot-sdk.git", branch = "add_sora_substrate_commits", default-features = false }
-frame-benchmarking = { git = "https://github.com/sora-xor/polkadot-sdk.git", branch = "add_sora_substrate_commits", default-features = false, optional = true }
-hex-literal = { version = "0.4.1", optional = true }
-orml-traits = { git = "https://github.com/open-web3-stack/open-runtime-module-library.git", package = "orml-traits", default-features = false }
-sp-runtime = { git = "https://github.com/sora-xor/polkadot-sdk.git", branch = "add_sora_substrate_commits", default-features = false }
-sp-std = { git = "https://github.com/sora-xor/polkadot-sdk.git", branch = "add_sora_substrate_commits", default-features = false }
-sp-core = { git = "https://github.com/sora-xor/polkadot-sdk.git", branch = "add_sora_substrate_commits", default-features = false }
-sp-io = { git = "https://github.com/sora-xor/polkadot-sdk.git", branch = "add_sora_substrate_commits", default-features = false }
-=======
 frame-support = { git = "https://github.com/sora-xor/polkadot-sdk.git", branch = "polkadot-v1.1.0", default-features = false }
 frame-system = { git = "https://github.com/sora-xor/polkadot-sdk.git", branch = "polkadot-v1.1.0", default-features = false }
 frame-benchmarking = { git = "https://github.com/sora-xor/polkadot-sdk.git", branch = "polkadot-v1.1.0", default-features = false, optional = true }
@@ -36,28 +25,19 @@
 sp-std = { git = "https://github.com/sora-xor/polkadot-sdk.git", branch = "polkadot-v1.1.0", default-features = false }
 sp-core = { git = "https://github.com/sora-xor/polkadot-sdk.git", branch = "polkadot-v1.1.0", default-features = false }
 sp-io = { git = "https://github.com/sora-xor/polkadot-sdk.git", branch = "polkadot-v1.1.0", default-features = false }
->>>>>>> 87a5efdc
 tokens = { git = "https://github.com/open-web3-stack/open-runtime-module-library.git", package = "orml-tokens", default-features = false }
 common = { path = "../../common", default-features = false }
 permissions = { path = "../permissions", default-features = false }
 pswap-distribution = { path = "../pswap-distribution", default-features = false }
 pool-xyk = { path = "../pool-xyk", default-features = false }
 technical = { path = "../technical", default-features = false }
-<<<<<<< HEAD
-pallet-timestamp = { git = "https://github.com/sora-xor/polkadot-sdk.git", branch = "add_sora_substrate_commits", default-features = false }
-=======
 pallet-timestamp = { git = "https://github.com/sora-xor/polkadot-sdk.git", branch = "polkadot-v1.1.0", default-features = false }
->>>>>>> 87a5efdc
 
 [dev-dependencies]
 ceres-liquidity-locker = { path = "../ceres-liquidity-locker", default-features = false }
 demeter-farming-platform = { path = "../demeter-farming-platform", default-features = false }
 hex-literal = "0.4.1"
-<<<<<<< HEAD
-pallet-balances = { git = "https://github.com/sora-xor/polkadot-sdk.git", branch = "add_sora_substrate_commits", default-features = false }
-=======
 pallet-balances = { git = "https://github.com/sora-xor/polkadot-sdk.git", branch = "polkadot-v1.1.0", default-features = false }
->>>>>>> 87a5efdc
 common = { path = "../../common", features = ["test"] }
 dex-manager = { path = "../dex-manager" }
 mock-liquidity-source = { path = "../mock-liquidity-source" }
