--- conflicted
+++ resolved
@@ -32,14 +32,9 @@
 use common::mock::{ExistentialDeposits, GetTradingPairRestrictedFlag};
 use common::prelude::{Balance, QuoteAmount, SwapAmount, SwapOutcome};
 use common::{
-<<<<<<< HEAD
-    self, balance, fixed, hash, mock_technical_config, Amount, AssetId32, AssetName, AssetSymbol,
-    DEXInfo, Fixed, LiquidityProxyTrait, LiquiditySourceFilter, LiquiditySourceType,
-=======
-    self, balance, fixed, hash, mock_pallet_balances_config, Amount, AssetId32, AssetName,
-    AssetSymbol, DEXInfo, Fixed, LiquidityProxyTrait, LiquiditySourceFilter, LiquiditySourceType,
->>>>>>> 0a2a1e2e
-    DEFAULT_BALANCE_PRECISION, ETH, PSWAP, TBCD, USDT, VAL, XOR, XST,
+    self, balance, fixed, hash, mock_pallet_balances_config, mock_technical_config, Amount,
+    AssetId32, AssetName, AssetSymbol, DEXInfo, Fixed, LiquidityProxyTrait, LiquiditySourceFilter,
+    LiquiditySourceType, DEFAULT_BALANCE_PRECISION, ETH, PSWAP, TBCD, USDT, VAL, XOR, XST,
 };
 use currencies::BasicCurrencyAdapter;
 use frame_support::traits::{Everything, GenesisBuild};
