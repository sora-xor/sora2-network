// This file is part of the SORA network and Polkaswap app.

// Copyright (c) 2020, 2021, Polka Biome Ltd. All rights reserved.
// SPDX-License-Identifier: BSD-4-Clause

// Redistribution and use in source and binary forms, with or without modification,
// are permitted provided that the following conditions are met:

// Redistributions of source code must retain the above copyright notice, this list
// of conditions and the following disclaimer.
// Redistributions in binary form must reproduce the above copyright notice, this
// list of conditions and the following disclaimer in the documentation and/or other
// materials provided with the distribution.
//
// All advertising materials mentioning features or use of this software must display
// the following acknowledgement: This product includes software developed by Polka Biome
// Ltd., SORA, and Polkaswap.
//
// Neither the name of the Polka Biome Ltd. nor the names of its contributors may be used
// to endorse or promote products derived from this software without specific prior written permission.

// THIS SOFTWARE IS PROVIDED BY Polka Biome Ltd. AS IS AND ANY EXPRESS OR IMPLIED WARRANTIES,
// INCLUDING, BUT NOT LIMITED TO, THE IMPLIED WARRANTIES OF MERCHANTABILITY AND FITNESS FOR
// A PARTICULAR PURPOSE ARE DISCLAIMED. IN NO EVENT SHALL Polka Biome Ltd. BE LIABLE FOR ANY
// DIRECT, INDIRECT, INCIDENTAL, SPECIAL, EXEMPLARY, OR CONSEQUENTIAL DAMAGES (INCLUDING,
// BUT NOT LIMITED TO, PROCUREMENT OF SUBSTITUTE GOODS OR SERVICES; LOSS OF USE, DATA, OR PROFITS;
// OR BUSINESS INTERRUPTION) HOWEVER CAUSED AND ON ANY THEORY OF LIABILITY, WHETHER IN CONTRACT,
// STRICT LIABILITY, OR TORT (INCLUDING NEGLIGENCE OR OTHERWISE) ARISING IN ANY WAY OUT OF THE
// USE OF THIS SOFTWARE, EVEN IF ADVISED OF THE POSSIBILITY OF SUCH DAMAGE.

#![cfg_attr(not(feature = "std"), no_std)]
// TODO #167: fix clippy warnings
#![allow(clippy::all)]

pub mod weights;

#[cfg(feature = "runtime-benchmarks")]
mod benchmarking;

#[allow(unused_imports)]
#[macro_use]
extern crate alloc;

#[cfg(test)]
mod mock;

#[cfg(test)]
mod tests;

pub mod migration;

use codec::{Decode, Encode};
use common::prelude::{
    Balance, Fixed, FixedWrapper, LiquiditySourceType, PriceToolsProvider, QuoteAmount,
    TradingPairSourceManager,
};
use common::{
    balance, fixed_const, fixed_wrapper, DEXId, LiquidityProxyTrait, LiquiditySourceFilter,
    OnPoolReservesChanged, PriceVariant, XOR,
};
use frame_support::dispatch::{DispatchError, DispatchResult};
use frame_support::weights::Weight;
use frame_support::{ensure, fail};
use sp_std::collections::vec_deque::VecDeque;
use sp_std::convert::TryInto;

pub use pallet::*;

/// Count of blocks to participate in avg value calculation.
pub const AVG_BLOCK_SPAN: u32 = 30;

/// Max percentage difference for average value between blocks when price goes down for buy price.
const MAX_BUY_BLOCK_DEC_AVG_DIFFERENCE: Fixed = fixed_const!(0.00002); // 0.002%
/// Max percentage difference for average value between blocks when price goes up for buy price.
const MAX_BUY_BLOCK_INC_AVG_DIFFERENCE: Fixed = fixed_const!(0.00197); // 0.197%

/// Max percentage difference for average value between blocks when price goes down for sell price.
const MAX_SELL_BLOCK_DEC_AVG_DIFFERENCE: Fixed = fixed_const!(0.00197); // 0.197%
/// Max percentage difference for average value between blocks when price goes up for sell price.
const MAX_SELL_BLOCK_INC_AVG_DIFFERENCE: Fixed = fixed_const!(0.00002); // 0.002%

pub use weights::WeightInfo;

#[derive(Encode, Decode, Eq, PartialEq, Clone, PartialOrd, Ord, Debug, scale_info::TypeInfo)]
pub struct PriceInfo {
    price_failures: u32,
    spot_prices: VecDeque<Balance>,
    average_price: Balance,
    needs_update: bool,
    last_spot_price: Balance,
}

impl Default for PriceInfo {
    fn default() -> Self {
        Self {
            price_failures: 0,
            spot_prices: Default::default(),
            average_price: Default::default(),
            needs_update: true,
            last_spot_price: Default::default(),
        }
    }
}

#[derive(
    Encode, Decode, Eq, PartialEq, Clone, PartialOrd, Ord, Debug, scale_info::TypeInfo, Default,
)]
pub struct AggregatedPriceInfo {
    buy: PriceInfo,
    sell: PriceInfo,
}

impl AggregatedPriceInfo {
    pub fn price_mut_of(&mut self, price_variant: PriceVariant) -> &mut PriceInfo {
        match price_variant {
            PriceVariant::Buy => &mut self.buy,
            PriceVariant::Sell => &mut self.sell,
        }
    }

    pub fn price_of(self, price_variant: PriceVariant) -> PriceInfo {
        match price_variant {
            PriceVariant::Buy => self.buy,
            PriceVariant::Sell => self.sell,
        }
    }
}

#[frame_support::pallet]
pub mod pallet {
    use super::*;
    use common::LiquidityProxyTrait;
    use frame_support::pallet_prelude::*;
    use frame_support::traits::StorageVersion;
    use frame_system::pallet_prelude::*;

    #[pallet::config]
    pub trait Config:
        frame_system::Config
        + assets::Config
        + common::Config
        + technical::Config
        + pool_xyk::Config
    {
        type RuntimeEvent: From<Event<Self>> + IsType<<Self as frame_system::Config>::RuntimeEvent>;
        type LiquidityProxy: LiquidityProxyTrait<Self::DEXId, Self::AccountId, Self::AssetId>;
        type TradingPairSourceManager: TradingPairSourceManager<Self::DEXId, Self::AssetId>;
        type WeightInfo: WeightInfo;
    }

    /// The current storage version.
    const STORAGE_VERSION: StorageVersion = StorageVersion::new(2);

    #[pallet::pallet]
    #[pallet::generate_store(pub(super) trait Store)]
    #[pallet::storage_version(STORAGE_VERSION)]
    #[pallet::without_storage_info]
    pub struct Pallet<T>(PhantomData<T>);

    #[pallet::hooks]
    impl<T: Config> Hooks<BlockNumberFor<T>> for Pallet<T> {
        fn on_initialize(_block_num: T::BlockNumber) -> Weight {
            let (n_b, m_b) = Pallet::<T>::average_prices_calculation_routine(PriceVariant::Buy);
            let (n_s, m_s) = Pallet::<T>::average_prices_calculation_routine(PriceVariant::Sell);
            <T as Config>::WeightInfo::on_initialize(n_b + n_s, m_b + m_s)
        }
    }

    #[pallet::call]
    impl<T: Config> Pallet<T> {
        // no extrinsics
    }

    #[pallet::event]
    // #[pallet::generate_deposit(pub(super) fn deposit_event)]
    pub enum Event<T: Config> {
        // no events
    }

    #[pallet::error]
    pub enum Error<T> {
        /// Failed to calculate new average price.
        AveragePriceCalculationFailed,
        /// Failed to add new spot price to average.
        UpdateAverageWithSpotPriceFailed,
        /// Either spot price records has been reset or not initialized yet. Wait till spot price
        /// quote is recovered and span is recalculated.
        InsufficientSpotPriceData,
        /// Requested quote path is not supported.
        UnsupportedQuotePath,
        /// Failed to perform quote to get average price.
        FailedToQuoteAveragePrice,
        /// AssetId has been already registered.
        AssetAlreadyRegistered,
        /// Spot price for asset has not changed but info for last spot price is unavailable.
        CantDuplicateLastPrice,
    }

    #[pallet::storage]
    #[pallet::getter(fn price_infos)]
    pub type PriceInfos<T: Config> = StorageMap<_, Identity, T::AssetId, AggregatedPriceInfo>;
}

impl<T: Config> Pallet<T> {
    /// Query averaged price from past data for supported paths, i.e. paths with enabled targets or XOR.
    pub fn get_average_price(
        input_asset: &T::AssetId,
        output_asset: &T::AssetId,
        price_variant: PriceVariant,
    ) -> Result<Balance, DispatchError> {
        if input_asset == output_asset {
            return Ok(balance!(1));
        }
        match (input_asset, output_asset) {
            (xor, output) if xor == &XOR.into() => {
                Self::get_asset_average_price(output, price_variant)
            }
            (input, xor) if xor == &XOR.into() => {
                // Buy price should always be greater or equal to sell price, so we need to invert price_variant here
                Self::get_asset_average_price(input, price_variant.switched()).and_then(
                    |average_price| {
                        (fixed_wrapper!(1) / average_price)
                            .try_into_balance()
                            .map_err(|_| Error::<T>::FailedToQuoteAveragePrice.into())
                    },
                )
            }
            (input, output) => {
                let quote_a =
                    FixedWrapper::from(Self::get_average_price(input, &XOR.into(), price_variant)?);
                let quote_b = FixedWrapper::from(Self::get_average_price(
                    &XOR.into(),
                    output,
                    price_variant,
                )?);
                (quote_a * quote_b)
                    .try_into_balance()
                    .map_err(|_| Error::<T>::FailedToQuoteAveragePrice.into())
            }
        }
    }

    fn get_asset_average_price(
        asset_id: &T::AssetId,
        price_variant: PriceVariant,
    ) -> Result<Balance, DispatchError> {
        let avg_count: usize = AVG_BLOCK_SPAN
            .try_into()
            .map_err(|_| Error::<T>::FailedToQuoteAveragePrice)?;

        PriceInfos::<T>::get(asset_id)
            .map(|aggregated_price_info| aggregated_price_info.price_of(price_variant))
            .map_or_else(
                || Err(Error::<T>::UnsupportedQuotePath.into()),
                |price_info| {
                    ensure!(
                        price_info.spot_prices.len() == avg_count,
                        Error::<T>::InsufficientSpotPriceData
                    );
                    Ok(price_info.average_price)
                },
            )
    }

    /// Add new price to queue and recalculate average.
    pub fn incoming_spot_price(
        asset_id: &T::AssetId,
        price: Balance,
        price_variant: PriceVariant,
    ) -> DispatchResult {
        // reset failure streak for spot prices if needed
        if PriceInfos::<T>::get(asset_id).is_some() {
            let avg_count: usize = AVG_BLOCK_SPAN
                .try_into()
                .map_err(|_| Error::<T>::UpdateAverageWithSpotPriceFailed)?;
            PriceInfos::<T>::mutate(asset_id, |opt| {
                let val = opt.as_mut().unwrap().price_mut_of(price_variant);
                // reset failure streak
                val.price_failures = 0;
                val.needs_update = false;
                // spot price history is consistent, normal behavior
                if val.spot_prices.len() == avg_count {
                    let old_value = val.spot_prices.pop_front().unwrap();

                    let mut new_avg = Self::replace_in_average(
                        val.average_price,
                        old_value,
                        price,
                        AVG_BLOCK_SPAN,
                    )?;
                    new_avg =
                        Self::adjust_to_difference(val.average_price, new_avg, price_variant)?;
                    let adjusted_incoming_price = Self::adjusted_spot_price(
                        val.average_price,
                        new_avg,
                        old_value,
                        AVG_BLOCK_SPAN,
                    )?;
                    val.spot_prices.push_back(adjusted_incoming_price);
                    val.average_price = new_avg;
                // spot price history has been recovered/initiated, create initial average value
                } else if val.spot_prices.len() == avg_count - 1 {
                    val.spot_prices.push_back(price);
                    let sum = val
                        .spot_prices
                        .iter()
                        .fold(FixedWrapper::from(0), |a, b| a + *b);
                    let avg = (sum / balance!(val.spot_prices.len()))
                        .try_into_balance()
                        .map_err(|_| Error::<T>::UpdateAverageWithSpotPriceFailed)?;
                    val.average_price = avg;
                } else {
                    val.spot_prices.push_back(price);
                }
                val.last_spot_price = price;

                Ok(())
            })
        } else {
            fail!(Error::<T>::UnsupportedQuotePath);
        }
    }

    /// Register spot price quote failure, continuous failure has to block average price quotation.
    pub fn incoming_spot_price_failure(asset_id: &T::AssetId, price_variant: PriceVariant) {
        PriceInfos::<T>::mutate(asset_id, |opt| {
            if let Some(agg_price_info) = opt.as_mut() {
                let val = agg_price_info.price_mut_of(price_variant);
                if val.price_failures < AVG_BLOCK_SPAN {
                    val.price_failures += 1;
                    if val.price_failures == AVG_BLOCK_SPAN {
                        val.spot_prices.clear();
                    }
                }
            }
        })
    }

    /// Bound `new_avg` value by percentage difference with respect to `old_avg` value. Result will be capped
    /// by `MAX_BLOCK_AVG_DIFFERENCE` either in positive or negative difference.
    pub fn adjust_to_difference(
        old_avg: Balance,
        new_avg: Balance,
        price_variant: PriceVariant,
    ) -> Result<Balance, DispatchError> {
        let mut adjusted_avg = FixedWrapper::from(new_avg);
        let old_avg = FixedWrapper::from(old_avg);
        let diff: Fixed = ((adjusted_avg.clone() - old_avg.clone()) / old_avg.clone())
            .get()
            .map_err(|_| Error::<T>::UpdateAverageWithSpotPriceFailed)?;
        let (max_inc, max_dec) = match price_variant {
            PriceVariant::Buy => (
                MAX_BUY_BLOCK_INC_AVG_DIFFERENCE,
                MAX_BUY_BLOCK_DEC_AVG_DIFFERENCE,
            ),
            PriceVariant::Sell => (
                MAX_SELL_BLOCK_INC_AVG_DIFFERENCE,
                MAX_SELL_BLOCK_DEC_AVG_DIFFERENCE,
            ),
        };

        if diff > max_inc {
            adjusted_avg = old_avg * (fixed_wrapper!(1) + max_inc);
        } else if diff < max_dec.cneg().unwrap() {
            adjusted_avg = old_avg * (fixed_wrapper!(1) - max_dec);
        }
        let adjusted_avg = adjusted_avg
            .try_into_balance()
            .map_err(|_| Error::<T>::UpdateAverageWithSpotPriceFailed)?;
        Ok(adjusted_avg)
    }

    fn secondary_market_filter() -> LiquiditySourceFilter<T::DEXId, LiquiditySourceType> {
        LiquiditySourceFilter::with_allowed(
            DEXId::Polkaswap.into(),
            [LiquiditySourceType::XYKPool].into(),
        )
    }

    /// Get current spot price for
<<<<<<< HEAD
    fn spot_price(asset_id: &T::AssetId) -> Result<Balance, DispatchError> {
        <T as pallet::Config>::LiquidityProxy::quote(
=======
    pub fn spot_price(asset_id: &T::AssetId) -> Result<Balance, DispatchError> {
        T::LiquidityProxy::quote(
>>>>>>> c42093e0
            DEXId::Polkaswap.into(),
            &XOR.into(),
            &asset_id,
            QuoteAmount::with_desired_input(balance!(1)),
            Self::secondary_market_filter(),
            false,
        )
        .map(|so| so.amount)
    }

    fn replace_in_average(
        average: Balance,
        old_value: Balance,
        new_value: Balance,
        count: u32,
    ) -> Result<Balance, DispatchError> {
        let average = FixedWrapper::from(average);
        let new_value = FixedWrapper::from(new_value);
        let old_value = FixedWrapper::from(old_value);
        let count: FixedWrapper = balance!(count).into();
        let new_avg: FixedWrapper = (count.clone() * average - old_value + new_value) / count;
        Ok(new_avg
            .try_into_balance()
            .map_err(|_| Error::<T>::AveragePriceCalculationFailed)?)
    }

    /// Calculate fitting incoming spot price to satisfy given average price change.
    fn adjusted_spot_price(
        old_average: Balance,
        new_average: Balance,
        old_value: Balance,
        count: u32,
    ) -> Result<Balance, DispatchError> {
        let old_average = FixedWrapper::from(old_average);
        let new_average = FixedWrapper::from(new_average);
        let old_value = FixedWrapper::from(old_value);
        let count: FixedWrapper = balance!(count).into();
        let adjusted_new_value = new_average * count.clone() + old_value - old_average * count;
        Ok(adjusted_new_value
            .try_into_balance()
            .map_err(|_| Error::<T>::AveragePriceCalculationFailed)?)
    }

    /// Returns (number of active pairs, number of pairs with needed update)
    pub fn average_prices_calculation_routine(price_variant: PriceVariant) -> (u32, u32) {
        let mut count_active = 0;
        let mut count_updated = 0;
        let price_infos_iter = PriceInfos::<T>::iter()
            .map(|(a, mut agg_price_info)| (a, agg_price_info.price_mut_of(price_variant).clone()));
        for (asset_id, price_info) in price_infos_iter {
            let price = if price_info.needs_update {
                count_updated += 1;
                Self::spot_price(&asset_id)
            } else {
                // if price hasn't changed duplicate latest known to update average
                Ok(price_info.last_spot_price)
            };
            if let Ok(val) = price {
                let _ = Self::incoming_spot_price(&asset_id, val, price_variant);
            } else {
                Self::incoming_spot_price_failure(&asset_id, price_variant);
            }
            count_active += 1;
        }
        (count_active, count_updated)
    }
}

impl<T: Config> PriceToolsProvider<T::AssetId> for Pallet<T> {
    fn get_average_price(
        input_asset_id: &T::AssetId,
        output_asset_id: &T::AssetId,
        price_variant: PriceVariant,
    ) -> Result<Balance, DispatchError> {
        Pallet::<T>::get_average_price(input_asset_id, output_asset_id, price_variant)
    }

    fn register_asset(asset_id: &T::AssetId) -> DispatchResult {
        if PriceInfos::<T>::get(asset_id).is_none() {
            PriceInfos::<T>::insert(asset_id.clone(), AggregatedPriceInfo::default());
            Ok(())
        } else {
            fail!(Error::<T>::AssetAlreadyRegistered);
        }
    }

    fn spot_price(asset_id: &T::AssetId) -> Result<Balance, DispatchError> {
        Pallet::<T>::spot_price(asset_id)
    }
}

impl<T: Config> OnPoolReservesChanged<T::AssetId> for Pallet<T> {
    fn reserves_changed(target_asset_id: &T::AssetId) {
        if let Some(agg_price_info) = PriceInfos::<T>::get(target_asset_id) {
            if !agg_price_info.buy.needs_update || !agg_price_info.sell.needs_update {
                PriceInfos::<T>::mutate(target_asset_id, |opt| {
                    let agg_price_info = opt.as_mut().unwrap();
                    agg_price_info.buy.needs_update = true;
                    agg_price_info.sell.needs_update = true;
                })
            }
        }
    }
}<|MERGE_RESOLUTION|>--- conflicted
+++ resolved
@@ -378,13 +378,8 @@
     }
 
     /// Get current spot price for
-<<<<<<< HEAD
-    fn spot_price(asset_id: &T::AssetId) -> Result<Balance, DispatchError> {
-        <T as pallet::Config>::LiquidityProxy::quote(
-=======
     pub fn spot_price(asset_id: &T::AssetId) -> Result<Balance, DispatchError> {
         T::LiquidityProxy::quote(
->>>>>>> c42093e0
             DEXId::Polkaswap.into(),
             &XOR.into(),
             &asset_id,
@@ -470,10 +465,6 @@
             fail!(Error::<T>::AssetAlreadyRegistered);
         }
     }
-
-    fn spot_price(asset_id: &T::AssetId) -> Result<Balance, DispatchError> {
-        Pallet::<T>::spot_price(asset_id)
-    }
 }
 
 impl<T: Config> OnPoolReservesChanged<T::AssetId> for Pallet<T> {
