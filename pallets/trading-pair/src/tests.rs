// This file is part of the SORA network and Polkaswap app.

// Copyright (c) 2020, 2021, Polka Biome Ltd. All rights reserved.
// SPDX-License-Identifier: BSD-4-Clause

// Redistribution and use in source and binary forms, with or without modification,
// are permitted provided that the following conditions are met:

// Redistributions of source code must retain the above copyright notice, this list
// of conditions and the following disclaimer.
// Redistributions in binary form must reproduce the above copyright notice, this
// list of conditions and the following disclaimer in the documentation and/or other
// materials provided with the distribution.
//
// All advertising materials mentioning features or use of this software must display
// the following acknowledgement: This product includes software developed by Polka Biome
// Ltd., SORA, and Polkaswap.
//
// Neither the name of the Polka Biome Ltd. nor the names of its contributors may be used
// to endorse or promote products derived from this software without specific prior written permission.

// THIS SOFTWARE IS PROVIDED BY Polka Biome Ltd. AS IS AND ANY EXPRESS OR IMPLIED WARRANTIES,
// INCLUDING, BUT NOT LIMITED TO, THE IMPLIED WARRANTIES OF MERCHANTABILITY AND FITNESS FOR
// A PARTICULAR PURPOSE ARE DISCLAIMED. IN NO EVENT SHALL Polka Biome Ltd. BE LIABLE FOR ANY
// DIRECT, INDIRECT, INCIDENTAL, SPECIAL, EXEMPLARY, OR CONSEQUENTIAL DAMAGES (INCLUDING,
// BUT NOT LIMITED TO, PROCUREMENT OF SUBSTITUTE GOODS OR SERVICES; LOSS OF USE, DATA, OR PROFITS;
// OR BUSINESS INTERRUPTION) HOWEVER CAUSED AND ON ANY THEORY OF LIABILITY, WHETHER IN CONTRACT,
// STRICT LIABILITY, OR TORT (INCLUDING NEGLIGENCE OR OTHERWISE) ARISING IN ANY WAY OUT OF THE
// USE OF THIS SOFTWARE, EVEN IF ADVISED OF THE POSSIBILITY OF SUCH DAMAGE.

use crate::mock::*;
use crate::{Error, Pallet};
use common::{EnsureTradingPairExists, LiquiditySourceType, TradingPair, DOT, KSM, XOR, XSTUSD};
use frame_support::assert_noop;
use frame_support::assert_ok;

type TradingPairPallet = Pallet<Runtime>;

#[test]
fn should_register_trading_pair() {
    let mut ext = ExtBuilder::default().build();
    ext.execute_with(|| {
        assert_ok!(TradingPairPallet::register(
            RuntimeOrigin::signed(ALICE),
            DEX_ID,
            XOR,
            DOT
        ));
    });
}

#[test]
fn should_register_with_another_dex_id() {
    let mut ext = ExtBuilder::default().build();
    ext.execute_with(|| {
        assert_ok!(TradingPairPallet::register(
<<<<<<< HEAD
            RuntimeOrigin::signed(ALICE),
            DEX_ID,
            XOR,
            DOT
        ));
        common::assert_noop_transactional!(
            TradingPairPallet::register(RuntimeOrigin::signed(ALICE), DEX_ID, XOR, DOT),
            Error::<Runtime>::TradingPairExists
=======
            Origin::signed(ALICE),
            1,
            XSTUSD,
            DOT
        ));
    });
}

#[test]
fn should_not_register_with_another_dex_id_with_wrong_base_asset_id() {
    let mut ext = ExtBuilder::default().build();
    ext.execute_with(|| {
        assert_noop!(
            TradingPairPallet::register(Origin::signed(ALICE), 1, XOR, DOT),
            Error::<Runtime>::ForbiddenBaseAssetId
>>>>>>> e36aa5f6
        );
    });
}

#[test]
fn should_not_register_trading_pair_with_wrong_base_asset() {
    let mut ext = ExtBuilder::default().build();
    ext.execute_with(|| {
<<<<<<< HEAD
        common::assert_noop_transactional!(
            TradingPairPallet::register(RuntimeOrigin::signed(ALICE), DEX_ID, DOT, XOR),
=======
        assert_noop!(
            TradingPairPallet::register(Origin::signed(ALICE), DEX_ID, DOT, XOR),
>>>>>>> e36aa5f6
            Error::<Runtime>::ForbiddenBaseAssetId
        );
    });
}

#[test]
fn should_not_register_trading_pair_with_same_assets() {
    let mut ext = ExtBuilder::default().build();
    ext.execute_with(|| {
<<<<<<< HEAD
        common::assert_noop_transactional!(
            TradingPairPallet::register(RuntimeOrigin::signed(ALICE), DEX_ID, XOR, XOR),
=======
        assert_noop!(
            TradingPairPallet::register(Origin::signed(ALICE), DEX_ID, XOR, XOR),
>>>>>>> e36aa5f6
            Error::<Runtime>::IdenticalAssetIds
        );
    });
}

#[test]
fn should_list_registered_pairs() {
    let mut ext = ExtBuilder::default().build();
    ext.execute_with(|| {
        assert_eq!(
            TradingPairPallet::list_trading_pairs(&DEX_ID).expect("Failed to list trading pairs."),
            vec![]
        );
        assert!(
            !TradingPairPallet::is_trading_pair_enabled(&DEX_ID, &XOR, &DOT)
                .expect("Failed to query pair state.")
        );
        assert!(
            !TradingPairPallet::is_trading_pair_enabled(&DEX_ID, &XOR, &KSM)
                .expect("Failed to query pair state.")
        );
        assert_noop!(
            TradingPairPallet::ensure_trading_pair_exists(&DEX_ID, &XOR, &DOT),
            Error::<Runtime>::TradingPairDoesntExist
        );
        assert_noop!(
            TradingPairPallet::ensure_trading_pair_exists(&DEX_ID, &XOR, &KSM),
            Error::<Runtime>::TradingPairDoesntExist
        );

        TradingPairPallet::register(RuntimeOrigin::signed(ALICE), DEX_ID, XOR, DOT)
            .expect("Failed to register pair.");
        assert_eq!(
            TradingPairPallet::list_trading_pairs(&DEX_ID).expect("Failed to list trading pairs."),
            vec![TradingPair {
                base_asset_id: XOR,
                target_asset_id: DOT
            }]
        );
        assert!(
            TradingPairPallet::is_trading_pair_enabled(&DEX_ID, &XOR, &DOT)
                .expect("Failed to query pair state.")
        );
        assert!(
            !TradingPairPallet::is_trading_pair_enabled(&DEX_ID, &XOR, &KSM)
                .expect("Failed to query pair state.")
        );
        assert_ok!(TradingPairPallet::ensure_trading_pair_exists(
            &DEX_ID, &XOR, &DOT
        ));
        assert_noop!(
            TradingPairPallet::ensure_trading_pair_exists(&DEX_ID, &XOR, &KSM),
            Error::<Runtime>::TradingPairDoesntExist
        );

        TradingPairPallet::register(RuntimeOrigin::signed(ALICE), DEX_ID, XOR, KSM)
            .expect("Failed to register pair.");
        assert_eq!(
            TradingPairPallet::list_trading_pairs(&DEX_ID).expect("Failed to list trading pairs."),
            vec![
                TradingPair {
                    base_asset_id: XOR,
                    target_asset_id: KSM
                },
                TradingPair {
                    base_asset_id: XOR,
                    target_asset_id: DOT
                },
            ]
        );
        assert!(
            TradingPairPallet::is_trading_pair_enabled(&DEX_ID, &XOR, &KSM)
                .expect("Failed to query pair state.")
        );
        assert!(
            TradingPairPallet::is_trading_pair_enabled(&DEX_ID, &XOR, &KSM)
                .expect("Failed to query pair state.")
        );
        assert_ok!(TradingPairPallet::ensure_trading_pair_exists(
            &DEX_ID, &XOR, &DOT
        ));
        assert_ok!(TradingPairPallet::ensure_trading_pair_exists(
            &DEX_ID, &XOR, &KSM
        ));
    });
}

#[test]
fn should_enable_sources_for_pair_correctly() {
    let mut ext = ExtBuilder::default().build();
    ext.execute_with(|| {
        TradingPairPallet::register(RuntimeOrigin::signed(ALICE), DEX_ID, XOR, DOT)
            .expect("Failed to register pair.");
        TradingPairPallet::register(RuntimeOrigin::signed(ALICE), DEX_ID, XOR, KSM)
            .expect("Failed to register pair.");
        // check initial states after trading pair registration
        assert_eq!(
            TradingPairPallet::list_enabled_sources_for_trading_pair(&DEX_ID, &XOR, &DOT)
                .expect("Failed to list enabled sources for pair.")
                .into_iter()
                .collect::<Vec<_>>(),
            vec![]
        );
        assert_eq!(
            TradingPairPallet::list_enabled_sources_for_trading_pair(&DEX_ID, &XOR, &KSM)
                .expect("Failed to list enabled sources for pair.")
                .into_iter()
                .collect::<Vec<_>>(),
            vec![]
        );

        // pre check for enabled sources
        assert!(!TradingPairPallet::is_source_enabled_for_trading_pair(
            &DEX_ID,
            &XOR,
            &DOT,
            LiquiditySourceType::XYKPool
        )
        .expect("Failed to query pair state."));
        assert!(!TradingPairPallet::is_source_enabled_for_trading_pair(
            &DEX_ID,
            &XOR,
            &KSM,
            LiquiditySourceType::XYKPool
        )
        .expect("Failed to query pair state."));

        // enable source on one pair and check both trading pairs
        assert_eq!(
            TradingPairPallet::list_enabled_sources_for_trading_pair(&DEX_ID, &XOR, &KSM)
                .expect("Failed to list enabled sources for pair.")
                .into_iter()
                .collect::<Vec<_>>(),
            vec![]
        );
        assert!(!TradingPairPallet::is_source_enabled_for_trading_pair(
            &DEX_ID,
            &XOR,
            &DOT,
            LiquiditySourceType::XYKPool
        )
        .expect("Failed to query pair state."));
        assert!(!TradingPairPallet::is_source_enabled_for_trading_pair(
            &DEX_ID,
            &XOR,
            &KSM,
            LiquiditySourceType::XYKPool
        )
        .expect("Failed to query pair state."));

        // enable source for another pair
        TradingPairPallet::enable_source_for_trading_pair(
            &DEX_ID,
            &XOR,
            &DOT,
            LiquiditySourceType::XYKPool,
        )
        .expect("Failed to enable source for pair.");
        assert_eq!(
            TradingPairPallet::list_enabled_sources_for_trading_pair(&DEX_ID, &XOR, &KSM)
                .expect("Failed to list enabled sources for pair.")
                .into_iter()
                .collect::<Vec<_>>(),
            vec![]
        );
        assert!(TradingPairPallet::is_source_enabled_for_trading_pair(
            &DEX_ID,
            &XOR,
            &DOT,
            LiquiditySourceType::XYKPool
        )
        .expect("Failed to query pair state."));
        assert!(!TradingPairPallet::is_source_enabled_for_trading_pair(
            &DEX_ID,
            &XOR,
            &KSM,
            LiquiditySourceType::XYKPool
        )
        .expect("Failed to query pair state."));

        // enable another source for first trading pair
        assert!(TradingPairPallet::is_source_enabled_for_trading_pair(
            &DEX_ID,
            &XOR,
            &DOT,
            LiquiditySourceType::XYKPool
        )
        .expect("Failed to query pair state."));
        assert!(!TradingPairPallet::is_source_enabled_for_trading_pair(
            &DEX_ID,
            &XOR,
            &KSM,
            LiquiditySourceType::XYKPool
        )
        .expect("Failed to query pair state."));
    });
}

#[test]
fn duplicate_enabled_source_should_not_fail() {
    let mut ext = ExtBuilder::default().build();
    ext.execute_with(|| {
        TradingPairPallet::register(RuntimeOrigin::signed(ALICE), DEX_ID, XOR, DOT)
            .expect("Failed to register pair.");
        assert_ok!(TradingPairPallet::enable_source_for_trading_pair(
            &DEX_ID,
            &XOR,
            &DOT,
            LiquiditySourceType::MockPool,
        ));
        assert_ok!(TradingPairPallet::enable_source_for_trading_pair(
            &DEX_ID,
            &XOR,
            &DOT,
            LiquiditySourceType::MockPool,
        ));
    });
}

#[test]
fn should_not_enable_source_for_unregistered_pair() {
    let mut ext = ExtBuilder::default().build();
    ext.execute_with(|| {
        TradingPairPallet::register(RuntimeOrigin::signed(ALICE), DEX_ID, XOR, DOT)
            .expect("Failed to register pair.");
        assert_noop!(
            TradingPairPallet::enable_source_for_trading_pair(
                &DEX_ID,
                &XOR,
                &KSM,
                LiquiditySourceType::MockPool,
            ),
            Error::<Runtime>::TradingPairDoesntExist
        );
    });
}

#[test]
fn should_fail_with_nonexistent_dex() {
    let mut ext = ExtBuilder::without_initialized_dex().build();
    ext.execute_with(|| {
<<<<<<< HEAD
        common::assert_noop_transactional!(
            TradingPairPallet::register(RuntimeOrigin::signed(ALICE), DEX_ID, XOR, DOT),
=======
        assert_noop!(
            TradingPairPallet::register(Origin::signed(ALICE), DEX_ID, XOR, DOT),
>>>>>>> e36aa5f6
            dex_manager::Error::<Runtime>::DEXDoesNotExist
        );
        assert_noop!(
            TradingPairPallet::ensure_trading_pair_exists(&DEX_ID, &XOR, &DOT),
            dex_manager::Error::<Runtime>::DEXDoesNotExist
        );
        assert_noop!(
            TradingPairPallet::list_trading_pairs(&DEX_ID),
            dex_manager::Error::<Runtime>::DEXDoesNotExist
        );
        assert_noop!(
            TradingPairPallet::is_trading_pair_enabled(&DEX_ID, &XOR, &DOT),
            dex_manager::Error::<Runtime>::DEXDoesNotExist
        );
        assert_noop!(
            TradingPairPallet::list_enabled_sources_for_trading_pair(&DEX_ID, &XOR, &DOT),
            dex_manager::Error::<Runtime>::DEXDoesNotExist
        );
        assert_noop!(
            TradingPairPallet::is_source_enabled_for_trading_pair(
                &DEX_ID,
                &XOR,
                &DOT,
                LiquiditySourceType::MockPool
            ),
            dex_manager::Error::<Runtime>::DEXDoesNotExist
        );
        assert_noop!(
            TradingPairPallet::enable_source_for_trading_pair(
                &DEX_ID,
                &XOR,
                &DOT,
                LiquiditySourceType::MockPool
            ),
            dex_manager::Error::<Runtime>::DEXDoesNotExist
        );
    });
}<|MERGE_RESOLUTION|>--- conflicted
+++ resolved
@@ -54,17 +54,7 @@
     let mut ext = ExtBuilder::default().build();
     ext.execute_with(|| {
         assert_ok!(TradingPairPallet::register(
-<<<<<<< HEAD
             RuntimeOrigin::signed(ALICE),
-            DEX_ID,
-            XOR,
-            DOT
-        ));
-        common::assert_noop_transactional!(
-            TradingPairPallet::register(RuntimeOrigin::signed(ALICE), DEX_ID, XOR, DOT),
-            Error::<Runtime>::TradingPairExists
-=======
-            Origin::signed(ALICE),
             1,
             XSTUSD,
             DOT
@@ -77,9 +67,8 @@
     let mut ext = ExtBuilder::default().build();
     ext.execute_with(|| {
         assert_noop!(
-            TradingPairPallet::register(Origin::signed(ALICE), 1, XOR, DOT),
+            TradingPairPallet::register(RuntimeOrigin::signed(ALICE), 1, XOR, DOT),
             Error::<Runtime>::ForbiddenBaseAssetId
->>>>>>> e36aa5f6
         );
     });
 }
@@ -88,13 +77,8 @@
 fn should_not_register_trading_pair_with_wrong_base_asset() {
     let mut ext = ExtBuilder::default().build();
     ext.execute_with(|| {
-<<<<<<< HEAD
-        common::assert_noop_transactional!(
+        assert_noop!(
             TradingPairPallet::register(RuntimeOrigin::signed(ALICE), DEX_ID, DOT, XOR),
-=======
-        assert_noop!(
-            TradingPairPallet::register(Origin::signed(ALICE), DEX_ID, DOT, XOR),
->>>>>>> e36aa5f6
             Error::<Runtime>::ForbiddenBaseAssetId
         );
     });
@@ -104,13 +88,8 @@
 fn should_not_register_trading_pair_with_same_assets() {
     let mut ext = ExtBuilder::default().build();
     ext.execute_with(|| {
-<<<<<<< HEAD
-        common::assert_noop_transactional!(
+        assert_noop!(
             TradingPairPallet::register(RuntimeOrigin::signed(ALICE), DEX_ID, XOR, XOR),
-=======
-        assert_noop!(
-            TradingPairPallet::register(Origin::signed(ALICE), DEX_ID, XOR, XOR),
->>>>>>> e36aa5f6
             Error::<Runtime>::IdenticalAssetIds
         );
     });
@@ -352,13 +331,8 @@
 fn should_fail_with_nonexistent_dex() {
     let mut ext = ExtBuilder::without_initialized_dex().build();
     ext.execute_with(|| {
-<<<<<<< HEAD
-        common::assert_noop_transactional!(
+        assert_noop!(
             TradingPairPallet::register(RuntimeOrigin::signed(ALICE), DEX_ID, XOR, DOT),
-=======
-        assert_noop!(
-            TradingPairPallet::register(Origin::signed(ALICE), DEX_ID, XOR, DOT),
->>>>>>> e36aa5f6
             dex_manager::Error::<Runtime>::DEXDoesNotExist
         );
         assert_noop!(
