// This file is part of the SORA network and Polkaswap app.

// Copyright (c) 2020, 2021, Polka Biome Ltd. All rights reserved.
// SPDX-License-Identifier: BSD-4-Clause

// Redistribution and use in source and binary forms, with or without modification,
// are permitted provided that the following conditions are met:

// Redistributions of source code must retain the above copyright notice, this list
// of conditions and the following disclaimer.
// Redistributions in binary form must reproduce the above copyright notice, this
// list of conditions and the following disclaimer in the documentation and/or other
// materials provided with the distribution.
//
// All advertising materials mentioning features or use of this software must display
// the following acknowledgement: This product includes software developed by Polka Biome
// Ltd., SORA, and Polkaswap.
//
// Neither the name of the Polka Biome Ltd. nor the names of its contributors may be used
// to endorse or promote products derived from this software without specific prior written permission.

// THIS SOFTWARE IS PROVIDED BY Polka Biome Ltd. AS IS AND ANY EXPRESS OR IMPLIED WARRANTIES,
// INCLUDING, BUT NOT LIMITED TO, THE IMPLIED WARRANTIES OF MERCHANTABILITY AND FITNESS FOR
// A PARTICULAR PURPOSE ARE DISCLAIMED. IN NO EVENT SHALL Polka Biome Ltd. BE LIABLE FOR ANY
// DIRECT, INDIRECT, INCIDENTAL, SPECIAL, EXEMPLARY, OR CONSEQUENTIAL DAMAGES (INCLUDING,
// BUT NOT LIMITED TO, PROCUREMENT OF SUBSTITUTE GOODS OR SERVICES; LOSS OF USE, DATA, OR PROFITS;
// OR BUSINESS INTERRUPTION) HOWEVER CAUSED AND ON ANY THEORY OF LIABILITY, WHETHER IN CONTRACT,
// STRICT LIABILITY, OR TORT (INCLUDING NEGLIGENCE OR OTHERWISE) ARISING IN ANY WAY OUT OF THE
// USE OF THIS SOFTWARE, EVEN IF ADVISED OF THE POSSIBILITY OF SUCH DAMAGE.

use crate::{self as trading_pair, Config};
use common::mock::ExistentialDeposits;
use common::prelude::{Balance, DEXInfo};
use common::{
    hash, mock_assets_config, mock_common_config, mock_currencies_config, mock_frame_system_config,
<<<<<<< HEAD
    mock_permissions_config, mock_tokens_config, AssetId32, AssetName, AssetSymbol,
    BalancePrecision, ContentSource, DEXId, Description, DEFAULT_BALANCE_PRECISION, DOT, KSM, XOR,
    XST, XSTUSD,
=======
    mock_pallet_balances_config, mock_tokens_config, AssetId32, AssetName, AssetSymbol,
    BalancePrecision, ContentSource, DEXId, Description, DEFAULT_BALANCE_PRECISION, DOT, KSM, KUSD,
    VXOR, XOR, XST, XSTUSD,
>>>>>>> 50f54b36
};
use currencies::BasicCurrencyAdapter;
use frame_support::traits::Everything;
use frame_support::weights::Weight;
use frame_support::{construct_runtime, parameter_types};
use frame_system;
use permissions::{Scope, INIT_DEX, MANAGE_DEX};
use sp_core::crypto::AccountId32;
use sp_core::H256;
use sp_runtime::traits::{BlakeTwo256, IdentityLookup, Zero};
use sp_runtime::{BuildStorage, Perbill};

type Block = frame_system::mocking::MockBlock<Runtime>;

construct_runtime! {
    pub enum Runtime {
        System: frame_system::{Pallet, Call, Config<T>, Storage, Event<T>},
        TradingPair: trading_pair::{Pallet, Call, Config<T>, Storage, Event<T>},
        Tokens: tokens::{Pallet, Call, Config<T>, Storage, Event<T>},
        Currencies: currencies::{Pallet, Call, Storage},
        Assets: assets::{Pallet, Call, Config<T>, Storage, Event<T>},
        Balances: pallet_balances::{Pallet, Call, Storage, Event<T>},
        Permissions: permissions::{Pallet, Call, Config<T>, Storage, Event<T>},
        DexManager: dex_manager::{Pallet, Call, Config<T>, Storage},
    }
}

pub type AccountId = AccountId32;
pub type BlockNumber = u64;
pub type Amount = i128;

pub const ALICE: AccountId = AccountId32::new([1; 32]);
pub const DEX_ID: DEXId = DEXId::Polkaswap;
type AssetId = AssetId32<common::PredefinedAssetId>;

parameter_types! {
    pub const BlockHashCount: u64 = 250;
    pub const MaximumBlockWeight: Weight = Weight::from_parts(1024, 0);
    pub const MaximumBlockLength: u32 = 2 * 1024;
    pub const AvailableBlockRatio: Perbill = Perbill::from_percent(75);
}

mock_currencies_config!(Runtime);
mock_frame_system_config!(Runtime);
mock_permissions_config!(Runtime);
mock_common_config!(Runtime);
mock_tokens_config!(Runtime);
mock_assets_config!(Runtime);

impl Config for Runtime {
    type RuntimeEvent = RuntimeEvent;
    type EnsureDEXManager = dex_manager::Pallet<Runtime>;
    type DexInfoProvider = dex_manager::Pallet<Runtime>;
    type WeightInfo = ();
    type AssetInfoProvider = assets::Pallet<Runtime>;
}

parameter_types! {
    pub const GetBaseAssetId: AssetId = XOR;
}

parameter_types! {
    pub const GetBuyBackAssetId: AssetId = XST;
}

parameter_types! {
    pub const ExistentialDeposit: u128 = 1;
    pub const TransferFee: u128 = 0;
    pub const CreationFee: u128 = 0;
    pub const TransactionByteFee: u128 = 1;
}

impl pallet_balances::Config for Runtime {
    type Balance = Balance;
    type RuntimeEvent = RuntimeEvent;
    type DustRemoval = ();
    type ExistentialDeposit = ExistentialDeposit;
    type AccountStore = System;
    type WeightInfo = ();
    type MaxLocks = ();
    type MaxReserves = ();
    type ReserveIdentifier = ();
    type RuntimeHoldReason = ();
    type FreezeIdentifier = ();
    type MaxHolds = ();
    type MaxFreezes = ();
}

impl dex_manager::Config for Runtime {}

pub struct ExtBuilder {
    endowed_assets: Vec<(
        AssetId,
        AccountId,
        AssetSymbol,
        AssetName,
        BalancePrecision,
        Balance,
        bool,
        Option<ContentSource>,
        Option<Description>,
    )>,
    endowed_accounts: Vec<(AccountId, AssetId, Balance)>,
    dex_list: Vec<(DEXId, DEXInfo<AssetId>)>,
    initial_permission_owners: Vec<(u32, Scope, Vec<AccountId>)>,
    initial_permissions: Vec<(AccountId, Scope, Vec<u32>)>,
}

impl ExtBuilder {
    pub fn without_initialized_dex() -> Self {
        Self {
            endowed_assets: vec![
                (
                    XOR,
                    ALICE,
                    AssetSymbol(b"XOR".to_vec()),
                    AssetName(b"SORA".to_vec()),
                    DEFAULT_BALANCE_PRECISION,
                    Balance::from(0u32),
                    true,
                    None,
                    None,
                ),
                (
                    DOT,
                    ALICE,
                    AssetSymbol(b"DOT".to_vec()),
                    AssetName(b"Polkadot".to_vec()),
                    DEFAULT_BALANCE_PRECISION,
                    Balance::from(0u32),
                    true,
                    None,
                    None,
                ),
                (
                    KSM,
                    ALICE,
                    AssetSymbol(b"KSM".to_vec()),
                    AssetName(b"Kusama".to_vec()),
                    DEFAULT_BALANCE_PRECISION,
                    Balance::from(0u32),
                    true,
                    None,
                    None,
                ),
            ],
            endowed_accounts: vec![],
            dex_list: vec![],
            initial_permission_owners: vec![],
            initial_permissions: vec![],
        }
    }
}

impl Default for ExtBuilder {
    fn default() -> Self {
        Self {
            endowed_assets: vec![
                (
                    XOR,
                    ALICE,
                    AssetSymbol(b"XOR".to_vec()),
                    AssetName(b"SORA".to_vec()),
                    DEFAULT_BALANCE_PRECISION,
                    Balance::zero(),
                    true,
                    None,
                    None,
                ),
                (
                    DOT,
                    ALICE,
                    AssetSymbol(b"DOT".to_vec()),
                    AssetName(b"Polkadot".to_vec()),
                    DEFAULT_BALANCE_PRECISION,
                    Balance::zero(),
                    true,
                    None,
                    None,
                ),
                (
                    KSM,
                    ALICE,
                    AssetSymbol(b"KSM".to_vec()),
                    AssetName(b"Kusama".to_vec()),
                    DEFAULT_BALANCE_PRECISION,
                    Balance::zero(),
                    true,
                    None,
                    None,
                ),
                (
                    XSTUSD,
                    ALICE,
                    AssetSymbol(b"XSTUSD".to_vec()),
                    AssetName(b"XSTUSD".to_vec()),
                    DEFAULT_BALANCE_PRECISION,
                    Balance::zero(),
                    true,
                    None,
                    None,
                ),
                (
                    KUSD.into(),
                    ALICE,
                    AssetSymbol(b"KUSD".to_vec()),
                    AssetName(b"Kensetsu Stable Dollar".to_vec()),
                    DEFAULT_BALANCE_PRECISION,
                    Balance::zero(),
                    true,
                    None,
                    None,
                ),
                (
                    VXOR,
                    ALICE,
                    AssetSymbol(b"VXOR".to_vec()),
                    AssetName(b"Vested XOR".to_vec()),
                    DEFAULT_BALANCE_PRECISION,
                    Balance::zero(),
                    true,
                    None,
                    None,
                ),
            ],
            endowed_accounts: vec![],
            dex_list: vec![
                (
                    DEX_ID,
                    DEXInfo {
                        base_asset_id: XOR,
                        synthetic_base_asset_id: XST,
                        is_public: true,
                    },
                ),
                (
                    DEXId::PolkaswapXSTUSD,
                    DEXInfo {
                        base_asset_id: XSTUSD,
                        synthetic_base_asset_id: XST,
                        is_public: true,
                    },
                ),
                (
                    DEXId::PolkaswapKUSD,
                    DEXInfo {
                        base_asset_id: KUSD,
                        synthetic_base_asset_id: XST,
                        is_public: true,
                    },
                ),
                (
                    DEXId::PolkaswapVXOR,
                    DEXInfo {
                        base_asset_id: VXOR,
                        synthetic_base_asset_id: XST,
                        is_public: true,
                    },
                ),
            ],
            initial_permission_owners: vec![
                (INIT_DEX, Scope::Unlimited, vec![ALICE]),
                (MANAGE_DEX, Scope::Limited(hash(&DEX_ID)), vec![ALICE]),
            ],
            initial_permissions: vec![
                (ALICE, Scope::Unlimited, vec![INIT_DEX]),
                (ALICE, Scope::Limited(hash(&DEX_ID)), vec![MANAGE_DEX]),
            ],
        }
    }
}

impl ExtBuilder {
    pub fn build(self) -> sp_io::TestExternalities {
        let mut t = frame_system::GenesisConfig::<Runtime>::default()
            .build_storage()
            .unwrap();

        pallet_balances::GenesisConfig::<Runtime> {
            balances: vec![(ALICE, 1)],
        }
        .assimilate_storage(&mut t)
        .unwrap();

        permissions::GenesisConfig::<Runtime> {
            initial_permission_owners: self.initial_permission_owners,
            initial_permissions: self.initial_permissions,
        }
        .assimilate_storage(&mut t)
        .unwrap();

        assets::GenesisConfig::<Runtime> {
            endowed_assets: self.endowed_assets,
        }
        .assimilate_storage(&mut t)
        .unwrap();

        tokens::GenesisConfig::<Runtime> {
            balances: self.endowed_accounts,
        }
        .assimilate_storage(&mut t)
        .unwrap();

        dex_manager::GenesisConfig::<Runtime> {
            dex_list: self.dex_list,
        }
        .assimilate_storage(&mut t)
        .unwrap();

        t.into()
    }
}<|MERGE_RESOLUTION|>--- conflicted
+++ resolved
@@ -33,15 +33,9 @@
 use common::prelude::{Balance, DEXInfo};
 use common::{
     hash, mock_assets_config, mock_common_config, mock_currencies_config, mock_frame_system_config,
-<<<<<<< HEAD
     mock_permissions_config, mock_tokens_config, AssetId32, AssetName, AssetSymbol,
-    BalancePrecision, ContentSource, DEXId, Description, DEFAULT_BALANCE_PRECISION, DOT, KSM, XOR,
-    XST, XSTUSD,
-=======
-    mock_pallet_balances_config, mock_tokens_config, AssetId32, AssetName, AssetSymbol,
     BalancePrecision, ContentSource, DEXId, Description, DEFAULT_BALANCE_PRECISION, DOT, KSM, KUSD,
     VXOR, XOR, XST, XSTUSD,
->>>>>>> 50f54b36
 };
 use currencies::BasicCurrencyAdapter;
 use frame_support::traits::Everything;
