--- conflicted
+++ resolved
@@ -10,19 +10,10 @@
 [dependencies]
 codec = { package = "parity-scale-codec", version = "3" }
 jsonrpsee = { version = "0.16.2", features = ["server", "macros"] }
-<<<<<<< HEAD
-sp-api = { git = "https://github.com/sora-xor/polkadot-sdk.git", branch = "add_sora_substrate_commits", default-features = false }
-sp-blockchain = { git = "https://github.com/sora-xor/polkadot-sdk.git", branch = "add_sora_substrate_commits", default-features = false }
-sp-core = { git = "https://github.com/sora-xor/polkadot-sdk.git", branch = "add_sora_substrate_commits", default-features = false }
-sp-rpc = { git = "https://github.com/sora-xor/polkadot-sdk.git", branch = "add_sora_substrate_commits", default-features = false }
-sp-runtime = { git = "https://github.com/sora-xor/polkadot-sdk.git", branch = "add_sora_substrate_commits", default-features = false }
-sp-std = { git = "https://github.com/sora-xor/polkadot-sdk.git", branch = "add_sora_substrate_commits", default-features = false }
-=======
 sp-api = { git = "https://github.com/sora-xor/polkadot-sdk.git", branch = "polkadot-v1.1.0", default-features = false }
 sp-blockchain = { git = "https://github.com/sora-xor/polkadot-sdk.git", branch = "polkadot-v1.1.0", default-features = false }
 sp-core = { git = "https://github.com/sora-xor/polkadot-sdk.git", branch = "polkadot-v1.1.0", default-features = false }
 sp-rpc = { git = "https://github.com/sora-xor/polkadot-sdk.git", branch = "polkadot-v1.1.0", default-features = false }
 sp-runtime = { git = "https://github.com/sora-xor/polkadot-sdk.git", branch = "polkadot-v1.1.0", default-features = false }
 sp-std = { git = "https://github.com/sora-xor/polkadot-sdk.git", branch = "polkadot-v1.1.0", default-features = false }
->>>>>>> 87a5efdc
 dex-manager-runtime-api = { path = "../runtime-api" }