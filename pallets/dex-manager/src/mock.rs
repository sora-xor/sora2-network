// This file is part of the SORA network and Polkaswap app.

// Copyright (c) 2020, 2021, Polka Biome Ltd. All rights reserved.
// SPDX-License-Identifier: BSD-4-Clause

// Redistribution and use in source and binary forms, with or without modification,
// are permitted provided that the following conditions are met:

// Redistributions of source code must retain the above copyright notice, this list
// of conditions and the following disclaimer.
// Redistributions in binary form must reproduce the above copyright notice, this
// list of conditions and the following disclaimer in the documentation and/or other
// materials provided with the distribution.
//
// All advertising materials mentioning features or use of this software must display
// the following acknowledgement: This product includes software developed by Polka Biome
// Ltd., SORA, and Polkaswap.
//
// Neither the name of the Polka Biome Ltd. nor the names of its contributors may be used
// to endorse or promote products derived from this software without specific prior written permission.

// THIS SOFTWARE IS PROVIDED BY Polka Biome Ltd. AS IS AND ANY EXPRESS OR IMPLIED WARRANTIES,
// INCLUDING, BUT NOT LIMITED TO, THE IMPLIED WARRANTIES OF MERCHANTABILITY AND FITNESS FOR
// A PARTICULAR PURPOSE ARE DISCLAIMED. IN NO EVENT SHALL Polka Biome Ltd. BE LIABLE FOR ANY
// DIRECT, INDIRECT, INCIDENTAL, SPECIAL, EXEMPLARY, OR CONSEQUENTIAL DAMAGES (INCLUDING,
// BUT NOT LIMITED TO, PROCUREMENT OF SUBSTITUTE GOODS OR SERVICES; LOSS OF USE, DATA, OR PROFITS;
// OR BUSINESS INTERRUPTION) HOWEVER CAUSED AND ON ANY THEORY OF LIABILITY, WHETHER IN CONTRACT,
// STRICT LIABILITY, OR TORT (INCLUDING NEGLIGENCE OR OTHERWISE) ARISING IN ANY WAY OUT OF THE
// USE OF THIS SOFTWARE, EVEN IF ADVISED OF THE POSSIBILITY OF SUCH DAMAGE.

use crate::{self as dex_manager, Config};
use common::mock::ExistentialDeposits;
use common::prelude::Balance;
use common::{
    self, fixed_from_basis_points, mock_assets_config, mock_common_config, mock_currencies_config,
    mock_frame_system_config, mock_pallet_balances_config, mock_tokens_config, AssetId32, DEXId,
    DEXInfo, Fixed, DOT, XOR, XST,
};
use currencies::BasicCurrencyAdapter;
use frame_support::traits::{Everything, GenesisBuild};
use frame_support::weights::Weight;
use frame_support::{construct_runtime, parameter_types};
use frame_system;
use permissions::Scope;
use sp_core::crypto::AccountId32;
use sp_core::H256;
use sp_runtime::testing::Header;
use sp_runtime::traits::{BlakeTwo256, IdentityLookup};
use sp_runtime::{BuildStorage, Perbill};

pub type AccountId = AccountId32;
pub type BlockNumber = u64;
pub type Amount = i128;
type AssetId = AssetId32<common::PredefinedAssetId>;
type UncheckedExtrinsic = frame_system::mocking::MockUncheckedExtrinsic<Runtime>;
type Block = frame_system::mocking::MockBlock<Runtime>;

pub const ALICE: AccountId32 = AccountId32::new([1; 32]);

pub const BOB: AccountId32 = AccountId32::new([2; 32]);

pub const DEX_A_ID: DEXId = DEXId::PolkaswapXSTUSD;
pub const DEX_B_ID: DEXId = DEXId::Polkaswap;

parameter_types! {
    pub const BlockHashCount: u64 = 250;
    pub const MaximumBlockWeight: Weight = Weight::from_parts(1024, 0);
    pub const MaximumBlockLength: u32 = 2 * 1024;
    pub const AvailableBlockRatio: Perbill = Perbill::from_percent(75);
    pub const GetBaseAssetId: AssetId = XOR;
    pub const TransferFee: u128 = 0;
    pub const CreationFee: u128 = 0;
    pub const TransactionByteFee: u128 = 1;
    pub GetFee: Fixed = fixed_from_basis_points(30u16);
}

construct_runtime! {
    pub enum Runtime {
        System: frame_system::{Pallet, Call, Config<T>, Storage, Event<T>},
        DexManager: dex_manager::{Pallet, Call, Config<T>, Storage},
        Tokens: tokens::{Pallet, Call, Config<T>, Storage, Event<T>},
        Permissions: permissions::{Pallet, Call, Config<T>, Storage, Event<T>},
        Currencies: currencies::{Pallet, Call, Storage},
        Assets: assets::{Pallet, Call, Config<T>, Storage, Event<T>},
        Balances: pallet_balances::{Pallet, Call, Storage, Event<T>},
    }
}

<<<<<<< HEAD
impl frame_system::Config for Runtime {
    type BaseCallFilter = Everything;
    type BlockWeights = ();
    type BlockLength = ();
    type RuntimeOrigin = RuntimeOrigin;
    type RuntimeCall = RuntimeCall;
    type Nonce = u64;
    type Block = Block;
    type Hash = H256;
    type Hashing = BlakeTwo256;
    type AccountId = AccountId;
    type Lookup = IdentityLookup<Self::AccountId>;
    type RuntimeEvent = RuntimeEvent;
    type BlockHashCount = BlockHashCount;
    type DbWeight = ();
    type Version = ();
    type AccountData = pallet_balances::AccountData<Balance>;
    type OnNewAccount = ();
    type OnKilledAccount = ();
    type SystemWeightInfo = ();
    type PalletInfo = PalletInfo;
    type SS58Prefix = ();
    type OnSetCode = ();
    type MaxConsumers = frame_support::traits::ConstU32<65536>;
}
=======
mock_pallet_balances_config!(Runtime);
mock_currencies_config!(Runtime);
mock_frame_system_config!(Runtime);
mock_common_config!(Runtime);
mock_tokens_config!(Runtime);
mock_assets_config!(Runtime);
>>>>>>> e907ed12

impl Config for Runtime {}

impl permissions::Config for Runtime {
    type RuntimeEvent = RuntimeEvent;
}

parameter_types! {
    pub const GetBuyBackAssetId: AssetId = XST;
<<<<<<< HEAD
    pub GetBuyBackSupplyAssets: Vec<AssetId> = vec![VAL, PSWAP];
    pub const GetBuyBackPercentage: u8 = 10;
    pub const GetBuyBackAccountId: AccountId = BUY_BACK_ACCOUNT;
    pub const GetBuyBackDexId: DEXId = 0;
}

impl assets::Config for Runtime {
    type RuntimeEvent = RuntimeEvent;
    type ExtraAccountId = AccountId;
    type ExtraAssetRecordArg =
        common::AssetIdExtraAssetRecordArg<DEXId, common::LiquiditySourceType, AccountId>;
    type AssetId = AssetId;
    type GetBaseAssetId = GetBaseAssetId;
    type GetBuyBackAssetId = GetBuyBackAssetId;
    type GetBuyBackSupplyAssets = GetBuyBackSupplyAssets;
    type GetBuyBackPercentage = GetBuyBackPercentage;
    type GetBuyBackAccountId = GetBuyBackAccountId;
    type GetBuyBackDexId = GetBuyBackDexId;
    type BuyBackLiquidityProxy = ();
    type Currency = currencies::Pallet<Runtime>;
    type GetTotalBalance = ();
    type WeightInfo = ();
}

impl common::Config for Runtime {
    type DEXId = DEXId;
    type LstId = common::LiquiditySourceType;
}

impl pallet_balances::Config for Runtime {
    type Balance = Balance;
    type RuntimeEvent = RuntimeEvent;
    type DustRemoval = ();
    type ExistentialDeposit = ExistentialDeposit;
    type AccountStore = System;
    type WeightInfo = ();
    type MaxLocks = ();
    type MaxReserves = ();
    type ReserveIdentifier = ();
    type RuntimeHoldReason = ();
    type FreezeIdentifier = ();
    type MaxHolds = ();
    type MaxFreezes = ();
=======
>>>>>>> e907ed12
}

pub struct ExtBuilder {
    pub initial_dex_list: Vec<(DEXId, DEXInfo<AssetId>)>,
    pub endowed_accounts: Vec<(AccountId, AssetId, Balance)>,
    pub initial_permission_owners: Vec<(u32, Scope, Vec<AccountId>)>,
    pub initial_permissions: Vec<(AccountId, Scope, Vec<u32>)>,
}

impl Default for ExtBuilder {
    fn default() -> Self {
        Self {
            initial_dex_list: Vec::new(),
            endowed_accounts: vec![
                (ALICE, XOR, 1_000_000_000_000_000_000u128.into()),
                (BOB, DOT, 1_000_000_000_000_000_000u128.into()),
            ],
            initial_permission_owners: Vec::new(),
            initial_permissions: Vec::new(),
        }
    }
}

impl ExtBuilder {
    pub fn build(self) -> sp_io::TestExternalities {
        let mut t = frame_system::GenesisConfig::<Runtime>::default()
            .build_storage()
            .unwrap();

        crate::GenesisConfig::<Runtime> {
            dex_list: self.initial_dex_list,
        }
        .assimilate_storage(&mut t)
        .unwrap();

        tokens::GenesisConfig::<Runtime> {
            balances: self.endowed_accounts,
        }
        .assimilate_storage(&mut t)
        .unwrap();

        permissions::GenesisConfig::<Runtime> {
            initial_permission_owners: self.initial_permission_owners,
            initial_permissions: self.initial_permissions,
        }
        .assimilate_storage(&mut t)
        .unwrap();

        t.into()
    }
}<|MERGE_RESOLUTION|>--- conflicted
+++ resolved
@@ -86,40 +86,12 @@
     }
 }
 
-<<<<<<< HEAD
-impl frame_system::Config for Runtime {
-    type BaseCallFilter = Everything;
-    type BlockWeights = ();
-    type BlockLength = ();
-    type RuntimeOrigin = RuntimeOrigin;
-    type RuntimeCall = RuntimeCall;
-    type Nonce = u64;
-    type Block = Block;
-    type Hash = H256;
-    type Hashing = BlakeTwo256;
-    type AccountId = AccountId;
-    type Lookup = IdentityLookup<Self::AccountId>;
-    type RuntimeEvent = RuntimeEvent;
-    type BlockHashCount = BlockHashCount;
-    type DbWeight = ();
-    type Version = ();
-    type AccountData = pallet_balances::AccountData<Balance>;
-    type OnNewAccount = ();
-    type OnKilledAccount = ();
-    type SystemWeightInfo = ();
-    type PalletInfo = PalletInfo;
-    type SS58Prefix = ();
-    type OnSetCode = ();
-    type MaxConsumers = frame_support::traits::ConstU32<65536>;
-}
-=======
 mock_pallet_balances_config!(Runtime);
 mock_currencies_config!(Runtime);
 mock_frame_system_config!(Runtime);
 mock_common_config!(Runtime);
 mock_tokens_config!(Runtime);
 mock_assets_config!(Runtime);
->>>>>>> e907ed12
 
 impl Config for Runtime {}
 
@@ -129,34 +101,6 @@
 
 parameter_types! {
     pub const GetBuyBackAssetId: AssetId = XST;
-<<<<<<< HEAD
-    pub GetBuyBackSupplyAssets: Vec<AssetId> = vec![VAL, PSWAP];
-    pub const GetBuyBackPercentage: u8 = 10;
-    pub const GetBuyBackAccountId: AccountId = BUY_BACK_ACCOUNT;
-    pub const GetBuyBackDexId: DEXId = 0;
-}
-
-impl assets::Config for Runtime {
-    type RuntimeEvent = RuntimeEvent;
-    type ExtraAccountId = AccountId;
-    type ExtraAssetRecordArg =
-        common::AssetIdExtraAssetRecordArg<DEXId, common::LiquiditySourceType, AccountId>;
-    type AssetId = AssetId;
-    type GetBaseAssetId = GetBaseAssetId;
-    type GetBuyBackAssetId = GetBuyBackAssetId;
-    type GetBuyBackSupplyAssets = GetBuyBackSupplyAssets;
-    type GetBuyBackPercentage = GetBuyBackPercentage;
-    type GetBuyBackAccountId = GetBuyBackAccountId;
-    type GetBuyBackDexId = GetBuyBackDexId;
-    type BuyBackLiquidityProxy = ();
-    type Currency = currencies::Pallet<Runtime>;
-    type GetTotalBalance = ();
-    type WeightInfo = ();
-}
-
-impl common::Config for Runtime {
-    type DEXId = DEXId;
-    type LstId = common::LiquiditySourceType;
 }
 
 impl pallet_balances::Config for Runtime {
@@ -173,8 +117,6 @@
     type FreezeIdentifier = ();
     type MaxHolds = ();
     type MaxFreezes = ();
-=======
->>>>>>> e907ed12
 }
 
 pub struct ExtBuilder {
