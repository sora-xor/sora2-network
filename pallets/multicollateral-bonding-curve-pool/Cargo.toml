--- conflicted
+++ resolved
@@ -16,17 +16,10 @@
 ] }
 scale-info = { version = "2", default-features = false, features = ["derive"] }
 currencies = { git = "https://github.com/open-web3-stack/open-runtime-module-library.git", package = "orml-currencies", default-features = false }
-<<<<<<< HEAD
 frame-support = { git = "https://github.com/sora-xor/substrate.git", branch = "polkadot-v0.9.31", default-features = false }
 frame-system = { git = "https://github.com/sora-xor/substrate.git", branch = "polkadot-v0.9.31", default-features = false }
 frame-benchmarking = { git = "https://github.com/sora-xor/substrate.git", branch = "polkadot-v0.9.31", default-features = false, optional = true }
 hex-literal = "0.3.1"
-=======
-frame-support = { git = "https://github.com/paritytech/substrate.git", branch = "polkadot-v0.9.25", default-features = false }
-frame-system = { git = "https://github.com/paritytech/substrate.git", branch = "polkadot-v0.9.25", default-features = false }
-frame-benchmarking = { git = "https://github.com/paritytech/substrate.git", branch = "polkadot-v0.9.25", default-features = false, optional = true }
-hex-literal = { version = "0.3.1" }
->>>>>>> f9092626
 orml-traits = { git = "https://github.com/open-web3-stack/open-runtime-module-library.git", package = "orml-traits", default-features = false }
 serde = { version = "1.0.101", default-features = false, optional = true, features = [
     "derive",
@@ -49,16 +42,10 @@
 [dev-dependencies]
 ceres-liquidity-locker = { path = "../ceres-liquidity-locker", default-features = false }
 demeter-farming-platform = { path = "../demeter-farming-platform", default-features = false }
-<<<<<<< HEAD
 hex-literal = "0.3.1"
 pallet-balances = { git = "https://github.com/sora-xor/substrate.git", branch = "polkadot-v0.9.31", default-features = false }
 sp-core = { git = "https://github.com/sora-xor/substrate.git", branch = "polkadot-v0.9.31", default-features = false }
 sp-io = { git = "https://github.com/sora-xor/substrate.git", branch = "polkadot-v0.9.31", default-features = false }
-=======
-pallet-balances = { git = "https://github.com/paritytech/substrate.git", branch = "polkadot-v0.9.25", default-features = false }
-sp-core = { git = "https://github.com/paritytech/substrate.git", branch = "polkadot-v0.9.25", default-features = false }
-sp-io = { git = "https://github.com/paritytech/substrate.git", branch = "polkadot-v0.9.25", default-features = false }
->>>>>>> f9092626
 common = { path = "../../common", features = ["test"] }
 dex-manager = { path = "../dex-manager" }
 mock-liquidity-source = { path = "../mock-liquidity-source" }
@@ -100,9 +87,6 @@
 
 try-runtime = [
     "frame-support/try-runtime",
-<<<<<<< HEAD
-=======
     "frame-system/try-runtime",
     "pallet-timestamp/try-runtime",
->>>>>>> f9092626
 ]