[package]
edition = '2021'
authors = ['Polka Biome Ltd. <jihoon@tutanota.de>']
license = "BSD-4-Clause"
homepage = 'https://sora.org'
repository = 'https://github.com/sora-xor/sora2-network'
name = 'multicollateral-bonding-curve-pool'
version = '0.3.0'

[package.metadata.docs.rs]
targets = ['x86_64-unknown-linux-gnu']

[dependencies]
codec = { package = "parity-scale-codec", version = "3", default-features = false, features = [
    "derive",
] }
scale-info = { version = "2", default-features = false, features = ["derive"] }
currencies = { git = "https://github.com/open-web3-stack/open-runtime-module-library.git", package = "orml-currencies", default-features = false }
frame-support = { git = "https://github.com/sora-xor/substrate.git", branch = "polkadot-v0.9.31", default-features = false }
frame-system = { git = "https://github.com/sora-xor/substrate.git", branch = "polkadot-v0.9.31", default-features = false }
frame-benchmarking = { git = "https://github.com/sora-xor/substrate.git", branch = "polkadot-v0.9.31", default-features = false, optional = true }
hex-literal = "0.3.1"
orml-traits = { git = "https://github.com/open-web3-stack/open-runtime-module-library.git", package = "orml-traits", default-features = false }
serde = { version = "1.0.101", default-features = false, optional = true, features = [
    "derive",
] }
sp-arithmetic = { git = "https://github.com/sora-xor/substrate.git", branch = "polkadot-v0.9.31", default-features = false }
sp-runtime = { git = "https://github.com/sora-xor/substrate.git", branch = "polkadot-v0.9.31", default-features = false }
sp-std = { git = "https://github.com/sora-xor/substrate.git", branch = "polkadot-v0.9.31", default-features = false }
tokens = { git = "https://github.com/open-web3-stack/open-runtime-module-library.git", package = "orml-tokens", default-features = false }
assets = { path = "../assets", default-features = false }
common = { path = "../../common", default-features = false }
dex-api = { path = "../dex-api", default-features = false }
liquidity-proxy = { path = "../liquidity-proxy", default-features = false }
permissions = { path = "../permissions", default-features = false }
pswap-distribution = { path = "../pswap-distribution", default-features = false }
technical = { path = "../technical", default-features = false }
trading-pair = { path = "../trading-pair", default-features = false }
pool-xyk = { path = "../pool-xyk", default-features = false }
pallet-timestamp = { git = "https://github.com/sora-xor/substrate.git", branch = "polkadot-v0.9.31", default-features = false }

[dev-dependencies]
ceres-liquidity-locker = { path = "../ceres-liquidity-locker", default-features = false }
demeter-farming-platform = { path = "../demeter-farming-platform", default-features = false }
hex-literal = "0.3.1"
pallet-balances = { git = "https://github.com/sora-xor/substrate.git", branch = "polkadot-v0.9.31", default-features = false }
sp-core = { git = "https://github.com/sora-xor/substrate.git", branch = "polkadot-v0.9.31", default-features = false }
sp-io = { git = "https://github.com/sora-xor/substrate.git", branch = "polkadot-v0.9.31", default-features = false }
common = { path = "../../common", features = ["test"] }
dex-manager = { path = "../dex-manager" }
mock-liquidity-source = { path = "../mock-liquidity-source" }
technical = { path = "../technical" }
trading-pair = { path = "../trading-pair" }
vested-rewards = { path = "../vested-rewards" }

[features]
default = ['std']
std = [
    'codec/std',
    "scale-info/std",
    'currencies/std',
    'frame-support/std',
    'frame-system/std',
    'orml-traits/std',
    'orml-traits/std',
    'serde',
    'sp-arithmetic/std',
    'sp-runtime/std',
    'sp-std/std',
    'tokens/std',
    'pool-xyk/std',
    "assets/std",
    "common/std",
    "dex-api/std",
    "liquidity-proxy/std",
    "permissions/std",
    "pswap-distribution/std",
    "technical/std",
    "trading-pair/std",
    "pallet-timestamp/std",
]
runtime-benchmarks = [
    "frame-benchmarking",
    "frame-system/runtime-benchmarks",
    "frame-support/runtime-benchmarks",
<<<<<<< HEAD
    "hex-literal",
=======
>>>>>>> 54d4f205
]

try-runtime = [
    "frame-support/try-runtime",
<<<<<<< HEAD
=======
    "frame-system/try-runtime",
    "pallet-timestamp/try-runtime",
>>>>>>> 54d4f205
]<|MERGE_RESOLUTION|>--- conflicted
+++ resolved
@@ -83,17 +83,8 @@
     "frame-benchmarking",
     "frame-system/runtime-benchmarks",
     "frame-support/runtime-benchmarks",
-<<<<<<< HEAD
-    "hex-literal",
-=======
->>>>>>> 54d4f205
 ]
 
 try-runtime = [
     "frame-support/try-runtime",
-<<<<<<< HEAD
-=======
-    "frame-system/try-runtime",
-    "pallet-timestamp/try-runtime",
->>>>>>> 54d4f205
 ]