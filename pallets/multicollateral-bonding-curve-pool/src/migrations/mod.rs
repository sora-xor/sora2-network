// This file is part of the SORA network and Polkaswap app.

// Copyright (c) 2020, 2021, Polka Biome Ltd. All rights reserved.
// SPDX-License-Identifier: BSD-4-Clause

// Redistribution and use in source and binary forms, with or without modification,
// are permitted provided that the following conditions are met:

// Redistributions of source code must retain the above copyright notice, this list
// of conditions and the following disclaimer.
// Redistributions in binary form must reproduce the above copyright notice, this
// list of conditions and the following disclaimer in the documentation and/or other
// materials provided with the distribution.
//
// All advertising materials mentioning features or use of this software must display
// the following acknowledgement: This product includes software developed by Polka Biome
// Ltd., SORA, and Polkaswap.
//
// Neither the name of the Polka Biome Ltd. nor the names of its contributors may be used
// to endorse or promote products derived from this software without specific prior written permission.

// THIS SOFTWARE IS PROVIDED BY Polka Biome Ltd. AS IS AND ANY EXPRESS OR IMPLIED WARRANTIES,
// INCLUDING, BUT NOT LIMITED TO, THE IMPLIED WARRANTIES OF MERCHANTABILITY AND FITNESS FOR
// A PARTICULAR PURPOSE ARE DISCLAIMED. IN NO EVENT SHALL Polka Biome Ltd. BE LIABLE FOR ANY
// DIRECT, INDIRECT, INCIDENTAL, SPECIAL, EXEMPLARY, OR CONSEQUENTIAL DAMAGES (INCLUDING,
// BUT NOT LIMITED TO, PROCUREMENT OF SUBSTITUTE GOODS OR SERVICES; LOSS OF USE, DATA, OR PROFITS;
// OR BUSINESS INTERRUPTION) HOWEVER CAUSED AND ON ANY THEORY OF LIABILITY, WHETHER IN CONTRACT,
// STRICT LIABILITY, OR TORT (INCLUDING NEGLIGENCE OR OTHERWISE) ARISING IN ANY WAY OUT OF THE
// USE OF THIS SOFTWARE, EVEN IF ADVISED OF THE POSSIBILITY OF SUCH DAMAGE.

<<<<<<< HEAD
// This file is part of the SORA network and Polkaswap app.

// Copyright (c) 2020, 2021, Polka Biome Ltd. All rights reserved.
// SPDX-License-Identifier: BSD-4-Clause

// Redistribution and use in source and binary forms, with or without modification,
// are permitted provided that the following conditions are met:

// Redistributions of source code must retain the above copyright notice, this list
// of conditions and the following disclaimer.
// Redistributions in binary form must reproduce the above copyright notice, this
// list of conditions and the following disclaimer in the documentation and/or other
// materials provided with the distribution.
//
// All advertising materials mentioning features or use of this software must display
// the following acknowledgement: This product includes software developed by Polka Biome
// Ltd., SORA, and Polkaswap.
//
// Neither the name of the Polka Biome Ltd. nor the names of its contributors may be used
// to endorse or promote products derived from this software without specific prior written permission.

// THIS SOFTWARE IS PROVIDED BY Polka Biome Ltd. AS IS AND ANY EXPRESS OR IMPLIED WARRANTIES,
// INCLUDING, BUT NOT LIMITED TO, THE IMPLIED WARRANTIES OF MERCHANTABILITY AND FITNESS FOR
// A PARTICULAR PURPOSE ARE DISCLAIMED. IN NO EVENT SHALL Polka Biome Ltd. BE LIABLE FOR ANY
// DIRECT, INDIRECT, INCIDENTAL, SPECIAL, EXEMPLARY, OR CONSEQUENTIAL DAMAGES (INCLUDING,
// BUT NOT LIMITED TO, PROCUREMENT OF SUBSTITUTE GOODS OR SERVICES; LOSS OF USE, DATA, OR PROFITS;
// OR BUSINESS INTERRUPTION) HOWEVER CAUSED AND ON ANY THEORY OF LIABILITY, WHETHER IN CONTRACT,
// STRICT LIABILITY, OR TORT (INCLUDING NEGLIGENCE OR OTHERWISE) ARISING IN ANY WAY OUT OF THE
// USE OF THIS SOFTWARE, EVEN IF ADVISED OF THE POSSIBILITY OF SUCH DAMAGE.

use super::{
    pallet::{Config, Pallet},
    WeightInfo as _,
};
use common::XST;
use frame_support::{
    log::{error, info},
    pallet_prelude::StorageVersion,
    traits::GetStorageVersion as _,
    weights::Weight,
};

/// Migration which adds `XST` pool
pub fn migrate<T: Config>() -> Weight {
    if Pallet::<T>::on_chain_storage_version() >= 1 {
        info!("Migration to version 1 has already been applied");
        return Weight::zero();
    }

    match Pallet::<T>::initialize_pool_unchecked(XST.into(), false) {
        Ok(()) => StorageVersion::new(1).put::<Pallet<T>>(),
        Err(err) => error!(
            "An error occurred during XST pool initialization: {:?}",
            err
        ),
    }
    <T as Config>::WeightInfo::on_initialize(0)
}
=======
pub mod v1;
pub mod v2;
>>>>>>> f21c9c14

#[cfg(test)]
mod tests;<|MERGE_RESOLUTION|>--- conflicted
+++ resolved
@@ -28,69 +28,8 @@
 // STRICT LIABILITY, OR TORT (INCLUDING NEGLIGENCE OR OTHERWISE) ARISING IN ANY WAY OUT OF THE
 // USE OF THIS SOFTWARE, EVEN IF ADVISED OF THE POSSIBILITY OF SUCH DAMAGE.
 
-<<<<<<< HEAD
-// This file is part of the SORA network and Polkaswap app.
-
-// Copyright (c) 2020, 2021, Polka Biome Ltd. All rights reserved.
-// SPDX-License-Identifier: BSD-4-Clause
-
-// Redistribution and use in source and binary forms, with or without modification,
-// are permitted provided that the following conditions are met:
-
-// Redistributions of source code must retain the above copyright notice, this list
-// of conditions and the following disclaimer.
-// Redistributions in binary form must reproduce the above copyright notice, this
-// list of conditions and the following disclaimer in the documentation and/or other
-// materials provided with the distribution.
-//
-// All advertising materials mentioning features or use of this software must display
-// the following acknowledgement: This product includes software developed by Polka Biome
-// Ltd., SORA, and Polkaswap.
-//
-// Neither the name of the Polka Biome Ltd. nor the names of its contributors may be used
-// to endorse or promote products derived from this software without specific prior written permission.
-
-// THIS SOFTWARE IS PROVIDED BY Polka Biome Ltd. AS IS AND ANY EXPRESS OR IMPLIED WARRANTIES,
-// INCLUDING, BUT NOT LIMITED TO, THE IMPLIED WARRANTIES OF MERCHANTABILITY AND FITNESS FOR
-// A PARTICULAR PURPOSE ARE DISCLAIMED. IN NO EVENT SHALL Polka Biome Ltd. BE LIABLE FOR ANY
-// DIRECT, INDIRECT, INCIDENTAL, SPECIAL, EXEMPLARY, OR CONSEQUENTIAL DAMAGES (INCLUDING,
-// BUT NOT LIMITED TO, PROCUREMENT OF SUBSTITUTE GOODS OR SERVICES; LOSS OF USE, DATA, OR PROFITS;
-// OR BUSINESS INTERRUPTION) HOWEVER CAUSED AND ON ANY THEORY OF LIABILITY, WHETHER IN CONTRACT,
-// STRICT LIABILITY, OR TORT (INCLUDING NEGLIGENCE OR OTHERWISE) ARISING IN ANY WAY OUT OF THE
-// USE OF THIS SOFTWARE, EVEN IF ADVISED OF THE POSSIBILITY OF SUCH DAMAGE.
-
-use super::{
-    pallet::{Config, Pallet},
-    WeightInfo as _,
-};
-use common::XST;
-use frame_support::{
-    log::{error, info},
-    pallet_prelude::StorageVersion,
-    traits::GetStorageVersion as _,
-    weights::Weight,
-};
-
-/// Migration which adds `XST` pool
-pub fn migrate<T: Config>() -> Weight {
-    if Pallet::<T>::on_chain_storage_version() >= 1 {
-        info!("Migration to version 1 has already been applied");
-        return Weight::zero();
-    }
-
-    match Pallet::<T>::initialize_pool_unchecked(XST.into(), false) {
-        Ok(()) => StorageVersion::new(1).put::<Pallet<T>>(),
-        Err(err) => error!(
-            "An error occurred during XST pool initialization: {:?}",
-            err
-        ),
-    }
-    <T as Config>::WeightInfo::on_initialize(0)
-}
-=======
 pub mod v1;
 pub mod v2;
->>>>>>> f21c9c14
 
 #[cfg(test)]
 mod tests;