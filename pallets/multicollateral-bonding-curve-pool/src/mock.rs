// This file is part of the SORA network and Polkaswap app.

// Copyright (c) 2020, 2021, Polka Biome Ltd. All rights reserved.
// SPDX-License-Identifier: BSD-4-Clause

// Redistribution and use in source and binary forms, with or without modification,
// are permitted provided that the following conditions are met:

// Redistributions of source code must retain the above copyright notice, this list
// of conditions and the following disclaimer.
// Redistributions in binary form must reproduce the above copyright notice, this
// list of conditions and the following disclaimer in the documentation and/or other
// materials provided with the distribution.
//
// All advertising materials mentioning features or use of this software must display
// the following acknowledgement: This product includes software developed by Polka Biome
// Ltd., SORA, and Polkaswap.
//
// Neither the name of the Polka Biome Ltd. nor the names of its contributors may be used
// to endorse or promote products derived from this software without specific prior written permission.

// THIS SOFTWARE IS PROVIDED BY Polka Biome Ltd. AS IS AND ANY EXPRESS OR IMPLIED WARRANTIES,
// INCLUDING, BUT NOT LIMITED TO, THE IMPLIED WARRANTIES OF MERCHANTABILITY AND FITNESS FOR
// A PARTICULAR PURPOSE ARE DISCLAIMED. IN NO EVENT SHALL Polka Biome Ltd. BE LIABLE FOR ANY
// DIRECT, INDIRECT, INCIDENTAL, SPECIAL, EXEMPLARY, OR CONSEQUENTIAL DAMAGES (INCLUDING,
// BUT NOT LIMITED TO, PROCUREMENT OF SUBSTITUTE GOODS OR SERVICES; LOSS OF USE, DATA, OR PROFITS;
// OR BUSINESS INTERRUPTION) HOWEVER CAUSED AND ON ANY THEORY OF LIABILITY, WHETHER IN CONTRACT,
// STRICT LIABILITY, OR TORT (INCLUDING NEGLIGENCE OR OTHERWISE) ARISING IN ANY WAY OUT OF THE
// USE OF THIS SOFTWARE, EVEN IF ADVISED OF THE POSSIBILITY OF SUCH DAMAGE.

use crate::{self as multicollateral_bonding_curve_pool, Config, Rewards, TotalRewards};
use common::mock::{ExistentialDeposits, GetTradingPairRestrictedFlag};
use common::prelude::{
    AssetInfoProvider, Balance, FixedWrapper, OutcomeFee, PriceToolsProvider, QuoteAmount,
    SwapAmount, SwapOutcome,
};
use common::{
<<<<<<< HEAD
    self, balance, fixed, fixed_wrapper, hash, mock_pallet_balances_config, mock_technical_config,
    mock_tokens_config, Amount, AssetId32, AssetName, AssetSymbol, BuyBackHandler, DEXInfo, Fixed,
    LiquidityProxyTrait, LiquiditySourceFilter, LiquiditySourceType, PriceVariant, TechPurpose,
    Vesting, DAI, DEFAULT_BALANCE_PRECISION, PSWAP, TBCD, USDT, VAL, XOR, XST, XSTUSD,
=======
    self, balance, fixed, fixed_wrapper, hash, mock_common_config, mock_currencies_config,
    mock_frame_system_config, mock_pallet_balances_config, mock_technical_config, Amount,
    AssetId32, AssetName, AssetSymbol, BuyBackHandler, DEXInfo, Fixed, LiquidityProxyTrait,
    LiquiditySourceFilter, LiquiditySourceType, PriceVariant, TechPurpose, Vesting, DAI,
    DEFAULT_BALANCE_PRECISION, PSWAP, TBCD, USDT, VAL, XOR, XST, XSTUSD,
>>>>>>> 1e81c0f8
};
use currencies::BasicCurrencyAdapter;
use frame_support::pallet_prelude::OptionQuery;
use frame_support::traits::{Everything, GenesisBuild};
use frame_support::weights::Weight;
use frame_support::{construct_runtime, parameter_types, Blake2_128Concat};
use frame_system::pallet_prelude::BlockNumberFor;
use hex_literal::hex;
use orml_traits::MultiCurrency;
use permissions::{Scope, INIT_DEX, MANAGE_DEX};
use sp_core::crypto::AccountId32;
use sp_core::H256;
use sp_runtime::testing::Header;
use sp_runtime::traits::{BlakeTwo256, IdentityLookup, Zero};
use sp_runtime::{DispatchError, DispatchResult, Perbill, Percent};
use std::collections::HashMap;

pub type AccountId = AccountId32;
pub type BlockNumber = u64;
pub type TechAccountId = common::TechAccountId<AccountId, TechAssetId, DEXId>;
type TechAssetId = common::TechAssetId<common::PredefinedAssetId>;
pub type ReservesAccount =
    mock_liquidity_source::ReservesAcc<Runtime, mock_liquidity_source::Instance1>;
pub type AssetId = AssetId32<common::PredefinedAssetId>;
type DEXId = common::DEXId;
type UncheckedExtrinsic = frame_system::mocking::MockUncheckedExtrinsic<Runtime>;
type Block = frame_system::mocking::MockBlock<Runtime>;

pub fn alice() -> AccountId {
    AccountId32::from([1u8; 32])
}

pub fn bob() -> AccountId {
    AccountId32::from([2u8; 32])
}

pub fn assets_owner() -> AccountId {
    AccountId32::from([3u8; 32])
}

pub fn incentives_account() -> AccountId {
    AccountId32::from([4u8; 32])
}

pub fn free_reserves_account() -> AccountId {
    AccountId32::from([5u8; 32])
}

pub fn tmp_account() -> AccountId {
    AccountId32::from([6u8; 32])
}

pub fn get_pool_reserves_account_id() -> AccountId {
    let reserves_tech_account_id = crate::ReservesAcc::<Runtime>::get();
    let reserves_account_id =
        Technical::tech_account_id_to_account_id(&reserves_tech_account_id).unwrap();
    reserves_account_id
}

pub const DEX_A_ID: DEXId = DEXId::Polkaswap;
pub const RETRY_DISTRIBUTION_FREQUENCY: BlockNumber = 1000;

parameter_types! {
    pub const BlockHashCount: u64 = 250;
    pub const MaximumBlockWeight: Weight = Weight::from_parts(1024, 0);
    pub const MaximumBlockLength: u32 = 2 * 1024;
    pub const AvailableBlockRatio: Perbill = Perbill::from_percent(75);
    pub const GetDefaultFee: u16 = 30;
    pub const GetDefaultProtocolFee: u16 = 0;
    pub const GetBaseAssetId: AssetId = XOR;
    pub const GetSyntheticBaseAssetId: AssetId = XST;
    pub const TransferFee: u128 = 0;
    pub const CreationFee: u128 = 0;
    pub const TransactionByteFee: u128 = 1;
    pub const GetNumSamples: usize = 40;
    pub GetIncentiveAssetId: AssetId = common::AssetId32::from_bytes(hex!("0200050000000000000000000000000000000000000000000000000000000000").into());
    pub GetPswapDistributionAccountId: AccountId = AccountId32::from([151; 32]);
    pub const GetDefaultSubscriptionFrequency: BlockNumber = 10;
    pub const GetBurnUpdateFrequency: BlockNumber = 14400;
    pub GetParliamentAccountId: AccountId = AccountId32::from([152; 32]);
    pub GetMarketMakerRewardsAccountId: AccountId = AccountId32::from([153; 32]);
    pub GetBondingCurveRewardsAccountId: AccountId = AccountId32::from([154; 32]);
    pub GetXykFee: Fixed = fixed!(0.003);
    pub const MinimumPeriod: u64 = 5;
    pub GetTBCBuyBackTBCDPercent: Fixed = fixed!(0.025);
    pub GetXykIrreducibleReservePercent: Percent = Percent::from_percent(1);
    pub GetTbcIrreducibleReservePercent: Percent = Percent::from_percent(1);
}

construct_runtime! {
    pub enum Runtime where
        Block = Block,
        NodeBlock = Block,
        UncheckedExtrinsic = UncheckedExtrinsic,
    {
        System: frame_system::{Pallet, Call, Config, Storage, Event<T>},
        DexManager: dex_manager::{Pallet, Call, Storage},
        TradingPair: trading_pair::{Pallet, Call, Storage, Event<T>},
        MockLiquiditySource: mock_liquidity_source::<Instance1>::{Pallet, Call, Config<T>, Storage},
        // VestedRewards: vested_rewards::{Pallet, Call, Storage, Event<T>},
        Mcbcp: multicollateral_bonding_curve_pool::{Pallet, Call, Storage, Event<T>},
        Tokens: tokens::{Pallet, Call, Config<T>, Storage, Event<T>},
        Timestamp: pallet_timestamp::{Pallet, Call, Storage, Inherent},
        Currencies: currencies::{Pallet, Call, Storage},
        Assets: assets::{Pallet, Call, Config<T>, Storage, Event<T>},
        Permissions: permissions::{Pallet, Call, Config<T>, Storage, Event<T>},
        Technical: technical::{Pallet, Call, Storage, Event<T>},
        Balances: pallet_balances::{Pallet, Call, Storage, Event<T>},
        PoolXYK: pool_xyk::{Pallet, Call, Storage, Event<T>},
        PswapDistribution: pswap_distribution::{Pallet, Call, Storage, Event<T>},
        CeresLiquidityLocker: ceres_liquidity_locker::{Pallet, Call, Storage, Event<T>},
        DemeterFarmingPlatform: demeter_farming_platform::{Pallet, Call, Storage, Event<T>},
        PriceTools: price_tools::{Pallet, Storage, Event<T>},
    }
}

mock_technical_config!(Runtime, pool_xyk::PolySwapAction<DEXId, AssetId, AccountId, TechAccountId>);
mock_pallet_balances_config!(Runtime);
mock_currencies_config!(Runtime);
mock_frame_system_config!(Runtime);
mock_common_config!(Runtime);

impl dex_manager::Config for Runtime {}

impl trading_pair::Config for Runtime {
    type RuntimeEvent = RuntimeEvent;
    type EnsureDEXManager = dex_manager::Pallet<Runtime>;
    type DexInfoProvider = dex_manager::Pallet<Runtime>;
    type WeightInfo = ();
    type AssetInfoProvider = assets::Pallet<Runtime>;
}

impl mock_liquidity_source::Config<mock_liquidity_source::Instance1> for Runtime {
    type GetFee = ();
    type EnsureDEXManager = ();
    type EnsureTradingPairExists = ();
    type DexInfoProvider = dex_manager::Pallet<Runtime>;
}

impl Config for Runtime {
    const RETRY_DISTRIBUTION_FREQUENCY: BlockNumber = RETRY_DISTRIBUTION_FREQUENCY;
    type RuntimeEvent = RuntimeEvent;
    type LiquidityProxy = MockDEXApi;
    type EnsureTradingPairExists = trading_pair::Pallet<Runtime>;
    type EnsureDEXManager = dex_manager::Pallet<Runtime>;
    type PriceToolsPallet = MockDEXApi;
    type VestedRewardsPallet = MockVestedRewards;
    type TradingPairSourceManager = trading_pair::Pallet<Runtime>;
    type BuyBackHandler = BuyBackHandlerImpl;
    type BuyBackTBCDPercent = GetTBCBuyBackTBCDPercent;
    type AssetInfoProvider = assets::Pallet<Runtime>;
    type IrreducibleReserve = GetTbcIrreducibleReservePercent;
    type WeightInfo = ();
}

pub struct BuyBackHandlerImpl;

impl BuyBackHandler<AccountId, AssetId> for BuyBackHandlerImpl {
    fn mint_buy_back_and_burn(
        mint_asset_id: &AssetId,
        buy_back_asset_id: &AssetId,
        amount: Balance,
    ) -> Result<Balance, DispatchError> {
        let owner = Assets::asset_owner(&mint_asset_id).unwrap();
        Assets::mint_to(&mint_asset_id, &owner, &tmp_account(), amount)?;
        let amount =
            Self::buy_back_and_burn(&tmp_account(), mint_asset_id, buy_back_asset_id, amount)?;
        Ok(amount)
    }

    fn buy_back_and_burn(
        account_id: &AccountId,
        asset_id: &AssetId,
        buy_back_asset_id: &AssetId,
        amount: Balance,
    ) -> Result<Balance, DispatchError> {
        let outcome = MockDEXApi::inner_exchange(
            account_id,
            account_id,
            &DEX_A_ID,
            asset_id,
            buy_back_asset_id,
            SwapAmount::with_desired_input(amount, 0),
        )?;
        Assets::burn_from(buy_back_asset_id, account_id, account_id, outcome.amount)?;
        Ok(outcome.amount)
    }
}

pub struct MockVestedRewards;

impl Vesting<AccountId, AssetId> for MockVestedRewards {
    fn add_tbc_reward(account: &AccountId, amount: Balance) -> DispatchResult {
        Rewards::<Runtime>::mutate(account, |(_, old_amount)| {
            *old_amount = old_amount.saturating_add(amount)
        });
        TotalRewards::<Runtime>::mutate(|old_amount| {
            *old_amount = old_amount.saturating_add(amount)
        });
        Ok(())
    }

    fn add_farming_reward(_: &AccountId, _: Balance) -> DispatchResult {
        // do nothing
        Ok(())
    }
}

mock_tokens_config!(Runtime);

parameter_types! {
    pub const GetBuyBackAssetId: AssetId = TBCD;
    pub GetBuyBackSupplyAssets: Vec<AssetId> = vec![VAL, PSWAP];
    pub const GetBuyBackPercentage: u8 = 10;
    pub const GetBuyBackAccountId: AccountId = AccountId::new(hex!(
            "0000000000000000000000000000000000000000000000000000000000000023"
    ));
    pub const GetBuyBackDexId: DEXId = DEXId::Polkaswap;
}

impl assets::Config for Runtime {
    type RuntimeEvent = RuntimeEvent;
    type ExtraAccountId = [u8; 32];
    type ExtraAssetRecordArg =
        common::AssetIdExtraAssetRecordArg<common::DEXId, common::LiquiditySourceType, [u8; 32]>;
    type AssetId = AssetId;
    type GetBaseAssetId = GetBaseAssetId;
    type GetBuyBackAssetId = GetBuyBackAssetId;
    type GetBuyBackSupplyAssets = GetBuyBackSupplyAssets;
    type GetBuyBackPercentage = GetBuyBackPercentage;
    type GetBuyBackAccountId = GetBuyBackAccountId;
    type GetBuyBackDexId = GetBuyBackDexId;
    type BuyBackLiquidityProxy = ();
    type Currency = currencies::Pallet<Runtime>;
    type GetTotalBalance = ();
    type WeightInfo = ();
    type AssetRegulator = permissions::Pallet<Runtime>;
}

impl permissions::Config for Runtime {
    type RuntimeEvent = RuntimeEvent;
}

impl pswap_distribution::Config for Runtime {
    const PSWAP_BURN_PERCENT: Percent = Percent::from_percent(3);
    type RuntimeEvent = RuntimeEvent;
    type GetIncentiveAssetId = GetIncentiveAssetId;
    type GetTBCDAssetId = GetBuyBackAssetId;
    type LiquidityProxy = ();
    type CompatBalance = Balance;
    type GetDefaultSubscriptionFrequency = GetDefaultSubscriptionFrequency;
    type GetBurnUpdateFrequency = GetBurnUpdateFrequency;
    type GetTechnicalAccountId = GetPswapDistributionAccountId;
    type EnsureDEXManager = ();
    type OnPswapBurnedAggregator = ();
    type WeightInfo = ();
    type GetParliamentAccountId = GetParliamentAccountId;
    type PoolXykPallet = PoolXYK;
    type BuyBackHandler = ();
    type DexInfoProvider = dex_manager::Pallet<Runtime>;
    type GetChameleonPoolBaseAssetId = common::mock::GetChameleonPoolBaseAssetId;
    type AssetInfoProvider = assets::Pallet<Runtime>;
}

impl price_tools::Config for Runtime {
    type RuntimeEvent = RuntimeEvent;
    type LiquidityProxy = ();
    type TradingPairSourceManager = trading_pair::Pallet<Runtime>;
    type WeightInfo = price_tools::weights::SubstrateWeight<Runtime>;
}

impl demeter_farming_platform::Config for Runtime {
    type RuntimeEvent = RuntimeEvent;
    type DemeterAssetId = ();
    const BLOCKS_PER_HOUR_AND_A_HALF: BlockNumberFor<Self> = 900;
    type WeightInfo = ();
    type AssetInfoProvider = assets::Pallet<Runtime>;
}

impl pool_xyk::Config for Runtime {
    const MIN_XOR: Balance = balance!(0.0007);
    type RuntimeEvent = RuntimeEvent;
    type PairSwapAction = pool_xyk::PairSwapAction<DEXId, AssetId, AccountId, TechAccountId>;
    type DepositLiquidityAction =
        pool_xyk::DepositLiquidityAction<AssetId, AccountId, TechAccountId>;
    type WithdrawLiquidityAction =
        pool_xyk::WithdrawLiquidityAction<AssetId, AccountId, TechAccountId>;
    type PolySwapAction = pool_xyk::PolySwapAction<DEXId, AssetId, AccountId, TechAccountId>;
    type EnsureDEXManager = dex_manager::Pallet<Runtime>;
    type TradingPairSourceManager = trading_pair::Pallet<Runtime>;
    type DexInfoProvider = dex_manager::Pallet<Runtime>;
    type EnsureTradingPairExists = trading_pair::Pallet<Runtime>;
    type EnabledSourcesManager = trading_pair::Pallet<Runtime>;
    type GetFee = GetXykFee;
    type OnPoolCreated = PswapDistribution;
    type OnPoolReservesChanged = ();
    type XSTMarketInfo = ();
    type GetTradingPairRestrictedFlag = GetTradingPairRestrictedFlag;
    type GetChameleonPool = common::mock::GetChameleonPool;
    type GetChameleonPoolBaseAssetId = common::mock::GetChameleonPoolBaseAssetId;
    type AssetInfoProvider = assets::Pallet<Runtime>;
    type IrreducibleReserve = GetXykIrreducibleReservePercent;
    type WeightInfo = ();
}
impl pallet_timestamp::Config for Runtime {
    type Moment = u64;
    type OnTimestampSet = ();
    type MinimumPeriod = MinimumPeriod;
    type WeightInfo = ();
}

impl ceres_liquidity_locker::Config for Runtime {
    const BLOCKS_PER_ONE_DAY: BlockNumberFor<Self> = 14_440;
    type RuntimeEvent = RuntimeEvent;
    type XYKPool = PoolXYK;
    type DemeterFarmingPlatform = DemeterFarmingPlatform;
    type CeresAssetId = ();
    type WeightInfo = ();
}

pub struct MockDEXApi;

#[frame_support::storage_alias]
pub type MockPrices =
    StorageMap<MockDEXApi, Blake2_128Concat, (AssetId, AssetId), Balance, OptionQuery>;

impl MockDEXApi {
    pub fn with_price(asset_pair: (AssetId, AssetId), price: Balance) {
        MockPrices::insert(asset_pair.clone(), price);
        MockPrices::insert(
            (asset_pair.1, asset_pair.0),
            (fixed_wrapper!(1) / FixedWrapper::from(price))
                .try_into_balance()
                .unwrap(),
        );
    }

    fn get_mock_source_account() -> Result<(TechAccountId, AccountId), DispatchError> {
        let tech_account_id =
            TechAccountId::Pure(DEXId::Polkaswap.into(), TechPurpose::FeeCollector);
        let account_id = Technical::tech_account_id_to_account_id(&tech_account_id)?;
        Ok((tech_account_id, account_id))
    }

    pub fn init_without_reserves() -> Result<(), DispatchError> {
        let prices = get_mock_prices();
        for ((asset_a, asset_b), price) in prices {
            MockDEXApi::with_price((asset_a, asset_b), price);
        }

        let (tech_account_id, _) = Self::get_mock_source_account()?;
        Technical::register_tech_account_id(tech_account_id.clone())?;
        MockLiquiditySource::set_reserves_account_id(tech_account_id)?;
        Ok(())
    }

    pub fn add_reserves(funds: Vec<(AssetId, Balance)>) -> Result<(), DispatchError> {
        let (_, account_id) = Self::get_mock_source_account()?;
        for (asset_id, balance) in funds {
            Currencies::deposit(asset_id, &account_id, balance)?;
        }
        Ok(())
    }

    pub fn init() -> Result<(), DispatchError> {
        Self::init_without_reserves()?;
        Self::add_reserves(vec![
            (XOR, balance!(100000)),
            (VAL, balance!(100000)),
            (TBCD, balance!(100000)),
            (USDT, balance!(1000000)),
        ])?;
        Ok(())
    }

    fn _can_exchange(
        _target_id: &DEXId,
        input_asset_id: &AssetId,
        output_asset_id: &AssetId,
    ) -> bool {
        MockPrices::contains_key(&(*input_asset_id, *output_asset_id))
    }

    fn get_price(input_asset_id: &AssetId, output_asset_id: &AssetId) -> Balance {
        MockPrices::get(&(*input_asset_id, *output_asset_id)).unwrap()
    }

    fn inner_quote(
        _target_id: &DEXId,
        input_asset_id: &AssetId,
        output_asset_id: &AssetId,
        amount: QuoteAmount<Balance>,
        deduce_fee: bool,
    ) -> Result<SwapOutcome<Balance, AssetId>, DispatchError> {
        match amount {
            QuoteAmount::WithDesiredInput {
                desired_amount_in, ..
            } if deduce_fee => {
                let amount_out = FixedWrapper::from(desired_amount_in)
                    * Self::get_price(input_asset_id, output_asset_id);
                let fee = amount_out.clone() * balance!(0.003);
                let fee = fee.into_balance();
                let amount_out: Balance = amount_out.into_balance();
                let amount_out = amount_out - fee;
                Ok(SwapOutcome::new(amount_out, OutcomeFee::xor(fee)))
            }
            QuoteAmount::WithDesiredInput {
                desired_amount_in, ..
            } => {
                let amount_out = FixedWrapper::from(desired_amount_in)
                    * Self::get_price(input_asset_id, output_asset_id);
                Ok(SwapOutcome::new(
                    amount_out.into_balance(),
                    OutcomeFee::new(),
                ))
            }
            QuoteAmount::WithDesiredOutput {
                desired_amount_out, ..
            } if deduce_fee => {
                let amount_in = FixedWrapper::from(desired_amount_out)
                    / Self::get_price(input_asset_id, output_asset_id);
                let with_fee = amount_in.clone() / balance!(0.997);
                let fee = with_fee.clone() - amount_in;
                let fee = fee.into_balance();
                let with_fee = with_fee.into_balance();
                Ok(SwapOutcome::new(with_fee, OutcomeFee::xor(fee)))
            }
            QuoteAmount::WithDesiredOutput {
                desired_amount_out, ..
            } => {
                let amount_in = FixedWrapper::from(desired_amount_out)
                    / Self::get_price(input_asset_id, output_asset_id);
                Ok(SwapOutcome::new(
                    amount_in.into_balance(),
                    OutcomeFee::new(),
                ))
            }
        }
    }

    fn inner_exchange(
        sender: &AccountId,
        receiver: &AccountId,
        target_id: &DEXId,
        input_asset_id: &AssetId,
        output_asset_id: &AssetId,
        swap_amount: SwapAmount<Balance>,
    ) -> Result<SwapOutcome<Balance, AssetId>, DispatchError> {
        match swap_amount {
            SwapAmount::WithDesiredInput {
                desired_amount_in, ..
            } => {
                let outcome = Self::inner_quote(
                    target_id,
                    input_asset_id,
                    output_asset_id,
                    swap_amount.into(),
                    true,
                )?;
                let reserves_account_id =
                    &Technical::tech_account_id_to_account_id(&ReservesAccount::get())?;
                assert_ne!(desired_amount_in, 0);
                let old = Assets::total_balance(input_asset_id, sender)?;
                Assets::transfer_from(
                    input_asset_id,
                    sender,
                    reserves_account_id,
                    desired_amount_in,
                )?;
                let new = Assets::total_balance(input_asset_id, sender)?;
                assert_ne!(old, new);
                Assets::transfer_from(
                    output_asset_id,
                    reserves_account_id,
                    receiver,
                    outcome.amount,
                )?;
                Ok(SwapOutcome::new(outcome.amount, outcome.fee))
            }
            SwapAmount::WithDesiredOutput {
                desired_amount_out, ..
            } => {
                let outcome = Self::inner_quote(
                    target_id,
                    input_asset_id,
                    output_asset_id,
                    swap_amount.into(),
                    true,
                )?;
                let reserves_account_id =
                    &Technical::tech_account_id_to_account_id(&ReservesAccount::get())?;
                assert_ne!(outcome.amount, 0);
                let old = Assets::total_balance(input_asset_id, sender)?;
                Assets::transfer_from(input_asset_id, sender, reserves_account_id, outcome.amount)?;
                let new = Assets::total_balance(input_asset_id, sender)?;
                assert_ne!(old, new);
                Assets::transfer_from(
                    output_asset_id,
                    reserves_account_id,
                    receiver,
                    desired_amount_out,
                )?;
                Ok(SwapOutcome::new(outcome.amount, outcome.fee))
            }
        }
    }
}

pub fn get_mock_prices() -> HashMap<(AssetId, AssetId), Balance> {
    let prices = vec![
        ((XOR, VAL), balance!(2.0)),
        // USDT
        ((XOR, USDT), balance!(100.0)),
        ((VAL, USDT), balance!(50.0)),
        // DAI
        ((XOR, DAI), balance!(102.0)),
        ((VAL, DAI), balance!(51.0)),
        ((USDT, DAI), balance!(1.02)),
        ((XSTUSD, DAI), balance!(1)),
        // PSWAP
        ((XOR, PSWAP), balance!(10)),
        ((VAL, PSWAP), balance!(5)),
        ((USDT, PSWAP), balance!(0.1)),
        ((DAI, PSWAP), balance!(0.098)),
        ((XSTUSD, PSWAP), balance!(1)),
        // XSTUSD
        ((XOR, XSTUSD), balance!(102.0)),
        // TBCD
        ((XOR, TBCD), balance!(103.0)),
        // XST
        ((XOR, XST), balance!(0.001)),
    ];
    prices.into_iter().collect()
}

impl LiquidityProxyTrait<DEXId, AccountId, AssetId> for MockDEXApi {
    fn exchange(
        _dex_id: DEXId,
        sender: &AccountId,
        receiver: &AccountId,
        input_asset_id: &AssetId,
        output_asset_id: &AssetId,
        amount: SwapAmount<Balance>,
        filter: LiquiditySourceFilter<DEXId, LiquiditySourceType>,
    ) -> Result<SwapOutcome<Balance, AssetId>, DispatchError> {
        Self::inner_exchange(
            sender,
            receiver,
            &filter.dex_id,
            input_asset_id,
            output_asset_id,
            amount,
        )
    }

    fn quote(
        _dex_id: DEXId,
        input_asset_id: &AssetId,
        output_asset_id: &AssetId,
        amount: QuoteAmount<Balance>,
        filter: LiquiditySourceFilter<DEXId, LiquiditySourceType>,
        deduce_fee: bool,
    ) -> Result<SwapOutcome<Balance, AssetId>, DispatchError> {
        Self::inner_quote(
            &filter.dex_id,
            input_asset_id,
            output_asset_id,
            amount,
            deduce_fee,
        )
    }
}

impl PriceToolsProvider<AssetId> for MockDEXApi {
    fn is_asset_registered(_asset_id: &AssetId) -> bool {
        unimplemented!()
    }

    fn get_average_price(
        input_asset_id: &AssetId,
        output_asset_id: &AssetId,
        _price_variant: PriceVariant,
    ) -> Result<Balance, DispatchError> {
        Ok(Self::inner_quote(
            &DEXId::Polkaswap.into(),
            input_asset_id,
            output_asset_id,
            QuoteAmount::with_desired_input(balance!(1)),
            true,
        )?
        .amount)
    }

    fn register_asset(_: &AssetId) -> DispatchResult {
        // do nothing
        Ok(())
    }
}

pub struct ExtBuilder {
    endowed_accounts: Vec<(AccountId, AssetId, Balance, AssetSymbol, AssetName, u8)>,
    trading_pairs: Vec<(DEXId, trading_pair::TradingPair<Runtime>)>,
    dex_list: Vec<(DEXId, DEXInfo<AssetId>)>,
    initial_permission_owners: Vec<(u32, Scope, Vec<AccountId>)>,
    initial_permissions: Vec<(AccountId, Scope, Vec<u32>)>,
    reference_asset_id: AssetId,
}

impl Default for ExtBuilder {
    fn default() -> Self {
        Self {
            endowed_accounts: vec![
                (
                    alice(),
                    USDT,
                    0,
                    AssetSymbol(b"USDT".to_vec()),
                    AssetName(b"Tether USD".to_vec()),
                    DEFAULT_BALANCE_PRECISION,
                ),
                (
                    alice(),
                    XOR,
                    balance!(350000),
                    AssetSymbol(b"XOR".to_vec()),
                    AssetName(b"SORA".to_vec()),
                    DEFAULT_BALANCE_PRECISION,
                ),
                (
                    alice(),
                    VAL,
                    balance!(500000),
                    AssetSymbol(b"VAL".to_vec()),
                    AssetName(b"SORA Validator Token".to_vec()),
                    DEFAULT_BALANCE_PRECISION,
                ),
                (
                    alice(),
                    PSWAP,
                    balance!(0),
                    AssetSymbol(b"PSWAP".to_vec()),
                    AssetName(b"Polkaswap Token".to_vec()),
                    DEFAULT_BALANCE_PRECISION,
                ),
                (
                    alice(),
                    XSTUSD,
                    balance!(100),
                    AssetSymbol(b"XSTUSD".to_vec()),
                    AssetName(b"SORA Synthetic USD".to_vec()),
                    DEFAULT_BALANCE_PRECISION,
                ),
                (
                    alice(),
                    DAI,
                    balance!(100),
                    AssetSymbol(b"DAI".to_vec()),
                    AssetName(b"DAI".to_vec()),
                    DEFAULT_BALANCE_PRECISION,
                ),
            ],
            trading_pairs: vec![(
                DEX_A_ID,
                trading_pair::TradingPair::<Runtime> {
                    base_asset_id: XOR,
                    target_asset_id: XST,
                },
            )],
            dex_list: vec![(
                DEX_A_ID,
                DEXInfo {
                    base_asset_id: GetBaseAssetId::get(),
                    synthetic_base_asset_id: GetSyntheticBaseAssetId::get(),
                    is_public: true,
                },
            )],
            initial_permission_owners: vec![
                (INIT_DEX, Scope::Unlimited, vec![alice()]),
                (MANAGE_DEX, Scope::Limited(hash(&DEX_A_ID)), vec![alice()]),
            ],
            initial_permissions: vec![
                (alice(), Scope::Unlimited, vec![INIT_DEX]),
                (alice(), Scope::Limited(hash(&DEX_A_ID)), vec![MANAGE_DEX]),
                (
                    assets_owner(),
                    Scope::Unlimited,
                    vec![permissions::MINT, permissions::BURN],
                ),
                (
                    free_reserves_account(),
                    Scope::Unlimited,
                    vec![permissions::MINT, permissions::BURN],
                ),
            ],
            reference_asset_id: USDT,
        }
    }
}

impl ExtBuilder {
    pub fn new(
        endowed_accounts: Vec<(AccountId, AssetId, Balance, AssetSymbol, AssetName, u8)>,
    ) -> Self {
        Self {
            endowed_accounts,
            ..Default::default()
        }
    }

    pub fn with_tbcd(mut self) -> Self {
        self.endowed_accounts.push((
            alice(),
            TBCD,
            balance!(500000),
            AssetSymbol(b"TBCD".to_vec()),
            AssetName(b"Token Bonding Curve Dollar".to_vec()),
            DEFAULT_BALANCE_PRECISION,
        ));
        self
    }

    pub fn with_tbcd_pool(mut self) -> Self {
        self.trading_pairs.push((
            DEX_A_ID,
            trading_pair::TradingPair::<Runtime> {
                base_asset_id: XOR,
                target_asset_id: TBCD,
            },
        ));
        self
    }

    #[allow(dead_code)]
    pub fn bench_init() -> Self {
        Self {
            endowed_accounts: vec![
                (
                    alice(),
                    XOR,
                    balance!(350000),
                    AssetSymbol(b"XOR".to_vec()),
                    AssetName(b"SORA".to_vec()),
                    DEFAULT_BALANCE_PRECISION,
                ),
                (
                    alice(),
                    VAL,
                    balance!(500000),
                    AssetSymbol(b"VAL".to_vec()),
                    AssetName(b"SORA Validator Token".to_vec()),
                    DEFAULT_BALANCE_PRECISION,
                ),
                (
                    alice(),
                    PSWAP,
                    balance!(0),
                    AssetSymbol(b"PSWAP".to_vec()),
                    AssetName(b"Polkaswap Token".to_vec()),
                    DEFAULT_BALANCE_PRECISION,
                ),
                (
                    alice(),
                    XSTUSD,
                    balance!(100),
                    AssetSymbol(b"XSTUSD".to_vec()),
                    AssetName(b"SORA Synthetic USD".to_vec()),
                    DEFAULT_BALANCE_PRECISION,
                ),
                (
                    alice(),
                    DAI,
                    balance!(100000),
                    AssetSymbol(b"DAI".to_vec()),
                    AssetName(b"DAI".to_vec()),
                    DEFAULT_BALANCE_PRECISION,
                ),
            ],
            dex_list: vec![(
                DEX_A_ID,
                DEXInfo {
                    base_asset_id: GetBaseAssetId::get(),
                    synthetic_base_asset_id: GetSyntheticBaseAssetId::get(),
                    is_public: true,
                },
            )],
            initial_permission_owners: vec![
                (INIT_DEX, Scope::Unlimited, vec![alice()]),
                (MANAGE_DEX, Scope::Limited(hash(&DEX_A_ID)), vec![alice()]),
            ],
            initial_permissions: vec![
                (
                    alice(),
                    Scope::Unlimited,
                    vec![INIT_DEX, permissions::MINT, permissions::BURN],
                ),
                (
                    alice(),
                    Scope::Limited(hash(&DEX_A_ID)),
                    vec![MANAGE_DEX, permissions::MINT, permissions::BURN],
                ),
                (
                    assets_owner(),
                    Scope::Unlimited,
                    vec![permissions::MINT, permissions::BURN],
                ),
                (
                    free_reserves_account(),
                    Scope::Unlimited,
                    vec![permissions::MINT, permissions::BURN],
                ),
            ],
            trading_pairs: vec![
                (
                    DEX_A_ID,
                    trading_pair::TradingPair::<Runtime> {
                        base_asset_id: XOR,
                        target_asset_id: DAI,
                    },
                ),
                (
                    DEX_A_ID,
                    trading_pair::TradingPair::<Runtime> {
                        base_asset_id: XOR,
                        target_asset_id: VAL,
                    },
                ),
                (
                    DEX_A_ID,
                    trading_pair::TradingPair::<Runtime> {
                        base_asset_id: XOR,
                        target_asset_id: TBCD,
                    },
                ),
                (
                    DEX_A_ID,
                    trading_pair::TradingPair::<Runtime> {
                        base_asset_id: XOR,
                        target_asset_id: XST,
                    },
                ),
            ],
            reference_asset_id: USDT,
        }
    }

    pub fn build(self) -> sp_io::TestExternalities {
        common::test_utils::init_logger();
        let mut t = frame_system::GenesisConfig::default()
            .build_storage::<Runtime>()
            .unwrap();

        pallet_balances::GenesisConfig::<Runtime> {
            balances: self
                .endowed_accounts
                .iter()
                .cloned()
                .filter_map(|(account_id, asset_id, balance, ..)| {
                    if asset_id == GetBaseAssetId::get() {
                        Some((account_id, balance))
                    } else {
                        None
                    }
                })
                .chain(vec![
                    (bob(), 0),
                    (assets_owner(), 0),
                    (incentives_account(), 0),
                    (free_reserves_account(), 0),
                ])
                .collect(),
        }
        .assimilate_storage(&mut t)
        .unwrap();

        crate::GenesisConfig::<Runtime> {
            distribution_accounts: Default::default(),
            reserves_account_id: Default::default(),
            reference_asset_id: self.reference_asset_id,
            incentives_account_id: Some(incentives_account()),
            initial_collateral_assets: Default::default(),
            free_reserves_account_id: Some(free_reserves_account()),
        }
        .assimilate_storage(&mut t)
        .unwrap();

        dex_manager::GenesisConfig::<Runtime> {
            dex_list: self.dex_list,
        }
        .assimilate_storage(&mut t)
        .unwrap();

        permissions::GenesisConfig::<Runtime> {
            initial_permission_owners: self.initial_permission_owners,
            initial_permissions: self.initial_permissions,
        }
        .assimilate_storage(&mut t)
        .unwrap();

        assets::GenesisConfig::<Runtime> {
            endowed_assets: self
                .endowed_accounts
                .iter()
                .cloned()
                .map(|(account_id, asset_id, _, symbol, name, precision)| {
                    (
                        asset_id,
                        account_id,
                        symbol,
                        name,
                        precision,
                        Balance::zero(),
                        true,
                        None,
                        None,
                    )
                })
                .collect(),
        }
        .assimilate_storage(&mut t)
        .unwrap();

        tokens::GenesisConfig::<Runtime> {
            balances: self
                .endowed_accounts
                .into_iter()
                .map(|(account_id, asset_id, balance, ..)| (account_id, asset_id, balance))
                .collect(),
        }
        .assimilate_storage(&mut t)
        .unwrap();

        trading_pair::GenesisConfig::<Runtime> {
            trading_pairs: self.trading_pairs,
        }
        .assimilate_storage(&mut t)
        .unwrap();

        t.into()
    }
}<|MERGE_RESOLUTION|>--- conflicted
+++ resolved
@@ -35,18 +35,11 @@
     SwapAmount, SwapOutcome,
 };
 use common::{
-<<<<<<< HEAD
-    self, balance, fixed, fixed_wrapper, hash, mock_pallet_balances_config, mock_technical_config,
+    self, balance, fixed, fixed_wrapper, hash, mock_common_config, mock_currencies_config,
+    mock_frame_system_config, mock_pallet_balances_config, mock_technical_config,
     mock_tokens_config, Amount, AssetId32, AssetName, AssetSymbol, BuyBackHandler, DEXInfo, Fixed,
     LiquidityProxyTrait, LiquiditySourceFilter, LiquiditySourceType, PriceVariant, TechPurpose,
     Vesting, DAI, DEFAULT_BALANCE_PRECISION, PSWAP, TBCD, USDT, VAL, XOR, XST, XSTUSD,
-=======
-    self, balance, fixed, fixed_wrapper, hash, mock_common_config, mock_currencies_config,
-    mock_frame_system_config, mock_pallet_balances_config, mock_technical_config, Amount,
-    AssetId32, AssetName, AssetSymbol, BuyBackHandler, DEXInfo, Fixed, LiquidityProxyTrait,
-    LiquiditySourceFilter, LiquiditySourceType, PriceVariant, TechPurpose, Vesting, DAI,
-    DEFAULT_BALANCE_PRECISION, PSWAP, TBCD, USDT, VAL, XOR, XST, XSTUSD,
->>>>>>> 1e81c0f8
 };
 use currencies::BasicCurrencyAdapter;
 use frame_support::pallet_prelude::OptionQuery;
@@ -168,6 +161,7 @@
 mock_currencies_config!(Runtime);
 mock_frame_system_config!(Runtime);
 mock_common_config!(Runtime);
+mock_tokens_config!(Runtime);
 
 impl dex_manager::Config for Runtime {}
 
@@ -254,8 +248,6 @@
         Ok(())
     }
 }
-
-mock_tokens_config!(Runtime);
 
 parameter_types! {
     pub const GetBuyBackAssetId: AssetId = TBCD;
