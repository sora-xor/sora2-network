--- conflicted
+++ resolved
@@ -36,13 +36,8 @@
 use common::{
     self, balance, fixed, fixed_wrapper, hash, Amount, AssetId32, AssetName, AssetSymbol, DEXInfo,
     Fixed, LiquidityProxyTrait, LiquiditySourceFilter, LiquiditySourceType, PriceVariant,
-<<<<<<< HEAD
-    TechPurpose, VestedRewardsPallet, DAI, DEFAULT_BALANCE_PRECISION, PSWAP, USDT, VAL, XOR, XST,
-    XSTUSD,
-=======
     TechPurpose, VestedRewardsPallet, DAI, DEFAULT_BALANCE_PRECISION, PSWAP, TBCD, USDT, VAL, XOR,
     XST, XSTUSD,
->>>>>>> f21c9c14
 };
 use currencies::BasicCurrencyAdapter;
 use frame_support::pallet_prelude::OptionQuery;
