--- conflicted
+++ resolved
@@ -52,11 +52,7 @@
 use common::{
     balance, fixed, fixed_wrapper, DEXId, DexIdOf, GetMarketInfo, LiquidityProxyTrait,
     LiquiditySource, LiquiditySourceFilter, LiquiditySourceType, ManagementMode, PriceVariant,
-<<<<<<< HEAD
-    RewardReason, VestedRewardsPallet, PSWAP, VAL, XSTUSD,
-=======
     RewardReason, VestedRewardsPallet, PSWAP, TBCD, VAL, XOR, XST,
->>>>>>> f21c9c14
 };
 use frame_support::traits::Get;
 use frame_support::weights::Weight;
@@ -913,25 +909,6 @@
     ///
     /// `buy_price_usd = (xor_total_supply + xor_supply_delta) / (price_change_step * price_change_rate) + initial_price_usd`
     ///
-<<<<<<< HEAD
-    pub fn buy_function(main_asset_id: &T::AssetId, delta: Fixed) -> Result<Fixed, DispatchError> {
-        let xstusd_issuance_amt: FixedWrapper = Assets::<T>::total_issuance(&XSTUSD.into())?.into();
-        let xor_dai_price: FixedWrapper =
-            Self::reference_price(main_asset_id, PriceVariant::Buy)?.into();
-        let xst_xor_liability: FixedWrapper = xstusd_issuance_amt / xor_dai_price;
-
-        let total_supply: FixedWrapper = Assets::<T>::total_issuance(main_asset_id)?.into();
-        let initial_price: FixedWrapper = Self::initial_price().into();
-        let price_change_step: FixedWrapper = Self::price_change_step().into();
-        let price_change_rate: FixedWrapper = Self::price_change_rate().into();
-
-        let price = (total_supply + xst_xor_liability + delta)
-            / (price_change_step * price_change_rate)
-            + initial_price;
-        price
-            .get()
-            .map_err(|_| Error::<T>::PriceCalculationFailed.into())
-=======
     pub fn buy_function(
         main_asset_id: &T::AssetId,
         collateral_asset_id: &T::AssetId,
@@ -959,7 +936,6 @@
                 .get()
                 .map_err(|_| Error::<T>::PriceCalculationFailed.into())
         }
->>>>>>> f21c9c14
     }
 
     /// Calculates and returns the current buy price, assuming that input is the collateral asset and output is the main asset.
@@ -1031,11 +1007,7 @@
         )?
         .into();
         let collateral_price_per_reference_unit: FixedWrapper =
-<<<<<<< HEAD
-            Self::reference_price(collateral_asset_id, PriceVariant::Sell)?.into();
-=======
             Self::reference_price(collateral_asset_id, PriceVariant::Buy)?.into();
->>>>>>> f21c9c14
 
         match quantity {
             QuoteAmount::WithDesiredInput {
@@ -1110,12 +1082,8 @@
             Self::sell_function(main_asset_id, collateral_asset_id, Fixed::ZERO)?.into();
 
         let collateral_price_per_reference_unit: FixedWrapper =
-<<<<<<< HEAD
-            Self::reference_price(collateral_asset_id, PriceVariant::Buy)?.into();
-=======
             Self::reference_price(collateral_asset_id, PriceVariant::Sell)?.into();
 
->>>>>>> f21c9c14
         // Assume main token reserve is equal by reference value to collateral token reserve.
         let main_supply = collateral_supply.clone() * collateral_price_per_reference_unit
             / main_price_per_reference_unit;
@@ -1280,11 +1248,7 @@
         let collateral_reserves_price = Self::actual_reserves_reference_price(
             &reserves_account_id,
             collateral_asset_id,
-<<<<<<< HEAD
-            PriceVariant::Buy,
-=======
             PriceVariant::Sell,
->>>>>>> f21c9c14
         )?;
         ensure!(
             !collateral_reserves_price.is_zero(),
@@ -1545,11 +1509,7 @@
         let actual_before: FixedWrapper = Self::actual_reserves_reference_price(
             reserves_account_id,
             collateral_asset_id,
-<<<<<<< HEAD
-            PriceVariant::Sell,
-=======
             PriceVariant::Buy,
->>>>>>> f21c9c14
         )?
         .into();
         let incentivised_currencies_num: u128 = IncentivisedCurrenciesNum::<T>::get().into();
