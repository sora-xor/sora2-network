--- conflicted
+++ resolved
@@ -49,13 +49,8 @@
 use common::alt::{DiscreteQuotation, Fee, SideAmount, SwapChunk};
 use common::fixnum::ops::Zero as _;
 use common::prelude::{
-<<<<<<< HEAD
-    Balance, EnsureDEXManager, EnsureTradingPairExists, Fixed, FixedWrapper, PriceToolsProvider,
-    QuoteAmount, SwapAmount, SwapOutcome, SwapVariant,
-=======
     Balance, EnsureDEXManager, EnsureTradingPairExists, Fixed, FixedWrapper, OutcomeFee,
-    PriceToolsProvider, QuoteAmount, SwapAmount, SwapOutcome,
->>>>>>> 2c51fedc
+    PriceToolsProvider, QuoteAmount, SwapAmount, SwapOutcome, SwapVariant,
 };
 use common::{
     balance, fixed, fixed_wrapper, AssetInfoProvider, BuyBackHandler, DEXId, DexIdOf,
