--- conflicted
+++ resolved
@@ -55,13 +55,8 @@
 use common::{
     balance, fixed, fixed_wrapper, AssetInfoProvider, DEXId, DexIdOf, GetMarketInfo,
     LiquidityProxyTrait, LiquiditySource, LiquiditySourceFilter, LiquiditySourceType,
-<<<<<<< HEAD
-    ManagementMode, PriceVariant, RewardReason, SwapChunk, TradingPairSourceManager,
-    VestedRewardsPallet, PSWAP, TBCD, VAL, XOR, XST,
-=======
-    ManagementMode, PriceVariant, RewardReason, TradingPairSourceManager, Vesting, PSWAP, TBCD,
-    VAL, XOR, XST,
->>>>>>> 35969c11
+    ManagementMode, PriceVariant, RewardReason, SwapChunk, TradingPairSourceManager, Vesting,
+    PSWAP, TBCD, VAL, XOR, XST,
 };
 use frame_support::traits::Get;
 use frame_support::weights::Weight;
