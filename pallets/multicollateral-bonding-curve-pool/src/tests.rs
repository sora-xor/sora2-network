// This file is part of the SORA network and Polkaswap app.

// Copyright (c) 2020, 2021, Polka Biome Ltd. All rights reserved.
// SPDX-License-Identifier: BSD-4-Clause

// Redistribution and use in source and binary forms, with or without modification,
// are permitted provided that the following conditions are met:

// Redistributions of source code must retain the above copyright notice, this list
// of conditions and the following disclaimer.
// Redistributions in binary form must reproduce the above copyright notice, this
// list of conditions and the following disclaimer in the documentation and/or other
// materials provided with the distribution.
//
// All advertising materials mentioning features or use of this software must display
// the following acknowledgement: This product includes software developed by Polka Biome
// Ltd., SORA, and Polkaswap.
//
// Neither the name of the Polka Biome Ltd. nor the names of its contributors may be used
// to endorse or promote products derived from this software without specific prior written permission.

// THIS SOFTWARE IS PROVIDED BY Polka Biome Ltd. AS IS AND ANY EXPRESS OR IMPLIED WARRANTIES,
// INCLUDING, BUT NOT LIMITED TO, THE IMPLIED WARRANTIES OF MERCHANTABILITY AND FITNESS FOR
// A PARTICULAR PURPOSE ARE DISCLAIMED. IN NO EVENT SHALL Polka Biome Ltd. BE LIABLE FOR ANY
// DIRECT, INDIRECT, INCIDENTAL, SPECIAL, EXEMPLARY, OR CONSEQUENTIAL DAMAGES (INCLUDING,
// BUT NOT LIMITED TO, PROCUREMENT OF SUBSTITUTE GOODS OR SERVICES; LOSS OF USE, DATA, OR PROFITS;
// OR BUSINESS INTERRUPTION) HOWEVER CAUSED AND ON ANY THEORY OF LIABILITY, WHETHER IN CONTRACT,
// STRICT LIABILITY, OR TORT (INCLUDING NEGLIGENCE OR OTHERWISE) ARISING IN ANY WAY OUT OF THE
// USE OF THIS SOFTWARE, EVEN IF ADVISED OF THE POSSIBILITY OF SUCH DAMAGE.

mod tests {
    use crate::{
        mock::*, DistributionAccount, DistributionAccountData, DistributionAccounts, Error, Pallet,
        RETRY_DISTRIBUTION_FREQUENCY,
    };
    use common::assert_approx_eq;
    use common::{
        self, balance, fixed, fixed_wrapper,
        fixnum::ops::One as _,
        fixnum::ops::Zero as _,
        prelude::{Balance, FixedWrapper, QuoteAmount, SwapAmount, SwapOutcome},
        AssetInfoProvider, AssetName, AssetSymbol, DEXId, Fixed, LiquidityProxyTrait,
<<<<<<< HEAD
        LiquiditySource, LiquiditySourceFilter, PriceVariant, SwapChunk, TechPurpose, DAI,
        DEFAULT_BALANCE_PRECISION, PSWAP, TBCD, USDT, VAL, XOR, XST, XSTUSD,
=======
        LiquiditySource, LiquiditySourceFilter, PriceVariant, TechPurpose, DAI,
        DEFAULT_BALANCE_PRECISION, PSWAP, TBCD, USDT, VAL, XOR, XSTUSD,
>>>>>>> 37e31ff4
    };
    use frame_support::assert_err;
    use frame_support::assert_noop;
    use frame_support::storage::{with_transaction, TransactionOutcome};
    use frame_support::traits::OnInitialize;
    use sp_arithmetic::traits::Zero;
    use sp_runtime::DispatchError;
    use sp_std::collections::vec_deque::VecDeque;

    type MBCPool = Pallet<Runtime>;

    fn assert_swap_outcome(
        left: SwapOutcome<Balance>,
        right: SwapOutcome<Balance>,
        tolerance: Balance,
    ) {
        assert_approx_eq!(left.amount, right.amount, tolerance);
        assert_approx_eq!(left.fee, right.fee, tolerance);
    }

    fn ensure_distribution_accounts_balances(
        distribution_accounts: DistributionAccounts<
            DistributionAccountData<DistributionAccount<AccountId, TechAccountId>>,
        >,
        balances: Vec<Balance>,
    ) {
        let distribution_accounts_array =
            distribution_accounts.xor_distribution_accounts_as_array();
        for (account, balance) in distribution_accounts_array
            .to_vec()
            .into_iter()
            .zip(balances)
        {
            match account {
                DistributionAccount::Account(account_id) => {
                    assert_eq!(Assets::total_balance(&XOR, &account_id).unwrap(), balance,);
                }
                DistributionAccount::TechAccount(account_id) => {
                    assert_eq!(
                        Technical::total_balance(&XOR, &account_id).unwrap(),
                        balance,
                    );
                }
            }
        }
    }

    #[test]
    fn should_calculate_price() {
        ExtBuilder::default().build().execute_with(|| {
            MockDEXApi::init().unwrap();
            let _ = bonding_curve_pool_init(Vec::new()).unwrap();
            let alice = &alice();
            TradingPair::register(
                RuntimeOrigin::signed(alice.clone()),
                DEXId::Polkaswap.into(),
                XOR,
                VAL,
            )
            .expect("Failed to register trading pair.");
            MBCPool::initialize_pool_unchecked(VAL, false).expect("Failed to initialize pool.");

            // base case for buy
            assert_eq!(
                MBCPool::buy_function(&XOR, &VAL, PriceVariant::Buy, Fixed::ZERO)
                    .expect("failed to calculate buy price"),
                fixed!(536.574420344053851907)
            );
            assert_eq!(
                MBCPool::buy_price(
                    &XOR,
                    &VAL,
                    QuoteAmount::with_desired_output(balance!(100000))
                )
                .expect("failed to calculate buy assets price"),
                fixed!(1151397.348365215316854563)
            );
            assert_eq!(
                MBCPool::buy_price(
                    &XOR,
                    &VAL,
                    QuoteAmount::with_desired_input(balance!(1151397.348365215316854563))
                )
                .expect("failed to calculate buy assets price"),
                fixed!(99999.99999999999998516) // TODO: try to improve precision
            );

            // base case for sell with empty reserves
            assert_eq!(
                MBCPool::sell_function(&XOR, &VAL, Fixed::ZERO)
                    .expect("failed to calculate sell price"),
                fixed!(429.259536275243081525)
            );
            assert_noop!(
                MBCPool::sell_price(
                    &XOR,
                    &VAL,
                    QuoteAmount::with_desired_output(balance!(100000))
                ),
                Error::<Runtime>::NotEnoughReserves,
            );
            assert_noop!(
                MBCPool::sell_price(
                    &XOR,
                    &VAL,
                    QuoteAmount::with_desired_input(balance!(100000))
                ),
                Error::<Runtime>::NotEnoughReserves,
            );

            // base case for sell with some reserves
            MBCPool::exchange(
                alice,
                alice,
                &DEXId::Polkaswap,
                &VAL,
                &XOR,
                SwapAmount::with_desired_input(balance!(100000), 0),
            )
            .expect("Failed to buy XOR.");
            assert_eq!(
                MBCPool::sell_price(
                    &XOR,
                    &VAL,
                    QuoteAmount::with_desired_output(balance!(50000))
                )
                .expect("failed to calculate buy assets price"),
                fixed!(15287.903511880099065775)
            );
            assert_eq!(
                MBCPool::sell_price(
                    &XOR,
                    &VAL,
                    QuoteAmount::with_desired_input(balance!(15287.903511880099065528))
                )
                .expect("failed to calculate buy assets price"),
                fixed!(49999.999999999999999697) // TODO: improve precision
            );
        });
    }

    #[test]
    fn should_calculate_tbcd_price() {
        ExtBuilder::default()
            .with_tbcd()
            .with_tbcd_pool()
            .build()
            .execute_with(|| {
                MockDEXApi::init().unwrap();
                let _ = bonding_curve_pool_init(Vec::new()).unwrap();
                let alice = &alice();
                MBCPool::initialize_pool_unchecked(TBCD, false)
                    .expect("Failed to initialize pool.");

                // base case for buy
                assert_eq!(
                    MBCPool::buy_function(&XOR, &TBCD, PriceVariant::Buy, Fixed::ZERO)
                        .expect("failed to calculate buy price"),
                    fixed!(100.7),
                );
                assert_eq!(
                    MBCPool::buy_price(
                        &XOR,
                        &TBCD,
                        QuoteAmount::with_desired_output(balance!(1000))
                    )
                    .expect("failed to calculate buy assets price"),
                    fixed!(100700.0),
                );
                assert_eq!(
                    MBCPool::buy_price(
                        &XOR,
                        &TBCD,
                        QuoteAmount::with_desired_input(balance!(100700.0))
                    )
                    .expect("failed to calculate buy assets price"),
                    fixed!(1000.0),
                );

                assert_eq!(
                    MBCPool::buy_price(
                        &XOR,
                        &TBCD,
                        QuoteAmount::with_desired_output(balance!(100000))
                    )
                    .expect("failed to calculate buy assets price"),
                    fixed!(10070000.0),
                );
                assert_eq!(
                    MBCPool::buy_price(
                        &XOR,
                        &TBCD,
                        QuoteAmount::with_desired_input(balance!(10070000.0))
                    )
                    .expect("failed to calculate buy assets price"),
                    fixed!(100000.0),
                );

                // base case for sell with empty reserves
                assert_eq!(
                    MBCPool::sell_function(&XOR, &TBCD, Fixed::ZERO)
                        .expect("failed to calculate sell price"),
                    fixed!(80.56)
                );
                assert_noop!(
                    MBCPool::sell_price(
                        &XOR,
                        &TBCD,
                        QuoteAmount::with_desired_output(balance!(100000))
                    ),
                    Error::<Runtime>::NotEnoughReserves,
                );
                assert_noop!(
                    MBCPool::sell_price(
                        &XOR,
                        &TBCD,
                        QuoteAmount::with_desired_input(balance!(100000))
                    ),
                    Error::<Runtime>::NotEnoughReserves,
                );

                // base case for sell with some reserves
                MBCPool::exchange(
                    alice,
                    alice,
                    &DEXId::Polkaswap,
                    &TBCD,
                    &XOR,
                    SwapAmount::with_desired_input(balance!(100000), 0),
                )
                .expect("Failed to buy XOR.");
                assert_eq!(
                    MBCPool::sell_price(
                        &XOR,
                        &TBCD,
                        QuoteAmount::with_desired_output(balance!(50000))
                    )
                    .expect("failed to calculate buy assets price"),
                    fixed!(1655.081098973849718635),
                );
                assert_eq!(
                    MBCPool::sell_price(
                        &XOR,
                        &TBCD,
                        QuoteAmount::with_desired_input(balance!(1655.081098973849718635))
                    )
                    .expect("failed to calculate buy assets price"),
                    fixed!(50000),
                );
            });
    }

    #[test]
    fn calculate_price_for_boundary_values() {
        ExtBuilder::default().build().execute_with(|| {
            MockDEXApi::init().unwrap();
            let _distribution_accounts = bonding_curve_pool_init(Vec::new()).unwrap();
            let alice = alice();
            TradingPair::register(
                RuntimeOrigin::signed(alice.clone()),
                DEXId::Polkaswap.into(),
                XOR,
                VAL,
            )
            .expect("Failed to register trading pair.");
            MBCPool::initialize_pool_unchecked(VAL, false).expect("Failed to initialize pool.");
            // add some reserves
            MBCPool::exchange(
                &alice,
                &alice,
                &DEXId::Polkaswap,
                &VAL,
                &XOR,
                SwapAmount::with_desired_input(balance!(1), 0),
            )
            .expect("Failed to buy XOR.");

            assert_noop!(
                MBCPool::sell_price(
                    &XOR,
                    &VAL,
                    QuoteAmount::with_desired_input(Balance::max_value()),
                ),
                Error::<Runtime>::PriceCalculationFailed,
            );
            assert_noop!(
                MBCPool::sell_price(
                    &XOR,
                    &VAL,
                    QuoteAmount::with_desired_output(Balance::max_value()),
                ),
                Error::<Runtime>::NotEnoughReserves,
            );
            assert_eq!(
                MBCPool::sell_price(&XOR, &VAL, QuoteAmount::with_desired_input(Balance::zero()),),
                Ok(fixed!(0)),
            );
            assert_eq!(
                MBCPool::sell_price(
                    &XOR,
                    &VAL,
                    QuoteAmount::with_desired_output(Balance::zero()),
                ),
                Ok(fixed!(0)),
            );

            assert_noop!(
                MBCPool::buy_price(
                    &XOR,
                    &VAL,
                    QuoteAmount::with_desired_input(Balance::max_value()),
                ),
                Error::<Runtime>::PriceCalculationFailed,
            );
            assert_noop!(
                MBCPool::buy_price(
                    &XOR,
                    &VAL,
                    QuoteAmount::with_desired_output(Balance::max_value()),
                ),
                Error::<Runtime>::PriceCalculationFailed,
            );
            assert_eq!(
                MBCPool::buy_price(&XOR, &VAL, QuoteAmount::with_desired_input(Balance::zero()),),
                Ok(fixed!(0)),
            );
            assert_eq!(
                MBCPool::buy_price(
                    &XOR,
                    &VAL,
                    QuoteAmount::with_desired_output(Balance::zero()),
                ),
                Ok(fixed!(0)),
            );
        });
    }

    fn bonding_curve_pool_init(
        initial_reserves: Vec<(AssetId, Balance)>,
    ) -> Result<
        DistributionAccounts<
            DistributionAccountData<
                DistributionAccount<
                    <Runtime as frame_system::Config>::AccountId,
                    <Runtime as technical::Config>::TechAccountId,
                >,
            >,
        >,
        DispatchError,
    > {
        let bonding_curve_tech_account_id = TechAccountId::Pure(
            DEXId::Polkaswap,
            TechPurpose::Identifier(b"bonding_curve_tech_account_id".to_vec()),
        );
        Technical::register_tech_account_id(bonding_curve_tech_account_id.clone())?;
        MBCPool::set_reserves_account_id(bonding_curve_tech_account_id.clone())?;
        for (asset_id, balance) in initial_reserves {
            Technical::mint(&asset_id, &bonding_curve_tech_account_id, balance)?;
        }
        let initial_price: Fixed = fixed!(200);
        crate::InitialPrice::<Runtime>::put(initial_price);

        let val_holders_coefficient = fixed_wrapper!(0.5);
        let val_holders_xor_alloc_coeff = val_holders_coefficient.clone() * fixed_wrapper!(0.9);
        let val_holders_buy_back_coefficient =
            val_holders_coefficient.clone() * fixed_wrapper!(0.1);
        let projects_coefficient: FixedWrapper = fixed_wrapper!(1) - val_holders_coefficient;
        let projects_sora_citizens_coeff: FixedWrapper =
            projects_coefficient.clone() * fixed_wrapper!(0.01);
        let projects_stores_and_shops_coeff: FixedWrapper =
            projects_coefficient.clone() * fixed_wrapper!(0.04);
        let projects_parliament_and_development_coeff: FixedWrapper =
            projects_coefficient.clone() * fixed_wrapper!(0.05);
        let projects_other_coeff: FixedWrapper = projects_coefficient * fixed_wrapper!(0.9);

        debug_assert_eq!(
            Fixed::ONE,
            (val_holders_xor_alloc_coeff.clone()
                + projects_sora_citizens_coeff.clone()
                + projects_stores_and_shops_coeff.clone()
                + projects_parliament_and_development_coeff.clone()
                + projects_other_coeff.clone()
                + val_holders_buy_back_coefficient.clone())
            .get()
            .unwrap()
        );

        let xor_allocation = DistributionAccountData::new(
            DistributionAccount::TechAccount(TechAccountId::Pure(
                DEXId::Polkaswap,
                TechPurpose::Identifier(b"xor_allocation".to_vec()),
            )),
            val_holders_xor_alloc_coeff.get().unwrap(),
        );
        let sora_citizens = DistributionAccountData::new(
            DistributionAccount::TechAccount(TechAccountId::Pure(
                DEXId::Polkaswap,
                TechPurpose::Identifier(b"sora_citizens".to_vec()),
            )),
            projects_sora_citizens_coeff.get().unwrap(),
        );
        let stores_and_shops = DistributionAccountData::new(
            DistributionAccount::TechAccount(TechAccountId::Pure(
                DEXId::Polkaswap,
                TechPurpose::Identifier(b"stores_and_shops".to_vec()),
            )),
            projects_stores_and_shops_coeff.get().unwrap(),
        );
        let projects = DistributionAccountData::new(
            DistributionAccount::TechAccount(TechAccountId::Pure(
                DEXId::Polkaswap,
                TechPurpose::Identifier(b"projects".to_vec()),
            )),
            projects_other_coeff.get().unwrap(),
        );
        let val_holders = DistributionAccountData::new(
            DistributionAccount::TechAccount(TechAccountId::Pure(
                DEXId::Polkaswap,
                TechPurpose::Identifier(b"val_holders".to_vec()),
            )),
            val_holders_buy_back_coefficient.get().unwrap(),
        );
        let accounts = DistributionAccounts::<_> {
            xor_allocation,
            sora_citizens,
            stores_and_shops,
            projects,
            val_holders,
        };
        for account in &accounts.xor_distribution_accounts_as_array() {
            match account {
                DistributionAccount::Account(_) => continue,
                DistributionAccount::TechAccount(account) => {
                    Technical::register_tech_account_id(account.clone())?;
                }
            }
        }
        MBCPool::set_distribution_accounts(accounts.clone());
        Ok(accounts)
    }

    #[test]
    fn should_exchange_with_empty_reserves() {
        ExtBuilder::new(vec![
            (
                alice(),
                USDT,
                balance!(10000),
                AssetSymbol(b"USDT".to_vec()),
                AssetName(b"Tether USD".to_vec()),
                DEFAULT_BALANCE_PRECISION,
            ),
            (
                alice(),
                XOR,
                0,
                AssetSymbol(b"XOR".to_vec()),
                AssetName(b"SORA".to_vec()),
                DEFAULT_BALANCE_PRECISION,
            ),
            (
                alice(),
                VAL,
                balance!(205),
                AssetSymbol(b"VAL".to_vec()),
                AssetName(b"SORA Validator Token".to_vec()),
                DEFAULT_BALANCE_PRECISION,
            ),
            (
                alice(),
                XSTUSD,
                0,
                AssetSymbol(b"XSTUSD".to_vec()),
                AssetName(b"SORA Synthetic USD".to_vec()),
                DEFAULT_BALANCE_PRECISION,
            ),
        ])
        .build()
        .execute_with(|| {
            MockDEXApi::init().unwrap();
            let _distribution_accounts = bonding_curve_pool_init(Vec::new()).unwrap();
            let alice = &alice();
            TradingPair::register(
                RuntimeOrigin::signed(alice.clone()),
                DEXId::Polkaswap.into(),
                XOR,
                VAL,
            )
            .expect("Failed to register trading pair.");
            MBCPool::initialize_pool_unchecked(VAL, false).expect("Failed to initialize pool.");
            assert_swap_outcome(
                MBCPool::exchange(
                    alice,
                    alice,
                    &DEXId::Polkaswap.into(),
                    &VAL,
                    &XOR,
                    SwapAmount::with_desired_output(balance!(1), Balance::max_value()),
                )
                .unwrap()
                .0,
                SwapOutcome::new(
                    balance!(5.529018162388484076),
                    balance!(0.003009027081243731),
                ),
                balance!(0.0001),
            );
            assert_swap_outcome(
                MBCPool::exchange(
                    alice,
                    alice,
                    &DEXId::Polkaswap.into(),
                    &XOR,
                    &VAL,
                    SwapAmount::with_desired_input(balance!(1), Balance::zero()),
                )
                .unwrap()
                .0,
                SwapOutcome::new(balance!(2.100439516374830873), balance!(0.093)),
                balance!(0.0001),
            );
        });
    }

    #[test]
    fn should_exchange_tbcd_with_empty_reserves() {
        ExtBuilder::new(vec![
            (
                alice(),
                XOR,
                0,
                AssetSymbol(b"XOR".to_vec()),
                AssetName(b"SORA".to_vec()),
                DEFAULT_BALANCE_PRECISION,
            ),
            (
                alice(),
                TBCD,
                balance!(205),
                AssetSymbol(b"TBCD".to_vec()),
                AssetName(b"SORA TBC Dollar".to_vec()),
                DEFAULT_BALANCE_PRECISION,
            ),
        ])
        .with_tbcd_pool()
        .build()
        .execute_with(|| {
            MockDEXApi::init().unwrap();
            let _distribution_accounts = bonding_curve_pool_init(Vec::new()).unwrap();
            let alice = &alice();
            MBCPool::initialize_pool_unchecked(TBCD, false).expect("Failed to initialize pool.");
            assert_swap_outcome(
                MBCPool::exchange(
                    alice,
                    alice,
                    &DEXId::Polkaswap.into(),
                    &TBCD,
                    &XOR,
                    SwapAmount::with_desired_output(balance!(1), Balance::max_value()),
                )
                .unwrap()
                .0,
                SwapOutcome::new(
                    balance!(101.003009027081243711),
                    balance!(0.003009027081243731),
                ),
                balance!(0.0001),
            );
            assert_swap_outcome(
                MBCPool::exchange(
                    alice,
                    alice,
                    &DEXId::Polkaswap.into(),
                    &XOR,
                    &TBCD,
                    SwapAmount::with_desired_input(balance!(1), Balance::zero()),
                )
                .unwrap()
                .0,
                SwapOutcome::new(balance!(38.370385852073146860), balance!(0.093)),
                balance!(0.0001),
            );
        });
    }

    #[test]
    fn should_exchange_with_nearly_full_reserves() {
        ExtBuilder::new(vec![
            (
                alice(),
                XOR,
                balance!(10),
                AssetSymbol(b"XOR".to_vec()),
                AssetName(b"SORA".to_vec()),
                DEFAULT_BALANCE_PRECISION,
            ),
            (
                alice(),
                VAL,
                balance!(10000),
                AssetSymbol(b"VAL".to_vec()),
                AssetName(b"SORA Validator Token".to_vec()),
                DEFAULT_BALANCE_PRECISION,
            ),
            (
                alice(),
                XSTUSD,
                balance!(10000),
                AssetSymbol(b"XSTUSD".to_vec()),
                AssetName(b"SORA Synthetic USD".to_vec()),
                DEFAULT_BALANCE_PRECISION,
            ),
        ])
        .build()
        .execute_with(|| {
            MockDEXApi::init().unwrap();
            let initial_price: Fixed = fixed!(200);
            crate::InitialPrice::<Runtime>::put(initial_price);
            TradingPair::register(
                RuntimeOrigin::signed(alice()),
                DEXId::Polkaswap.into(),
                XOR,
                VAL,
            )
            .expect("Failed to register trading pair.");
            MBCPool::initialize_pool_unchecked(VAL, false).expect("Failed to initialize pool.");
            let total_issuance = Assets::total_issuance(&XOR).unwrap();
            let reserve_amount_expected = FixedWrapper::from(total_issuance)
                * MBCPool::sell_function(&XOR, &VAL, Fixed::ZERO).unwrap();
            let pool_reference_amount = reserve_amount_expected
                - FixedWrapper::from(
                    MBCPool::buy_function(&XOR, &VAL, PriceVariant::Buy, Fixed::ZERO).unwrap(),
                ) / balance!(2);
            let pool_reference_amount = pool_reference_amount.into_balance();
            let pool_val_amount = MockDEXApi::quote(
                DEXId::Polkaswap,
                &USDT,
                &VAL,
                QuoteAmount::with_desired_input(pool_reference_amount),
                LiquiditySourceFilter::empty(DEXId::Polkaswap),
                true,
            )
            .unwrap();
            let distribution_accounts =
                bonding_curve_pool_init(vec![(VAL, pool_val_amount.amount)]).unwrap();
            let alice = &alice();
            assert_swap_outcome(
                MBCPool::exchange(
                    alice,
                    alice,
                    &DEXId::Polkaswap.into(),
                    &VAL,
                    &XOR,
                    SwapAmount::with_desired_output(balance!(1000), Balance::max_value()),
                )
                .unwrap()
                .0,
                SwapOutcome::new(
                    balance!(5536.708257819426729513),
                    balance!(3.009027081243731193),
                ),
                balance!(0.0001),
            );
            ensure_distribution_accounts_balances(
                distribution_accounts,
                vec![
                    balance!(2.760049066522984224),
                    balance!(11.040196266091936898),
                    balance!(248.404415987068580219),
                ],
            );
            assert_swap_outcome(
                MBCPool::exchange(
                    alice,
                    alice,
                    &DEXId::Polkaswap.into(),
                    &XOR,
                    &VAL,
                    SwapAmount::with_desired_input(balance!(1000), Balance::zero()),
                )
                .unwrap()
                .0,
                SwapOutcome::new(
                    balance!(4365.335149368998667748),
                    balance!(3.000000000000000000),
                ),
                balance!(0.0001),
            );
        });
    }

    #[test]
    fn should_exchange_with_full_reserves() {
        ExtBuilder::new(vec![
            (
                alice(),
                XOR,
                balance!(10),
                AssetSymbol(b"XOR".to_vec()),
                AssetName(b"SORA".to_vec()),
                DEFAULT_BALANCE_PRECISION,
            ),
            (
                alice(),
                VAL,
                balance!(10000),
                AssetSymbol(b"VAL".to_vec()),
                AssetName(b"SORA Validator Token".to_vec()),
                DEFAULT_BALANCE_PRECISION,
            ),
            (
                alice(),
                XSTUSD,
                balance!(10000),
                AssetSymbol(b"XSTUSD".to_vec()),
                AssetName(b"SORA Synthetic USD".to_vec()),
                DEFAULT_BALANCE_PRECISION,
            ),
        ])
        .build()
        .execute_with(|| {
            MockDEXApi::init().unwrap();
            let initial_price: Fixed = fixed!(200);
            crate::InitialPrice::<Runtime>::put(initial_price);
            let total_issuance = Assets::total_issuance(&XOR).unwrap();
            TradingPair::register(
                RuntimeOrigin::signed(alice()),
                DEXId::Polkaswap.into(),
                XOR,
                VAL,
            )
            .expect("Failed to register trading pair.");
            TradingPair::register(
                RuntimeOrigin::signed(alice()),
                DEXId::Polkaswap.into(),
                XOR,
                XSTUSD,
            )
            .expect("Failed to register trading pair.");
            MBCPool::initialize_pool_unchecked(VAL, false).expect("Failed to initialize pool.");

            let pool_reference_amount = FixedWrapper::from(total_issuance)
                * MBCPool::sell_function(&XOR, &VAL, Fixed::ZERO).unwrap();
            let pool_reference_amount = pool_reference_amount.into_balance();
            let pool_val_amount = MockDEXApi::quote(
                DEXId::Polkaswap,
                &USDT,
                &VAL,
                QuoteAmount::with_desired_input(pool_reference_amount),
                LiquiditySourceFilter::empty(DEXId::Polkaswap),
                true,
            )
            .unwrap();

            let distribution_accounts =
                bonding_curve_pool_init(vec![(VAL, pool_val_amount.amount)]).unwrap();
            let alice = &alice();
            assert_swap_outcome(
                MBCPool::exchange(
                    alice,
                    alice,
                    &DEXId::Polkaswap.into(),
                    &VAL,
                    &XOR,
                    SwapAmount::with_desired_output(balance!(1000), Balance::max_value()),
                )
                .unwrap()
                .0,
                SwapOutcome::new(
                    balance!(5536.708257819426729513),
                    balance!(3.009027081243731193),
                ),
                balance!(0.0001),
            );
            ensure_distribution_accounts_balances(
                distribution_accounts,
                vec![
                    balance!(2.760049066522984224),
                    balance!(11.040196266091936898),
                    balance!(248.404415987068580219),
                ],
            );
            assert_swap_outcome(
                MBCPool::exchange(
                    alice,
                    alice,
                    &DEXId::Polkaswap.into(),
                    &XOR,
                    &VAL,
                    SwapAmount::with_desired_input(balance!(1000), Balance::zero()),
                )
                .unwrap()
                .0,
                SwapOutcome::new(
                    balance!(4365.335415603766574971),
                    balance!(3.000000000000000000),
                ),
                balance!(0.0001),
            );
        });
    }

    #[test]
    fn should_not_sell_without_reserves() {
        ExtBuilder::new(vec![
            (
                alice(),
                USDT,
                0,
                AssetSymbol(b"USDT".to_vec()),
                AssetName(b"Tether USD".to_vec()),
                DEFAULT_BALANCE_PRECISION,
            ),
            (
                alice(),
                XOR,
                balance!(1),
                AssetSymbol(b"XOR".to_vec()),
                AssetName(b"SORA".to_vec()),
                DEFAULT_BALANCE_PRECISION,
            ),
            (
                alice(),
                VAL,
                0,
                AssetSymbol(b"VAL".to_vec()),
                AssetName(b"SORA Validator Token".to_vec()),
                DEFAULT_BALANCE_PRECISION,
            ),
            (
                alice(),
                XSTUSD,
                0,
                AssetSymbol(b"XSTUSD".to_vec()),
                AssetName(b"SORA Synthetic USD".to_vec()),
                DEFAULT_BALANCE_PRECISION,
            ),
        ])
        .with_tbcd()
        .with_tbcd_pool()
        .build()
        .execute_with(|| {
            MockDEXApi::init().unwrap();
            let _ = bonding_curve_pool_init(vec![]).unwrap();
            TradingPair::register(
                RuntimeOrigin::signed(alice()),
                DEXId::Polkaswap.into(),
                XOR,
                VAL,
            )
            .expect("Failed to register trading pair.");
            MBCPool::initialize_pool_unchecked(VAL, false).expect("Failed to initialize pool.");
            MBCPool::initialize_pool_unchecked(TBCD, false).expect("Failed to initialize pool.");
            let alice = &alice();

            assert_err!(
                MBCPool::exchange(
                    alice,
                    alice,
                    &DEXId::Polkaswap.into(),
                    &XOR,
                    &VAL,
                    SwapAmount::with_desired_input(balance!(1), Balance::zero()),
                ),
                Error::<Runtime>::NotEnoughReserves
            );

            assert_err!(
                MBCPool::exchange(
                    alice,
                    alice,
                    &DEXId::Polkaswap.into(),
                    &XOR,
                    &TBCD,
                    SwapAmount::with_desired_input(balance!(1), Balance::zero()),
                ),
                Error::<Runtime>::NotEnoughReserves
            );
        });
    }

    #[test]
    fn swaps_should_be_additive() {
        ExtBuilder::new(vec![
            (
                alice(),
                USDT,
                0,
                AssetSymbol(b"USDT".to_vec()),
                AssetName(b"Tether USD".to_vec()),
                DEFAULT_BALANCE_PRECISION,
            ),
            (
                alice(),
                XOR,
                0,
                AssetSymbol(b"XOR".to_vec()),
                AssetName(b"SORA".to_vec()),
                DEFAULT_BALANCE_PRECISION,
            ),
            (
                alice(),
                VAL,
                balance!(10000),
                AssetSymbol(b"VAL".to_vec()),
                AssetName(b"SORA Validator Token".to_vec()),
                DEFAULT_BALANCE_PRECISION,
            ),
        ])
        .build()
        .execute_with(|| {
            MockDEXApi::init().unwrap();
            let alice = &alice();
            let _ = bonding_curve_pool_init(Vec::new()).unwrap();
            TradingPair::register(
                RuntimeOrigin::signed(alice.clone()),
                DEXId::Polkaswap.into(),
                XOR,
                VAL,
            )
            .expect("Failed to register trading pair.");
            MBCPool::initialize_pool_unchecked(VAL, false).expect("Failed to initialize pool.");
            let amount = balance!(100); // TODO: investigate strange precision error dependency on value
            let parts = 5;

            let whole_outcome = with_transaction(|| {
                let whole_outcome = MBCPool::exchange(
                    alice,
                    alice,
                    &DEXId::Polkaswap.into(),
                    &VAL,
                    &XOR,
                    SwapAmount::with_desired_output(amount.into(), Balance::max_value()),
                );
                TransactionOutcome::Rollback(whole_outcome)
            });

            let cumulative_outcome = (0..parts)
                .into_iter()
                .map(|_i| {
                    MBCPool::exchange(
                        alice,
                        alice,
                        &DEXId::Polkaswap.into(),
                        &VAL,
                        &XOR,
                        SwapAmount::with_desired_output(
                            (amount / parts).into(),
                            Balance::max_value(),
                        ),
                    )
                    .unwrap()
                })
                .fold(
                    SwapOutcome::new(Balance::zero(), Balance::zero()),
                    |acc, x| SwapOutcome {
                        amount: acc.amount + x.0.amount,
                        fee: acc.fee + x.0.fee,
                    },
                );
            assert_swap_outcome(
                whole_outcome.unwrap().0,
                cumulative_outcome,
                balance!(0.001),
            );
            // TODO: improve precision if possible
        });
    }

    #[test]
    fn should_set_new_reference_token() {
        ExtBuilder::new(vec![
            (
                alice(),
                DAI,
                balance!(0),
                AssetSymbol(b"DAI".to_vec()),
                AssetName(b"DAI".to_vec()),
                DEFAULT_BALANCE_PRECISION,
            ),
            (
                alice(),
                USDT,
                balance!(0),
                AssetSymbol(b"USDT".to_vec()),
                AssetName(b"Tether USD".to_vec()),
                DEFAULT_BALANCE_PRECISION,
            ),
            (
                alice(),
                XOR,
                balance!(1),
                AssetSymbol(b"XOR".to_vec()),
                AssetName(b"SORA".to_vec()),
                DEFAULT_BALANCE_PRECISION,
            ),
            (
                alice(),
                VAL,
                balance!(0),
                AssetSymbol(b"VAL".to_vec()),
                AssetName(b"SORA Validator Token".to_vec()),
                DEFAULT_BALANCE_PRECISION,
            ),
            (
                alice(),
                XSTUSD,
                0,
                AssetSymbol(b"XSTUSD".to_vec()),
                AssetName(b"SORA Synthetic USD".to_vec()),
                DEFAULT_BALANCE_PRECISION,
            ),
        ])
        .build()
        .execute_with(|| {
            MockDEXApi::init().unwrap();
            let _ = bonding_curve_pool_init(vec![]).unwrap();
            TradingPair::register(
                RuntimeOrigin::signed(alice()),
                DEXId::Polkaswap.into(),
                XOR,
                VAL,
            )
            .expect("Failed to register trading pair.");
            MBCPool::initialize_pool_unchecked(VAL, false).expect("Failed to initialize pool.");

            let price_a = MBCPool::quote(
                &DEXId::Polkaswap.into(),
                &VAL,
                &XOR,
                QuoteAmount::with_desired_output(balance!(1)),
                true,
            )
            .unwrap();

            MBCPool::set_reference_asset(RuntimeOrigin::signed(alice()), DAI)
                .expect("Failed to set new reference asset.");

            let price_b = MBCPool::quote(
                &DEXId::Polkaswap.into(),
                &VAL,
                &XOR,
                QuoteAmount::with_desired_output(balance!(1)),
                true,
            )
            .unwrap();

            assert_ne!(price_a, price_b);
        });
    }

    #[test]
    fn should_set_price_bias() {
        ExtBuilder::new(vec![
            (
                alice(),
                DAI,
                balance!(0),
                AssetSymbol(b"DAI".to_vec()),
                AssetName(b"DAI".to_vec()),
                18,
            ),
            (
                alice(),
                USDT,
                balance!(0),
                AssetSymbol(b"USDT".to_vec()),
                AssetName(b"Tether USD".to_vec()),
                18,
            ),
            (
                alice(),
                XOR,
                balance!(1),
                AssetSymbol(b"XOR".to_vec()),
                AssetName(b"SORA".to_vec()),
                18,
            ),
            (
                alice(),
                VAL,
                balance!(0),
                AssetSymbol(b"VAL".to_vec()),
                AssetName(b"SORA Validator Token".to_vec()),
                18,
            ),
            (
                alice(),
                XSTUSD,
                0,
                AssetSymbol(b"XSTUSD".to_vec()),
                AssetName(b"SORA Synthetic USD".to_vec()),
                18,
            ),
        ])
        .build()
        .execute_with(|| {
            MockDEXApi::init().unwrap();
            let _ = bonding_curve_pool_init(vec![]).unwrap();
            TradingPair::register(
                RuntimeOrigin::signed(alice()),
                DEXId::Polkaswap.into(),
                XOR,
                VAL,
            )
            .expect("Failed to register trading pair.");
            MBCPool::initialize_pool_unchecked(VAL, false).expect("Failed to initialize pool.");

            let price_a = MBCPool::quote(
                &DEXId::Polkaswap.into(),
                &VAL,
                &XOR,
                QuoteAmount::with_desired_output(balance!(1)),
                true,
            )
            .unwrap();

            MBCPool::set_price_bias(RuntimeOrigin::root(), balance!(123))
                .expect("Failed to set price bias");
            assert_eq!(
                MBCPool::initial_price(),
                FixedWrapper::from(balance!(123)).get().unwrap()
            );

            let price_b = MBCPool::quote(
                &DEXId::Polkaswap.into(),
                &VAL,
                &XOR,
                QuoteAmount::with_desired_output(balance!(1)),
                true,
            )
            .unwrap();

            assert_ne!(price_a, price_b);
        });
    }

    #[test]
    fn should_set_price_change_config() {
        ExtBuilder::new(vec![
            (
                alice(),
                DAI,
                balance!(0),
                AssetSymbol(b"DAI".to_vec()),
                AssetName(b"DAI".to_vec()),
                18,
            ),
            (
                alice(),
                USDT,
                balance!(0),
                AssetSymbol(b"USDT".to_vec()),
                AssetName(b"Tether USD".to_vec()),
                18,
            ),
            (
                alice(),
                XOR,
                balance!(1),
                AssetSymbol(b"XOR".to_vec()),
                AssetName(b"SORA".to_vec()),
                18,
            ),
            (
                alice(),
                VAL,
                balance!(0),
                AssetSymbol(b"VAL".to_vec()),
                AssetName(b"SORA Validator Token".to_vec()),
                18,
            ),
            (
                alice(),
                XSTUSD,
                0,
                AssetSymbol(b"XSTUSD".to_vec()),
                AssetName(b"SORA Synthetic USD".to_vec()),
                18,
            ),
        ])
        .build()
        .execute_with(|| {
            MockDEXApi::init().unwrap();
            let _ = bonding_curve_pool_init(vec![]).unwrap();
            TradingPair::register(
                RuntimeOrigin::signed(alice()),
                DEXId::Polkaswap.into(),
                XOR,
                VAL,
            )
            .expect("Failed to register trading pair.");
            MBCPool::initialize_pool_unchecked(VAL, false).expect("Failed to initialize pool.");

            let price_a = MBCPool::quote(
                &DEXId::Polkaswap.into(),
                &VAL,
                &XOR,
                QuoteAmount::with_desired_output(balance!(1)),
                true,
            )
            .unwrap();

            MBCPool::set_price_change_config(RuntimeOrigin::root(), balance!(12), balance!(2543))
                .expect("Failed to set price bias");

            assert_eq!(
                MBCPool::price_change_rate(),
                FixedWrapper::from(balance!(12)).get().unwrap()
            );
            assert_eq!(
                MBCPool::price_change_step(),
                FixedWrapper::from(balance!(2543)).get().unwrap()
            );

            let price_b = MBCPool::quote(
                &DEXId::Polkaswap.into(),
                &VAL,
                &XOR,
                QuoteAmount::with_desired_output(balance!(1)),
                true,
            )
            .unwrap();

            assert_ne!(price_a, price_b);
        });
    }

    #[test]
    fn test_deducing_fee() {
        ExtBuilder::new(vec![
            (
                alice(),
                DAI,
                balance!(0),
                AssetSymbol(b"DAI".to_vec()),
                AssetName(b"DAI".to_vec()),
                DEFAULT_BALANCE_PRECISION,
            ),
            (
                alice(),
                USDT,
                balance!(0),
                AssetSymbol(b"USDT".to_vec()),
                AssetName(b"Tether USD".to_vec()),
                DEFAULT_BALANCE_PRECISION,
            ),
            (
                alice(),
                XOR,
                balance!(0),
                AssetSymbol(b"XOR".to_vec()),
                AssetName(b"SORA".to_vec()),
                DEFAULT_BALANCE_PRECISION,
            ),
            (
                alice(),
                VAL,
                balance!(4000),
                AssetSymbol(b"VAL".to_vec()),
                AssetName(b"SORA Validator Token".to_vec()),
                DEFAULT_BALANCE_PRECISION,
            ),
            (
                alice(),
                XSTUSD,
                0,
                AssetSymbol(b"XSTUSD".to_vec()),
                AssetName(b"SORA Synthetic USD".to_vec()),
                DEFAULT_BALANCE_PRECISION,
            ),
        ])
        .build()
        .execute_with(|| {
            MockDEXApi::init().unwrap();
            let _ = bonding_curve_pool_init(vec![]).unwrap();
            TradingPair::register(
                RuntimeOrigin::signed(alice()),
                DEXId::Polkaswap.into(),
                XOR,
                VAL,
            )
            .expect("Failed to register trading pair.");
            MBCPool::initialize_pool_unchecked(VAL, false).expect("Failed to initialize pool.");

            let amount: Balance = balance!(2000);
            let (quote_outcome_a, _) = MBCPool::quote(
                &DEXId::Polkaswap.into(),
                &VAL,
                &XOR,
                QuoteAmount::with_desired_input(amount.clone()),
                true,
            )
            .unwrap();

            assert_eq!(quote_outcome_a.amount, balance!(361.549938632002690452));
            assert_eq!(quote_outcome_a.fee, balance!(1.087913556565705186));

            let (quote_outcome_b, _) = MBCPool::quote(
                &DEXId::Polkaswap.into(),
                &VAL,
                &XOR,
                QuoteAmount::with_desired_input(amount.clone()),
                false,
            )
            .unwrap();

            assert_eq!(
                quote_outcome_b.amount,
                quote_outcome_a.amount + quote_outcome_a.fee
            );
            assert_eq!(quote_outcome_b.fee, balance!(0));

            let (quote_outcome_a, _) = MBCPool::quote(
                &DEXId::Polkaswap.into(),
                &VAL,
                &XOR,
                QuoteAmount::with_desired_output(amount.clone()),
                true,
            )
            .unwrap();

            assert_eq!(quote_outcome_a.amount, balance!(11088.209839932824950839));
            assert_eq!(quote_outcome_a.fee, balance!(6.018054162487462387));

            let (quote_outcome_b, _) = MBCPool::quote(
                &DEXId::Polkaswap.into(),
                &VAL,
                &XOR,
                QuoteAmount::with_desired_output(amount.clone()),
                false,
            )
            .unwrap();

            assert_eq!(quote_outcome_b.amount, balance!(11054.854916282129860020));
            assert_eq!(quote_outcome_b.fee, balance!(0));
        })
    }

    #[test]
    fn similar_returns_should_be_identical() {
        ExtBuilder::new(vec![
            (
                alice(),
                DAI,
                balance!(0),
                AssetSymbol(b"DAI".to_vec()),
                AssetName(b"DAI".to_vec()),
                DEFAULT_BALANCE_PRECISION,
            ),
            (
                alice(),
                USDT,
                balance!(0),
                AssetSymbol(b"USDT".to_vec()),
                AssetName(b"Tether USD".to_vec()),
                DEFAULT_BALANCE_PRECISION,
            ),
            (
                alice(),
                XOR,
                balance!(0),
                AssetSymbol(b"XOR".to_vec()),
                AssetName(b"SORA".to_vec()),
                DEFAULT_BALANCE_PRECISION,
            ),
            (
                alice(),
                VAL,
                balance!(4000),
                AssetSymbol(b"VAL".to_vec()),
                AssetName(b"SORA Validator Token".to_vec()),
                DEFAULT_BALANCE_PRECISION,
            ),
            (
                alice(),
                XSTUSD,
                0,
                AssetSymbol(b"XSTUSD".to_vec()),
                AssetName(b"SORA Synthetic USD".to_vec()),
                DEFAULT_BALANCE_PRECISION,
            ),
        ])
        .build()
        .execute_with(|| {
            MockDEXApi::init().unwrap();
            let _ = bonding_curve_pool_init(vec![]).unwrap();
            TradingPair::register(
                RuntimeOrigin::signed(alice()),
                DEXId::Polkaswap.into(),
                XOR,
                VAL,
            )
            .expect("Failed to register trading pair.");
            MBCPool::initialize_pool_unchecked(VAL, false).expect("Failed to initialize pool.");

            // Buy with desired input
            let amount_a: Balance = balance!(2000);
            let (quote_outcome_a, _) = MBCPool::quote(
                &DEXId::Polkaswap.into(),
                &VAL,
                &XOR,
                QuoteAmount::with_desired_input(amount_a.clone()),
                true,
            )
            .unwrap();
            let (exchange_outcome_a, _) = MBCPool::exchange(
                &alice(),
                &alice(),
                &DEXId::Polkaswap.into(),
                &VAL,
                &XOR,
                SwapAmount::with_desired_input(amount_a.clone(), Balance::zero()),
            )
            .unwrap();
            let val_balance_a = Assets::free_balance(&VAL, &alice()).unwrap();
            let xor_balance_a = Assets::free_balance(&XOR, &alice()).unwrap();
            assert_eq!(quote_outcome_a.amount, exchange_outcome_a.amount);
            assert_eq!(exchange_outcome_a.amount, xor_balance_a);
            assert_eq!(val_balance_a, amount_a.clone());

            // Buy with desired output
            let amount_b: Balance = balance!(200);
            let (quote_outcome_b, _) = MBCPool::quote(
                &DEXId::Polkaswap.into(),
                &VAL,
                &XOR,
                QuoteAmount::with_desired_output(amount_b.clone()),
                true,
            )
            .unwrap();
            let (exchange_outcome_b, _) = MBCPool::exchange(
                &alice(),
                &alice(),
                &DEXId::Polkaswap.into(),
                &VAL,
                &XOR,
                SwapAmount::with_desired_output(amount_b.clone(), Balance::max_value()),
            )
            .unwrap();
            let val_balance_b = Assets::free_balance(&VAL, &alice()).unwrap();
            let xor_balance_b = Assets::free_balance(&XOR, &alice()).unwrap();
            assert_eq!(quote_outcome_b.amount, exchange_outcome_b.amount);
            assert_eq!(xor_balance_a + amount_b.clone(), xor_balance_b);
            assert_eq!(val_balance_b, amount_a.clone() - quote_outcome_b.amount);

            // Sell with desired input
            let amount_c: Balance = balance!(300);
            let (quote_outcome_c, _) = MBCPool::quote(
                &DEXId::Polkaswap.into(),
                &XOR,
                &VAL,
                QuoteAmount::with_desired_input(amount_c.clone()),
                true,
            )
            .unwrap();
            let (exchange_outcome_c, _) = MBCPool::exchange(
                &alice(),
                &alice(),
                &DEXId::Polkaswap.into(),
                &XOR,
                &VAL,
                SwapAmount::with_desired_input(amount_c.clone(), Balance::zero()),
            )
            .unwrap();
            let val_balance_c = Assets::free_balance(&VAL, &alice()).unwrap();
            let xor_balance_c = Assets::free_balance(&XOR, &alice()).unwrap();
            assert_eq!(quote_outcome_c.amount, exchange_outcome_c.amount);
            assert_eq!(val_balance_b + exchange_outcome_c.amount, val_balance_c);
            assert_eq!(xor_balance_b - amount_c.clone(), xor_balance_c.clone());

            // Sell with desired output
            let amount_d: Balance = balance!(100);
            let (quote_outcome_d, _) = MBCPool::quote(
                &DEXId::Polkaswap.into(),
                &VAL,
                &XOR,
                QuoteAmount::with_desired_output(amount_d.clone()),
                true,
            )
            .unwrap();
            let (exchange_outcome_d, _) = MBCPool::exchange(
                &alice(),
                &alice(),
                &DEXId::Polkaswap.into(),
                &VAL,
                &XOR,
                SwapAmount::with_desired_output(amount_d.clone(), Balance::max_value()),
            )
            .unwrap();
            let val_balance_d = Assets::free_balance(&VAL, &alice()).unwrap();
            let xor_balance_d = Assets::free_balance(&XOR, &alice()).unwrap();
            assert_eq!(quote_outcome_d.amount, exchange_outcome_d.amount);
            assert_eq!(val_balance_c - quote_outcome_d.amount, val_balance_d);
            assert_eq!(xor_balance_c + amount_d.clone(), xor_balance_d);
        });
    }

    #[test]
    fn similar_returns_should_be_identical_tbcd() {
        ExtBuilder::new(vec![
            (
                alice(),
                XOR,
                balance!(0),
                AssetSymbol(b"XOR".to_vec()),
                AssetName(b"SORA".to_vec()),
                DEFAULT_BALANCE_PRECISION,
            ),
            (
                alice(),
                TBCD,
                balance!(4000),
                AssetSymbol(b"TBCD".to_vec()),
                AssetName(b"SORA TBC Dollar".to_vec()),
                DEFAULT_BALANCE_PRECISION,
            ),
        ])
        .with_tbcd_pool()
        .build()
        .execute_with(|| {
            MockDEXApi::init().unwrap();
            let _ = bonding_curve_pool_init(vec![]).unwrap();
            MBCPool::initialize_pool_unchecked(TBCD, false).expect("Failed to initialize pool.");

            // Buy with desired input
            let amount_a: Balance = balance!(2000);
            let (quote_outcome_a, _) = MBCPool::quote(
                &DEXId::Polkaswap.into(),
                &TBCD,
                &XOR,
                QuoteAmount::with_desired_input(amount_a.clone()),
                true,
            )
            .unwrap();
            let (exchange_outcome_a, _) = MBCPool::exchange(
                &alice(),
                &alice(),
                &DEXId::Polkaswap.into(),
                &TBCD,
                &XOR,
                SwapAmount::with_desired_input(amount_a.clone(), Balance::zero()),
            )
            .unwrap();
            let tbcd_balance_a = Assets::free_balance(&TBCD, &alice()).unwrap();
            let xor_balance_a = Assets::free_balance(&XOR, &alice()).unwrap();
            assert_eq!(quote_outcome_a.amount, exchange_outcome_a.amount);
            assert_eq!(exchange_outcome_a.amount, xor_balance_a);
            assert_eq!(tbcd_balance_a, amount_a.clone());

            // Buy with desired output
            let amount_b: Balance = balance!(10);
            let (quote_outcome_b, _) = MBCPool::quote(
                &DEXId::Polkaswap.into(),
                &TBCD,
                &XOR,
                QuoteAmount::with_desired_output(amount_b.clone()),
                true,
            )
            .unwrap();
            let (exchange_outcome_b, _) = MBCPool::exchange(
                &alice(),
                &alice(),
                &DEXId::Polkaswap.into(),
                &TBCD,
                &XOR,
                SwapAmount::with_desired_output(amount_b.clone(), Balance::max_value()),
            )
            .unwrap();
            let val_balance_b = Assets::free_balance(&TBCD, &alice()).unwrap();
            let tbcd_balance_b = Assets::free_balance(&XOR, &alice()).unwrap();
            assert_eq!(quote_outcome_b.amount, exchange_outcome_b.amount);
            assert_eq!(xor_balance_a + amount_b.clone(), tbcd_balance_b);
            assert_eq!(val_balance_b, amount_a.clone() - quote_outcome_b.amount);

            // Sell with desired input
            let amount_c: Balance = balance!(10);
            let (quote_outcome_c, _) = MBCPool::quote(
                &DEXId::Polkaswap.into(),
                &XOR,
                &TBCD,
                QuoteAmount::with_desired_input(amount_c.clone()),
                true,
            )
            .unwrap();
            let (exchange_outcome_c, _) = MBCPool::exchange(
                &alice(),
                &alice(),
                &DEXId::Polkaswap.into(),
                &XOR,
                &TBCD,
                SwapAmount::with_desired_input(amount_c.clone(), Balance::zero()),
            )
            .unwrap();
            let tbcd_balance_c = Assets::free_balance(&TBCD, &alice()).unwrap();
            let xor_balance_c = Assets::free_balance(&XOR, &alice()).unwrap();
            assert_eq!(quote_outcome_c.amount, exchange_outcome_c.amount);
            assert_eq!(val_balance_b + exchange_outcome_c.amount, tbcd_balance_c);
            assert_eq!(tbcd_balance_b - amount_c.clone(), xor_balance_c.clone());

            // Sell with desired output
            let amount_d: Balance = balance!(10);
            let (quote_outcome_d, _) = MBCPool::quote(
                &DEXId::Polkaswap.into(),
                &TBCD,
                &XOR,
                QuoteAmount::with_desired_output(amount_d.clone()),
                true,
            )
            .unwrap();
            let (exchange_outcome_d, _) = MBCPool::exchange(
                &alice(),
                &alice(),
                &DEXId::Polkaswap.into(),
                &TBCD,
                &XOR,
                SwapAmount::with_desired_output(amount_d.clone(), Balance::max_value()),
            )
            .unwrap();
            let tbcd_balance_d = Assets::free_balance(&TBCD, &alice()).unwrap();
            let xor_balance_d = Assets::free_balance(&XOR, &alice()).unwrap();
            assert_eq!(quote_outcome_d.amount, exchange_outcome_d.amount);
            assert_eq!(tbcd_balance_c - quote_outcome_d.amount, tbcd_balance_d);
            assert_eq!(xor_balance_c + amount_d.clone(), xor_balance_d);
        });
    }

    #[test]
    fn should_receive_pswap_reward() {
        ExtBuilder::new(vec![
            (
                alice(),
                XOR,
                balance!(700000),
                AssetSymbol(b"XOR".to_vec()),
                AssetName(b"SORA".to_vec()),
                DEFAULT_BALANCE_PRECISION,
            ),
            (
                alice(),
                VAL,
                balance!(2000),
                AssetSymbol(b"VAL".to_vec()),
                AssetName(b"SORA Validator Token".to_vec()),
                DEFAULT_BALANCE_PRECISION,
            ),
            (
                alice(),
                DAI,
                balance!(200000),
                AssetSymbol(b"DAI".to_vec()),
                AssetName(b"DAI".to_vec()),
                DEFAULT_BALANCE_PRECISION,
            ),
            (
                alice(),
                USDT,
                balance!(0),
                AssetSymbol(b"USDT".to_vec()),
                AssetName(b"Tether USD".to_vec()),
                DEFAULT_BALANCE_PRECISION,
            ),
            (
                alice(),
                PSWAP,
                balance!(0),
                AssetSymbol(b"PSWAP".to_vec()),
                AssetName(b"Polkaswap".to_vec()),
                DEFAULT_BALANCE_PRECISION,
            ),
            (
                alice(),
                XSTUSD,
                0,
                AssetSymbol(b"XSTUSD".to_vec()),
                AssetName(b"SORA Synthetic USD".to_vec()),
                DEFAULT_BALANCE_PRECISION,
            ),
        ])
        .build()
        .execute_with(|| {
            MockDEXApi::init().unwrap();
            let _ = bonding_curve_pool_init(vec![]).unwrap();
            TradingPair::register(
                RuntimeOrigin::signed(alice()),
                DEXId::Polkaswap.into(),
                XOR,
                VAL,
            )
            .expect("Failed to register trading pair.");
            TradingPair::register(
                RuntimeOrigin::signed(alice()),
                DEXId::Polkaswap.into(),
                XOR,
                DAI,
            )
            .expect("Failed to register trading pair.");
            MBCPool::initialize_pool_unchecked(VAL, false).expect("Failed to initialize pool.");
            MBCPool::initialize_pool_unchecked(DAI, false).expect("Failed to initialize pool.");

            MBCPool::exchange(
                &alice(),
                &alice(),
                &DEXId::Polkaswap.into(),
                &VAL,
                &XOR,
                SwapAmount::with_desired_input(balance!(2000), Balance::zero()),
            )
            .unwrap();

            // no reward for non-incentived asset - VAL
            let (limit, owned) = MBCPool::rewards(&alice());
            assert!(limit.is_zero());
            assert!(owned.is_zero());

            MBCPool::exchange(
                &alice(),
                &alice(),
                &DEXId::Polkaswap.into(),
                &DAI,
                &XOR,
                SwapAmount::with_desired_input(balance!(1000), Balance::zero()),
            )
            .unwrap();

            let (limit, owned) = MBCPool::rewards(&alice());
            assert!(limit.is_zero());
            assert_eq!(owned, balance!(6099.239593179625249492));
        });
    }

    #[test]
    fn should_calculate_ideal_reserves() {
        ExtBuilder::new(vec![
            (
                alice(),
                XOR,
                balance!(0),
                AssetSymbol(b"XOR".to_vec()),
                AssetName(b"SORA".to_vec()),
                DEFAULT_BALANCE_PRECISION,
            ),
            (
                alice(),
                VAL,
                balance!(2000),
                AssetSymbol(b"VAL".to_vec()),
                AssetName(b"SORA Validator Token".to_vec()),
                DEFAULT_BALANCE_PRECISION,
            ),
            (
                alice(),
                USDT,
                balance!(0),
                AssetSymbol(b"USDT".to_vec()),
                AssetName(b"Tether USD".to_vec()),
                DEFAULT_BALANCE_PRECISION,
            ),
            (
                alice(),
                XSTUSD,
                0,
                AssetSymbol(b"XSTUSD".to_vec()),
                AssetName(b"SORA Synthetic USD".to_vec()),
                DEFAULT_BALANCE_PRECISION,
            ),
        ])
        .build()
        .execute_with(|| {
            MockDEXApi::init().unwrap();
            let _ = bonding_curve_pool_init(vec![]).unwrap();
            TradingPair::register(
                RuntimeOrigin::signed(alice()),
                DEXId::Polkaswap.into(),
                XOR,
                VAL,
            )
            .expect("Failed to register trading pair.");
            MBCPool::initialize_pool_unchecked(VAL, false).expect("Failed to initialize pool.");

            // calculate buy amount from zero to total supply of XOR
            let xor_supply = Assets::total_issuance(&XOR).unwrap();
            let initial_state = MBCPool::buy_function(
                &XOR,
                &VAL,
                PriceVariant::Buy,
                (fixed_wrapper!(0) - FixedWrapper::from(xor_supply))
                    .get()
                    .unwrap(),
            )
            .unwrap();
            let current_state =
                MBCPool::buy_function(&XOR, &VAL, PriceVariant::Buy, Fixed::ZERO).unwrap();
            let buy_amount: Balance = ((FixedWrapper::from(initial_state)
                + FixedWrapper::from(current_state))
                / fixed_wrapper!(2)
                * FixedWrapper::from(xor_supply))
            .try_into_balance()
            .unwrap();

            // get ideal reserves
            let ideal_reserves =
                MBCPool::ideal_reserves_reference_price(&VAL, PriceVariant::Buy, Fixed::ZERO)
                    .unwrap();

            // actual amount should match to 80% of buy amount
            assert_eq!(buy_amount, ideal_reserves);
        });
    }

    #[test]
    fn should_calculate_actual_reserves() {
        ExtBuilder::new(vec![
            (
                alice(),
                XOR,
                balance!(0),
                AssetSymbol(b"XOR".to_vec()),
                AssetName(b"SORA".to_vec()),
                DEFAULT_BALANCE_PRECISION,
            ),
            (
                alice(),
                VAL,
                balance!(2000),
                AssetSymbol(b"VAL".to_vec()),
                AssetName(b"SORA Validator Token".to_vec()),
                DEFAULT_BALANCE_PRECISION,
            ),
            (
                alice(),
                DAI,
                balance!(200000),
                AssetSymbol(b"DAI".to_vec()),
                AssetName(b"DAI".to_vec()),
                DEFAULT_BALANCE_PRECISION,
            ),
            (
                alice(),
                USDT,
                balance!(0),
                AssetSymbol(b"USDT".to_vec()),
                AssetName(b"Tether USD".to_vec()),
                DEFAULT_BALANCE_PRECISION,
            ),
            (
                alice(),
                PSWAP,
                balance!(0),
                AssetSymbol(b"PSWAP".to_vec()),
                AssetName(b"Polkaswap".to_vec()),
                DEFAULT_BALANCE_PRECISION,
            ),
            (
                alice(),
                XSTUSD,
                0,
                AssetSymbol(b"XSTUSD".to_vec()),
                AssetName(b"SORA Synthetic USD".to_vec()),
                DEFAULT_BALANCE_PRECISION,
            ),
        ])
        .build()
        .execute_with(|| {
            MockDEXApi::init().unwrap();
            let _ = bonding_curve_pool_init(vec![]).unwrap();
            TradingPair::register(
                RuntimeOrigin::signed(alice()),
                DEXId::Polkaswap.into(),
                XOR,
                VAL,
            )
            .expect("Failed to register trading pair.");
            TradingPair::register(
                RuntimeOrigin::signed(alice()),
                DEXId::Polkaswap.into(),
                XOR,
                DAI,
            )
            .expect("Failed to register trading pair.");
            MBCPool::initialize_pool_unchecked(VAL, false).expect("Failed to initialize pool.");
            MBCPool::initialize_pool_unchecked(DAI, false).expect("Failed to initialize pool.");
            MBCPool::set_reference_asset(RuntimeOrigin::signed(alice()), DAI).unwrap();

            let val_amount: Balance = balance!(2000);
            let dai_amount: Balance = balance!(200000);

            MBCPool::exchange(
                &alice(),
                &alice(),
                &DEXId::Polkaswap.into(),
                &VAL,
                &XOR,
                SwapAmount::with_desired_input(val_amount.clone(), Balance::zero()),
            )
            .unwrap();

            MBCPool::exchange(
                &alice(),
                &alice(),
                &DEXId::Polkaswap.into(),
                &DAI,
                &XOR,
                SwapAmount::with_desired_input(dai_amount.clone(), Balance::zero()),
            )
            .unwrap();

            let val_actual_reserves = MBCPool::actual_reserves_reference_price(
                &crate::mock::get_pool_reserves_account_id(),
                &VAL,
                PriceVariant::Buy,
            )
            .unwrap();
            let dai_actual_reserves = MBCPool::actual_reserves_reference_price(
                &crate::mock::get_pool_reserves_account_id(),
                &DAI,
                PriceVariant::Buy,
            )
            .unwrap();
            let val_supposed_price = MockDEXApi::quote(
                DEXId::Polkaswap,
                &VAL,
                &DAI,
                QuoteAmount::with_desired_input(val_amount),
                LiquiditySourceFilter::empty(DEXId::Polkaswap.into()),
                true,
            )
            .unwrap()
            .amount;
            let dai_supposed_price = dai_amount;

            // compare values, also deduce 20% which are distributed and not stored in reserves
            assert_eq!(
                val_actual_reserves,
                (FixedWrapper::from(val_supposed_price) * fixed_wrapper!(0.8)).into_balance()
            );
            assert_eq!(
                dai_actual_reserves,
                (FixedWrapper::from(dai_supposed_price) * fixed_wrapper!(0.8)).into_balance()
            );
        });
    }

    #[test]
    fn fees_for_equivalent_trades_should_match() {
        ExtBuilder::new(vec![
            (
                alice(),
                DAI,
                balance!(0),
                AssetSymbol(b"DAI".to_vec()),
                AssetName(b"DAI".to_vec()),
                DEFAULT_BALANCE_PRECISION,
            ),
            (
                alice(),
                USDT,
                balance!(0),
                AssetSymbol(b"USDT".to_vec()),
                AssetName(b"Tether USD".to_vec()),
                DEFAULT_BALANCE_PRECISION,
            ),
            (
                alice(),
                XOR,
                balance!(0),
                AssetSymbol(b"XOR".to_vec()),
                AssetName(b"SORA".to_vec()),
                DEFAULT_BALANCE_PRECISION,
            ),
            (
                alice(),
                VAL,
                balance!(2000),
                AssetSymbol(b"VAL".to_vec()),
                AssetName(b"SORA Validator Token".to_vec()),
                DEFAULT_BALANCE_PRECISION,
            ),
            (
                alice(),
                XSTUSD,
                0,
                AssetSymbol(b"XSTUSD".to_vec()),
                AssetName(b"SORA Synthetic USD".to_vec()),
                DEFAULT_BALANCE_PRECISION,
            ),
        ])
        .build()
        .execute_with(|| {
            MockDEXApi::init().unwrap();
            let _ = bonding_curve_pool_init(vec![]).unwrap();
            TradingPair::register(
                RuntimeOrigin::signed(alice()),
                DEXId::Polkaswap.into(),
                XOR,
                VAL,
            )
            .expect("Failed to register trading pair.");
            MBCPool::initialize_pool_unchecked(VAL, false).expect("Failed to initialize pool.");

            MBCPool::exchange(
                &alice(),
                &alice(),
                &DEXId::Polkaswap.into(),
                &VAL,
                &XOR,
                SwapAmount::with_desired_input(balance!(1000), Balance::zero()),
            )
            .unwrap();

            // Buy
            let (price_a, _) = MBCPool::quote(
                &DEXId::Polkaswap.into(),
                &VAL,
                &XOR,
                QuoteAmount::with_desired_input(balance!(100)),
                true,
            )
            .unwrap();
            let (price_b, _) = MBCPool::quote(
                &DEXId::Polkaswap.into(),
                &VAL,
                &XOR,
                QuoteAmount::with_desired_output(price_a.amount.clone()),
                true,
            )
            .unwrap();
            assert_eq!(price_a.fee, price_b.fee);
            assert_eq!(price_a.fee, balance!(0.054394410184082514));

            // Sell
            let (price_c, _) = MBCPool::quote(
                &DEXId::Polkaswap.into(),
                &XOR,
                &VAL,
                QuoteAmount::with_desired_output(balance!(100)),
                true,
            )
            .unwrap();
            let (price_d, _) = MBCPool::quote(
                &DEXId::Polkaswap.into(),
                &XOR,
                &VAL,
                QuoteAmount::with_desired_input(price_c.amount.clone()),
                true,
            )
            .unwrap();
            assert_eq!(price_c.fee, price_d.fee);
            assert_eq!(price_c.fee, balance!(2.655958896716961113));
        });
    }

    #[test]
    fn check_sell_penalty_based_on_collateralized_fraction() {
        assert_eq!(
            MBCPool::map_collateralized_fraction_to_penalty(fixed!(0)),
            fixed!(0.09)
        );
        assert_eq!(
            MBCPool::map_collateralized_fraction_to_penalty(fixed!(0.03)),
            fixed!(0.09)
        );
        assert_eq!(
            MBCPool::map_collateralized_fraction_to_penalty(fixed!(0.05)),
            fixed!(0.06)
        );
        assert_eq!(
            MBCPool::map_collateralized_fraction_to_penalty(fixed!(0.075)),
            fixed!(0.06)
        );
        assert_eq!(
            MBCPool::map_collateralized_fraction_to_penalty(fixed!(0.1)),
            fixed!(0.03)
        );
        assert_eq!(
            MBCPool::map_collateralized_fraction_to_penalty(fixed!(0.15)),
            fixed!(0.03)
        );
        assert_eq!(
            MBCPool::map_collateralized_fraction_to_penalty(fixed!(0.2)),
            fixed!(0.01)
        );
        assert_eq!(
            MBCPool::map_collateralized_fraction_to_penalty(fixed!(0.25)),
            fixed!(0.01)
        );
        assert_eq!(
            MBCPool::map_collateralized_fraction_to_penalty(fixed!(0.3)),
            fixed!(0)
        );
        assert_eq!(
            MBCPool::map_collateralized_fraction_to_penalty(fixed!(0.35)),
            fixed!(0)
        );
        assert_eq!(
            MBCPool::map_collateralized_fraction_to_penalty(fixed!(0.5)),
            fixed!(0)
        );
        assert_eq!(
            MBCPool::map_collateralized_fraction_to_penalty(fixed!(1)),
            fixed!(0)
        );
        assert_eq!(
            MBCPool::map_collateralized_fraction_to_penalty(fixed!(2)),
            fixed!(0)
        );
        assert_eq!(
            MBCPool::map_collateralized_fraction_to_penalty(fixed!(10)),
            fixed!(0)
        );
    }

    #[test]
    fn fee_penalties_should_be_applied() {
        ExtBuilder::new(vec![
            (
                alice(),
                XOR,
                balance!(0),
                AssetSymbol(b"XOR".to_vec()),
                AssetName(b"SORA".to_vec()),
                DEFAULT_BALANCE_PRECISION,
            ),
            (
                alice(),
                VAL,
                balance!(2000),
                AssetSymbol(b"VAL".to_vec()),
                AssetName(b"SORA Validator Token".to_vec()),
                DEFAULT_BALANCE_PRECISION,
            ),
            (
                alice(),
                DAI,
                balance!(20000000),
                AssetSymbol(b"DAI".to_vec()),
                AssetName(b"DAI".to_vec()),
                DEFAULT_BALANCE_PRECISION,
            ),
            (
                alice(),
                USDT,
                balance!(0),
                AssetSymbol(b"USDT".to_vec()),
                AssetName(b"Tether USD".to_vec()),
                DEFAULT_BALANCE_PRECISION,
            ),
            (
                alice(),
                PSWAP,
                balance!(0),
                AssetSymbol(b"PSWAP".to_vec()),
                AssetName(b"Polkaswap".to_vec()),
                DEFAULT_BALANCE_PRECISION,
            ),
            (
                alice(),
                XSTUSD,
                0,
                AssetSymbol(b"XSTUSD".to_vec()),
                AssetName(b"SORA Synthetic USD".to_vec()),
                DEFAULT_BALANCE_PRECISION,
            ),
        ])
        .build()
        .execute_with(|| {
            MockDEXApi::init().unwrap();
            let _ = bonding_curve_pool_init(vec![]).unwrap();
            TradingPair::register(
                RuntimeOrigin::signed(alice()),
                DEXId::Polkaswap.into(),
                XOR,
                DAI,
            )
            .expect("Failed to register trading pair.");
            MBCPool::initialize_pool_unchecked(DAI, false).expect("Failed to initialize pool.");
            MBCPool::set_reference_asset(RuntimeOrigin::signed(alice()), DAI).unwrap();

            let xor_supply = Assets::total_issuance(&XOR).unwrap();
            assert_eq!(xor_supply, balance!(100000));

            // Depositing collateral #1: under 5% collateralized
            MBCPool::exchange(
                &alice(),
                &alice(),
                &DEXId::Polkaswap.into(),
                &DAI,
                &XOR,
                SwapAmount::with_desired_input(balance!(200000), Balance::zero()),
            )
            .unwrap();
            let xor_supply = Assets::total_issuance(&XOR).unwrap();
            assert_eq!(xor_supply, balance!(100724.916324262414168899));

            let (sell_price, _) = MBCPool::quote(
                &DEXId::Polkaswap.into(),
                &XOR,
                &DAI,
                QuoteAmount::with_desired_input(balance!(100)),
                true,
            )
            .unwrap();
            assert_eq!(sell_price.fee, balance!(9.3));

            // Depositing collateral #2: under 10% collateralized
            MBCPool::exchange(
                &alice(),
                &alice(),
                &DEXId::Polkaswap.into(),
                &DAI,
                &XOR,
                SwapAmount::with_desired_input(balance!(2000000), Balance::zero()),
            )
            .unwrap();
            let xor_supply = Assets::total_issuance(&XOR).unwrap();
            assert_eq!(xor_supply, balance!(107896.889465954935399866));

            let (sell_price, _) = MBCPool::quote(
                &DEXId::Polkaswap.into(),
                &XOR,
                &DAI,
                QuoteAmount::with_desired_input(balance!(100)),
                true,
            )
            .unwrap();
            assert_eq!(sell_price.fee, balance!(6.3));

            // Depositing collateral #3: under 20% collateralized
            MBCPool::exchange(
                &alice(),
                &alice(),
                &DEXId::Polkaswap.into(),
                &DAI,
                &XOR,
                SwapAmount::with_desired_input(balance!(2000000), Balance::zero()),
            )
            .unwrap();
            let xor_supply = Assets::total_issuance(&XOR).unwrap();
            assert_eq!(xor_supply, balance!(114934.359190755661026458));

            let (sell_price, _) = MBCPool::quote(
                &DEXId::Polkaswap.into(),
                &XOR,
                &DAI,
                QuoteAmount::with_desired_input(balance!(100)),
                true,
            )
            .unwrap();
            assert_eq!(sell_price.fee, balance!(3.3));

            // Depositing collateral #4: under 30% collateralized
            MBCPool::exchange(
                &alice(),
                &alice(),
                &DEXId::Polkaswap.into(),
                &DAI,
                &XOR,
                SwapAmount::with_desired_input(balance!(4000000), Balance::zero()),
            )
            .unwrap();
            let xor_supply = Assets::total_issuance(&XOR).unwrap();
            assert_eq!(xor_supply, balance!(128633.975165230400000080));

            let (sell_price, _) = MBCPool::quote(
                &DEXId::Polkaswap.into(),
                &XOR,
                &DAI,
                QuoteAmount::with_desired_input(balance!(100)),
                true,
            )
            .unwrap();
            assert_eq!(sell_price.fee, balance!(1.3));

            // Depositing collateral #5: over 30% collateralized
            MBCPool::exchange(
                &alice(),
                &alice(),
                &DEXId::Polkaswap.into(),
                &DAI,
                &XOR,
                SwapAmount::with_desired_input(balance!(7000000), Balance::zero()),
            )
            .unwrap();
            let xor_supply = Assets::total_issuance(&XOR).unwrap();
            assert_eq!(xor_supply, balance!(151530.994236602104619871));

            let (sell_price, _) = MBCPool::quote(
                &DEXId::Polkaswap.into(),
                &XOR,
                &DAI,
                QuoteAmount::with_desired_input(balance!(100)),
                true,
            )
            .unwrap();
            assert_eq!(sell_price.fee, balance!(0.3));
        });
    }

    #[test]
    fn sequential_rewards_adequacy_check() {
        ExtBuilder::new(vec![
            (
                alice(),
                XOR,
                balance!(250000),
                AssetSymbol(b"XOR".to_vec()),
                AssetName(b"SORA".to_vec()),
                DEFAULT_BALANCE_PRECISION,
            ),
            (
                alice(),
                VAL,
                balance!(2000),
                AssetSymbol(b"VAL".to_vec()),
                AssetName(b"SORA Validator Token".to_vec()),
                DEFAULT_BALANCE_PRECISION,
            ),
            (
                alice(),
                DAI,
                balance!(2000000),
                AssetSymbol(b"DAI".to_vec()),
                AssetName(b"DAI".to_vec()),
                DEFAULT_BALANCE_PRECISION,
            ),
            (
                alice(),
                USDT,
                balance!(0),
                AssetSymbol(b"USDT".to_vec()),
                AssetName(b"Tether USD".to_vec()),
                DEFAULT_BALANCE_PRECISION,
            ),
            (
                alice(),
                PSWAP,
                balance!(0),
                AssetSymbol(b"PSWAP".to_vec()),
                AssetName(b"Polkaswap".to_vec()),
                DEFAULT_BALANCE_PRECISION,
            ),
            (
                alice(),
                XSTUSD,
                0,
                AssetSymbol(b"XSTUSD".to_vec()),
                AssetName(b"SORA Synthetic USD".to_vec()),
                DEFAULT_BALANCE_PRECISION,
            ),
        ])
        .build()
        .execute_with(|| {
            MockDEXApi::init().unwrap();
            let _ = bonding_curve_pool_init(vec![]).unwrap();
            TradingPair::register(
                RuntimeOrigin::signed(alice()),
                DEXId::Polkaswap.into(),
                XOR,
                VAL,
            )
            .expect("Failed to register trading pair.");
            TradingPair::register(
                RuntimeOrigin::signed(alice()),
                DEXId::Polkaswap.into(),
                XOR,
                DAI,
            )
            .expect("Failed to register trading pair.");
            MBCPool::initialize_pool_unchecked(VAL, false).expect("Failed to initialize pool.");
            MBCPool::initialize_pool_unchecked(DAI, false).expect("Failed to initialize pool.");

            // XOR total supply in network is 350000
            let xor_total_supply: FixedWrapper = Assets::total_issuance(&XOR).unwrap().into();
            assert_eq!(xor_total_supply.clone().into_balance(), balance!(350000));
            // initial XOR price is $264
            let xor_ideal_reserves: FixedWrapper = MBCPool::ideal_reserves_reference_price(
                &VAL,
                PriceVariant::Buy,
                Default::default(),
            )
            .unwrap()
            .into();
            assert_eq!(
                (xor_ideal_reserves / xor_total_supply).into_balance(),
                balance!(330.890052356020942408)
            );
            // pswap price is $10 on mock secondary market
            assert_eq!(
                MockDEXApi::quote(
                    DEXId::Polkaswap,
                    &PSWAP,
                    &DAI,
                    QuoteAmount::with_desired_input(balance!(1)),
                    MBCPool::self_excluding_filter(),
                    true
                )
                .unwrap()
                .amount,
                balance!(10.173469387755102041)
            );

            MBCPool::exchange(
                &alice(),
                &alice(),
                &DEXId::Polkaswap.into(),
                &DAI,
                &XOR,
                SwapAmount::with_desired_input(balance!(1000), Balance::zero()),
            )
            .unwrap();

            let (limit, owned_1) = MBCPool::rewards(&alice());
            assert!(limit.is_zero());
            assert_eq!(owned_1, balance!(21036.472370353787480367));

            MBCPool::exchange(
                &alice(),
                &alice(),
                &DEXId::Polkaswap.into(),
                &DAI,
                &XOR,
                SwapAmount::with_desired_input(balance!(10000), Balance::zero()),
            )
            .unwrap();

            let (limit, owned_2) = MBCPool::rewards(&alice());
            assert!(limit.is_zero());
            assert_eq!(owned_2 - owned_1, balance!(210336.209418679523304856));

            MBCPool::exchange(
                &alice(),
                &alice(),
                &DEXId::Polkaswap.into(),
                &DAI,
                &XOR,
                SwapAmount::with_desired_input(balance!(1000000), Balance::zero()),
            )
            .unwrap();

            let (limit, owned_3) = MBCPool::rewards(&alice());
            assert!(limit.is_zero());
            assert_eq!(owned_3 - owned_2, balance!(20769070.485987076318293437));
        });
    }

    #[test]
    fn distribution_passes_on_first_attempt() {
        ExtBuilder::new(vec![
            (
                alice(),
                USDT,
                balance!(10000),
                AssetSymbol(b"USDT".to_vec()),
                AssetName(b"Tether USD".to_vec()),
                DEFAULT_BALANCE_PRECISION,
            ),
            (
                alice(),
                XOR,
                0,
                AssetSymbol(b"XOR".to_vec()),
                AssetName(b"SORA".to_vec()),
                DEFAULT_BALANCE_PRECISION,
            ),
            (
                alice(),
                VAL,
                0,
                AssetSymbol(b"VAL".to_vec()),
                AssetName(b"SORA Validator Token".to_vec()),
                DEFAULT_BALANCE_PRECISION,
            ),
            (
                alice(),
                TBCD,
                0,
                AssetSymbol(b"TBCD".to_vec()),
                AssetName(b"TBCD".to_vec()),
                DEFAULT_BALANCE_PRECISION,
            ),
            (
                alice(),
                XSTUSD,
                0,
                AssetSymbol(b"XSTUSD".to_vec()),
                AssetName(b"SORA Synthetic USD".to_vec()),
                DEFAULT_BALANCE_PRECISION,
            ),
        ])
        .build()
        .execute_with(|| {
            // secondary market is initialized with enough funds
            MockDEXApi::init().unwrap();
            let distribution_accounts = bonding_curve_pool_init(Vec::new()).unwrap();
            let alice = &alice();
            TradingPair::register(
                RuntimeOrigin::signed(alice.clone()),
                DEXId::Polkaswap.into(),
                XOR,
                USDT,
            )
            .expect("Failed to register trading pair.");
            TradingPair::register(
                RuntimeOrigin::signed(alice.clone()),
                DEXId::Polkaswap.into(),
                XOR,
                VAL,
            )
            .expect("Failed to register trading pair.");
            MBCPool::initialize_pool_unchecked(USDT, false).expect("Failed to initialize pool.");

            // check pending list and reserves before trade
            let free_reserves_balance =
                Assets::free_balance(&USDT, &MBCPool::free_reserves_account_id().unwrap()).unwrap();
            assert_eq!(MBCPool::pending_free_reserves(), vec![]);
            assert_eq!(free_reserves_balance, balance!(0));

            ensure_distribution_accounts_balances(
                distribution_accounts.clone(),
                vec![balance!(0), balance!(0), balance!(0)],
            );

            // perform buy on tbc
            assert_eq!(
                MBCPool::exchange(
                    alice,
                    alice,
                    &DEXId::Polkaswap.into(),
                    &USDT,
                    &XOR,
                    SwapAmount::with_desired_output(balance!(1), Balance::max_value()),
                )
                .unwrap()
                .0,
                SwapOutcome::new(
                    balance!(275.621555395065931189),
                    balance!(0.003009027081243731)
                )
            );

            // check pending list and free reserves account
            let free_reserves_balance =
                Assets::free_balance(&USDT, &MBCPool::free_reserves_account_id().unwrap()).unwrap();
            assert_eq!(MBCPool::pending_free_reserves(), vec![]);
            assert_eq!(free_reserves_balance, balance!(0));

            ensure_distribution_accounts_balances(
                distribution_accounts,
                vec![
                    balance!(0.002747946907288807),
                    balance!(0.010991787629155229),
                    balance!(0.247315221655992660),
                ],
            );
        })
    }

    #[test]
    fn distribution_fails_on_first_attempt() {
        ExtBuilder::new(vec![
            (
                alice(),
                USDT,
                balance!(10000),
                AssetSymbol(b"USDT".to_vec()),
                AssetName(b"Tether USD".to_vec()),
                DEFAULT_BALANCE_PRECISION,
            ),
            (
                alice(),
                XOR,
                350000,
                AssetSymbol(b"XOR".to_vec()),
                AssetName(b"SORA".to_vec()),
                DEFAULT_BALANCE_PRECISION,
            ),
            (
                alice(),
                VAL,
                0,
                AssetSymbol(b"VAL".to_vec()),
                AssetName(b"SORA Validator Token".to_vec()),
                DEFAULT_BALANCE_PRECISION,
            ),
            (
                alice(),
                TBCD,
                0,
                AssetSymbol(b"TBCD".to_vec()),
                AssetName(b"TBCD".to_vec()),
                DEFAULT_BALANCE_PRECISION,
            ),
            (
                alice(),
                XSTUSD,
                0,
                AssetSymbol(b"XSTUSD".to_vec()),
                AssetName(b"SORA Synthetic USD".to_vec()),
                DEFAULT_BALANCE_PRECISION,
            ),
        ])
        .build()
        .execute_with(|| {
            // secondary market is initialized without funds
            MockDEXApi::init_without_reserves().unwrap();
            let distribution_accounts = bonding_curve_pool_init(Vec::new()).unwrap();
            let alice = &alice();
            TradingPair::register(
                RuntimeOrigin::signed(alice.clone()),
                DEXId::Polkaswap.into(),
                XOR,
                USDT,
            )
            .expect("Failed to register trading pair.");
            TradingPair::register(
                RuntimeOrigin::signed(alice.clone()),
                DEXId::Polkaswap.into(),
                XOR,
                VAL,
            )
            .expect("Failed to register trading pair.");
            MBCPool::initialize_pool_unchecked(USDT, false).expect("Failed to initialize pool.");

            // check pending list and reserves before trade
            let free_reserves_balance =
                Assets::free_balance(&USDT, &MBCPool::free_reserves_account_id().unwrap()).unwrap();
            assert_eq!(MBCPool::pending_free_reserves(), vec![]);
            assert_eq!(free_reserves_balance, balance!(0));

            // perform buy on tbc
            assert_swap_outcome(
                MBCPool::exchange(
                    alice,
                    alice,
                    &DEXId::Polkaswap.into(),
                    &USDT,
                    &XOR,
                    SwapAmount::with_desired_output(balance!(1), Balance::max_value()),
                )
                .unwrap()
                .0,
                SwapOutcome::new(
                    balance!(200.602181641794149028),
                    balance!(0.003009027081243731),
                ),
                balance!(0.0001),
            );

            // check pending list and free reserves account
            let free_reserves_balance =
                Assets::free_balance(&USDT, &MBCPool::free_reserves_account_id().unwrap()).unwrap();
            assert_eq!(
                MBCPool::pending_free_reserves(),
                vec![(USDT, free_reserves_balance.clone())]
            );
            assert_eq!(free_reserves_balance, balance!(40.120436328358829805));

            // attempt for distribution, still not enough reserves
            MBCPool::on_initialize(RETRY_DISTRIBUTION_FREQUENCY.into());
            let free_reserves_balance_2 =
                Assets::free_balance(&USDT, &MBCPool::free_reserves_account_id().unwrap()).unwrap();
            assert_eq!(
                MBCPool::pending_free_reserves(),
                vec![(USDT, free_reserves_balance.clone())]
            );
            assert_eq!(free_reserves_balance_2, free_reserves_balance);

            // exchange becomes possible for stored free reserves
            MockDEXApi::add_reserves(vec![
                (XOR, balance!(100000)),
                (VAL, balance!(100000)),
                (USDT, balance!(1000000)),
                (TBCD, balance!(1000000)),
            ])
            .unwrap();

            // actual accounts check before distribution
            ensure_distribution_accounts_balances(
                distribution_accounts.clone(),
                vec![balance!(0), balance!(0), balance!(0)],
            );

            // attempt for distribution before retry period
            MBCPool::on_initialize((RETRY_DISTRIBUTION_FREQUENCY - 1).into());
            let free_reserves_balance_3 =
                Assets::free_balance(&USDT, &MBCPool::free_reserves_account_id().unwrap()).unwrap();
            assert_eq!(
                MBCPool::pending_free_reserves(),
                vec![(USDT, free_reserves_balance.clone())]
            );
            assert_eq!(free_reserves_balance_3, free_reserves_balance);

            // successful attempt for distribution
            MBCPool::on_initialize((RETRY_DISTRIBUTION_FREQUENCY * 2).into());
            let free_reserves_balance =
                Assets::free_balance(&USDT, &MBCPool::free_reserves_account_id().unwrap()).unwrap();
            assert_eq!(MBCPool::pending_free_reserves(), vec![]);
            assert_eq!(free_reserves_balance, balance!(0));

            // actual accounts check after distribution
            ensure_distribution_accounts_balances(
                distribution_accounts,
                vec![
                    balance!(0.002000003750968687),
                    balance!(0.008000015003874750),
                    balance!(0.180000337587181890),
                ],
            );
        })
    }

    #[test]
    fn multiple_pending_distributions_are_executed() {
        ExtBuilder::new(vec![
            (
                alice(),
                USDT,
                balance!(10000),
                AssetSymbol(b"USDT".to_vec()),
                AssetName(b"Tether USD".to_vec()),
                DEFAULT_BALANCE_PRECISION,
            ),
            (
                alice(),
                XOR,
                350000,
                AssetSymbol(b"XOR".to_vec()),
                AssetName(b"SORA".to_vec()),
                DEFAULT_BALANCE_PRECISION,
            ),
            (
                alice(),
                VAL,
                0,
                AssetSymbol(b"VAL".to_vec()),
                AssetName(b"SORA Validator Token".to_vec()),
                DEFAULT_BALANCE_PRECISION,
            ),
            (
                alice(),
                TBCD,
                0,
                AssetSymbol(b"TBCD".to_vec()),
                AssetName(b"TBCD".to_vec()),
                DEFAULT_BALANCE_PRECISION,
            ),
            (
                alice(),
                XSTUSD,
                0,
                AssetSymbol(b"XSTUSD".to_vec()),
                AssetName(b"SORA Synthetic USD".to_vec()),
                DEFAULT_BALANCE_PRECISION,
            ),
        ])
        .build()
        .execute_with(|| {
            // secondary market is initialized without funds
            MockDEXApi::init_without_reserves().unwrap();
            let _distribution_accounts = bonding_curve_pool_init(Vec::new()).unwrap();
            let alice = &alice();
            TradingPair::register(
                RuntimeOrigin::signed(alice.clone()),
                DEXId::Polkaswap.into(),
                XOR,
                USDT,
            )
            .expect("Failed to register trading pair.");
            TradingPair::register(
                RuntimeOrigin::signed(alice.clone()),
                DEXId::Polkaswap.into(),
                XOR,
                VAL,
            )
            .expect("Failed to register trading pair.");
            MBCPool::initialize_pool_unchecked(USDT, false).expect("Failed to initialize pool.");

            // check pending list and reserves before trade
            let free_reserves_balance =
                Assets::free_balance(&USDT, &MBCPool::free_reserves_account_id().unwrap()).unwrap();
            assert_eq!(MBCPool::pending_free_reserves(), vec![]);
            assert_eq!(free_reserves_balance, balance!(0));

            // perform buy on tbc multiple times
            assert_swap_outcome(
                MBCPool::exchange(
                    alice,
                    alice,
                    &DEXId::Polkaswap.into(),
                    &USDT,
                    &XOR,
                    SwapAmount::with_desired_output(balance!(1), Balance::max_value()),
                )
                .unwrap()
                .0,
                SwapOutcome::new(
                    balance!(200.602181641794149028),
                    balance!(0.003009027081243731),
                ),
                balance!(0.0001),
            );
            assert_swap_outcome(
                MBCPool::exchange(
                    alice,
                    alice,
                    &DEXId::Polkaswap.into(),
                    &USDT,
                    &XOR,
                    SwapAmount::with_desired_output(balance!(1), Balance::max_value()),
                )
                .unwrap()
                .0,
                SwapOutcome::new(
                    balance!(200.602931835531681746),
                    balance!(0.003009027081243731),
                ),
                balance!(0.0001),
            );
            assert_swap_outcome(
                MBCPool::exchange(
                    alice,
                    alice,
                    &DEXId::Polkaswap.into(),
                    &USDT,
                    &XOR,
                    SwapAmount::with_desired_output(balance!(1), Balance::max_value()),
                )
                .unwrap()
                .0,
                SwapOutcome::new(
                    balance!(200.603682029269214463),
                    balance!(0.003009027081243731),
                ),
                balance!(0.0001),
            );

            // check pending list and reserves after trade
            let free_reserves_balance =
                Assets::free_balance(&USDT, &MBCPool::free_reserves_account_id().unwrap()).unwrap();
            let expected_balances = [
                balance!(40.120436328358829805),
                balance!(40.120586367106336349),
                balance!(40.120736405853842892),
            ];
            assert_eq!(
                MBCPool::pending_free_reserves(),
                vec![
                    (USDT, expected_balances[0]),
                    (USDT, expected_balances[1]),
                    (USDT, expected_balances[2])
                ]
            );
            assert_eq!(
                free_reserves_balance,
                expected_balances.iter().fold(balance!(0), |a, b| a + b)
            );

            // exchange becomes available
            MockDEXApi::add_reserves(vec![
                (XOR, balance!(100000)),
                (VAL, balance!(100000)),
                (USDT, balance!(1000000)),
                (TBCD, balance!(1000000)),
            ])
            .unwrap();
            MBCPool::on_initialize(RETRY_DISTRIBUTION_FREQUENCY.into());
            let free_reserves_balance =
                Assets::free_balance(&USDT, &MBCPool::free_reserves_account_id().unwrap()).unwrap();
            assert_eq!(MBCPool::pending_free_reserves(), vec![]);
            assert_eq!(free_reserves_balance, balance!(0));
        })
    }

    #[test]
    fn large_pending_amount_dont_interfere_new_trades() {
        ExtBuilder::new(vec![
            (
                alice(),
                USDT,
                balance!(999999999999999),
                AssetSymbol(b"USDT".to_vec()),
                AssetName(b"Tether USD".to_vec()),
                DEFAULT_BALANCE_PRECISION,
            ),
            (
                alice(),
                XOR,
                0,
                AssetSymbol(b"XOR".to_vec()),
                AssetName(b"SORA".to_vec()),
                DEFAULT_BALANCE_PRECISION,
            ),
            (
                alice(),
                VAL,
                0,
                AssetSymbol(b"VAL".to_vec()),
                AssetName(b"SORA Validator Token".to_vec()),
                DEFAULT_BALANCE_PRECISION,
            ),
            (
                alice(),
                XSTUSD,
                0,
                AssetSymbol(b"XSTUSD".to_vec()),
                AssetName(b"SORA Synthetic USD".to_vec()),
                DEFAULT_BALANCE_PRECISION,
            ),
        ])
        .build()
        .execute_with(|| {
            MockDEXApi::init().unwrap();
            let _distribution_accounts = bonding_curve_pool_init(Vec::new()).unwrap();
            let alice = &alice();
            TradingPair::register(
                RuntimeOrigin::signed(alice.clone()),
                DEXId::Polkaswap.into(),
                XOR,
                USDT,
            )
            .expect("Failed to register trading pair.");
            TradingPair::register(
                RuntimeOrigin::signed(alice.clone()),
                DEXId::Polkaswap.into(),
                XOR,
                VAL,
            )
            .expect("Failed to register trading pair.");
            MBCPool::initialize_pool_unchecked(USDT, false).expect("Failed to initialize pool.");

            // perform large buy on tbc
            assert_swap_outcome(
                MBCPool::exchange(
                    alice,
                    alice,
                    &DEXId::Polkaswap.into(),
                    &USDT,
                    &XOR,
                    SwapAmount::with_desired_output(balance!(100000000), Balance::max_value()),
                )
                .unwrap()
                .0,
                SwapOutcome::new(
                    balance!(3789817571942.618173119057163101),
                    balance!(300902.708124373119358074),
                ),
                balance!(0.0001),
            );

            // check that failed distribution was postponed
            let free_reserves_balance =
                Assets::free_balance(&USDT, &MBCPool::free_reserves_account_id().unwrap()).unwrap();
            assert_eq!(
                MBCPool::pending_free_reserves(),
                vec![(USDT, free_reserves_balance)]
            );
            assert_eq!(
                free_reserves_balance,
                balance!(757963514388.523634623811432620)
            );

            // attempt for distribution
            MBCPool::on_initialize(RETRY_DISTRIBUTION_FREQUENCY.into());
            let free_reserves_balance_2 =
                Assets::free_balance(&USDT, &MBCPool::free_reserves_account_id().unwrap()).unwrap();
            assert_eq!(
                MBCPool::pending_free_reserves(),
                vec![(USDT, free_reserves_balance_2)]
            );
            assert_eq!(free_reserves_balance_2, free_reserves_balance);

            // another exchange with reasonable amount
            assert_swap_outcome(
                MBCPool::exchange(
                    alice,
                    alice,
                    &DEXId::Polkaswap.into(),
                    &USDT,
                    &XOR,
                    SwapAmount::with_desired_output(balance!(100), Balance::max_value()),
                )
                .unwrap()
                .0,
                SwapOutcome::new(
                    balance!(7529503.255499584322288265),
                    balance!(0.300902708124373119),
                ),
                balance!(0.0001),
            );

            // second distribution was successful, pending list didn't change
            let free_reserves_balance_3 =
                Assets::free_balance(&USDT, &MBCPool::free_reserves_account_id().unwrap()).unwrap();
            assert_eq!(
                MBCPool::pending_free_reserves(),
                vec![(USDT, free_reserves_balance_3)]
            );
            assert_eq!(free_reserves_balance_3, free_reserves_balance_2);
        })
    }

    #[test]
    fn multiple_pending_distributions_with_large_request_dont_interfere_when_exchange_becomes_available(
    ) {
        ExtBuilder::new(vec![
            (
                alice(),
                USDT,
                balance!(999999999999999),
                AssetSymbol(b"USDT".to_vec()),
                AssetName(b"Tether USD".to_vec()),
                DEFAULT_BALANCE_PRECISION,
            ),
            (
                alice(),
                XOR,
                350000,
                AssetSymbol(b"XOR".to_vec()),
                AssetName(b"SORA".to_vec()),
                DEFAULT_BALANCE_PRECISION,
            ),
            (
                alice(),
                VAL,
                0,
                AssetSymbol(b"VAL".to_vec()),
                AssetName(b"SORA Validator Token".to_vec()),
                DEFAULT_BALANCE_PRECISION,
            ),
            (
                alice(),
                TBCD,
                0,
                AssetSymbol(b"TBCD".to_vec()),
                AssetName(b"TBCD".to_vec()),
                DEFAULT_BALANCE_PRECISION,
            ),
            (
                alice(),
                XSTUSD,
                0,
                AssetSymbol(b"XSTUSD".to_vec()),
                AssetName(b"SORA Synthetic USD".to_vec()),
                DEFAULT_BALANCE_PRECISION,
            ),
        ])
        .build()
        .execute_with(|| {
            // secondary market is initialized without funds
            MockDEXApi::init_without_reserves().unwrap();
            let _distribution_accounts = bonding_curve_pool_init(Vec::new()).unwrap();
            let alice = &alice();
            TradingPair::register(
                RuntimeOrigin::signed(alice.clone()),
                DEXId::Polkaswap.into(),
                XOR,
                USDT,
            )
            .expect("Failed to register trading pair.");
            TradingPair::register(
                RuntimeOrigin::signed(alice.clone()),
                DEXId::Polkaswap.into(),
                XOR,
                VAL,
            )
            .expect("Failed to register trading pair.");
            MBCPool::initialize_pool_unchecked(USDT, false).expect("Failed to initialize pool.");

            // perform large buy on tbc
            assert_swap_outcome(
                MBCPool::exchange(
                    alice,
                    alice,
                    &DEXId::Polkaswap.into(),
                    &USDT,
                    &XOR,
                    SwapAmount::with_desired_output(balance!(100000000), Balance::max_value()),
                )
                .unwrap()
                .0,
                SwapOutcome::new(
                    balance!(3782315634567.290994901504505143),
                    balance!(300902.708124373119358074),
                ),
                balance!(0.0001),
            );

            // another exchange with reasonable amount, still current market can't handle it
            assert_swap_outcome(
                MBCPool::exchange(
                    alice,
                    alice,
                    &DEXId::Polkaswap.into(),
                    &USDT,
                    &XOR,
                    SwapAmount::with_desired_output(balance!(100), Balance::max_value()),
                )
                .unwrap()
                .0,
                SwapOutcome::new(
                    balance!(7522001.318124257144070739),
                    balance!(0.300902708124373119),
                ),
                balance!(0.0001),
            );

            // attempt for distribution
            MBCPool::on_initialize(RETRY_DISTRIBUTION_FREQUENCY.into());
            let free_reserves_balance =
                Assets::free_balance(&USDT, &MBCPool::free_reserves_account_id().unwrap()).unwrap();
            let expected_balances = [
                balance!(756463126913.458198980300901028),
                balance!(1504400.263624851428814147),
            ];
            assert_eq!(
                MBCPool::pending_free_reserves(),
                vec![(USDT, expected_balances[0]), (USDT, expected_balances[1])]
            );
            assert_eq!(
                free_reserves_balance,
                expected_balances.iter().fold(balance!(0), |a, b| a + b)
            );

            // funds are added and one of exchanges becomes available, unavailable is left as pending
            MockDEXApi::add_reserves(vec![
                (XOR, balance!(100000)),
                (VAL, balance!(100000)),
                (USDT, balance!(1000000)),
                (TBCD, balance!(1000000)),
            ])
            .unwrap();
            MBCPool::on_initialize(RETRY_DISTRIBUTION_FREQUENCY.into());
            let free_reserves_balance =
                Assets::free_balance(&USDT, &MBCPool::free_reserves_account_id().unwrap()).unwrap();
            assert_eq!(
                MBCPool::pending_free_reserves(),
                vec![(USDT, expected_balances[0])]
            );
            assert_eq!(free_reserves_balance, expected_balances[0]);
        })
    }

    #[test]
    fn xor_exchange_passes_but_val_exchange_fails_reserves_are_reverted() {
        ExtBuilder::new(vec![
            (
                alice(),
                USDT,
                balance!(10000),
                AssetSymbol(b"USDT".to_vec()),
                AssetName(b"Tether USD".to_vec()),
                DEFAULT_BALANCE_PRECISION,
            ),
            (
                alice(),
                XOR,
                350000,
                AssetSymbol(b"XOR".to_vec()),
                AssetName(b"SORA".to_vec()),
                DEFAULT_BALANCE_PRECISION,
            ),
            (
                alice(),
                VAL,
                0,
                AssetSymbol(b"VAL".to_vec()),
                AssetName(b"SORA Validator Token".to_vec()),
                DEFAULT_BALANCE_PRECISION,
            ),
            (
                alice(),
                TBCD,
                0,
                AssetSymbol(b"TBCD".to_vec()),
                AssetName(b"TBCD".to_vec()),
                DEFAULT_BALANCE_PRECISION,
            ),
            (
                alice(),
                XSTUSD,
                0,
                AssetSymbol(b"XSTUSD".to_vec()),
                AssetName(b"SORA Synthetic USD".to_vec()),
                DEFAULT_BALANCE_PRECISION,
            ),
        ])
        .build()
        .execute_with(|| {
            // secondary market is initialized without funds
            MockDEXApi::init_without_reserves().unwrap();
            let distribution_accounts = bonding_curve_pool_init(Vec::new()).unwrap();
            let alice = &alice();
            TradingPair::register(
                RuntimeOrigin::signed(alice.clone()),
                DEXId::Polkaswap.into(),
                XOR,
                USDT,
            )
            .expect("Failed to register trading pair.");
            TradingPair::register(
                RuntimeOrigin::signed(alice.clone()),
                DEXId::Polkaswap.into(),
                XOR,
                VAL,
            )
            .expect("Failed to register trading pair.");
            MBCPool::initialize_pool_unchecked(USDT, false).expect("Failed to initialize pool.");

            // perform buy on tbc
            assert_swap_outcome(
                MBCPool::exchange(
                    alice,
                    alice,
                    &DEXId::Polkaswap.into(),
                    &USDT,
                    &XOR,
                    SwapAmount::with_desired_output(balance!(1), Balance::max_value()),
                )
                .unwrap()
                .0,
                SwapOutcome::new(
                    balance!(200.602181641794149028),
                    balance!(0.003009027081243731),
                ),
                balance!(0.0001),
            );

            // check pending list and free reserves account
            let free_reserves_balance =
                Assets::free_balance(&USDT, &MBCPool::free_reserves_account_id().unwrap()).unwrap();
            assert_eq!(
                MBCPool::pending_free_reserves(),
                vec![(USDT, free_reserves_balance.clone())]
            );
            assert_eq!(free_reserves_balance, balance!(40.120436328358829805));

            // exchange becomes possible, but not for val, so second part of distribution fails
            MockDEXApi::add_reserves(vec![
                (XOR, balance!(100000)),
                (VAL, balance!(0)),
                (USDT, balance!(1000000)),
            ])
            .unwrap();

            // check pending list
            MBCPool::on_initialize(RETRY_DISTRIBUTION_FREQUENCY.into());
            let free_reserves_balance_2 =
                Assets::free_balance(&USDT, &MBCPool::free_reserves_account_id().unwrap()).unwrap();
            assert_eq!(
                MBCPool::pending_free_reserves(),
                vec![(USDT, free_reserves_balance.clone())]
            );

            // val buy back and burn failed so exchanged xor is reverted
            assert_eq!(free_reserves_balance_2, free_reserves_balance);
            ensure_distribution_accounts_balances(
                distribution_accounts.clone(),
                vec![balance!(0), balance!(0), balance!(0)],
            );

            // another buy is performed
            assert_swap_outcome(
                MBCPool::exchange(
                    alice,
                    alice,
                    &DEXId::Polkaswap.into(),
                    &USDT,
                    &XOR,
                    SwapAmount::with_desired_output(balance!(1), Balance::max_value()),
                )
                .unwrap()
                .0,
                SwapOutcome::new(
                    balance!(275.622305588803464169),
                    balance!(0.003009027081243731),
                ),
                balance!(0.0001),
            );

            // there are two pending distributions
            let free_reserves_balance_3 =
                Assets::free_balance(&USDT, &MBCPool::free_reserves_account_id().unwrap()).unwrap();
            let second_pending_balance = balance!(55.124461117760692833);
            assert_eq!(
                MBCPool::pending_free_reserves(),
                vec![
                    (USDT, free_reserves_balance),
                    (USDT, second_pending_balance)
                ]
            );
            assert_eq!(
                free_reserves_balance_3,
                free_reserves_balance + second_pending_balance
            );

            // exchange becomes possible, but val is enough only to fulfill one of pending distributions
            MockDEXApi::add_reserves(vec![(VAL, balance!(0.4)), (TBCD, balance!(1000))]).unwrap();

            // val is not enough for one of distributions, it's still present
            MBCPool::on_initialize(RETRY_DISTRIBUTION_FREQUENCY.into());
            let free_reserves_balance_4 =
                Assets::free_balance(&USDT, &MBCPool::free_reserves_account_id().unwrap()).unwrap();
            assert_eq!(
                MBCPool::pending_free_reserves(),
                vec![(USDT, second_pending_balance)]
            );
            assert_eq!(free_reserves_balance_4, second_pending_balance);

            // check distribution accounts
            ensure_distribution_accounts_balances(
                distribution_accounts.clone(),
                vec![
                    balance!(0.002000003750968687),
                    balance!(0.008000015003874750),
                    balance!(0.180000337587181890),
                ],
            );

            // enough val is added to fulfill second exchange
            MockDEXApi::add_reserves(vec![(VAL, balance!(1))]).unwrap();

            // second pending distribution is performed
            MBCPool::on_initialize(RETRY_DISTRIBUTION_FREQUENCY.into());
            let free_reserves_balance_5 =
                Assets::free_balance(&USDT, &MBCPool::free_reserves_account_id().unwrap()).unwrap();
            assert_eq!(MBCPool::pending_free_reserves(), vec![]);
            assert_eq!(free_reserves_balance_5, balance!(0));

            // check distribution accounts
            ensure_distribution_accounts_balances(
                distribution_accounts,
                vec![
                    balance!(0.004747958137689057),
                    balance!(0.018991832550756232),
                    balance!(0.427316232392015238),
                ],
            );
        })
    }

    #[test]
    fn rewards_for_small_values() {
        ExtBuilder::new(vec![
            (
                alice(),
                USDT,
                balance!(0),
                AssetSymbol(b"USDT".to_vec()),
                AssetName(b"Tether USD".to_vec()),
                DEFAULT_BALANCE_PRECISION,
            ),
            (
                alice(),
                XOR,
                balance!(6000000000),
                AssetSymbol(b"XOR".to_vec()),
                AssetName(b"SORA".to_vec()),
                DEFAULT_BALANCE_PRECISION,
            ),
            (
                alice(),
                VAL,
                0,
                AssetSymbol(b"VAL".to_vec()),
                AssetName(b"SORA Validator Token".to_vec()),
                DEFAULT_BALANCE_PRECISION,
            ),
            (
                alice(),
                XSTUSD,
                0,
                AssetSymbol(b"XSTUSD".to_vec()),
                AssetName(b"SORA Synthetic USD".to_vec()),
                DEFAULT_BALANCE_PRECISION,
            ),
        ])
        .build()
        .execute_with(|| {
            MockDEXApi::init_without_reserves().unwrap();
            let _ = bonding_curve_pool_init(Vec::new()).unwrap();
            let alice = &alice();
            TradingPair::register(
                RuntimeOrigin::signed(alice.clone()),
                DEXId::Polkaswap.into(),
                XOR,
                USDT,
            )
            .expect("Failed to register trading pair.");
            TradingPair::register(
                RuntimeOrigin::signed(alice.clone()),
                DEXId::Polkaswap.into(),
                XOR,
                VAL,
            )
            .expect("Failed to register trading pair.");
            MBCPool::initialize_pool_unchecked(USDT, false).expect("Failed to initialize pool.");
            let reward = MBCPool::calculate_buy_reward(
                alice,
                &USDT,
                balance!(0.000000002499999999),
                balance!(0.000000000000001),
            );
            assert_eq!(reward.unwrap(), balance!(0.000000002499999999));
            let reward = MBCPool::calculate_buy_reward(
                alice,
                &USDT,
                balance!(0.000000002499999999),
                balance!(0.000000000000000001),
            );
            assert_eq!(reward.unwrap(), balance!(0.000000002499999999));
        })
    }

    #[test]
    fn price_without_impact_small_amount() {
        ExtBuilder::new(vec![
            (
                alice(),
                DAI,
                balance!(0),
                AssetSymbol(b"DAI".to_vec()),
                AssetName(b"DAI".to_vec()),
                DEFAULT_BALANCE_PRECISION,
            ),
            (
                alice(),
                USDT,
                balance!(0),
                AssetSymbol(b"USDT".to_vec()),
                AssetName(b"Tether USD".to_vec()),
                DEFAULT_BALANCE_PRECISION,
            ),
            (
                alice(),
                XOR,
                balance!(0),
                AssetSymbol(b"XOR".to_vec()),
                AssetName(b"SORA".to_vec()),
                DEFAULT_BALANCE_PRECISION,
            ),
            (
                alice(),
                VAL,
                balance!(4000),
                AssetSymbol(b"VAL".to_vec()),
                AssetName(b"SORA Validator Token".to_vec()),
                DEFAULT_BALANCE_PRECISION,
            ),
            (
                alice(),
                XSTUSD,
                0,
                AssetSymbol(b"XSTUSD".to_vec()),
                AssetName(b"SORA Synthetic USD".to_vec()),
                DEFAULT_BALANCE_PRECISION,
            ),
        ])
        .build()
        .execute_with(|| {
            MockDEXApi::init().unwrap();
            let _ = bonding_curve_pool_init(vec![]).unwrap();
            TradingPair::register(
                RuntimeOrigin::signed(alice()),
                DEXId::Polkaswap.into(),
                XOR,
                VAL,
            )
            .expect("Failed to register trading pair.");
            MBCPool::initialize_pool_unchecked(VAL, false).expect("Failed to initialize pool.");

            // Buy with desired input
            let amount_a: Balance = balance!(2000);
            let (quote_outcome_a, _) = MBCPool::quote(
                &DEXId::Polkaswap.into(),
                &VAL,
                &XOR,
                QuoteAmount::with_desired_input(amount_a.clone()),
                true,
            )
            .unwrap();
            let quote_without_impact_a = MBCPool::quote_without_impact(
                &DEXId::Polkaswap.into(),
                &VAL,
                &XOR,
                QuoteAmount::with_desired_input(amount_a.clone()),
                true,
            )
            .unwrap();
            MBCPool::exchange(
                &alice(),
                &alice(),
                &DEXId::Polkaswap.into(),
                &VAL,
                &XOR,
                SwapAmount::with_desired_input(amount_a.clone(), Balance::zero()),
            )
            .unwrap();
            assert_eq!(quote_outcome_a.amount, balance!(361.549938632002690452));
            assert_eq!(
                quote_without_impact_a.amount,
                balance!(361.728370440936309235)
            );
            assert!(quote_outcome_a.amount < quote_without_impact_a.amount);

            // Buy with desired output
            let amount_b: Balance = balance!(200);
            let (quote_outcome_b, _) = MBCPool::quote(
                &DEXId::Polkaswap.into(),
                &VAL,
                &XOR,
                QuoteAmount::with_desired_output(amount_b.clone()),
                true,
            )
            .unwrap();
            let quote_without_impact_b = MBCPool::quote_without_impact(
                &DEXId::Polkaswap.into(),
                &VAL,
                &XOR,
                QuoteAmount::with_desired_output(amount_b.clone()),
                true,
            )
            .unwrap();
            MBCPool::exchange(
                &alice(),
                &alice(),
                &DEXId::Polkaswap.into(),
                &VAL,
                &XOR,
                SwapAmount::with_desired_output(amount_b.clone(), Balance::max_value()),
            )
            .unwrap();
            assert_eq!(quote_outcome_b.amount, balance!(1107.192203724646374562));
            assert_eq!(
                quote_without_impact_b.amount,
                balance!(1106.890317630040503506)
            );
            assert!(quote_outcome_b.amount > quote_without_impact_b.amount);

            // Sell with desired input
            let amount_c: Balance = balance!(1);
            let (quote_outcome_c, _) = MBCPool::quote(
                &DEXId::Polkaswap.into(),
                &XOR,
                &VAL,
                QuoteAmount::with_desired_input(amount_c.clone()),
                true,
            )
            .unwrap();
            let quote_without_impact_c = MBCPool::quote_without_impact(
                &DEXId::Polkaswap.into(),
                &XOR,
                &VAL,
                QuoteAmount::with_desired_input(amount_c.clone()),
                true,
            )
            .unwrap();
            MBCPool::exchange(
                &alice(),
                &alice(),
                &DEXId::Polkaswap.into(),
                &XOR,
                &VAL,
                SwapAmount::with_desired_input(amount_c.clone(), Balance::zero()),
            )
            .unwrap();
            assert_eq!(quote_outcome_c.amount, balance!(3.999482655569353236));
            assert_eq!(
                quote_without_impact_c.amount,
                balance!(4.005928040448516546)
            );
            assert!(quote_outcome_c.amount < quote_without_impact_c.amount);

            // Sell with desired output
            let amount_d: Balance = balance!(1);
            let (quote_outcome_d, _) = MBCPool::quote(
                &DEXId::Polkaswap.into(),
                &XOR,
                &VAL,
                QuoteAmount::with_desired_output(amount_d.clone()),
                true,
            )
            .unwrap();
            let quote_without_impact_d = MBCPool::quote_without_impact(
                &DEXId::Polkaswap.into(),
                &XOR,
                &VAL,
                QuoteAmount::with_desired_output(amount_d.clone()),
                true,
            )
            .unwrap();
            MBCPool::exchange(
                &alice(),
                &alice(),
                &DEXId::Polkaswap.into(),
                &XOR,
                &VAL,
                SwapAmount::with_desired_output(amount_d.clone(), Balance::max_value()),
            )
            .unwrap();
            assert_eq!(quote_outcome_d.amount, balance!(0.249731351108007183));
            assert_eq!(
                quote_without_impact_d.amount,
                balance!(0.249630724163152921)
            );
            assert!(quote_outcome_d.amount > quote_without_impact_d.amount);
        });
    }

    #[test]
    fn price_without_impact_large_amount() {
        ExtBuilder::new(vec![
            (
                alice(),
                DAI,
                balance!(0),
                AssetSymbol(b"DAI".to_vec()),
                AssetName(b"DAI".to_vec()),
                DEFAULT_BALANCE_PRECISION,
            ),
            (
                alice(),
                USDT,
                balance!(0),
                AssetSymbol(b"USDT".to_vec()),
                AssetName(b"Tether USD".to_vec()),
                DEFAULT_BALANCE_PRECISION,
            ),
            (
                alice(),
                XOR,
                balance!(0),
                AssetSymbol(b"XOR".to_vec()),
                AssetName(b"SORA".to_vec()),
                DEFAULT_BALANCE_PRECISION,
            ),
            (
                alice(),
                VAL,
                balance!(200000),
                AssetSymbol(b"VAL".to_vec()),
                AssetName(b"SORA Validator Token".to_vec()),
                DEFAULT_BALANCE_PRECISION,
            ),
            (
                alice(),
                XSTUSD,
                0,
                AssetSymbol(b"XSTUSD".to_vec()),
                AssetName(b"SORA Synthetic USD".to_vec()),
                DEFAULT_BALANCE_PRECISION,
            ),
        ])
        .build()
        .execute_with(|| {
            MockDEXApi::init().unwrap();
            let _ = bonding_curve_pool_init(vec![]).unwrap();
            TradingPair::register(
                RuntimeOrigin::signed(alice()),
                DEXId::Polkaswap.into(),
                XOR,
                VAL,
            )
            .expect("Failed to register trading pair.");
            MBCPool::initialize_pool_unchecked(VAL, false).expect("Failed to initialize pool.");

            // Buy with desired input
            let amount_a: Balance = balance!(70000);
            let (quote_outcome_a, _) = MBCPool::quote(
                &DEXId::Polkaswap.into(),
                &VAL,
                &XOR,
                QuoteAmount::with_desired_input(amount_a.clone()),
                true,
            )
            .unwrap();
            let quote_without_impact_a = MBCPool::quote_without_impact(
                &DEXId::Polkaswap.into(),
                &VAL,
                &XOR,
                QuoteAmount::with_desired_input(amount_a.clone()),
                true,
            )
            .unwrap();
            MBCPool::exchange(
                &alice(),
                &alice(),
                &DEXId::Polkaswap.into(),
                &VAL,
                &XOR,
                SwapAmount::with_desired_input(amount_a.clone(), Balance::zero()),
            )
            .unwrap();
            assert_eq!(quote_outcome_a.amount, balance!(12448.948798121038068728));
            assert_eq!(
                quote_without_impact_a.amount,
                balance!(12660.492965432770823211)
            );
            assert!(quote_outcome_a.amount < quote_without_impact_a.amount);

            // Buy with desired output
            let amount_b: Balance = balance!(14000);
            let (quote_outcome_b, _) = MBCPool::quote(
                &DEXId::Polkaswap.into(),
                &VAL,
                &XOR,
                QuoteAmount::with_desired_output(amount_b.clone()),
                true,
            )
            .unwrap();
            let quote_without_impact_b = MBCPool::quote_without_impact(
                &DEXId::Polkaswap.into(),
                &VAL,
                &XOR,
                QuoteAmount::with_desired_output(amount_b.clone()),
                true,
            )
            .unwrap();
            MBCPool::exchange(
                &alice(),
                &alice(),
                &DEXId::Polkaswap.into(),
                &VAL,
                &XOR,
                SwapAmount::with_desired_output(amount_b.clone(), Balance::max_value()),
            )
            .unwrap();
            assert_eq!(quote_outcome_b.amount, balance!(81508.213505580992097736));
            assert_eq!(
                quote_without_impact_b.amount,
                balance!(80028.971642012224670009)
            );
            assert!(quote_outcome_b.amount > quote_without_impact_b.amount);

            // Sell with desired input
            let amount_c: Balance = balance!(7000);
            let (quote_outcome_c, _) = MBCPool::quote(
                &DEXId::Polkaswap.into(),
                &XOR,
                &VAL,
                QuoteAmount::with_desired_input(amount_c.clone()),
                true,
            )
            .unwrap();
            let quote_without_impact_c = MBCPool::quote_without_impact(
                &DEXId::Polkaswap.into(),
                &XOR,
                &VAL,
                QuoteAmount::with_desired_input(amount_c.clone()),
                true,
            )
            .unwrap();
            MBCPool::exchange(
                &alice(),
                &alice(),
                &DEXId::Polkaswap.into(),
                &XOR,
                &VAL,
                SwapAmount::with_desired_input(amount_c.clone(), Balance::zero()),
            )
            .unwrap();
            assert_eq!(quote_outcome_c.amount, balance!(25316.104888559067750898));
            assert_eq!(
                quote_without_impact_c.amount,
                balance!(31999.826368133346115316)
            );
            assert!(quote_outcome_c.amount < quote_without_impact_c.amount);

            // Sell with desired output
            let amount_d: Balance = balance!(7000);
            let (quote_outcome_d, _) = MBCPool::quote(
                &DEXId::Polkaswap.into(),
                &XOR,
                &VAL,
                QuoteAmount::with_desired_output(amount_d.clone()),
                true,
            )
            .unwrap();
            let quote_without_impact_d = MBCPool::quote_without_impact(
                &DEXId::Polkaswap.into(),
                &XOR,
                &VAL,
                QuoteAmount::with_desired_output(amount_d.clone()),
                true,
            )
            .unwrap();
            MBCPool::exchange(
                &alice(),
                &alice(),
                &DEXId::Polkaswap.into(),
                &XOR,
                &VAL,
                SwapAmount::with_desired_output(amount_d.clone(), Balance::max_value()),
            )
            .unwrap();
            assert_eq!(quote_outcome_d.amount, balance!(1681.732720328623106924));
            assert_eq!(
                quote_without_impact_d.amount,
                balance!(1558.966302104893601417)
            );
            assert!(quote_outcome_d.amount > quote_without_impact_d.amount);
        });
    }

    #[test]
    fn check_empty_step_quote() {
        let mut ext = ExtBuilder::new(vec![
            (
                alice(),
                DAI,
                balance!(0),
                AssetSymbol(b"DAI".to_vec()),
                AssetName(b"DAI".to_vec()),
                DEFAULT_BALANCE_PRECISION,
            ),
            (
                alice(),
                USDT,
                balance!(0),
                AssetSymbol(b"USDT".to_vec()),
                AssetName(b"Tether USD".to_vec()),
                DEFAULT_BALANCE_PRECISION,
            ),
            (
                alice(),
                XOR,
                balance!(0),
                AssetSymbol(b"XOR".to_vec()),
                AssetName(b"SORA".to_vec()),
                DEFAULT_BALANCE_PRECISION,
            ),
            (
                alice(),
                VAL,
                balance!(200000),
                AssetSymbol(b"VAL".to_vec()),
                AssetName(b"SORA Validator Token".to_vec()),
                DEFAULT_BALANCE_PRECISION,
            ),
            (
                alice(),
                XSTUSD,
                0,
                AssetSymbol(b"XSTUSD".to_vec()),
                AssetName(b"SORA Synthetic USD".to_vec()),
                DEFAULT_BALANCE_PRECISION,
            ),
        ])
        .build();
        ext.execute_with(|| {
            MockDEXApi::init().unwrap();
            let _ = bonding_curve_pool_init(vec![]).unwrap();
            TradingPair::register(
                RuntimeOrigin::signed(alice()),
                DEXId::Polkaswap.into(),
                XOR,
                VAL,
            )
            .expect("Failed to register trading pair.");
            MBCPool::initialize_pool_unchecked(VAL, false).expect("Failed to initialize pool.");

            assert_eq!(
                MBCPool::step_quote(
                    &DEXId::Polkaswap.into(),
                    &XOR,
                    &VAL,
                    QuoteAmount::with_desired_input(balance!(0)),
                    10,
                    true
                )
                .unwrap()
                .0,
                VecDeque::new()
            );

            assert_eq!(
                MBCPool::step_quote(
                    &DEXId::Polkaswap.into(),
                    &XOR,
                    &VAL,
                    QuoteAmount::with_desired_output(balance!(0)),
                    10,
                    false
                )
                .unwrap()
                .0,
                VecDeque::new()
            );

            assert_eq!(
                MBCPool::step_quote(
                    &DEXId::Polkaswap.into(),
                    &VAL,
                    &XOR,
                    QuoteAmount::with_desired_input(balance!(0)),
                    10,
                    true
                )
                .unwrap()
                .0,
                VecDeque::new()
            );

            assert_eq!(
                MBCPool::step_quote(
                    &DEXId::Polkaswap.into(),
                    &VAL,
                    &XOR,
                    QuoteAmount::with_desired_output(balance!(0)),
                    10,
                    false
                )
                .unwrap()
                .0,
                VecDeque::new()
            );
        });
    }

    #[test]
    fn check_step_quote_without_fee() {
        let mut ext = ExtBuilder::new(vec![
            (
                alice(),
                DAI,
                balance!(0),
                AssetSymbol(b"DAI".to_vec()),
                AssetName(b"DAI".to_vec()),
                DEFAULT_BALANCE_PRECISION,
            ),
            (
                alice(),
                USDT,
                balance!(0),
                AssetSymbol(b"USDT".to_vec()),
                AssetName(b"Tether USD".to_vec()),
                DEFAULT_BALANCE_PRECISION,
            ),
            (
                alice(),
                XOR,
                balance!(0),
                AssetSymbol(b"XOR".to_vec()),
                AssetName(b"SORA".to_vec()),
                DEFAULT_BALANCE_PRECISION,
            ),
            (
                alice(),
                VAL,
                balance!(200000),
                AssetSymbol(b"VAL".to_vec()),
                AssetName(b"SORA Validator Token".to_vec()),
                DEFAULT_BALANCE_PRECISION,
            ),
            (
                alice(),
                XSTUSD,
                0,
                AssetSymbol(b"XSTUSD".to_vec()),
                AssetName(b"SORA Synthetic USD".to_vec()),
                DEFAULT_BALANCE_PRECISION,
            ),
        ])
        .build();
        ext.execute_with(|| {
            MockDEXApi::init().unwrap();
            let _ = bonding_curve_pool_init(vec![]).unwrap();
            TradingPair::register(
                RuntimeOrigin::signed(alice()),
                DEXId::Polkaswap.into(),
                XOR,
                VAL,
            )
            .expect("Failed to register trading pair.");
            MBCPool::initialize_pool_unchecked(VAL, false).expect("Failed to initialize pool.");

            assert_eq!(
                MBCPool::step_quote(
                    &DEXId::Polkaswap.into(),
                    &VAL,
                    &XOR,
                    QuoteAmount::with_desired_input(balance!(100)),
                    10,
                    false
                )
                .unwrap()
                .0,
                VecDeque::from([
                    SwapChunk::new(balance!(10), balance!(1.814079625905152404), 0),
                    SwapChunk::new(balance!(10), balance!(1.814070668767458329), 0),
                    SwapChunk::new(balance!(10), balance!(1.814061711762435693), 0),
                    SwapChunk::new(balance!(10), balance!(1.814052754890087845), 0),
                    SwapChunk::new(balance!(10), balance!(1.814043798150411458), 0),
                    SwapChunk::new(balance!(10), balance!(1.814034841543403386), 0),
                    SwapChunk::new(balance!(10), balance!(1.814025885069060194), 0),
                    SwapChunk::new(balance!(10), balance!(1.814016928727378736), 0),
                    SwapChunk::new(balance!(10), balance!(1.814007972518355685), 0),
                    SwapChunk::new(balance!(10), balance!(1.813999016441987786), 0),
                ])
            );

            assert_eq!(
                MBCPool::step_quote(
                    &DEXId::Polkaswap.into(),
                    &VAL,
                    &XOR,
                    QuoteAmount::with_desired_output(balance!(100)),
                    10,
                    false
                )
                .unwrap()
                .0,
                VecDeque::from([
                    SwapChunk::new(balance!(55.124986027641638452), balance!(10), 0),
                    SwapChunk::new(balance!(55.126486415116703889), balance!(10), 0),
                    SwapChunk::new(balance!(55.127986802591769324), balance!(10), 0),
                    SwapChunk::new(balance!(55.129487190066834760), balance!(10), 0),
                    SwapChunk::new(balance!(55.130987577541900196), balance!(10), 0),
                    SwapChunk::new(balance!(55.132487965016965631), balance!(10), 0),
                    SwapChunk::new(balance!(55.133988352492031067), balance!(10), 0),
                    SwapChunk::new(balance!(55.135488739967096503), balance!(10), 0),
                    SwapChunk::new(balance!(55.136989127442161938), balance!(10), 0),
                    SwapChunk::new(balance!(55.138489514917227373), balance!(10), 0),
                ])
            );

            // to fill reserves
            MBCPool::exchange(
                &alice(),
                &alice(),
                &DEXId::Polkaswap.into(),
                &VAL,
                &XOR,
                SwapAmount::with_desired_input(balance!(7000), Balance::zero()),
            )
            .unwrap();

            assert_eq!(
                MBCPool::step_quote(
                    &DEXId::Polkaswap.into(),
                    &XOR,
                    &VAL,
                    QuoteAmount::with_desired_input(balance!(100)),
                    10,
                    false
                )
                .unwrap()
                .0,
                VecDeque::from([
                    SwapChunk::new(balance!(10), balance!(43.904162265615428784), 0),
                    SwapChunk::new(balance!(10), balance!(43.221097702920335502), 0),
                    SwapChunk::new(balance!(10), balance!(42.553850855426252604), 0),
                    SwapChunk::new(balance!(10), balance!(41.901937076677897369), 0),
                    SwapChunk::new(balance!(10), balance!(41.264890140760950125), 0),
                    SwapChunk::new(balance!(10), balance!(40.642261408482453968), 0),
                    SwapChunk::new(balance!(10), balance!(40.033619037255543993), 0),
                    SwapChunk::new(balance!(10), balance!(39.438547232089968657), 0),
                    SwapChunk::new(balance!(10), balance!(38.856645535262398030), 0),
                    SwapChunk::new(balance!(10), balance!(38.287528152400410951), 0),
                ])
            );

            assert_eq!(
                MBCPool::step_quote(
                    &DEXId::Polkaswap.into(),
                    &XOR,
                    &VAL,
                    QuoteAmount::with_desired_output(balance!(100)),
                    10,
                    false
                )
                .unwrap()
                .0,
                VecDeque::from([
                    SwapChunk::new(balance!(2.263873863894484038), balance!(10), 0),
                    SwapChunk::new(balance!(2.271988107134249214), balance!(10), 0),
                    SwapChunk::new(balance!(2.280146053658968243), balance!(10), 0),
                    SwapChunk::new(balance!(2.288348017880763091), balance!(10), 0),
                    SwapChunk::new(balance!(2.296594317044297374), balance!(10), 0),
                    SwapChunk::new(balance!(2.304885271257453681), balance!(10), 0),
                    SwapChunk::new(balance!(2.313221203522399264), balance!(10), 0),
                    SwapChunk::new(balance!(2.321602439767045639), balance!(10), 0),
                    SwapChunk::new(balance!(2.330029308876907873), balance!(10), 0),
                    SwapChunk::new(balance!(2.338502142727369357), balance!(10), 0),
                ])
            );
        });
    }

    #[test]
    fn check_step_quote_with_fee() {
        let mut ext = ExtBuilder::new(vec![
            (
                alice(),
                DAI,
                balance!(0),
                AssetSymbol(b"DAI".to_vec()),
                AssetName(b"DAI".to_vec()),
                DEFAULT_BALANCE_PRECISION,
            ),
            (
                alice(),
                USDT,
                balance!(0),
                AssetSymbol(b"USDT".to_vec()),
                AssetName(b"Tether USD".to_vec()),
                DEFAULT_BALANCE_PRECISION,
            ),
            (
                alice(),
                XOR,
                balance!(0),
                AssetSymbol(b"XOR".to_vec()),
                AssetName(b"SORA".to_vec()),
                DEFAULT_BALANCE_PRECISION,
            ),
            (
                alice(),
                VAL,
                balance!(200000),
                AssetSymbol(b"VAL".to_vec()),
                AssetName(b"SORA Validator Token".to_vec()),
                DEFAULT_BALANCE_PRECISION,
            ),
            (
                alice(),
                XSTUSD,
                0,
                AssetSymbol(b"XSTUSD".to_vec()),
                AssetName(b"SORA Synthetic USD".to_vec()),
                DEFAULT_BALANCE_PRECISION,
            ),
        ])
        .build();
        ext.execute_with(|| {
            MockDEXApi::init().unwrap();
            let _ = bonding_curve_pool_init(vec![]).unwrap();
            TradingPair::register(
                RuntimeOrigin::signed(alice()),
                DEXId::Polkaswap.into(),
                XOR,
                VAL,
            )
            .expect("Failed to register trading pair.");
            MBCPool::initialize_pool_unchecked(VAL, false).expect("Failed to initialize pool.");

            assert_eq!(
                MBCPool::step_quote(
                    &DEXId::Polkaswap.into(),
                    &VAL,
                    &XOR,
                    QuoteAmount::with_desired_input(balance!(100)),
                    10,
                    true
                )
                .unwrap()
                .0,
                VecDeque::from([
                    SwapChunk::new(
                        balance!(10),
                        balance!(1.808637387027436947),
                        balance!(0.005442238877715457)
                    ),
                    SwapChunk::new(
                        balance!(10),
                        balance!(1.808628456761155954),
                        balance!(0.005442212006302375)
                    ),
                    SwapChunk::new(
                        balance!(10),
                        balance!(1.808619526627148386),
                        balance!(0.005442185135287307)
                    ),
                    SwapChunk::new(
                        balance!(10),
                        balance!(1.808610596625417582),
                        balance!(0.005442158264670263)
                    ),
                    SwapChunk::new(
                        balance!(10),
                        balance!(1.808601666755960223),
                        balance!(0.005442131394451235)
                    ),
                    SwapChunk::new(
                        balance!(10),
                        balance!(1.808592737018773176),
                        balance!(0.005442104524630210)
                    ),
                    SwapChunk::new(
                        balance!(10),
                        balance!(1.808583807413853014),
                        balance!(0.005442077655207180)
                    ),
                    SwapChunk::new(
                        balance!(10),
                        balance!(1.808574877941196599),
                        balance!(0.005442050786182137)
                    ),
                    SwapChunk::new(
                        balance!(10),
                        balance!(1.808565948600800618),
                        balance!(0.005442023917555067)
                    ),
                    SwapChunk::new(
                        balance!(10),
                        balance!(1.808557019392661823),
                        balance!(0.005441997049325963)
                    ),
                ])
            );

            assert_eq!(
                MBCPool::step_quote(
                    &DEXId::Polkaswap.into(),
                    &VAL,
                    &XOR,
                    QuoteAmount::with_desired_output(balance!(100)),
                    10,
                    true
                )
                .unwrap()
                .0,
                VecDeque::from([
                    SwapChunk::new(
                        balance!(55.290860867597703975),
                        balance!(10),
                        balance!(0.030090270812437311)
                    ),
                    SwapChunk::new(
                        balance!(55.292370298070733335),
                        balance!(10),
                        balance!(0.030090270812437312)
                    ),
                    SwapChunk::new(
                        balance!(55.293879728543762689),
                        balance!(10),
                        balance!(0.030090270812437312)
                    ),
                    SwapChunk::new(
                        balance!(55.295389159016792045),
                        balance!(10),
                        balance!(0.030090270812437312)
                    ),
                    SwapChunk::new(
                        balance!(55.296898589489821398),
                        balance!(10),
                        balance!(0.030090270812437312)
                    ),
                    SwapChunk::new(
                        balance!(55.298408019962850753),
                        balance!(10),
                        balance!(0.030090270812437312)
                    ),
                    SwapChunk::new(
                        balance!(55.299917450435880109),
                        balance!(10),
                        balance!(0.030090270812437312)
                    ),
                    SwapChunk::new(
                        balance!(55.301426880908909462),
                        balance!(10),
                        balance!(0.030090270812437312)
                    ),
                    SwapChunk::new(
                        balance!(55.302936311381938817),
                        balance!(10),
                        balance!(0.030090270812437312)
                    ),
                    SwapChunk::new(
                        balance!(55.304445741854968171),
                        balance!(10),
                        balance!(0.030090270812437312)
                    ),
                ])
            );

            // to fill reserves
            MBCPool::exchange(
                &alice(),
                &alice(),
                &DEXId::Polkaswap.into(),
                &VAL,
                &XOR,
                SwapAmount::with_desired_input(balance!(7000), Balance::zero()),
            )
            .unwrap();

            assert_eq!(
                MBCPool::step_quote(
                    &DEXId::Polkaswap.into(),
                    &XOR,
                    &VAL,
                    QuoteAmount::with_desired_input(balance!(100)),
                    10,
                    true
                )
                .unwrap()
                .0,
                VecDeque::from([
                    SwapChunk::new(
                        balance!(10),
                        balance!(39.850130809676012394),
                        balance!(0.93)
                    ),
                    SwapChunk::new(
                        balance!(10),
                        balance!(39.286983602315626041),
                        balance!(0.93)
                    ),
                    SwapChunk::new(
                        balance!(10),
                        balance!(38.735689920059406079),
                        balance!(0.93)
                    ),
                    SwapChunk::new(
                        balance!(10),
                        balance!(38.195919412097553140),
                        balance!(0.93)
                    ),
                    SwapChunk::new(
                        balance!(10),
                        balance!(37.667353156347034178),
                        balance!(0.93)
                    ),
                    SwapChunk::new(
                        balance!(10),
                        balance!(37.149683188249749213),
                        balance!(0.93)
                    ),
                    SwapChunk::new(
                        balance!(10),
                        balance!(36.642612052081387235),
                        balance!(0.93)
                    ),
                    SwapChunk::new(
                        balance!(10),
                        balance!(36.145852373550272004),
                        balance!(0.93)
                    ),
                    SwapChunk::new(
                        balance!(10),
                        balance!(35.659126452539466983),
                        balance!(0.93)
                    ),
                    SwapChunk::new(
                        balance!(10),
                        balance!(35.182165874914430417),
                        balance!(0.93)
                    ),
                ])
            );

            assert_eq!(
                MBCPool::step_quote(
                    &DEXId::Polkaswap.into(),
                    &XOR,
                    &VAL,
                    QuoteAmount::with_desired_output(balance!(100)),
                    10,
                    true
                )
                .unwrap()
                .0,
                VecDeque::from([
                    SwapChunk::new(
                        balance!(2.496002055010456491),
                        balance!(10),
                        balance!(0.232128191115972453)
                    ),
                    SwapChunk::new(
                        balance!(2.504948298935225153),
                        balance!(10),
                        balance!(0.232960191800975939)
                    ),
                    SwapChunk::new(
                        balance!(2.513942727297649662),
                        balance!(10),
                        balance!(0.233796673638681419)
                    ),
                    SwapChunk::new(
                        balance!(2.522985686748360630),
                        balance!(10),
                        balance!(0.234637668867597539)
                    ),
                    SwapChunk::new(
                        balance!(2.532077527060967336),
                        balance!(10),
                        balance!(0.235483210016669962)
                    ),
                    SwapChunk::new(
                        balance!(2.541218601165880574),
                        balance!(10),
                        balance!(0.236333329908426893)
                    ),
                    SwapChunk::new(
                        balance!(2.550409265184563687),
                        balance!(10),
                        balance!(0.237188061662164423)
                    ),
                    SwapChunk::new(
                        balance!(2.559649878464217904),
                        balance!(10),
                        balance!(0.238047438697172265)
                    ),
                    SwapChunk::new(
                        balance!(2.568940803612908350),
                        balance!(10),
                        balance!(0.238911494736000477)
                    ),
                    SwapChunk::new(
                        balance!(2.578282406535137108),
                        balance!(10),
                        balance!(0.239780263807767751)
                    ),
                ])
            );
        });
    }
}<|MERGE_RESOLUTION|>--- conflicted
+++ resolved
@@ -40,13 +40,8 @@
         fixnum::ops::Zero as _,
         prelude::{Balance, FixedWrapper, QuoteAmount, SwapAmount, SwapOutcome},
         AssetInfoProvider, AssetName, AssetSymbol, DEXId, Fixed, LiquidityProxyTrait,
-<<<<<<< HEAD
         LiquiditySource, LiquiditySourceFilter, PriceVariant, SwapChunk, TechPurpose, DAI,
-        DEFAULT_BALANCE_PRECISION, PSWAP, TBCD, USDT, VAL, XOR, XST, XSTUSD,
-=======
-        LiquiditySource, LiquiditySourceFilter, PriceVariant, TechPurpose, DAI,
         DEFAULT_BALANCE_PRECISION, PSWAP, TBCD, USDT, VAL, XOR, XSTUSD,
->>>>>>> 37e31ff4
     };
     use frame_support::assert_err;
     use frame_support::assert_noop;
