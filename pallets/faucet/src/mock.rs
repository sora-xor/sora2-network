--- conflicted
+++ resolved
@@ -32,13 +32,9 @@
 use common::mock::ExistentialDeposits;
 use common::prelude::{Balance, FixedWrapper};
 use common::{
-<<<<<<< HEAD
-    self, balance, mock_currencies_config, mock_pallet_balances_config, mock_technical_config,
-=======
-    self, balance, mock_frame_system_config, mock_pallet_balances_config, mock_technical_config,
->>>>>>> b2a9d843
-    Amount, AssetId32, AssetName, AssetSymbol, TechPurpose, DEFAULT_BALANCE_PRECISION, PSWAP, USDT,
-    VAL, XOR, XST,
+    self, balance, mock_currencies_config, mock_frame_system_config, mock_pallet_balances_config,
+    mock_technical_config, Amount, AssetId32, AssetName, AssetSymbol, TechPurpose,
+    DEFAULT_BALANCE_PRECISION, PSWAP, USDT, VAL, XOR, XST,
 };
 use currencies::BasicCurrencyAdapter;
 use frame_support::traits::{Everything, GenesisBuild};
@@ -113,13 +109,12 @@
 mock_currencies_config!(Runtime);
 // Required by currencies::Config
 mock_pallet_balances_config!(Runtime);
+mock_frame_system_config!(Runtime);
 
 impl Config for Runtime {
     type RuntimeEvent = RuntimeEvent;
     type WeightInfo = ();
 }
-
-mock_frame_system_config!(Runtime);
 
 impl rewards::Config for Runtime {
     const BLOCKS_PER_DAY: BlockNumber = 20;
