--- conflicted
+++ resolved
@@ -33,13 +33,8 @@
 use common::mock::ExistentialDeposits;
 use common::prelude::Balance;
 use common::{
-<<<<<<< HEAD
-    balance, mock_assets_config, Amount, AssetId32, AssetName, AssetSymbol, PredefinedAssetId,
-    DEFAULT_BALANCE_PRECISION, VAL, XST,
-=======
-    balance, mock_pallet_balances_config, mock_technical_config, Amount, AssetId32, AssetName,
-    AssetSymbol, PredefinedAssetId, DEFAULT_BALANCE_PRECISION, PSWAP, VAL, XST,
->>>>>>> 6ac1313e
+    balance, mock_assets_config, mock_pallet_balances_config, mock_technical_config, Amount,
+    AssetId32, AssetName, AssetSymbol, PredefinedAssetId, DEFAULT_BALANCE_PRECISION, VAL, XST,
 };
 use currencies::BasicCurrencyAdapter;
 use frame_support::traits::{Everything, GenesisBuild};
@@ -73,12 +68,7 @@
     pub const MaximumBlockWeight: Weight = Weight::from_parts(1024, 0);
     pub const MaximumBlockLength: u32 = 2 * 1024;
     pub const AvailableBlockRatio: Perbill = Perbill::from_percent(75);
-<<<<<<< HEAD
-    pub const GetBaseAssetId: AssetId = AssetId32::from_asset_id(XOR);
-    pub const ExistentialDeposit: u128 = 0;
-=======
     pub const GetBaseAssetId: AssetId32<PredefinedAssetId> = AssetId32::from_asset_id(XOR);
->>>>>>> 6ac1313e
     pub const DepositBase: u64 = 1;
     pub const DepositFactor: u64 = 1;
     pub const MaxSignatories: u16 = 4;
@@ -137,28 +127,7 @@
     pub const GetBuyBackAssetId: AssetId = XST;
 }
 
-<<<<<<< HEAD
 mock_assets_config!(Runtime);
-=======
-impl assets::Config for Runtime {
-    type RuntimeEvent = RuntimeEvent;
-    type ExtraAccountId = u64;
-    type ExtraAssetRecordArg =
-        common::AssetIdExtraAssetRecordArg<DEXId, common::LiquiditySourceType, u64>;
-    type AssetId = common::AssetId32<PredefinedAssetId>;
-    type GetBaseAssetId = GetBaseAssetId;
-    type GetBuyBackAssetId = GetBuyBackAssetId;
-    type GetBuyBackSupplyAssets = GetBuyBackSupplyAssets;
-    type GetBuyBackPercentage = GetBuyBackPercentage;
-    type GetBuyBackAccountId = GetBuyBackAccountId;
-    type GetBuyBackDexId = GetBuyBackDexId;
-    type BuyBackLiquidityProxy = ();
-    type Currency = currencies::Pallet<Runtime>;
-    type GetTotalBalance = ();
-    type WeightInfo = ();
-    type AssetRegulator = permissions::Pallet<Runtime>;
-}
->>>>>>> 6ac1313e
 
 impl common::Config for Runtime {
     type DEXId = DEXId;
