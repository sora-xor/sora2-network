--- conflicted
+++ resolved
@@ -31,15 +31,10 @@
 use crate::{self as mock_liquidity_source, Config};
 use common::mock::ExistentialDeposits;
 use common::prelude::Balance;
-<<<<<<< HEAD
-use common::{self, fixed_from_basis_points, mock_assets_config, Amount, AssetId32, Fixed, XOR};
-use common::{DEXId, DEXInfo, XST};
-=======
 use common::{
-    self, fixed_from_basis_points, mock_pallet_balances_config, mock_technical_config, Amount,
-    AssetId32, DEXInfo, Fixed, PSWAP, VAL, XOR, XST,
+    self, fixed_from_basis_points, mock_assets_config, mock_pallet_balances_config,
+    mock_technical_config, Amount, AssetId32, DEXId, DEXInfo, Fixed, XOR, XST,
 };
->>>>>>> 6ac1313e
 use currencies::BasicCurrencyAdapter;
 use frame_support::sp_runtime::AccountId32;
 use frame_support::traits::{Everything, GenesisBuild};
@@ -164,28 +159,7 @@
     pub const GetBuyBackAssetId: AssetId = XST;
 }
 
-<<<<<<< HEAD
 mock_assets_config!(Runtime);
-=======
-impl assets::Config for Runtime {
-    type RuntimeEvent = RuntimeEvent;
-    type ExtraAccountId = [u8; 32];
-    type ExtraAssetRecordArg =
-        common::AssetIdExtraAssetRecordArg<DEXId, common::LiquiditySourceType, [u8; 32]>;
-    type AssetId = AssetId;
-    type GetBaseAssetId = GetBaseAssetId;
-    type GetBuyBackAssetId = GetBuyBackAssetId;
-    type GetBuyBackSupplyAssets = GetBuyBackSupplyAssets;
-    type GetBuyBackPercentage = GetBuyBackPercentage;
-    type GetBuyBackAccountId = GetBuyBackAccountId;
-    type GetBuyBackDexId = GetBuyBackDexId;
-    type BuyBackLiquidityProxy = ();
-    type Currency = currencies::Pallet<Runtime>;
-    type GetTotalBalance = ();
-    type WeightInfo = ();
-    type AssetRegulator = permissions::Pallet<Runtime>;
-}
->>>>>>> 6ac1313e
 
 impl common::Config for Runtime {
     type DEXId = DEXId;
