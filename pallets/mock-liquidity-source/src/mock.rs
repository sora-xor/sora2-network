--- conflicted
+++ resolved
@@ -182,7 +182,6 @@
         common::AssetIdExtraAssetRecordArg<DEXId, common::LiquiditySourceType, [u8; 32]>;
     type AssetId = AssetId;
     type GetBaseAssetId = GetBaseAssetId;
-<<<<<<< HEAD
     type GetBuyBackAssetId = GetBuyBackAssetId;
     type GetBuyBackSupplyAssets = GetBuyBackSupplyAssets;
     type GetBuyBackPercentage = GetBuyBackPercentage;
@@ -190,10 +189,6 @@
     type GetBuyBackDexId = GetBuyBackDexId;
     type BuyBackLiquidityProxy = ();
     type Currency = currencies::Pallet<Runtime>;
-=======
-    type Currency = currencies::Pallet<Runtime>;
-    type GetTeamReservesAccountId = GetTeamReservesAccountId;
->>>>>>> 568d7eee
     type GetTotalBalance = ();
     type WeightInfo = ();
 }
@@ -250,10 +245,7 @@
                     DEX_A_ID,
                     DEXInfo {
                         base_asset_id: XOR,
-<<<<<<< HEAD
                         synthetic_base_asset_id: XST,
-=======
->>>>>>> 568d7eee
                         is_public: true,
                     },
                 ),
@@ -261,10 +253,7 @@
                     DEX_B_ID,
                     DEXInfo {
                         base_asset_id: XOR,
-<<<<<<< HEAD
                         synthetic_base_asset_id: XST,
-=======
->>>>>>> 568d7eee
                         is_public: true,
                     },
                 ),
