// This file is part of the SORA network and Polkaswap app.

// Copyright (c) 2020, 2021, Polka Biome Ltd. All rights reserved.
// SPDX-License-Identifier: BSD-4-Clause

// Redistribution and use in source and binary forms, with or without modification,
// are permitted provided that the following conditions are met:

// Redistributions of source code must retain the above copyright notice, this list
// of conditions and the following disclaimer.
// Redistributions in binary form must reproduce the above copyright notice, this
// list of conditions and the following disclaimer in the documentation and/or other
// materials provided with the distribution.
//
// All advertising materials mentioning features or use of this software must display
// the following acknowledgement: This product includes software developed by Polka Biome
// Ltd., SORA, and Polkaswap.
//
// Neither the name of the Polka Biome Ltd. nor the names of its contributors may be used
// to endorse or promote products derived from this software without specific prior written permission.

// THIS SOFTWARE IS PROVIDED BY Polka Biome Ltd. AS IS AND ANY EXPRESS OR IMPLIED WARRANTIES,
// INCLUDING, BUT NOT LIMITED TO, THE IMPLIED WARRANTIES OF MERCHANTABILITY AND FITNESS FOR
// A PARTICULAR PURPOSE ARE DISCLAIMED. IN NO EVENT SHALL Polka Biome Ltd. BE LIABLE FOR ANY
// DIRECT, INDIRECT, INCIDENTAL, SPECIAL, EXEMPLARY, OR CONSEQUENTIAL DAMAGES (INCLUDING,
// BUT NOT LIMITED TO, PROCUREMENT OF SUBSTITUTE GOODS OR SERVICES; LOSS OF USE, DATA, OR PROFITS;
// OR BUSINESS INTERRUPTION) HOWEVER CAUSED AND ON ANY THEORY OF LIABILITY, WHETHER IN CONTRACT,
// STRICT LIABILITY, OR TORT (INCLUDING NEGLIGENCE OR OTHERWISE) ARISING IN ANY WAY OUT OF THE
// USE OF THIS SOFTWARE, EVEN IF ADVISED OF THE POSSIBILITY OF SUCH DAMAGE.

#![cfg_attr(not(feature = "std"), no_std)]
// TODO #167: fix clippy warnings
#![allow(clippy::all)]

use common::alt::{DiscreteQuotation, Fee, SwapChunk};
use common::fixnum::ops::One;
use common::prelude::{FixedWrapper, OutcomeFee, QuoteAmount, SwapAmount, SwapOutcome};
use common::{
    balance, fixed, Balance, DexInfoProvider, Fixed, GetPoolReserves, LiquiditySource, RewardReason,
};
use core::convert::TryInto;
use frame_support::dispatch::DispatchError;
use frame_support::ensure;
use frame_support::sp_runtime::traits::Zero;
use frame_support::traits::Get;
use frame_support::weights::Weight;
use frame_system::ensure_signed;
use permissions::{Scope, BURN, MINT};
use sp_std::vec::Vec;

#[cfg(test)]
mod mock;

#[cfg(test)]
mod tests;

#[allow(non_snake_case)]
impl<T: Config<I>, I: 'static> Pallet<T, I> {
    #[cfg(feature = "std")]
    fn initialize_reserves(reserves: &[(T::DEXId, T::AssetId, (Fixed, Fixed))]) {
        reserves
            .iter()
            .for_each(|(dex_id, target_asset_id, reserve_pair)| {
                <Reserves<T, I>>::insert(dex_id, target_asset_id, reserve_pair);
            })
    }

    fn get_base_amount_out(
        target_amount_in: Fixed,
        base_reserve: Fixed,
        target_reserve: Fixed,
        deduce_fee: bool,
    ) -> Result<SwapOutcome<Fixed, T::AssetId>, DispatchError> {
        let zero = fixed!(0);
        ensure!(
            target_amount_in > zero,
            <Error<T, I>>::InsufficientInputAmount
        );
        ensure!(
            base_reserve > zero && target_reserve > zero,
            <Error<T, I>>::InsufficientLiquidity
        );
        let X: FixedWrapper = base_reserve.into();
        let Y: FixedWrapper = target_reserve.into();
        let d_Y: FixedWrapper = target_amount_in.into();

        let amount_out_without_fee = (d_Y.clone() * X / (Y + d_Y))
            .get()
            .map_err(|_| Error::<T, I>::InsufficientLiquidity)?;

        let fee_fraction: FixedWrapper = if deduce_fee {
            T::GetFee::get().into()
        } else {
            0.into()
        };

        let fee_amount = amount_out_without_fee * fee_fraction;

        let amount = (amount_out_without_fee - fee_amount.clone())
            .get()
            .map_err(|_| Error::<T, I>::CalculationError)?;

        let fee_amount = fee_amount
            .get()
            .map_err(|_| Error::<T, I>::CalculationError)?;

        Ok(SwapOutcome::new(amount, OutcomeFee::xor_fixed(fee_amount)))
    }

    fn get_target_amount_out(
        base_amount_in: Fixed,
        base_reserve: Fixed,
        target_reserve: Fixed,
        deduce_fee: bool,
    ) -> Result<SwapOutcome<Fixed, T::AssetId>, DispatchError> {
        let zero = fixed!(0);
        ensure!(
            base_amount_in > zero,
            <Error<T, I>>::InsufficientInputAmount
        );
        ensure!(
            base_reserve > zero && target_reserve > zero,
            <Error<T, I>>::InsufficientLiquidity
        );
        let fee_amount = if deduce_fee {
            let fee_fraction: FixedWrapper = T::GetFee::get().into();
            base_amount_in * fee_fraction
        } else {
            0.into()
        };
        let amount_in_with_fee = base_amount_in - fee_amount.clone();
        let X: FixedWrapper = base_reserve.into();
        let Y: FixedWrapper = target_reserve.into();
        let d_X: FixedWrapper = amount_in_with_fee.into();
        let amount_out = (Y * d_X.clone() / (X + d_X))
            .get()
            .map_err(|_| Error::<T, I>::InsufficientLiquidity)?;
        let fee_amount = fee_amount
            .get()
            .map_err(|_| Error::<T, I>::CalculationError)?;

        Ok(SwapOutcome::new(
            amount_out,
            OutcomeFee::xor_fixed(fee_amount),
        ))
    }

    fn get_base_amount_in(
        target_amount_out: Fixed,
        base_reserve: Fixed,
        target_reserve: Fixed,
        deduce_fee: bool,
    ) -> Result<SwapOutcome<Fixed, T::AssetId>, DispatchError> {
        let zero = fixed!(0);
        ensure!(
            target_amount_out > zero,
            <Error<T, I>>::InsufficientOutputAmount
        );
        ensure!(
            base_reserve > zero && target_reserve > zero,
            <Error<T, I>>::InsufficientLiquidity
        );

        ensure!(
            target_amount_out < target_reserve,
            <Error<T, I>>::InsufficientLiquidity
        );

        let X: FixedWrapper = base_reserve.into();
        let Y: FixedWrapper = target_reserve.into();
        let d_Y: FixedWrapper = target_amount_out.into();

        let base_amount_in_without_fee = (X * d_Y.clone() / (Y - d_Y))
            .get()
            .map_err(|_| Error::<T, I>::InsufficientLiquidity)?;
        let fee_fraction: FixedWrapper = T::GetFee::get().into();
        let base_amount_in_with_fee = FixedWrapper::from(base_amount_in_without_fee)
            / (FixedWrapper::from(Fixed::ONE) - fee_fraction);
        let actual_target_amount_out = Self::get_target_amount_out(
            base_amount_in_with_fee
                .clone()
                .get()
                .map_err(|_| Error::<T, I>::CalculationError)?,
            base_reserve,
            target_reserve,
            deduce_fee,
        )?
        .amount;
        let amount_in = if actual_target_amount_out < target_amount_out {
            base_amount_in_with_fee.clone() + Fixed::from_bits(1)
        } else {
            base_amount_in_with_fee.clone()
        };
        Ok(SwapOutcome::new(
            amount_in
                .get()
                .map_err(|_| Error::<T, I>::CalculationError)?,
            OutcomeFee::xor_fixed(
                (base_amount_in_with_fee - base_amount_in_without_fee)
                    .get()
                    .map_err(|_| Error::<T, I>::CalculationError)?,
            ),
        ))
    }

    fn get_target_amount_in(
        base_amount_out: Fixed,
        base_reserve: Fixed,
        target_reserve: Fixed,
        deduce_fee: bool,
    ) -> Result<SwapOutcome<Fixed, T::AssetId>, DispatchError> {
        let zero = fixed!(0);
        ensure!(
            base_amount_out > zero,
            <Error<T, I>>::InsufficientOutputAmount
        );
        ensure!(
            base_reserve > zero && target_reserve > zero,
            <Error<T, I>>::InsufficientLiquidity
        );

        let one: FixedWrapper = fixed!(1);
        let base_amount_out_wrapper: FixedWrapper = base_amount_out.into();
        let base_amount_out_with_fee = base_amount_out_wrapper / (one - T::GetFee::get());

        let X: FixedWrapper = base_reserve.into();
        let Y: FixedWrapper = target_reserve.into();
        let d_X = base_amount_out_with_fee.clone();

        let target_amount_in: Fixed = (Y * d_X.clone() / (X - d_X))
            .get()
            .map_err(|_| Error::<T, I>::InsufficientLiquidity)?;
        let actual_base_amount_out =
            Self::get_base_amount_out(target_amount_in, base_reserve, target_reserve, deduce_fee)?
                .amount;

        let amount_in = if actual_base_amount_out < base_amount_out {
            target_amount_in + Fixed::from_bits(1).into()
        } else {
            target_amount_in.into()
        };
        let amount_in = amount_in
            .get()
            .map_err(|_| Error::<T, I>::CalculationError)?;
        let fee = (base_amount_out_with_fee - base_amount_out)
            .get()
            .map_err(|_| Error::<T, I>::CalculationError)?;
        Ok(SwapOutcome::new(amount_in, OutcomeFee::xor_fixed(fee)))
    }
}

impl<T: Config<I>, I: 'static> Pallet<T, I> {
    pub fn set_reserves_account_id(account: T::TechAccountId) -> Result<(), DispatchError> {
        let account_id = technical::Pallet::<T>::tech_account_id_to_account_id(&account)?;
        frame_system::Pallet::<T>::inc_consumers(&account_id)
            .map_err(|_| Error::<T, I>::IncRefError)?;
        ReservesAcc::<T, I>::set(account.clone());
        let permissions = [BURN, MINT];
        for permission in &permissions {
            permissions::Pallet::<T>::assign_permission(
                account_id.clone(),
                &account_id,
                *permission,
                Scope::Unlimited,
            )?;
        }
        Ok(())
    }

    pub fn add_reward(entry: (Balance, T::AssetId, RewardReason)) {
        Rewards::<T, I>::mutate(|vec| vec.push(entry));
    }
}

impl<T: Config<I>, I: 'static>
    LiquiditySource<T::DEXId, T::AccountId, T::AssetId, Balance, DispatchError> for Pallet<T, I>
{
    fn can_exchange(
        dex_id: &T::DEXId,
        input_asset_id: &T::AssetId,
        output_asset_id: &T::AssetId,
    ) -> bool {
        if let Ok(dex_info) = T::DexInfoProvider::get_dex_info(dex_id) {
            if input_asset_id == &dex_info.base_asset_id {
                <Reserves<T, I>>::contains_key(dex_id, output_asset_id)
            } else if output_asset_id == &dex_info.base_asset_id {
                <Reserves<T, I>>::contains_key(dex_id, input_asset_id)
            } else {
                <Reserves<T, I>>::contains_key(dex_id, output_asset_id)
                    && <Reserves<T, I>>::contains_key(dex_id, input_asset_id)
            }
        } else {
            false
        }
    }

    fn quote(
        dex_id: &T::DEXId,
        input_asset_id: &T::AssetId,
        output_asset_id: &T::AssetId,
        amount: QuoteAmount<Balance>,
        deduce_fee: bool,
    ) -> Result<(SwapOutcome<Balance, T::AssetId>, Weight), DispatchError> {
        let dex_info = T::DexInfoProvider::get_dex_info(dex_id)?;
        let amount = amount
            .try_into()
            .map_err(|_| Error::<T, I>::CalculationError)?;
        let res = if input_asset_id == &dex_info.base_asset_id {
            let (base_reserve, target_reserve) = <Reserves<T, I>>::get(dex_id, output_asset_id);
            Ok(match amount {
                QuoteAmount::WithDesiredInput {
                    desired_amount_in: base_amount_in,
                    ..
                } => Self::get_target_amount_out(
                    base_amount_in,
                    base_reserve,
                    target_reserve,
                    deduce_fee,
                )?
                .try_into()
                .map_err(|_| Error::<T, I>::CalculationError)?,
                QuoteAmount::WithDesiredOutput {
                    desired_amount_out: target_amount_out,
                    ..
                } => Self::get_base_amount_in(
                    target_amount_out,
                    base_reserve,
                    target_reserve,
                    deduce_fee,
                )?
                .try_into()
                .map_err(|_| Error::<T, I>::CalculationError)?,
            })
        } else if output_asset_id == &dex_info.base_asset_id {
            let (base_reserve, target_reserve) = <Reserves<T, I>>::get(dex_id, input_asset_id);
            Ok(match amount {
                QuoteAmount::WithDesiredInput {
                    desired_amount_in: target_amount_in,
                    ..
                } => Self::get_base_amount_out(
                    target_amount_in,
                    base_reserve,
                    target_reserve,
                    deduce_fee,
                )?
                .try_into()
                .map_err(|_| Error::<T, I>::CalculationError)?,
                QuoteAmount::WithDesiredOutput {
                    desired_amount_out: base_amount_out,
                    ..
                } => Self::get_target_amount_in(
                    base_amount_out,
                    base_reserve,
                    target_reserve,
                    deduce_fee,
                )?
                .try_into()
                .map_err(|_| Error::<T, I>::CalculationError)?,
            })
        } else {
            let (base_reserve_a, target_reserve_a) = <Reserves<T, I>>::get(dex_id, input_asset_id);
            let (base_reserve_b, target_reserve_b) = <Reserves<T, I>>::get(dex_id, output_asset_id);
            match amount {
                QuoteAmount::WithDesiredInput {
                    desired_amount_in, ..
                } => {
                    let outcome_a: SwapOutcome<Fixed, T::AssetId> = Self::get_base_amount_out(
                        desired_amount_in,
                        base_reserve_a,
                        target_reserve_a,
                        deduce_fee,
                    )?;
                    let outcome_b: SwapOutcome<Fixed, T::AssetId> = Self::get_target_amount_out(
                        outcome_a.amount,
                        base_reserve_b,
                        target_reserve_b,
                        deduce_fee,
                    )?;
                    let outcome_a_fee: FixedWrapper = outcome_a.fee.get_xor_fixed().into();
                    let outcome_b_fee: FixedWrapper = outcome_b.fee.get_xor_fixed().into();
                    let amount = outcome_b
                        .amount
                        .into_bits()
                        .try_into()
                        .map_err(|_| Error::<T, I>::CalculationError)?;
                    let fee = (outcome_a_fee + outcome_b_fee)
                        .try_into_balance()
                        .map_err(|_| Error::<T, I>::CalculationError)?;
                    Ok(SwapOutcome::new(amount, OutcomeFee::xor(fee)))
                }
                QuoteAmount::WithDesiredOutput {
                    desired_amount_out, ..
                } => {
                    let outcome_b: SwapOutcome<Fixed, T::AssetId> = Self::get_base_amount_in(
                        desired_amount_out,
                        base_reserve_b,
                        target_reserve_b,
                        deduce_fee,
                    )?;
                    let outcome_a: SwapOutcome<Fixed, T::AssetId> = Self::get_target_amount_in(
                        outcome_b.amount,
                        base_reserve_a,
                        target_reserve_a,
                        deduce_fee,
                    )?;
                    let outcome_a_fee: FixedWrapper = outcome_a.fee.get_xor_fixed().into();
                    let outcome_b_fee: FixedWrapper = outcome_b.fee.get_xor_fixed().into();
                    let amount = outcome_a
                        .amount
                        .into_bits()
                        .try_into()
                        .map_err(|_| Error::<T, I>::CalculationError)?;
                    let fee = (outcome_b_fee + outcome_a_fee)
                        .try_into_balance()
                        .map_err(|_| Error::<T, I>::CalculationError)?;
                    Ok(SwapOutcome::new(amount, OutcomeFee::xor(fee)))
                }
            }
        };
        res.map(|outcome| (outcome, Self::quote_weight()))
    }

    fn step_quote(
        dex_id: &T::DEXId,
        input_asset_id: &T::AssetId,
        output_asset_id: &T::AssetId,
        amount: QuoteAmount<Balance>,
        recommended_samples_count: usize,
        deduce_fee: bool,
    ) -> Result<(DiscreteQuotation<Balance>, Weight), DispatchError> {
        if !Self::can_exchange(dex_id, input_asset_id, output_asset_id) {
            panic!("Can't exchange");
        }

        let mut quotation = DiscreteQuotation::new();

        if amount.amount() == 0 {
            return Ok((quotation, Weight::zero()));
        }

        let step = amount.amount() / recommended_samples_count as Balance;

        let mut sub_in = 0;
        let mut sub_out = 0;
        let mut sub_fee = Fee::zero();

        for i in 1..=recommended_samples_count {
            let volume = amount.copy_direction(step * i as Balance);

            let (outcome, _weight) =
                Self::quote(dex_id, input_asset_id, output_asset_id, volume, deduce_fee)?;

            let (input, output, fee) = match volume {
                QuoteAmount::WithDesiredInput { desired_amount_in } => {
<<<<<<< HEAD
                    (desired_amount_in, outcome.amount, Fee::xor(outcome.fee))
                }
                QuoteAmount::WithDesiredOutput { desired_amount_out } => {
                    (outcome.amount, desired_amount_out, Fee::xor(outcome.fee))
=======
                    (desired_amount_in, outcome.amount, outcome.fee.get_xor()) // todo fix (m.tagirov)
                }
                QuoteAmount::WithDesiredOutput { desired_amount_out } => {
                    (outcome.amount, desired_amount_out, outcome.fee.get_xor()) // todo fix (m.tagirov)
>>>>>>> 2c51fedc
                }
            };

            let input_chunk = input - sub_in;
            let output_chunk = output - sub_out;
            let fee_chunk = fee.saturating_sub(sub_fee);

            sub_in = input;
            sub_out = output;
            sub_fee = fee;

            quotation
                .chunks
                .push_back(SwapChunk::new(input_chunk, output_chunk, fee_chunk));
        }

        Ok((
            quotation,
            Self::step_quote_weight(recommended_samples_count),
        ))
    }

    fn exchange(
        _sender: &T::AccountId,
        _receiver: &T::AccountId,
        dex_id: &T::DEXId,
        input_asset_id: &T::AssetId,
        output_asset_id: &T::AssetId,
        desired_amount: SwapAmount<Balance>,
    ) -> Result<(SwapOutcome<Balance, T::AssetId>, Weight), DispatchError> {
        // actual exchange does not happen
        Self::quote(
            dex_id,
            input_asset_id,
            output_asset_id,
            desired_amount.into(),
            true,
        )
    }

    fn check_rewards(
        _target_id: &T::DEXId,
        _input_asset_id: &T::AssetId,
        _output_asset_id: &T::AssetId,
        _input_amount: Balance,
        _output_amount: Balance,
    ) -> Result<(Vec<(Balance, T::AssetId, RewardReason)>, Weight), DispatchError> {
        Ok((Rewards::<T, I>::get(), Weight::zero()))
    }

    fn quote_without_impact(
        dex_id: &T::DEXId,
        input_asset_id: &T::AssetId,
        output_asset_id: &T::AssetId,
        amount: QuoteAmount<Balance>,
        _deduce_fee: bool,
    ) -> Result<SwapOutcome<Balance, T::AssetId>, DispatchError> {
        let dex_info = T::DexInfoProvider::get_dex_info(dex_id)?;
        if input_asset_id == &dex_info.base_asset_id {
            let (base_reserve, target_reserve) = <Reserves<T, I>>::get(dex_id, output_asset_id);
            let base_price_wrt_target = FixedWrapper::from(target_reserve) / base_reserve;
            Ok(match amount {
                QuoteAmount::WithDesiredInput {
                    desired_amount_in: base_amount_in,
                } => SwapOutcome::new(
                    (FixedWrapper::from(base_amount_in) * base_price_wrt_target)
                        .try_into_balance()
                        .map_err(|_| Error::<T, I>::CalculationError)?,
                    OutcomeFee::new(),
                ),
                QuoteAmount::WithDesiredOutput {
                    desired_amount_out: target_amount_out,
                } => SwapOutcome::new(
                    (FixedWrapper::from(target_amount_out) / base_price_wrt_target)
                        .try_into_balance()
                        .map_err(|_| Error::<T, I>::CalculationError)?,
                    OutcomeFee::new(),
                ),
            })
        } else {
            let (base_reserve, target_reserve) = <Reserves<T, I>>::get(dex_id, input_asset_id);
            let target_price_wrt_base = FixedWrapper::from(base_reserve) / target_reserve;
            Ok(match amount {
                QuoteAmount::WithDesiredInput {
                    desired_amount_in: target_amount_in,
                } => SwapOutcome::new(
                    (FixedWrapper::from(target_amount_in) * target_price_wrt_base)
                        .try_into_balance()
                        .map_err(|_| Error::<T, I>::CalculationError)?,
                    OutcomeFee::new(),
                ),
                QuoteAmount::WithDesiredOutput {
                    desired_amount_out: base_amount_out,
                } => SwapOutcome::new(
                    (FixedWrapper::from(base_amount_out) / target_price_wrt_base)
                        .try_into_balance()
                        .map_err(|_| Error::<T, I>::CalculationError)?,
                    OutcomeFee::new(),
                ),
            })
        }
    }

    fn quote_weight() -> Weight {
        Weight::zero()
    }

    fn step_quote_weight(_samples_count: usize) -> Weight {
        Weight::zero()
    }

    fn exchange_weight() -> Weight {
        Weight::from_all(1)
    }

    fn check_rewards_weight() -> Weight {
        Weight::zero()
    }
}

impl<T: Config<I>, I: 'static> GetPoolReserves<T::AssetId> for Pallet<T, I> {
    fn reserves(_base_asset: &T::AssetId, other_asset: &T::AssetId) -> (Balance, Balance) {
        // This will only work for the dex_id being common::DEXId::Polkaswap
        // Letting the dex_id being passed as a parameter by the caller would require changing
        // the trait interface which is not desirable
        let dex_id: T::DEXId = common::DEXId::Polkaswap.into();
        let (base_reserve, target_reserve) = <Reserves<T, I>>::get(dex_id, other_asset);
        (
            base_reserve.into_bits().try_into().unwrap_or(balance!(0)),
            target_reserve.into_bits().try_into().unwrap_or(balance!(0)),
        )
    }
}

pub use pallet::*;

#[frame_support::pallet]
pub mod pallet {
    use super::*;
    use common::{DEXInfo, EnsureDEXManager, EnsureTradingPairExists, ManagementMode};
    use frame_support::pallet_prelude::*;
    use frame_support::traits::StorageVersion;
    use frame_system::pallet_prelude::*;

    #[pallet::config]
    pub trait Config<I: 'static = ()>:
        frame_system::Config + common::Config + assets::Config + technical::Config
    {
        type GetFee: Get<Fixed>;
        type EnsureDEXManager: EnsureDEXManager<Self::DEXId, Self::AccountId, DispatchError>;
        type EnsureTradingPairExists: EnsureTradingPairExists<
            Self::DEXId,
            Self::AssetId,
            DispatchError,
        >;
        type DexInfoProvider: DexInfoProvider<Self::DEXId, DEXInfo<Self::AssetId>>;
    }

    /// The current storage version.
    const STORAGE_VERSION: StorageVersion = StorageVersion::new(1);

    #[pallet::pallet]
    #[pallet::generate_store(pub(super) trait Store)]
    #[pallet::storage_version(STORAGE_VERSION)]
    #[pallet::without_storage_info]
    pub struct Pallet<T, I = ()>(PhantomData<(T, I)>);

    #[pallet::hooks]
    impl<T: Config<I>, I: 'static> Hooks<BlockNumberFor<T>> for Pallet<T, I> {}

    #[pallet::call]
    impl<T: Config<I>, I: 'static> Pallet<T, I> {
        // example, this checks should be called at the beginning of management functions of actual liquidity sources, e.g. register, set_fee
        #[pallet::call_index(0)]
        #[pallet::weight(Weight::zero())]
        pub fn test_access(
            origin: OriginFor<T>,
            dex_id: T::DEXId,
            target_id: T::AssetId,
        ) -> DispatchResultWithPostInfo {
            let _who =
                T::EnsureDEXManager::ensure_can_manage(&dex_id, origin, ManagementMode::Public)?;
            T::EnsureTradingPairExists::ensure_trading_pair_exists(
                &dex_id,
                &T::GetBaseAssetId::get(),
                &target_id,
            )?;
            Ok(().into())
        }

        #[pallet::call_index(1)]
        #[pallet::weight(Weight::zero())]
        pub fn set_reserve(
            origin: OriginFor<T>,
            dex_id: T::DEXId,
            target_id: T::AssetId,
            base_reserve: Fixed,
            target_reserve: Fixed,
        ) -> DispatchResultWithPostInfo {
            let _who = ensure_signed(origin)?;
            <Reserves<T, I>>::insert(dex_id, target_id, (base_reserve, target_reserve));
            Ok(().into())
        }
    }

    #[pallet::error]
    pub enum Error<T, I = ()> {
        PairDoesNotExist,
        InsufficientInputAmount,
        InsufficientOutputAmount,
        InsufficientLiquidity,
        /// Specified parameters lead to arithmetic error
        CalculationError,
        /// Increment account reference error.
        IncRefError,
    }

    #[pallet::storage]
    #[pallet::getter(fn reserves)]
    pub type Reserves<T: Config<I>, I: 'static = ()> = StorageDoubleMap<
        _,
        Blake2_128Concat,
        T::DEXId,
        Blake2_128Concat,
        T::AssetId,
        (Fixed, Fixed),
        ValueQuery,
    >;

    #[pallet::storage]
    #[pallet::getter(fn reserves_account_id)]
    pub type ReservesAcc<T: Config<I>, I: 'static = ()> =
        StorageValue<_, T::TechAccountId, ValueQuery>;

    #[pallet::storage]
    pub type Rewards<T: Config<I>, I: 'static = ()> =
        StorageValue<_, Vec<(Balance, T::AssetId, RewardReason)>, ValueQuery>;

    #[pallet::genesis_config]
    pub struct GenesisConfig<T: Config<I>, I: 'static = ()> {
        pub phantom: sp_std::marker::PhantomData<I>,
        pub reserves: Vec<(T::DEXId, T::AssetId, (Fixed, Fixed))>,
    }

    #[cfg(feature = "std")]
    impl<T: Config<I>, I: 'static> Default for GenesisConfig<T, I> {
        fn default() -> Self {
            Self {
                phantom: Default::default(),
                reserves: Default::default(),
            }
        }
    }

    #[pallet::genesis_build]
    impl<T: Config<I>, I: 'static> GenesisBuild<T, I> for GenesisConfig<T, I> {
        fn build(&self) {
            Pallet::<T, I>::initialize_reserves(&self.reserves)
        }
    }
}<|MERGE_RESOLUTION|>--- conflicted
+++ resolved
@@ -452,17 +452,18 @@
 
             let (input, output, fee) = match volume {
                 QuoteAmount::WithDesiredInput { desired_amount_in } => {
-<<<<<<< HEAD
-                    (desired_amount_in, outcome.amount, Fee::xor(outcome.fee))
+                    (
+                        desired_amount_in,
+                        outcome.amount,
+                        Fee::xor(outcome.fee.get_xor()),
+                    ) // todo fix (m.tagirov))
                 }
                 QuoteAmount::WithDesiredOutput { desired_amount_out } => {
-                    (outcome.amount, desired_amount_out, Fee::xor(outcome.fee))
-=======
-                    (desired_amount_in, outcome.amount, outcome.fee.get_xor()) // todo fix (m.tagirov)
-                }
-                QuoteAmount::WithDesiredOutput { desired_amount_out } => {
-                    (outcome.amount, desired_amount_out, outcome.fee.get_xor()) // todo fix (m.tagirov)
->>>>>>> 2c51fedc
+                    (
+                        outcome.amount,
+                        desired_amount_out,
+                        Fee::xor(outcome.fee.get_xor()),
+                    ) // todo fix (m.tagirov))
                 }
             };
 
