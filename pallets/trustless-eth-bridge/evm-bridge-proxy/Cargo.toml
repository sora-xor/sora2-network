[package]
name = "evm-bridge-proxy"
version = "0.1.0"
edition = "2021"

# See more keys and their definitions at https://doc.rust-lang.org/cargo/reference/manifest.html

[dependencies]
codec = { version = "3", package = "parity-scale-codec", default-features = false, features = [
    "derive",
] }
scale-info = { version = "2", default-features = false, features = ["derive"] }
frame-benchmarking = { git = "https://github.com/paritytech/substrate.git", branch = "polkadot-v0.9.28", default-features = false, optional = true }
frame-support = { git = "https://github.com/paritytech/substrate.git", branch = "polkadot-v0.9.28", default-features = false }
frame-system = { git = "https://github.com/paritytech/substrate.git", branch = "polkadot-v0.9.28", default-features = false }
sp-core = { git = "https://github.com/paritytech/substrate.git", branch = "polkadot-v0.9.28", default-features = false }
sp-std = { git = "https://github.com/paritytech/substrate.git", branch = "polkadot-v0.9.28", default-features = false }
sp-io = { git = "https://github.com/paritytech/substrate.git", branch = "polkadot-v0.9.28", default-features = false }
sp-runtime = { git = "https://github.com/paritytech/substrate.git", branch = "polkadot-v0.9.28", default-features = false }
pallet-timestamp = { git = "https://github.com/paritytech/substrate.git", branch = "polkadot-v0.9.28", default-features = false }
common = { path = "../../../common", default-features = false }
bridge-types = { git = "https://github.com/sora-xor/sora2-common", branch = "generalize-pallets", default-features = false }
assets = { path = "../../assets", default-features = false }
traits = { git = "https://github.com/open-web3-stack/open-runtime-module-library.git", package = "orml-traits", default-features = false }

eth-app = { path = "../eth-app", default-features = false }
erc20-app = { path = "../erc20-app", default-features = false }

[dev-dependencies]
common = { path = "../../../common", features = ["test"] }
technical = { path = "../../technical" }

<<<<<<< HEAD
bridge-channel = { path = "../channel" }
dispatch = { git = "https://github.com/sora-xor/sora2-common", branch = "generalize-pallets" }
=======
dispatch = { path = "../dispatch" }
>>>>>>> 1cb868ba
eth-app = { path = "../eth-app" }
erc20-app = { path = "../erc20-app" }
bridge-outbound-channel = { path = "../channel/outbound", default-features = false }

sp-keyring = { git = "https://github.com/paritytech/substrate.git", branch = "polkadot-v0.9.28" }
pallet-balances = { git = "https://github.com/paritytech/substrate.git", branch = "polkadot-v0.9.28" }
permissions = { path = "../../permissions" }

tokens = { git = "https://github.com/open-web3-stack/open-runtime-module-library.git", package = "orml-tokens" }
traits = { git = "https://github.com/open-web3-stack/open-runtime-module-library.git", package = "orml-traits" }
currencies = { git = "https://github.com/open-web3-stack/open-runtime-module-library.git", package = "orml-currencies" }

[features]
default = ["std"]
std = [
    "codec/std",
    "scale-info/std",
    "frame-support/std",
    "frame-system/std",
    "sp-core/std",
    "sp-std/std",
    "sp-io/std",
    "sp-runtime/std",
    "bridge-types/std",
    "common/std",
    "assets/std",
    "traits/std",
]

runtime-benchmarks = [
    "frame-benchmarking",
    "frame-support/runtime-benchmarks",
    "frame-system/runtime-benchmarks",
]<|MERGE_RESOLUTION|>--- conflicted
+++ resolved
@@ -30,12 +30,7 @@
 common = { path = "../../../common", features = ["test"] }
 technical = { path = "../../technical" }
 
-<<<<<<< HEAD
-bridge-channel = { path = "../channel" }
 dispatch = { git = "https://github.com/sora-xor/sora2-common", branch = "generalize-pallets" }
-=======
-dispatch = { path = "../dispatch" }
->>>>>>> 1cb868ba
 eth-app = { path = "../eth-app" }
 erc20-app = { path = "../erc20-app" }
 bridge-outbound-channel = { path = "../channel/outbound", default-features = false }
