pub mod weights;

#[cfg(feature = "runtime-benchmarks")]
mod benchmarking;

#[cfg(test)]
mod test;

use codec::{Decode, Encode};
use ethabi::{self, Token};
use frame_support::dispatch::DispatchResult;
use frame_support::ensure;
use frame_support::traits::{EnsureOrigin, Get};
use snowbridge_ethereum::EthNetworkId;
use sp_core::{RuntimeDebug, H160, H256};
use sp_io::offchain_index;
use sp_runtime::traits::{Hash, StaticLookup, Zero};

use sp_std::prelude::*;

use snowbridge_core::types::AuxiliaryDigestItem;
use snowbridge_core::{ChannelId, MessageNonce};

pub use weights::WeightInfo;

/// Wire-format for committed messages
#[derive(Encode, Decode, Clone, PartialEq, RuntimeDebug, scale_info::TypeInfo)]
pub struct Message {
    network_id: EthNetworkId,
    channel: H160,
    /// Target application on the Ethereum side.
    target: H160,
    /// A nonce for replay protection and ordering.
    nonce: u64,
    /// Payload for target application.
    payload: Vec<u8>,
}

pub use pallet::*;

#[frame_support::pallet]
pub mod pallet {

    use super::*;

    use frame_support::pallet_prelude::*;
<<<<<<< HEAD
    use frame_system::ensure_signed;
=======
    use frame_support::traits::StorageVersion;
>>>>>>> db5dbe93
    use frame_system::pallet_prelude::*;

    /// The current storage version.
    const STORAGE_VERSION: StorageVersion = StorageVersion::new(1);

    #[pallet::pallet]
    #[pallet::generate_store(pub(super) trait Store)]
    #[pallet::storage_version(STORAGE_VERSION)]
    pub struct Pallet<T>(_);

    #[pallet::config]
    pub trait Config: frame_system::Config {
        type Event: From<Event<Self>> + IsType<<Self as frame_system::Config>::Event>;

        /// Prefix for offchain storage keys.
        const INDEXING_PREFIX: &'static [u8];

        type Hashing: Hash<Output = H256>;

        /// Max bytes in a message payload
        #[pallet::constant]
        type MaxMessagePayloadSize: Get<u64>;

        /// Max number of messages per commitment
        #[pallet::constant]
        type MaxMessagesPerCommit: Get<u64>;

        type SetPrincipalOrigin: EnsureOrigin<Self::Origin>;

        /// Weight information for extrinsics in this pallet
        type WeightInfo: WeightInfo;
    }

    #[pallet::event]
    #[pallet::generate_deposit(pub(super) fn deposit_event)]
    pub enum Event<T> {
        MessageAccepted(MessageNonce),
    }

    #[pallet::error]
    pub enum Error<T> {
        /// The message payload exceeds byte limit.
        PayloadTooLarge,
        /// No more messages can be queued for the channel during this commit cycle.
        QueueSizeLimitReached,
        /// Cannot increment nonce
        Overflow,
        /// Not authorized to send message
        NotAuthorized,
        /// Target channel not exists
        InvalidChannel,
        /// This channel already exists
        ChannelExists,
    }

    /// Interval between commitments
    #[pallet::storage]
    #[pallet::getter(fn interval)]
    pub(super) type Interval<T: Config> = StorageValue<_, T::BlockNumber, ValueQuery>;

    /// Messages waiting to be committed.
    #[pallet::storage]
    pub(super) type MessageQueue<T: Config> = StorageValue<_, Vec<Message>, ValueQuery>;

    /// Source channel on the ethereum side
    #[pallet::storage]
    pub type ChannelOwners<T: Config> =
        StorageDoubleMap<_, Identity, EthNetworkId, Identity, H160, T::AccountId, OptionQuery>;

    #[pallet::storage]
    pub type ChannelNonces<T: Config> =
        StorageDoubleMap<_, Identity, EthNetworkId, Identity, H160, u64, ValueQuery>;

    #[pallet::genesis_config]
    pub struct GenesisConfig<T: Config> {
        pub networks: Vec<(EthNetworkId, Vec<(H160, T::AccountId)>)>,
        pub interval: T::BlockNumber,
    }

    #[cfg(feature = "std")]
    impl<T: Config> Default for GenesisConfig<T> {
        fn default() -> Self {
            Self {
                interval: Default::default(),
                networks: Default::default(),
            }
        }
    }

    #[pallet::genesis_build]
    impl<T: Config> GenesisBuild<T> for GenesisConfig<T> {
        fn build(&self) {
            Interval::<T>::set(self.interval.clone());
            for (network_id, channels) in &self.networks {
                for (channel, owner) in channels {
                    <ChannelOwners<T>>::insert(network_id, channel, owner);
                }
            }
        }
    }

    #[pallet::hooks]
    impl<T: Config> Hooks<BlockNumberFor<T>> for Pallet<T> {
        // Generate a message commitment every [`Interval`] blocks.
        //
        // The commitment hash is included in an [`AuxiliaryDigestItem`] in the block header,
        // with the corresponding commitment is persisted offchain.
        fn on_initialize(now: T::BlockNumber) -> Weight {
            if (now % Self::interval()).is_zero() {
                Self::commit()
            } else {
                T::WeightInfo::on_initialize_non_interval()
            }
        }
    }

    #[pallet::call]
    impl<T: Config> Pallet<T> {
        #[pallet::weight(T::WeightInfo::set_principal())]
        pub fn set_principal(
            origin: OriginFor<T>,
            network_id: EthNetworkId,
            channel: H160,
            principal: <T::Lookup as StaticLookup>::Source,
        ) -> DispatchResult {
            T::SetPrincipalOrigin::ensure_origin(origin)?;
            let principal = T::Lookup::lookup(principal)?;
            <ChannelOwners<T>>::try_mutate(network_id, channel, |owner| {
                if let Some(owner) = owner {
                    *owner = principal;
                    Ok(())
                } else {
                    Err(Error::<T>::InvalidChannel)
                }
            })?;
            Ok(())
        }

        #[pallet::weight(T::WeightInfo::register_channel())]
        pub fn register_channel(
            origin: OriginFor<T>,
            network_id: EthNetworkId,
            channel: H160,
        ) -> DispatchResult {
            let owner = ensure_signed(origin)?;
            ensure!(
                <ChannelOwners<T>>::contains_key(network_id, channel) == false,
                Error::<T>::ChannelExists
            );

            <ChannelOwners<T>>::insert(network_id, channel, owner);

            Ok(())
        }
    }

    impl<T: Config> Pallet<T> {
        /// Submit message on the outbound channel
        pub fn submit(
            who: &T::AccountId,
            network_id: EthNetworkId,
            channel: H160,
            target: H160,
            payload: &[u8],
        ) -> DispatchResult {
            let owner =
                <ChannelOwners<T>>::get(network_id, channel).ok_or(Error::<T>::InvalidChannel)?;
            ensure!(*who == owner, Error::<T>::NotAuthorized,);
            ensure!(
                <MessageQueue<T>>::decode_len().unwrap_or(0)
                    < T::MaxMessagesPerCommit::get() as usize,
                Error::<T>::QueueSizeLimitReached,
            );
            ensure!(
                payload.len() <= T::MaxMessagePayloadSize::get() as usize,
                Error::<T>::PayloadTooLarge,
            );

            <ChannelNonces<T>>::try_mutate(network_id, channel, |nonce| -> DispatchResult {
                if let Some(v) = nonce.checked_add(1) {
                    *nonce = v;
                } else {
                    return Err(Error::<T>::Overflow.into());
                }

                <MessageQueue<T>>::try_mutate(|queue| -> DispatchResult {
                    queue.push(Message {
                        network_id,
                        channel,
                        target,
                        nonce: *nonce,
                        payload: payload.to_vec(),
                    });
                    Ok(())
                })?;
                Self::deposit_event(Event::MessageAccepted(*nonce));
                Ok(())
            })
        }

        fn commit() -> Weight {
            let messages: Vec<Message> = <MessageQueue<T>>::take();
            if messages.is_empty() {
                return T::WeightInfo::on_initialize_no_messages();
            }

            let average_payload_size = Self::average_payload_size(&messages);
            let messages_count = messages.len();
            let mut message_map = sp_std::collections::btree_map::BTreeMap::new();
            for message in messages {
                let key = (message.network_id.clone(), message.channel.clone());
                message_map.entry(key).or_insert(vec![]).push(message);
            }

            for ((network_id, channel), messages) in message_map {
                let commitment_hash = Self::make_commitment_hash(&messages);
                let digest_item = AuxiliaryDigestItem::Commitment(
                    ChannelId::Basic,
                    network_id,
                    channel,
                    commitment_hash.clone(),
                )
                .into();
                <frame_system::Pallet<T>>::deposit_log(digest_item);

                let key = Self::make_offchain_key(commitment_hash);
                offchain_index::set(&*key, &messages.encode());
            }

            T::WeightInfo::on_initialize(messages_count as u32, average_payload_size as u32)
        }

        fn make_commitment_hash(messages: &[Message]) -> H256 {
            let messages: Vec<Token> = messages
                .iter()
                .map(|message| {
                    Token::Tuple(vec![
                        Token::Address(message.target),
                        Token::Uint(message.nonce.into()),
                        Token::Bytes(message.payload.clone()),
                    ])
                })
                .collect();
            let input = ethabi::encode(&vec![Token::Array(messages)]);
            <T as Config>::Hashing::hash(&input)
        }

        fn average_payload_size(messages: &[Message]) -> usize {
            let sum: usize = messages.iter().fold(0, |acc, x| acc + x.payload.len());
            // We overestimate message payload size rather than underestimate.
            // So add 1 here to account for integer division truncation.
            (sum / messages.len()).saturating_add(1)
        }

        fn make_offchain_key(hash: H256) -> Vec<u8> {
            (T::INDEXING_PREFIX, ChannelId::Basic, hash).encode()
        }
    }
}<|MERGE_RESOLUTION|>--- conflicted
+++ resolved
@@ -44,11 +44,7 @@
     use super::*;
 
     use frame_support::pallet_prelude::*;
-<<<<<<< HEAD
-    use frame_system::ensure_signed;
-=======
     use frame_support::traits::StorageVersion;
->>>>>>> db5dbe93
     use frame_system::pallet_prelude::*;
 
     /// The current storage version.
