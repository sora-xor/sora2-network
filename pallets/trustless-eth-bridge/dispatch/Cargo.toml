--- conflicted
+++ resolved
@@ -26,12 +26,7 @@
 sp-io = { git = "https://github.com/paritytech/substrate.git", branch = "polkadot-v0.9.9", default-features = false }
 sp-runtime = { git = "https://github.com/paritytech/substrate.git", branch = "polkadot-v0.9.9", default-features = false }
 
-<<<<<<< HEAD
-snowbridge-core = { path = "../../../primitives/core", default-features = false }
-snowbridge-ethereum = { path = "../../../primitives/ethereum", default-features = false }
-=======
 bridge-types = { path = "../types", default-features = false }
->>>>>>> 25f4ba8d
 
 [dev-dependencies]
 sp-keyring = { git = "https://github.com/paritytech/substrate.git", branch = "polkadot-v0.9.9" }
@@ -49,12 +44,7 @@
     "sp-io/std",
     "sp-runtime/std",
     "sp-std/std",
-<<<<<<< HEAD
-    "snowbridge-core/std",
-    "snowbridge-ethereum/std",
-=======
     "bridge-types/std",
->>>>>>> 25f4ba8d
 ]
 runtime-benchmarks = [
     "bridge-types/runtime-benchmarks",
