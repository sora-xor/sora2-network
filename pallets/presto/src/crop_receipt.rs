// This file is part of the SORA network and Polkaswap app.

// Copyright (c) 2020, 2021, Polka Biome Ltd. All rights reserved.
// SPDX-License-Identifier: BSD-4-Clause

// Redistribution and use in source and binary forms, with or without modification,
// are permitted provided that the following conditions are met:

// Redistributions of source code must retain the above copyright notice, this list
// of conditions and the following disclaimer.
// Redistributions in binary form must reproduce the above copyright notice, this
// list of conditions and the following disclaimer in the documentation and/or other
// materials provided with the distribution.
//
// All advertising materials mentioning features or use of this software must display
// the following acknowledgement: This product includes software developed by Polka Biome
// Ltd., SORA, and Polkaswap.
//
// Neither the name of the Polka Biome Ltd. nor the names of its contributors may be used
// to endorse or promote products derived from this software without specific prior written permission.

// THIS SOFTWARE IS PROVIDED BY Polka Biome Ltd. AS IS AND ANY EXPRESS OR IMPLIED WARRANTIES,
// INCLUDING, BUT NOT LIMITED TO, THE IMPLIED WARRANTIES OF MERCHANTABILITY AND FITNESS FOR
// A PARTICULAR PURPOSE ARE DISCLAIMED. IN NO EVENT SHALL Polka Biome Ltd. BE LIABLE FOR ANY
// DIRECT, INDIRECT, INCIDENTAL, SPECIAL, EXEMPLARY, OR CONSEQUENTIAL DAMAGES (INCLUDING,
// BUT NOT LIMITED TO, PROCUREMENT OF SUBSTITUTE GOODS OR SERVICES; LOSS OF USE, DATA, OR PROFITS;
// OR BUSINESS INTERRUPTION) HOWEVER CAUSED AND ON ANY THEORY OF LIABILITY, WHETHER IN CONTRACT,
// STRICT LIABILITY, OR TORT (INCLUDING NEGLIGENCE OR OTHERWISE) ARISING IN ANY WAY OUT OF THE
// USE OF THIS SOFTWARE, EVEN IF ADVISED OF THE POSSIBILITY OF SUCH DAMAGE.

use crate::{Config, Error, MomentOf};

use codec::{Decode, Encode, MaxEncodedLen};
use common::{AccountIdOf, Balance, BoundedString};
use derivative::Derivative;
use frame_support::ensure;
use frame_support::sp_runtime::Permill;
use frame_support::traits::Time;
use sp_runtime::DispatchResult;

#[derive(
    Debug, Clone, Copy, PartialEq, Eq, Encode, Decode, scale_info::TypeInfo, MaxEncodedLen,
)]
pub enum Status {
    Rating,
    Decision,
    Declined,
    Published,
    Closed,
}

#[allow(clippy::upper_case_acronyms)]
#[derive(
    Debug, Clone, Copy, PartialEq, Eq, Encode, Decode, scale_info::TypeInfo, MaxEncodedLen,
)]
pub enum Rating {
    AAA,
    AA,
    A,
    BBB,
    BB,
    B,
    CCC,
    CC,
    C,
    D,
    NR,
}

#[derive(
    Debug, Clone, Copy, PartialEq, Eq, Encode, Decode, scale_info::TypeInfo, MaxEncodedLen,
)]
pub enum Country {
    Brazil,
    Indonesia,
    Nigeria,
    Ukraine,
    Usa,
    Other,
}

impl Country {
    pub fn symbol(&self) -> &[u8] {
        match self {
            Self::Brazil => b"BR",
            Self::Indonesia => b"ID",
            Self::Nigeria => b"NG",
            Self::Ukraine => b"UA",
            Self::Usa => b"US",
            Self::Other => b"RR",
        }
    }

    pub fn name(&self) -> &[u8] {
        match self {
            Self::Brazil => b"Brazil",
            Self::Indonesia => b"Indonesia",
            Self::Nigeria => b"Nigeria",
            Self::Ukraine => b"Ukraine",
            Self::Usa => b"USA",
            Self::Other => b"Other",
        }
    }
}

#[derive(Debug, Clone, PartialEq, Eq, Encode, Decode, scale_info::TypeInfo, MaxEncodedLen)]
#[scale_info(skip_type_params(T))]
pub struct Score<T: Config> {
    pub rating: Rating,
    pub by_auditor: AccountIdOf<T>,
}

#[derive(Debug, Encode, Decode, scale_info::TypeInfo, MaxEncodedLen, Derivative)]
#[derivative(Clone, PartialEq, Eq)]
#[scale_info(skip_type_params(T))]
pub struct CropReceiptContent<T: Config> {
    pub json: BoundedString<T::MaxCropReceiptContentSize>,
}

#[derive(Debug, Encode, Decode, scale_info::TypeInfo, MaxEncodedLen, Derivative)]
#[derivative(Clone, PartialEq, Eq)]
#[scale_info(skip_type_params(T))]
pub struct CropReceipt<T: Config> {
    pub owner: AccountIdOf<T>,
    pub time: MomentOf<T>,
    pub status: Status,
    pub amount: Balance,
    pub profit: Permill,
    pub country: Country,
    pub score: Option<Score<T>>,
    pub close_initial_period: MomentOf<T>,
    pub date_of_issue: MomentOf<T>,
    pub place_of_issue: BoundedString<T::MaxPlaceOfIssueSize>,
    pub debtor: BoundedString<T::MaxDebtorSize>,
    pub creditor: BoundedString<T::MaxCreditorSize>,
    pub perfomance_time: MomentOf<T>,
}

impl<T: Config> CropReceipt<T> {
    #[allow(clippy::too_many_arguments)]
    pub fn new(
        owner: AccountIdOf<T>,
        amount: Balance,
        profit: Permill,
        country: Country,
        close_initial_period: MomentOf<T>,
        date_of_issue: MomentOf<T>,
        place_of_issue: BoundedString<T::MaxPlaceOfIssueSize>,
        debtor: BoundedString<T::MaxDebtorSize>,
        creditor: BoundedString<T::MaxCreditorSize>,
        perfomance_time: MomentOf<T>,
    ) -> Self {
        let time = T::Time::now();

        Self {
            owner,
            time,
            status: Status::Rating,
            amount,
            profit,
            country,
            score: None,
            close_initial_period,
            date_of_issue,
            place_of_issue,
            debtor,
            creditor,
            perfomance_time,
        }
    }

    pub fn ensure_is_owner(&self, who: &AccountIdOf<T>) -> DispatchResult {
        ensure!(&self.owner == who, Error::<T>::CallerIsNotCropReceiptOwner);
        Ok(())
    }

    pub fn rate(&mut self, rating: Rating, auditor: AccountIdOf<T>) -> DispatchResult {
        if self.status == Status::Closed {
            return Err(Error::<T>::CropReceiptHasBeenClosed.into());
        }
        ensure!(
            self.status == Status::Rating,
            Error::<T>::CropReceiptAlreadyRated
        );

        self.score = Some(Score {
            rating,
            by_auditor: auditor,
        });
        self.status = Status::Decision;

        Ok(())
    }

    pub fn decline(&mut self) -> DispatchResult {
        if self.status == Status::Rating {
            return Err(Error::<T>::CropReceiptWaitingForRate.into());
        }
        if self.status == Status::Closed {
            return Err(Error::<T>::CropReceiptHasBeenClosed.into());
        }

        ensure!(
            self.status == Status::Decision,
            Error::<T>::CropReceiptAlreadyHasDecision
        );

        self.status = Status::Declined;

        Ok(())
    }

    pub fn publish(&mut self) -> DispatchResult {
        if self.status == Status::Rating {
            return Err(Error::<T>::CropReceiptWaitingForRate.into());
        }
        if self.status == Status::Closed {
            return Err(Error::<T>::CropReceiptHasBeenClosed.into());
        }

        ensure!(
            self.status == Status::Decision,
            Error::<T>::CropReceiptAlreadyHasDecision
        );

        self.status = Status::Published;

        Ok(())
    }

    pub fn close(&mut self) -> DispatchResult {
        if self.status == Status::Closed {
            return Err(Error::<T>::CropReceiptHasBeenClosed.into());
        }

        ensure!(
            self.status == Status::Published,
            Error::<T>::CropReceiptCannotBeClosed
        );

        self.status = Status::Closed;

        Ok(())
    }
}

<<<<<<< HEAD
#[cfg(any(feature = "runtime-benchmarks", all(feature = "stage", test)))] // presto
=======
#[cfg(all(any(test, feature = "runtime-benchmarks"), feature = "wip"))] // presto
>>>>>>> 6ba0010b
pub fn crop_receipt_content_template<T: Config>() -> BoundedString<T::MaxCropReceiptContentSize> {
    let content = include_str!("../crop_receipt_template.json");
    BoundedString::truncate_from(content)
}<|MERGE_RESOLUTION|>--- conflicted
+++ resolved
@@ -244,11 +244,7 @@
     }
 }
 
-<<<<<<< HEAD
-#[cfg(any(feature = "runtime-benchmarks", all(feature = "stage", test)))] // presto
-=======
-#[cfg(all(any(test, feature = "runtime-benchmarks"), feature = "wip"))] // presto
->>>>>>> 6ba0010b
+#[cfg(all(any(test, feature = "runtime-benchmarks"), feature = "stage"))] // presto
 pub fn crop_receipt_content_template<T: Config>() -> BoundedString<T::MaxCropReceiptContentSize> {
     let content = include_str!("../crop_receipt_template.json");
     BoundedString::truncate_from(content)
