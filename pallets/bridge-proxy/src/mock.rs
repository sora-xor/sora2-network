// This file is part of the SORA network and Polkaswap app.

// Copyright (c) 2020, 2021, Polka Biome Ltd. All rights reserved.
// SPDX-License-Identifier: BSD-4-Clause

// Redistribution and use in source and binary forms, with or without modification,
// are permitted provided that the following conditions are met:

// Redistributions of source code must retain the above copyright notice, this list
// of conditions and the following disclaimer.
// Redistributions in binary form must reproduce the above copyright notice, this
// list of conditions and the following disclaimer in the documentation and/or other
// materials provided with the distribution.
//
// All advertising materials mentioning features or use of this software must display
// the following acknowledgement: This product includes software developed by Polka Biome
// Ltd., SORA, and Polkaswap.
//
// Neither the name of the Polka Biome Ltd. nor the names of its contributors may be used
// to endorse or promote products derived from this software without specific prior written permission.

// THIS SOFTWARE IS PROVIDED BY Polka Biome Ltd. AS IS AND ANY EXPRESS OR IMPLIED WARRANTIES,
// INCLUDING, BUT NOT LIMITED TO, THE IMPLIED WARRANTIES OF MERCHANTABILITY AND FITNESS FOR
// A PARTICULAR PURPOSE ARE DISCLAIMED. IN NO EVENT SHALL Polka Biome Ltd. BE LIABLE FOR ANY
// DIRECT, INDIRECT, INCIDENTAL, SPECIAL, EXEMPLARY, OR CONSEQUENTIAL DAMAGES (INCLUDING,
// BUT NOT LIMITED TO, PROCUREMENT OF SUBSTITUTE GOODS OR SERVICES; LOSS OF USE, DATA, OR PROFITS;
// OR BUSINESS INTERRUPTION) HOWEVER CAUSED AND ON ANY THEORY OF LIABILITY, WHETHER IN CONTRACT,
// STRICT LIABILITY, OR TORT (INCLUDING NEGLIGENCE OR OTHERWISE) ARISING IN ANY WAY OUT OF THE
// USE OF THIS SOFTWARE, EVEN IF ADVISED OF THE POSSIBILITY OF SUCH DAMAGE.

use currencies::BasicCurrencyAdapter;

// Mock runtime
use bridge_types::evm::AdditionalEVMInboundData;
use bridge_types::traits::TimepointProvider;
use bridge_types::traits::{AppRegistry, BalancePrecisionConverter};
use bridge_types::types::{AssetKind, CallOriginOutput, MessageId};
use bridge_types::H160;
use bridge_types::H256;
use bridge_types::{EVMChainId, U256};
use common::mock::ExistentialDeposits;
use common::{
<<<<<<< HEAD
    balance, mock_pallet_balances_config, mock_technical_config, mock_tokens_config, Amount,
    AssetId32, AssetName, AssetSymbol, Balance, DEXId, FromGenericPair, PredefinedAssetId, DAI,
    ETH, PSWAP, VAL, XOR, XST,
=======
    balance, mock_common_config, mock_currencies_config, mock_pallet_balances_config,
    mock_technical_config, Amount, AssetId32, AssetName, AssetSymbol, Balance, DEXId,
    FromGenericPair, PredefinedAssetId, DAI, ETH, PSWAP, VAL, XOR, XST,
>>>>>>> 1e81c0f8
};
use frame_support::parameter_types;
use frame_support::traits::{Everything, GenesisBuild};
use frame_system as system;
use sp_core::{ConstU128, ConstU64};
use sp_keyring::sr25519::Keyring;
use sp_runtime::testing::Header;
use sp_runtime::traits::{
    BlakeTwo256, Convert, IdentifyAccount, IdentityLookup, Keccak256, Verify,
};
use sp_runtime::{AccountId32, DispatchResult, MultiSignature};
use system::EnsureRoot;

use crate as proxy;

pub type UncheckedExtrinsic = frame_system::mocking::MockUncheckedExtrinsic<Test>;
pub type Block = frame_system::mocking::MockBlock<Test>;
pub type AssetId = AssetId32<common::PredefinedAssetId>;
pub type BlockNumber = u64;

frame_support::construct_runtime!(
    pub enum Test where
        Block = Block,
        NodeBlock = Block,
        UncheckedExtrinsic = UncheckedExtrinsic,
    {
        System: frame_system::{Pallet, Call, Storage, Event<T>},
        Timestamp: pallet_timestamp::{Pallet, Call, Storage},
        Assets: assets::{Pallet, Call, Storage, Event<T>},
        Tokens: tokens::{Pallet, Call, Config<T>, Storage, Event<T>},
        Currencies: currencies::{Pallet, Call, Storage},
        Balances: pallet_balances::{Pallet, Call, Storage, Event<T>},
        Permissions: permissions::{Pallet, Call, Config<T>, Storage, Event<T>},
        Technical: technical::{Pallet, Call, Config<T>, Event<T>},
        Dispatch: dispatch::{Pallet, Call, Storage, Origin<T>, Event<T>},
        BridgeOutboundChannel: bridge_channel::outbound::{Pallet, Config<T>, Storage, Event<T>},
        FungibleApp: evm_fungible_app::{Pallet, Call, Config<T>, Storage, Event<T>},
        BridgeProxy: proxy::{Pallet, Call, Storage, Event},
    }
);

pub type Signature = MultiSignature;

pub type AccountId = <<Signature as Verify>::Signer as IdentifyAccount>::AccountId;

pub const BASE_EVM_NETWORK_ID: EVMChainId = EVMChainId::zero();
pub const BUY_BACK_ACCOUNT: AccountId = AccountId32::new([23u8; 32]);

mock_pallet_balances_config!(Test);
mock_technical_config!(Test);
mock_currencies_config!(Test);
mock_common_config!(Test);

parameter_types! {
    pub const BlockHashCount: u64 = 250;
}

impl system::Config for Test {
    type BaseCallFilter = Everything;
    type BlockWeights = ();
    type BlockLength = ();
    type RuntimeOrigin = RuntimeOrigin;
    type RuntimeCall = RuntimeCall;
    type Index = u64;
    type BlockNumber = u64;
    type Hash = H256;
    type Hashing = BlakeTwo256;
    type AccountId = AccountId;
    type Lookup = IdentityLookup<Self::AccountId>;
    type Header = Header;
    type RuntimeEvent = RuntimeEvent;
    type BlockHashCount = BlockHashCount;
    type DbWeight = ();
    type Version = ();
    type PalletInfo = PalletInfo;
    type AccountData = pallet_balances::AccountData<Balance>;
    type OnNewAccount = ();
    type OnKilledAccount = ();
    type SystemWeightInfo = ();
    type SS58Prefix = ();
    type OnSetCode = ();
    type MaxConsumers = frame_support::traits::ConstU32<65536>;
}

impl permissions::Config for Test {
    type RuntimeEvent = RuntimeEvent;
}

<<<<<<< HEAD
mock_pallet_balances_config!(Test);

mock_tokens_config!(Test);
=======
impl tokens::Config for Test {
    type RuntimeEvent = RuntimeEvent;
    type Balance = Balance;
    type Amount = Amount;
    type CurrencyId = <Test as assets::Config>::AssetId;
    type WeightInfo = ();
    type ExistentialDeposits = ExistentialDeposits;
    type CurrencyHooks = ();
    type MaxLocks = ();
    type MaxReserves = ();
    type ReserveIdentifier = ();
    type DustRemovalWhitelist = Everything;
}
>>>>>>> 1e81c0f8

parameter_types! {
    pub const GetBaseAssetId: AssetId = XOR;
    pub const GetBuyBackAssetId: AssetId = XST;
    pub GetBuyBackSupplyAssets: Vec<AssetId> = vec![VAL, PSWAP];
    pub const GetBuyBackPercentage: u8 = 10;
    pub const GetBuyBackAccountId: AccountId = BUY_BACK_ACCOUNT;
    pub const GetBuyBackDexId: DEXId = DEXId::Polkaswap;
}

impl assets::Config for Test {
    type RuntimeEvent = RuntimeEvent;
    type ExtraAccountId = [u8; 32];
    type ExtraAssetRecordArg =
        common::AssetIdExtraAssetRecordArg<DEXId, common::LiquiditySourceType, [u8; 32]>;
    type AssetId = AssetId;
    type GetBaseAssetId = GetBaseAssetId;
    type GetBuyBackAssetId = GetBuyBackAssetId;
    type GetBuyBackSupplyAssets = GetBuyBackSupplyAssets;
    type GetBuyBackPercentage = GetBuyBackPercentage;
    type GetBuyBackAccountId = GetBuyBackAccountId;
    type GetBuyBackDexId = GetBuyBackDexId;
    type BuyBackLiquidityProxy = ();
    type Currency = currencies::Pallet<Test>;
    type WeightInfo = ();
    type GetTotalBalance = ();
    type AssetRegulator = permissions::Pallet<Test>;
}

pub type TechAccountId = common::TechAccountId<AccountId, TechAssetId, DEXId>;
pub type TechAssetId = common::TechAssetId<common::PredefinedAssetId>;

impl dispatch::Config for Test {
    type RuntimeEvent = RuntimeEvent;
    type OriginOutput = CallOriginOutput<EVMChainId, H256, AdditionalEVMInboundData>;
    type Origin = RuntimeOrigin;
    type MessageId = MessageId;
    type Hashing = Keccak256;
    type Call = RuntimeCall;
    type CallFilter = Everything;
    type WeightInfo = ();
}

parameter_types! {
    pub const MaxMessagePayloadSize: u32 = 2048;
    pub const MaxMessagesPerCommit: u32 = 3;
    pub const Decimals: u32 = 12;
}
pub struct FeeConverter;
impl Convert<U256, Balance> for FeeConverter {
    fn convert(amount: U256) -> Balance {
        common::eth::unwrap_balance(amount, Decimals::get())
            .expect("Should not panic unless runtime is misconfigured")
    }
}

parameter_types! {
    pub const FeeCurrency: AssetId32<PredefinedAssetId> = XOR;
    pub const MaxTotalGasLimit: u64 = 5_000_000;
    pub const ThisNetworkId: bridge_types::GenericNetworkId = bridge_types::GenericNetworkId::Sub(bridge_types::SubNetworkId::Mainnet);
}

impl bridge_channel::outbound::Config for Test {
    type RuntimeEvent = RuntimeEvent;
    type MaxMessagePayloadSize = MaxMessagePayloadSize;
    type MaxMessagesPerCommit = MaxMessagesPerCommit;
    type MessageStatusNotifier = BridgeProxy;
    type AuxiliaryDigestHandler = ();
    type ThisNetworkId = ThisNetworkId;
    type AssetId = AssetId;
    type Balance = Balance;
    type MaxGasPerCommit = MaxTotalGasLimit;
    type MaxGasPerMessage = MaxTotalGasLimit;
    type TimepointProvider = GenericTimepointProvider;
    type WeightInfo = ();
}

parameter_types! {
    pub GetTrustlessBridgeTechAccountId: TechAccountId = {
        let tech_account_id = TechAccountId::from_generic_pair(
            bridge_types::types::TECH_ACCOUNT_PREFIX.to_vec(),
            bridge_types::types::TECH_ACCOUNT_MAIN.to_vec(),
        );
        tech_account_id
    };
    pub GetTrustlessBridgeAccountId: AccountId = {
        let tech_account_id = GetTrustlessBridgeTechAccountId::get();
        let account_id =
            technical::Pallet::<Test>::tech_account_id_to_account_id(&tech_account_id)
                .expect("Failed to get ordinary account id for technical account id.");
        account_id
    };
    pub GetTrustlessBridgeFeesTechAccountId: TechAccountId = {
        let tech_account_id = TechAccountId::from_generic_pair(
            bridge_types::types::TECH_ACCOUNT_PREFIX.to_vec(),
            bridge_types::types::TECH_ACCOUNT_FEES.to_vec(),
        );
        tech_account_id
    };
    pub GetTrustlessBridgeFeesAccountId: AccountId = {
        let tech_account_id = GetTrustlessBridgeFeesTechAccountId::get();
        let account_id =
            technical::Pallet::<Test>::tech_account_id_to_account_id(&tech_account_id)
                .expect("Failed to get ordinary account id for technical account id.");
        account_id
    };
}

pub struct AppRegistryImpl;

impl AppRegistry<EVMChainId, H160> for AppRegistryImpl {
    fn register_app(_network_id: EVMChainId, _app: H160) -> DispatchResult {
        Ok(())
    }

    fn deregister_app(_network_id: EVMChainId, _app: H160) -> DispatchResult {
        Ok(())
    }
}

pub struct BalancePrecisionConverterImpl;

impl BalancePrecisionConverter<AssetId, Balance, U256> for BalancePrecisionConverterImpl {
    fn from_sidechain(
        _asset_id: &AssetId,
        _sidechain_precision: u8,
        amount: U256,
    ) -> Option<(Balance, U256)> {
        amount.try_into().ok().map(|x| (x, amount))
    }

    fn to_sidechain(
        _asset_id: &AssetId,
        _sidechain_precision: u8,
        amount: Balance,
    ) -> Option<(Balance, U256)> {
        Some((amount, amount.into()))
    }
}

impl evm_fungible_app::Config for Test {
    type RuntimeEvent = RuntimeEvent;
    type OutboundChannel = BridgeOutboundChannel;
    type CallOrigin = dispatch::EnsureAccount<
        bridge_types::types::CallOriginOutput<EVMChainId, H256, AdditionalEVMInboundData>,
    >;
    type MessageStatusNotifier = BridgeProxy;
    type AppRegistry = AppRegistryImpl;
    type AssetRegistry = BridgeProxy;
    type AssetIdConverter = sp_runtime::traits::ConvertInto;
    type BalancePrecisionConverter = BalancePrecisionConverterImpl;
    type BridgeAssetLocker = BridgeProxy;
    type BaseFeeLifetime = ConstU64<100>;
    type PriorityFee = ConstU128<100>;
    type WeightInfo = ();
}

pub struct GenericTimepointProvider;

impl TimepointProvider for GenericTimepointProvider {
    fn get_timepoint() -> bridge_types::GenericTimepoint {
        bridge_types::GenericTimepoint::Sora(System::block_number() as u32)
    }
}

pub struct ReferencePriceProvider;

impl common::ReferencePriceProvider<AssetId, Balance> for ReferencePriceProvider {
    fn get_reference_price(
        _asset_id: &AssetId,
    ) -> Result<Balance, frame_support::dispatch::DispatchError> {
        Ok(common::balance!(2.5))
    }
}

impl proxy::Config for Test {
    type RuntimeEvent = RuntimeEvent;
    type FAApp = FungibleApp;
    type ParachainApp = ();
    type HashiBridge = ();
    type LiberlandApp = ();
    type TimepointProvider = GenericTimepointProvider;
    type ReferencePriceProvider = ReferencePriceProvider;
    type ManagerOrigin = EnsureRoot<AccountId>;
    type WeightInfo = ();
    type AccountIdConverter = sp_runtime::traits::Identity;
}

impl pallet_timestamp::Config for Test {
    type Moment = u64;
    type OnTimestampSet = ();
    type MinimumPeriod = ();
    type WeightInfo = ();
}

pub fn new_tester() -> sp_io::TestExternalities {
    let mut storage = system::GenesisConfig::default()
        .build_storage::<Test>()
        .unwrap();

    technical::GenesisConfig::<Test> {
        register_tech_accounts: vec![
            (
                GetTrustlessBridgeAccountId::get(),
                GetTrustlessBridgeTechAccountId::get(),
            ),
            (
                GetTrustlessBridgeFeesAccountId::get(),
                GetTrustlessBridgeFeesTechAccountId::get(),
            ),
        ],
    }
    .assimilate_storage(&mut storage)
    .unwrap();

    GenesisBuild::<Test>::assimilate_storage(
        &evm_fungible_app::GenesisConfig {
            apps: vec![(BASE_EVM_NETWORK_ID, H160::repeat_byte(1))],
            assets: vec![
                (
                    BASE_EVM_NETWORK_ID,
                    XOR,
                    H160::repeat_byte(3),
                    AssetKind::Thischain,
                    18,
                ),
                (
                    BASE_EVM_NETWORK_ID,
                    DAI,
                    H160::repeat_byte(4),
                    AssetKind::Sidechain,
                    18,
                ),
                (
                    BASE_EVM_NETWORK_ID,
                    ETH,
                    H160::repeat_byte(0),
                    AssetKind::Sidechain,
                    18,
                ),
            ],
        },
        &mut storage,
    )
    .unwrap();

    let bob: AccountId = Keyring::Bob.into();

    pallet_balances::GenesisConfig::<Test> {
        balances: vec![(bob.clone(), balance!(1))],
    }
    .assimilate_storage(&mut storage)
    .unwrap();

    assets::GenesisConfig::<Test> {
        endowed_assets: vec![
            (
                XOR.into(),
                bob.clone(),
                AssetSymbol(b"XOR".to_vec()),
                AssetName(b"SORA".to_vec()),
                18,
                0,
                true,
                None,
                None,
            ),
            (
                DAI.into(),
                bob.clone(),
                AssetSymbol(b"DAI".to_vec()),
                AssetName(b"DAI".to_vec()),
                18,
                0,
                true,
                None,
                None,
            ),
            (
                ETH.into(),
                bob.clone(),
                AssetSymbol(b"ETH".to_vec()),
                AssetName(b"Ether".to_vec()),
                18,
                0,
                true,
                None,
                None,
            ),
        ],
    }
    .assimilate_storage(&mut storage)
    .unwrap();

    let mut ext: sp_io::TestExternalities = storage.into();
    ext.execute_with(|| System::set_block_number(1));
    ext
}<|MERGE_RESOLUTION|>--- conflicted
+++ resolved
@@ -40,15 +40,9 @@
 use bridge_types::{EVMChainId, U256};
 use common::mock::ExistentialDeposits;
 use common::{
-<<<<<<< HEAD
-    balance, mock_pallet_balances_config, mock_technical_config, mock_tokens_config, Amount,
-    AssetId32, AssetName, AssetSymbol, Balance, DEXId, FromGenericPair, PredefinedAssetId, DAI,
-    ETH, PSWAP, VAL, XOR, XST,
-=======
     balance, mock_common_config, mock_currencies_config, mock_pallet_balances_config,
-    mock_technical_config, Amount, AssetId32, AssetName, AssetSymbol, Balance, DEXId,
-    FromGenericPair, PredefinedAssetId, DAI, ETH, PSWAP, VAL, XOR, XST,
->>>>>>> 1e81c0f8
+    mock_technical_config, mock_tokens_config, Amount, AssetId32, AssetName, AssetSymbol, Balance,
+    DEXId, FromGenericPair, PredefinedAssetId, DAI, ETH, PSWAP, VAL, XOR, XST,
 };
 use frame_support::parameter_types;
 use frame_support::traits::{Everything, GenesisBuild};
@@ -101,6 +95,7 @@
 mock_technical_config!(Test);
 mock_currencies_config!(Test);
 mock_common_config!(Test);
+mock_tokens_config!(Test);
 
 parameter_types! {
     pub const BlockHashCount: u64 = 250;
@@ -136,26 +131,6 @@
 impl permissions::Config for Test {
     type RuntimeEvent = RuntimeEvent;
 }
-
-<<<<<<< HEAD
-mock_pallet_balances_config!(Test);
-
-mock_tokens_config!(Test);
-=======
-impl tokens::Config for Test {
-    type RuntimeEvent = RuntimeEvent;
-    type Balance = Balance;
-    type Amount = Amount;
-    type CurrencyId = <Test as assets::Config>::AssetId;
-    type WeightInfo = ();
-    type ExistentialDeposits = ExistentialDeposits;
-    type CurrencyHooks = ();
-    type MaxLocks = ();
-    type MaxReserves = ();
-    type ReserveIdentifier = ();
-    type DustRemovalWhitelist = Everything;
-}
->>>>>>> 1e81c0f8
 
 parameter_types! {
     pub const GetBaseAssetId: AssetId = XOR;
