--- conflicted
+++ resolved
@@ -127,10 +127,6 @@
     type RuntimeEvent = RuntimeEvent;
 }
 
-parameter_types! {
-<<<<<<< HEAD
-    pub const ExistentialDeposit: u128 = 1;
-}
 
 impl pallet_balances::Config for Test {
     type Balance = Balance;
@@ -170,8 +166,7 @@
 }
 
 parameter_types! {
-=======
->>>>>>> e907ed12
+    pub const ExistentialDeposit: u128 = 1;
     pub const GetBaseAssetId: AssetId = XOR;
     pub const GetBuyBackAssetId: AssetId = XST;
 }
