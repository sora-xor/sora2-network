--- conflicted
+++ resolved
@@ -20,13 +20,8 @@
     "scale-info",
     "serde",
 ] }
-<<<<<<< HEAD
-frame-support = { git = "https://github.com/sora-xor/polkadot-sdk.git", branch = "add_sora_substrate_commits", default-features = false }
-frame-system = { git = "https://github.com/sora-xor/polkadot-sdk.git", branch = "add_sora_substrate_commits", default-features = false }
-=======
 frame-support = { git = "https://github.com/sora-xor/polkadot-sdk.git", branch = "polkadot-v1.1.0", default-features = false }
 frame-system = { git = "https://github.com/sora-xor/polkadot-sdk.git", branch = "polkadot-v1.1.0", default-features = false }
->>>>>>> 87a5efdc
 secp256k1 = { version = "0.7", features = [
     'hmac',
 ], default-features = false, package = "libsecp256k1" }
@@ -34,32 +29,19 @@
 num-traits = { version = "0.2.12", default-features = false }
 orml-traits = { git = "https://github.com/open-web3-stack/open-runtime-module-library.git", package = "orml-traits", default-features = false }
 paste = "1.0.0"
-<<<<<<< HEAD
-pallet-timestamp = { git = "https://github.com/sora-xor/polkadot-sdk.git", branch = "add_sora_substrate_commits", default-features = false }
-=======
 pallet-timestamp = { git = "https://github.com/sora-xor/polkadot-sdk.git", branch = "polkadot-v1.1.0", default-features = false }
->>>>>>> 87a5efdc
 rustc-hex = { version = "2.1.0", default-features = false }
 serde = { version = "1.0", features = [
     "derive",
 ], default-features = false }
 smallvec = "1.7.0"
 strum = { version = "0.25.0", features = ["derive"], default-features = false }
-<<<<<<< HEAD
-sp-api = { git = "https://github.com/sora-xor/polkadot-sdk.git", branch = "add_sora_substrate_commits", default-features = false }
-sp-arithmetic = { git = "https://github.com/sora-xor/polkadot-sdk.git", branch = "add_sora_substrate_commits", default-features = false }
-sp-core = { git = "https://github.com/sora-xor/polkadot-sdk.git", branch = "add_sora_substrate_commits", default-features = false }
-sp-io = { git = "https://github.com/sora-xor/polkadot-sdk.git", branch = "add_sora_substrate_commits", default-features = false }
-sp-runtime = { git = "https://github.com/sora-xor/polkadot-sdk.git", branch = "add_sora_substrate_commits", default-features = false }
-sp-std = { git = "https://github.com/sora-xor/polkadot-sdk.git", branch = "add_sora_substrate_commits", default-features = false }
-=======
 sp-api = { git = "https://github.com/sora-xor/polkadot-sdk.git", branch = "polkadot-v1.1.0", default-features = false }
 sp-arithmetic = { git = "https://github.com/sora-xor/polkadot-sdk.git", branch = "polkadot-v1.1.0", default-features = false }
 sp-core = { git = "https://github.com/sora-xor/polkadot-sdk.git", branch = "polkadot-v1.1.0", default-features = false }
 sp-io = { git = "https://github.com/sora-xor/polkadot-sdk.git", branch = "polkadot-v1.1.0", default-features = false }
 sp-runtime = { git = "https://github.com/sora-xor/polkadot-sdk.git", branch = "polkadot-v1.1.0", default-features = false }
 sp-std = { git = "https://github.com/sora-xor/polkadot-sdk.git", branch = "polkadot-v1.1.0", default-features = false }
->>>>>>> 87a5efdc
 static_assertions = "1.1.0"
 hex-literal = "0.4.1"
 env_logger = { version = "0.10.0", optional = true }
