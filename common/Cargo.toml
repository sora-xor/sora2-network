[package]
name = "common"
version = "0.1.0"
authors = ["Polka Biome Ltd. <jihoon@tutanota.de>"]
license = "BSD-4-Clause"
homepage = 'https://sora.org'
repository = 'https://github.com/sora-xor/sora2-network'
edition = "2021"

[dependencies]
blake2-rfc = { version = "0.2.18", default-features = false }
codec = { package = "parity-scale-codec", version = "3", default-features = false, features = [
    "derive",
] }
scale-info = { version = "2", default-features = false, features = ["derive"] }
currencies = { git = "https://github.com/open-web3-stack/open-runtime-module-library.git", package = "orml-currencies", default-features = false }
# derive_more = { version = "0.99.17", default-features = false }
fixnum = { git = "https://github.com/sora-xor/fixnum", branch = "polkadot-v0.9.25", default-features = false, features = [
    "i128",
    "parity",
    "scale-info",
    "serde",
] }
frame-support = { git = "https://github.com/paritytech/substrate.git", branch = "polkadot-v0.9.25", default-features = false }
frame-system = { git = "https://github.com/paritytech/substrate.git", branch = "polkadot-v0.9.25", default-features = false }
secp256k1 = { version = "0.7", features = [
    'hmac',
], default-features = false, package = "libsecp256k1" }
num-traits = { version = "0.2.12", default-features = false }
orml-traits = { git = "https://github.com/open-web3-stack/open-runtime-module-library.git", package = "orml-traits", default-features = false }
paste = "1.0.0"
pallet-timestamp = { git = "https://github.com/paritytech/substrate.git", branch = "polkadot-v0.9.25", default-features = false }
rustc-hex = { version = "2.1.0", default-features = false }
serde = { version = "1.0", features = [
    "derive",
], optional = true, default-features = false }
smallvec = "1.7.0"
sp-arithmetic = { git = "https://github.com/paritytech/substrate.git", branch = "polkadot-v0.9.25", default-features = false }
sp-core = { git = "https://github.com/paritytech/substrate.git", branch = "polkadot-v0.9.25", default-features = false }
sp-io = { git = "https://github.com/paritytech/substrate.git", branch = "polkadot-v0.9.25", default-features = false }
sp-api = { git = "https://github.com/paritytech/substrate.git", branch = "polkadot-v0.9.25", default-features = false }
sp-runtime = { git = "https://github.com/paritytech/substrate.git", branch = "polkadot-v0.9.25", default-features = false }
sp-std = { git = "https://github.com/paritytech/substrate.git", branch = "polkadot-v0.9.25", default-features = false }
static_assertions = "1.1.0"
hex = { version = "*", default-features = false }
hex-literal = "0.3.1"
fastmurmur3 = "0.1.2"

[dev-dependencies]
serde_json = "1.0.41"

[features]
default = ['std']
<<<<<<< HEAD
std = ['codec/std', "scale-info/std", 'serde', 'secp256k1/std', 'rustc-hex/std', 'blake2-rfc/std', 'num-traits/std', 'frame-support/std', 'frame-system/std', 'fixnum/std', 'pallet-timestamp/std', 'sp-arithmetic/std', 'sp-core/std', 'sp-io/std', 'sp-runtime/std', 'sp-std/std', 'currencies/std', 'orml-traits/std', 'hex/std', "fixnum/std"]
=======
std = [
    'codec/std',
    "scale-info/std",
    'serde',
    'secp256k1/std',
    'rustc-hex/std',
    'blake2-rfc/std',
    'num-traits/std',
    'frame-support/std',
    'frame-system/std',
    'fixnum/std',
    'pallet-timestamp/std',
    'sp-arithmetic/std',
    'sp-core/std',
    'sp-io/std',
    'sp-runtime/std',
    'sp-api/std',
    'sp-std/std',
    'currencies/std',
    'orml-traits/std',
    'hex/std',
    "fixnum/std",
]
>>>>>>> bca0d05e
test = []<|MERGE_RESOLUTION|>--- conflicted
+++ resolved
@@ -51,9 +51,6 @@
 
 [features]
 default = ['std']
-<<<<<<< HEAD
-std = ['codec/std', "scale-info/std", 'serde', 'secp256k1/std', 'rustc-hex/std', 'blake2-rfc/std', 'num-traits/std', 'frame-support/std', 'frame-system/std', 'fixnum/std', 'pallet-timestamp/std', 'sp-arithmetic/std', 'sp-core/std', 'sp-io/std', 'sp-runtime/std', 'sp-std/std', 'currencies/std', 'orml-traits/std', 'hex/std', "fixnum/std"]
-=======
 std = [
     'codec/std',
     "scale-info/std",
@@ -77,5 +74,4 @@
     'hex/std',
     "fixnum/std",
 ]
->>>>>>> bca0d05e
 test = []