--- conflicted
+++ resolved
@@ -40,11 +40,8 @@
 sp-runtime = { git = "https://github.com/paritytech/substrate.git", branch = "polkadot-v0.9.22", default-features = false }
 sp-std = { git = "https://github.com/paritytech/substrate.git", branch = "polkadot-v0.9.22", default-features = false }
 static_assertions = "1.1.0"
-<<<<<<< HEAD
 hex = { version = "*", default-features = false }
-=======
 hex-literal = "0.3.1"
->>>>>>> b7251137
 
 [dev-dependencies]
 serde_json = "1.0.41"
@@ -66,10 +63,7 @@
     'sp-std/std',
     'currencies/std',
     'orml-traits/std',
-<<<<<<< HEAD
     'hex/std',
-=======
     "fixnum/std",
->>>>>>> b7251137
 ]
 test = []