--- conflicted
+++ resolved
@@ -9,7 +9,6 @@
 
 [dependencies]
 blake2-rfc = { version = "0.2.18", default-features = false }
-<<<<<<< HEAD
 codec = { package = "parity-scale-codec", version = "3", default-features = false, features = [
     "derive",
 ] }
@@ -20,21 +19,13 @@
     "i128",
     "parity",
     "scale-info",
+    "serde",
 ] }
 frame-support = { git = "https://github.com/paritytech/substrate.git", branch = "polkadot-v0.9.19", default-features = false }
 frame-system = { git = "https://github.com/paritytech/substrate.git", branch = "polkadot-v0.9.19", default-features = false }
 secp256k1 = { version = "0.7", features = [
     'hmac',
 ], default-features = false, package = "libsecp256k1" }
-=======
-codec = { package = "parity-scale-codec", version = "2", default-features = false, features = ["derive"] }
-currencies = { version = "0.4", package = "orml-currencies", default-features = false }
-derive_more = { version = "0.99.11", default-features = false }
-fixnum = { version = "0.6", default-features = false, features = ["i128", "parity", "serde"] }
-frame-support = { version = "3", default-features = false }
-frame-system = { version = "3", default-features = false }
-libsecp256k1 = { version = "0.3.5", features = ['hmac'], default-features = false }
->>>>>>> 2beac78d
 num-traits = { version = "0.2.12", default-features = false }
 orml-traits = { git = "https://github.com/open-web3-stack/open-runtime-module-library.git", package = "orml-traits", default-features = false }
 paste = "1.0.0"
@@ -71,5 +62,6 @@
     'sp-std/std',
     'currencies/std',
     'orml-traits/std',
+    "fixnum/std",
 ]
 test = []