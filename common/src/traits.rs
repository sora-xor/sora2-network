// This file is part of the SORA network and Polkaswap app.

// Copyright (c) 2020, 2021, Polka Biome Ltd. All rights reserved.
// SPDX-License-Identifier: BSD-4-Clause

// Redistribution and use in source and binary forms, with or without modification,
// are permitted provided that the following conditions are met:

// Redistributions of source code must retain the above copyright notice, this list
// of conditions and the following disclaimer.
// Redistributions in binary form must reproduce the above copyright notice, this
// list of conditions and the following disclaimer in the documentation and/or other
// materials provided with the distribution.
//
// All advertising materials mentioning features or use of this software must display
// the following acknowledgement: This product includes software developed by Polka Biome
// Ltd., SORA, and Polkaswap.
//
// Neither the name of the Polka Biome Ltd. nor the names of its contributors may be used
// to endorse or promote products derived from this software without specific prior written permission.

// THIS SOFTWARE IS PROVIDED BY Polka Biome Ltd. AS IS AND ANY EXPRESS OR IMPLIED WARRANTIES,
// INCLUDING, BUT NOT LIMITED TO, THE IMPLIED WARRANTIES OF MERCHANTABILITY AND FITNESS FOR
// A PARTICULAR PURPOSE ARE DISCLAIMED. IN NO EVENT SHALL Polka Biome Ltd. BE LIABLE FOR ANY
// DIRECT, INDIRECT, INCIDENTAL, SPECIAL, EXEMPLARY, OR CONSEQUENTIAL DAMAGES (INCLUDING,
// BUT NOT LIMITED TO, PROCUREMENT OF SUBSTITUTE GOODS OR SERVICES; LOSS OF USE, DATA, OR PROFITS;
// OR BUSINESS INTERRUPTION) HOWEVER CAUSED AND ON ANY THEORY OF LIABILITY, WHETHER IN CONTRACT,
// STRICT LIABILITY, OR TORT (INCLUDING NEGLIGENCE OR OTHERWISE) ARISING IN ANY WAY OUT OF THE
// USE OF THIS SOFTWARE, EVEN IF ADVISED OF THE POSSIBILITY OF SUCH DAMAGE.

use crate::prelude::{
    permissions::PermissionId, ManagementMode, QuoteAmount, SwapAmount, SwapOutcome,
};
use crate::{
    Amount, AssetId32, AssetName, AssetSymbol, BalancePrecision, ContentSource, Description, Fixed,
    LiquiditySourceFilter, LiquiditySourceId, LiquiditySourceType, Oracle, PredefinedAssetId,
    PriceVariant, PswapRemintInfo, RewardReason,
};

use frame_support::dispatch::{DispatchResult, DispatchResultWithPostInfo};
use frame_support::pallet_prelude::MaybeSerializeDeserialize;
use frame_support::sp_runtime::traits::BadOrigin;
use frame_support::sp_runtime::DispatchError;
use frame_support::weights::Weight;
use frame_support::Parameter;
use frame_system::pallet_prelude::OriginFor;
use frame_system::RawOrigin;
use orml_traits::{
    MultiCurrency, MultiCurrencyExtended, MultiLockableCurrency, MultiReservableCurrency,
};
use sp_core::{Get, H256};
use sp_runtime::traits::Member;
//FIXME maybe try info or try from is better than From and Option.
//use sp_std::convert::TryInto;
use crate::alt::DiscreteQuotation;
use crate::primitives::Balance;
use codec::{Decode, Encode, MaxEncodedLen};
use sp_std::collections::btree_set::BTreeSet;
use sp_std::vec::Vec;

/// Check on origin that it is a DEX owner.
pub trait EnsureDEXManager<DEXId, AccountId, Error> {
    fn ensure_can_manage<OuterOrigin>(
        dex_id: &DEXId,
        origin: OuterOrigin,
        mode: ManagementMode,
    ) -> Result<Option<AccountId>, Error>
    where
        OuterOrigin: Into<Result<RawOrigin<AccountId>, OuterOrigin>>;
}

impl<DEXId, AccountId> EnsureDEXManager<DEXId, AccountId, DispatchError> for () {
    fn ensure_can_manage<OuterOrigin>(
        _dex_id: &DEXId,
        origin: OuterOrigin,
        _mode: ManagementMode,
    ) -> Result<Option<AccountId>, DispatchError>
    where
        OuterOrigin: Into<Result<RawOrigin<AccountId>, OuterOrigin>>,
    {
        match origin.into() {
            Ok(RawOrigin::Signed(t)) => Ok(Some(t)),
            Ok(RawOrigin::Root) => Ok(None),
            _ => Err(BadOrigin.into()),
        }
    }
}

pub trait EnsureTradingPairExists<DEXId, AssetId, Error> {
    fn ensure_trading_pair_exists(
        dex_id: &DEXId,
        base_asset_id: &AssetId,
        target_asset_id: &AssetId,
    ) -> Result<(), Error>;
}

impl<DEXId, AssetId> EnsureTradingPairExists<DEXId, AssetId, DispatchError> for () {
    fn ensure_trading_pair_exists(
        _dex_id: &DEXId,
        _base_asset_id: &AssetId,
        _target_asset_id: &AssetId,
    ) -> Result<(), DispatchError> {
        Err(DispatchError::CannotLookup)
    }
}

pub trait TradingPairSourceManager<DEXId, AssetId> {
    fn list_enabled_sources_for_trading_pair(
        dex_id: &DEXId,
        base_asset_id: &AssetId,
        target_asset_id: &AssetId,
    ) -> Result<BTreeSet<LiquiditySourceType>, DispatchError>;

    fn is_source_enabled_for_trading_pair(
        dex_id: &DEXId,
        base_asset_id: &AssetId,
        target_asset_id: &AssetId,
        source_type: LiquiditySourceType,
    ) -> Result<bool, DispatchError>;

    fn enable_source_for_trading_pair(
        dex_id: &DEXId,
        base_asset_id: &AssetId,
        target_asset_id: &AssetId,
        source_type: LiquiditySourceType,
    ) -> DispatchResult;

    fn disable_source_for_trading_pair(
        dex_id: &DEXId,
        base_asset_id: &AssetId,
        target_asset_id: &AssetId,
        source_type: LiquiditySourceType,
    ) -> DispatchResult;

    fn is_trading_pair_enabled(
        dex_id: &DEXId,
        base_asset_id: &AssetId,
        target_asset_id: &AssetId,
    ) -> Result<bool, DispatchError>;

    fn register_pair(
        dex_id: DEXId,
        base_asset_id: AssetId,
        target_asset_id: AssetId,
    ) -> Result<(), DispatchError>;
}

impl<DEXId, AssetId> TradingPairSourceManager<DEXId, AssetId> for () {
    fn list_enabled_sources_for_trading_pair(
        _dex_id: &DEXId,
        _base_asset_id: &AssetId,
        _target_asset_id: &AssetId,
    ) -> Result<BTreeSet<LiquiditySourceType>, DispatchError> {
        Err(DispatchError::CannotLookup)
    }

    fn is_source_enabled_for_trading_pair(
        _dex_id: &DEXId,
        _base_asset_id: &AssetId,
        _target_asset_id: &AssetId,
        _source_type: LiquiditySourceType,
    ) -> Result<bool, DispatchError> {
        Err(DispatchError::CannotLookup)
    }

    fn enable_source_for_trading_pair(
        _dex_id: &DEXId,
        _base_asset_id: &AssetId,
        _target_asset_id: &AssetId,
        _source_type: LiquiditySourceType,
    ) -> DispatchResult {
        Err(DispatchError::CannotLookup)
    }

    fn disable_source_for_trading_pair(
        _dex_id: &DEXId,
        _base_asset_id: &AssetId,
        _target_asset_id: &AssetId,
        _source_type: LiquiditySourceType,
    ) -> DispatchResult {
        Err(DispatchError::CannotLookup)
    }

    fn is_trading_pair_enabled(
        _dex_id: &DEXId,
        _base_asset_id: &AssetId,
        _target_asset_id: &AssetId,
    ) -> Result<bool, DispatchError> {
        Err(DispatchError::CannotLookup)
    }

    fn register_pair(
        _dex_id: DEXId,
        _base_asset_id: AssetId,
        _target_asset_id: AssetId,
    ) -> Result<(), DispatchError> {
        Err(DispatchError::CannotLookup)
    }
}

/// Indicates that particular object can be used to perform exchanges.
pub trait LiquiditySource<TargetId, AccountId, AssetId: Ord + Clone, Amount, Error> {
    /// Check if liquidity source provides an exchange from given input asset to output asset.
    fn can_exchange(
        target_id: &TargetId,
        input_asset_id: &AssetId,
        output_asset_id: &AssetId,
    ) -> bool;

    /// Get spot price of tokens based on desired amount.
    fn quote(
        target_id: &TargetId,
        input_asset_id: &AssetId,
        output_asset_id: &AssetId,
        amount: QuoteAmount<Amount>,
        deduce_fee: bool,
    ) -> Result<(SwapOutcome<Amount, AssetId>, Weight), Error>;

    /// Get the input/output liquidity divided into steps based on the desired amount.
    /// The count of steps may differ from the `recommended_samples_count`
    fn step_quote(
        target_id: &TargetId,
        input_asset_id: &AssetId,
        output_asset_id: &AssetId,
        amount: QuoteAmount<Amount>,
        recommended_samples_count: usize,
        deduce_fee: bool,
    ) -> Result<(DiscreteQuotation<AssetId, Amount>, Weight), Error>;

    /// Perform exchange based on desired amount.
    fn exchange(
        sender: &AccountId,
        receiver: &AccountId,
        target_id: &TargetId,
        input_asset_id: &AssetId,
        output_asset_id: &AssetId,
        swap_amount: SwapAmount<Amount>,
    ) -> Result<(SwapOutcome<Amount, AssetId>, Weight), Error>;

    /// Get rewards that are given for perfoming given exchange.
    fn check_rewards(
        target_id: &TargetId,
        input_asset_id: &AssetId,
        output_asset_id: &AssetId,
        input_amount: Amount,
        output_amount: Amount,
    ) -> Result<(Vec<(Amount, AssetId, RewardReason)>, Weight), Error>;

    /// Get spot price of tokens based on desired amount, ignoring non-linearity
    /// of underlying liquidity source.
    fn quote_without_impact(
        target_id: &TargetId,
        input_asset_id: &AssetId,
        output_asset_id: &AssetId,
        amount: QuoteAmount<Amount>,
        deduce_fee: bool,
    ) -> Result<SwapOutcome<Amount, AssetId>, Error>;

    /// Get weight of quote
    fn quote_weight() -> Weight;

    /// Get weight of step quote
    fn step_quote_weight(samples_count: usize) -> Weight;

    /// Get weight of exchange
    fn exchange_weight() -> Weight;

    /// Get weight of exchange
    fn check_rewards_weight() -> Weight;
}

/// Implements trading pairs LockedLiquiditySources storage
pub trait LockedLiquiditySourcesManager<LiquiditySourceType> {
    fn get() -> Vec<LiquiditySourceType>;
    fn set(liquidity_source_types: Vec<LiquiditySourceType>);
    fn append(liquidity_source_type: LiquiditySourceType);
}

/// Implements trading pair EnabledSources storage
pub trait EnabledSourcesManager<DEXId, AssetId> {
    fn mutate_remove(dex_id: &DEXId, base_asset_id: &AssetId, target_asset_id: &AssetId);
}

impl<DEXId, AssetId> EnabledSourcesManager<DEXId, AssetId> for () {
    fn mutate_remove(_dex_id: &DEXId, _baset_asset_id: &AssetId, _target_asset_id: &AssetId) {
        unimplemented!()
    }
}

/// *Hook*-like trait for oracles to capture newly relayed symbols.
///
/// A struct implementing this trait can be specified in oracle pallet *Config*
/// so that it will be called every time new symbols were relayed.
pub trait OnNewSymbolsRelayed<Symbol> {
    /// Upload newly relayed symbols to oracle proxy
    /// - `symbols`: which symbols to upload
    fn on_new_symbols_relayed(
        oracle_variant: Oracle,
        symbols: BTreeSet<Symbol>,
    ) -> Result<(), DispatchError>;
}

impl<Symbol> OnNewSymbolsRelayed<Symbol> for () {
    fn on_new_symbols_relayed(
        _oracle_variant: Oracle,
        _symbols: BTreeSet<Symbol>,
    ) -> Result<(), DispatchError> {
        Ok(())
    }
}

/// `DataFeed` trait indicates that particular object could be used for querying oracle data.
pub trait DataFeed<Symbol, Rate, ResolveTime> {
    /// Get rate for the specified symbol
    /// - `symbol`: which symbol to query
    fn quote(symbol: &Symbol) -> Result<Option<Rate>, DispatchError>;

    /// Get all supported symbols and their last update time
    fn list_enabled_symbols() -> Result<Vec<(Symbol, ResolveTime)>, DispatchError>;

    /// Get rate for the specified symbol without any checks
    /// - `symbol`: which symbol to query
    fn quote_unchecked(symbol: &Symbol) -> Option<Rate>;
}

impl<Symbol, Rate, ResolveTime> DataFeed<Symbol, Rate, ResolveTime> for () {
    fn quote(_symbol: &Symbol) -> Result<Option<Rate>, DispatchError> {
        Ok(None)
    }

    fn list_enabled_symbols() -> Result<Vec<(Symbol, ResolveTime)>, DispatchError> {
        Ok(Vec::new())
    }

    fn quote_unchecked(_symbol: &Symbol) -> Option<Rate> {
        None
    }
}

pub trait OnSymbolDisabled<Symbol> {
    fn disable_symbol(symbol: &Symbol);
}

impl<Symbol> OnSymbolDisabled<Symbol> for () {
    fn disable_symbol(_symbol: &Symbol) {}
}

impl<DEXId, AccountId, AssetId: Ord + Clone>
    LiquiditySource<DEXId, AccountId, AssetId, Fixed, DispatchError> for ()
{
    fn can_exchange(
        _target_id: &DEXId,
        _input_asset_id: &AssetId,
        _output_asset_id: &AssetId,
    ) -> bool {
        false
    }

    fn quote(
        _target_id: &DEXId,
        _input_asset_id: &AssetId,
        _output_asset_id: &AssetId,
        _amount: QuoteAmount<Fixed>,
        _deduce_fee: bool,
    ) -> Result<(SwapOutcome<Fixed, AssetId>, Weight), DispatchError> {
        Err(DispatchError::CannotLookup)
    }

    fn step_quote(
        _target_id: &DEXId,
        _input_asset_id: &AssetId,
        _output_asset_id: &AssetId,
        _amount: QuoteAmount<Fixed>,
        _recommended_samples_count: usize,
        _deduce_fee: bool,
    ) -> Result<(DiscreteQuotation<AssetId, Fixed>, Weight), DispatchError> {
        Err(DispatchError::CannotLookup)
    }

    fn exchange(
        _sender: &AccountId,
        _receiver: &AccountId,
        _target_id: &DEXId,
        _input_asset_id: &AssetId,
        _output_asset_id: &AssetId,
        _swap_amount: SwapAmount<Fixed>,
    ) -> Result<(SwapOutcome<Fixed, AssetId>, Weight), DispatchError> {
        Err(DispatchError::CannotLookup)
    }

    fn check_rewards(
        _target_id: &DEXId,
        _input_asset_id: &AssetId,
        _output_asset_id: &AssetId,
        _input_amount: Fixed,
        _output_amount: Fixed,
    ) -> Result<(Vec<(Fixed, AssetId, RewardReason)>, Weight), DispatchError> {
        Err(DispatchError::CannotLookup)
    }

    fn quote_without_impact(
        _target_id: &DEXId,
        _input_asset_id: &AssetId,
        _output_asset_id: &AssetId,
        _amount: QuoteAmount<Fixed>,
        _deduce_fee: bool,
    ) -> Result<SwapOutcome<Fixed, AssetId>, DispatchError> {
        Err(DispatchError::CannotLookup)
    }

    fn quote_weight() -> Weight {
        Weight::zero()
    }

    fn step_quote_weight(_samples_count: usize) -> Weight {
        Weight::zero()
    }

    fn exchange_weight() -> Weight {
        Weight::zero()
    }

    fn check_rewards_weight() -> Weight {
        Weight::zero()
    }
}

impl<DEXId, AccountId, AssetId: Ord + Clone>
    LiquiditySource<DEXId, AccountId, AssetId, Balance, DispatchError> for ()
{
    fn can_exchange(
        _target_id: &DEXId,
        _input_asset_id: &AssetId,
        _output_asset_id: &AssetId,
    ) -> bool {
        false
    }

    fn quote(
        _target_id: &DEXId,
        _input_asset_id: &AssetId,
        _output_asset_id: &AssetId,
        _amount: QuoteAmount<Balance>,
        _deduce_fee: bool,
    ) -> Result<(SwapOutcome<Balance, AssetId>, Weight), DispatchError> {
        Err(DispatchError::CannotLookup)
    }

    fn step_quote(
        _target_id: &DEXId,
        _input_asset_id: &AssetId,
        _output_asset_id: &AssetId,
        _amount: QuoteAmount<Balance>,
        _recommended_samples_count: usize,
        _deduce_fee: bool,
    ) -> Result<(DiscreteQuotation<AssetId, Balance>, Weight), DispatchError> {
        Err(DispatchError::CannotLookup)
    }

    fn exchange(
        _sender: &AccountId,
        _receiver: &AccountId,
        _target_id: &DEXId,
        _input_asset_id: &AssetId,
        _output_asset_id: &AssetId,
        _swap_amount: SwapAmount<Balance>,
    ) -> Result<(SwapOutcome<Balance, AssetId>, Weight), DispatchError> {
        Err(DispatchError::CannotLookup)
    }

    fn check_rewards(
        _target_id: &DEXId,
        _input_asset_id: &AssetId,
        _output_asset_id: &AssetId,
        _input_amount: Balance,
        _output_amount: Balance,
    ) -> Result<(Vec<(Balance, AssetId, RewardReason)>, Weight), DispatchError> {
        Err(DispatchError::CannotLookup)
    }

    fn quote_without_impact(
        _target_id: &DEXId,
        _input_asset_id: &AssetId,
        _output_asset_id: &AssetId,
        _amount: QuoteAmount<Balance>,
        _deduce_fee: bool,
    ) -> Result<SwapOutcome<Balance, AssetId>, DispatchError> {
        Err(DispatchError::CannotLookup)
    }

    fn quote_weight() -> Weight {
        Weight::zero()
    }

    fn step_quote_weight(_samples_count: usize) -> Weight {
        Weight::zero()
    }

    fn exchange_weight() -> Weight {
        Weight::zero()
    }

    fn check_rewards_weight() -> Weight {
        Weight::zero()
    }
}

pub trait LiquidityRegistry<
    DEXId,
    AccountId,
    AssetId: Ord + Clone,
    LiquiditySourceIndex,
    Amount,
    Error,
>:
    LiquiditySource<LiquiditySourceId<DEXId, LiquiditySourceIndex>, AccountId, AssetId, Amount, Error> where
    DEXId: PartialEq + Clone + Copy,
    LiquiditySourceIndex: PartialEq + Clone + Copy,
{
    /// Enumerate available liquidity sources which provide
    /// exchange with for given input->output tokens.
    fn list_liquidity_sources(
        input_asset_id: &AssetId,
        output_asset_id: &AssetId,
        filter: &LiquiditySourceFilter<DEXId, LiquiditySourceIndex>,
    ) -> Result<Vec<LiquiditySourceId<DEXId, LiquiditySourceIndex>>, Error>;

    fn exchange_weight_filtered(
        enabled_sources: impl Iterator<Item = LiquiditySourceIndex>,
    ) -> Weight;
}

pub type AccountIdOf<T> = <T as frame_system::Config>::AccountId;
pub type DexIdOf<T> = <T as Config>::DEXId;
pub type AssetIdOf<T> = <<T as Config>::AssetManager as AssetManager<
    T,
    AssetSymbol,
    AssetName,
    BalancePrecision,
    ContentSource,
    Description,
>>::AssetId;
pub type CurrencyIdOf<T> = <<T as Config>::MultiCurrency as MultiCurrency<
    <T as frame_system::Config>::AccountId,
>>::CurrencyId;
pub type AmountOf<T> = <<T as Config>::MultiCurrency as MultiCurrencyExtended<
    <T as frame_system::Config>::AccountId,
>>::Amount;

pub type GetBaseAssetIdOf<T> = <<T as Config>::AssetManager as AssetManager<
    T,
    AssetSymbol,
    AssetName,
    BalancePrecision,
    ContentSource,
    Description,
>>::GetBaseAssetId;

pub type BalanceOf<T> = <<T as Config>::MultiCurrency as MultiCurrency<AccountIdOf<T>>>::Balance;

/// Common DEX trait. Used for DEX-related pallets.
pub trait Config: frame_system::Config {
    /// DEX identifier.
    type DEXId: Parameter
        + MaybeSerializeDeserialize
        + Ord
        + Copy
        + Default
        + From<crate::primitives::DEXId>
        + Clone
        + Encode
        + Decode
        + Eq
        + PartialEq
        + MaxEncodedLen;

    type LstId: Clone
        + Copy
        + Encode
        + Decode
        + Eq
        + PartialEq
        + MaxEncodedLen
        + From<crate::primitives::LiquiditySourceType>;

    type AssetManager: AssetManager<
        Self,
        AssetSymbol,
        AssetName,
        BalancePrecision,
        ContentSource,
        Description,
    >;

    /// Currency to transfer, reserve/unreserve, lock/unlock assets
    type MultiCurrency: MultiLockableCurrency<
            Self::AccountId,
            Moment = Self::BlockNumber,
            CurrencyId = AssetIdOf<Self>,
            Balance = Balance,
        > + MultiReservableCurrency<Self::AccountId, CurrencyId = AssetIdOf<Self>, Balance = Balance>
        + MultiCurrencyExtended<Self::AccountId, Amount = Amount>;
}

/// Definition of a pending atomic swap action. It contains the following three phrases:
///
/// - **Reserve**: reserve the resources needed for a swap. This is to make sure that **Claim**
/// succeeds with best efforts.
/// - **Claim**: claim any resources reserved in the first phrase.
/// - **Cancel**: cancel any resources reserved in the first phrase.
pub trait SwapAction<SourceAccountId, TargetAccountId, AssetId, T: Config> {
    /// Reserve the resources needed for the swap, from the given `source`. The reservation is
    /// allowed to fail. If that is the case, the the full swap creation operation is cancelled.
    fn reserve(&self, source: &SourceAccountId, base_asset_id: &AssetId) -> DispatchResult;
    /// Claim the reserved resources, with `source`. Returns whether the claim succeeds.
    fn claim(&self, source: &SourceAccountId) -> bool;
    /// Weight for executing the operation.
    fn weight(&self) -> Weight;
    /// Cancel the resources reserved in `source`.
    fn cancel(&self, source: &SourceAccountId);
}

/// Dummy implementation for cases then () used in runtime as empty SwapAction.
impl<SourceAccountId, TargetAccountId, AssetId, T: Config>
    SwapAction<SourceAccountId, TargetAccountId, AssetId, T> for ()
{
    fn reserve(&self, _source: &SourceAccountId, _base_asset_id: &AssetId) -> DispatchResult {
        Ok(())
    }
    fn claim(&self, _source: &SourceAccountId) -> bool {
        true
    }
    fn weight(&self) -> Weight {
        unimplemented!()
    }
    fn cancel(&self, _source: &SourceAccountId) {
        unimplemented!()
    }
}

pub trait SwapRulesValidation<SourceAccountId, TargetAccountId, AssetId, T: Config>:
    SwapAction<SourceAccountId, TargetAccountId, AssetId, T>
{
    /// If action is only for abstract checking, shoud not apply by `reserve` function.
    fn is_abstract_checking(&self) -> bool;

    /// Validate action if next steps must be applied by `reserve` function
    /// or if source account is None, than just ability to do operation is checked.
    fn prepare_and_validate(
        &mut self,
        source: Option<&SourceAccountId>,
        base_asset_id: &AssetId,
    ) -> DispatchResult;

    /// Instant auto claim is performed just after reserve.
    /// If triggered is not used, than it is one time auto claim, it will be canceled if it fails.
    fn instant_auto_claim_used(&self) -> bool;

    /// Triggered auto claim can be used for example for crowd like schemes.
    /// for example: when crowd aggregation if succesefull event is fired by consensus, and it is trigger.
    fn triggered_auto_claim_used(&self) -> bool;

    /// Predicate for posibility to claim, timeout for example, or one time for crowd schemes/
    fn is_able_to_claim(&self) -> bool;
}

impl<SourceAccountId, TargetAccountId, AssetId, T: Config>
    SwapRulesValidation<SourceAccountId, TargetAccountId, AssetId, T> for ()
{
    fn is_abstract_checking(&self) -> bool {
        true
    }
    fn prepare_and_validate(
        &mut self,
        _source: Option<&SourceAccountId>,
        _base_asset_id: &AssetId,
    ) -> DispatchResult {
        Ok(())
    }
    fn instant_auto_claim_used(&self) -> bool {
        true
    }
    fn triggered_auto_claim_used(&self) -> bool {
        false
    }
    fn is_able_to_claim(&self) -> bool {
        true
    }
}

pub trait PureOrWrapped<Regular>: From<Regular> + Into<Option<Regular>> {
    /// Not any data is wrapped.
    fn is_pure(&self) -> bool;

    /// The entity is a wrapped `Regular`.
    fn is_wrapped_regular(&self) -> bool;

    /// The entity is wrapped.
    fn is_wrapped(&self) -> bool;
}

pub trait IsRepresentation {
    fn is_representation(&self) -> bool;
}

pub trait WrappedRepr<Repr> {
    fn wrapped_repr(repr: Repr) -> Self;
}

pub trait IsRepresentable<A>: PureOrWrapped<A> {
    /// The entity can be represented or already represented.
    fn is_representable(&self) -> bool;
}

/// This is default generic implementation for IsRepresentable trait.
impl<A, B> IsRepresentable<A> for B
where
    B: PureOrWrapped<A> + IsRepresentation,
{
    fn is_representable(&self) -> bool {
        self.is_pure() || self.is_representation()
    }
}

pub trait ToFeeAccount: Sized {
    fn to_fee_account(&self) -> Option<Self>;
}

pub trait ToXykTechUnitFromDEXAndTradingPair<DEXId, TradingPair>: Sized {
    fn to_xyk_tech_unit_from_dex_and_trading_pair(dex_id: DEXId, trading_pair: TradingPair)
        -> Self;
}

pub trait ToOrderTechUnitFromDEXAndTradingPair<DEXId, TradingPair>: Sized {
    fn to_order_tech_unit_from_dex_and_trading_pair(
        dex_id: DEXId,
        trading_pair: TradingPair,
    ) -> Self;
}

/// PureOrWrapped is reflexive.
impl<A> PureOrWrapped<A> for A {
    fn is_pure(&self) -> bool {
        false
    }
    fn is_wrapped_regular(&self) -> bool {
        true
    }
    fn is_wrapped(&self) -> bool {
        true
    }
}

/// Abstract trait to get data type from generic pair name and data.
pub trait FromGenericPair {
    fn from_generic_pair(tag: Vec<u8>, data: Vec<u8>) -> Self;
}

/// Trait for bounding liquidity proxy associated type representing primary market in TBC.
pub trait GetMarketInfo<AssetId> {
    /// The price in terms of the `target_asset` at which one can buy
    /// a unit of the `base_asset` on the primary market (e.g. from the bonding curve pool or xst).
    fn buy_price(base_asset: &AssetId, target_asset: &AssetId) -> Result<Fixed, DispatchError>;
    /// The price in terms of the `target_asset` at which one can sell
    /// a unit of the `base_asset` on the primary market (e.g. to the bonding curve pool or xst).
    fn sell_price(base_asset: &AssetId, target_asset: &AssetId) -> Result<Fixed, DispatchError>;
    /// Returns set of enabled collateral/synthetic/reserve assets on bonding curve.
    fn enabled_target_assets() -> BTreeSet<AssetId>;
}

impl<AssetId: Ord> GetMarketInfo<AssetId> for () {
    fn buy_price(
        _base_asset: &AssetId,
        _collateral_asset: &AssetId,
    ) -> Result<Fixed, DispatchError> {
        Ok(Default::default())
    }

    fn sell_price(
        _base_asset: &AssetId,
        _collateral_asset: &AssetId,
    ) -> Result<Fixed, DispatchError> {
        Ok(Default::default())
    }

    fn enabled_target_assets() -> BTreeSet<AssetId> {
        Default::default()
    }
}

/// Trait for bounding liquidity proxy associated type representing secondary market.
pub trait GetPoolReserves<AssetId> {
    /// Returns the amount of the `(base_asset, other_asset)` pair reserves in a liquidity pool
    /// or the default value if such pair doesn't exist.
    fn reserves(base_asset: &AssetId, other_asset: &AssetId) -> (Balance, Balance);
}

impl<AssetId> GetPoolReserves<AssetId> for () {
    fn reserves(_base_asset: &AssetId, _other_asset: &AssetId) -> (Balance, Balance) {
        Default::default()
    }
}

/// General trait for passing pswap amount burned information to required pallets.
pub trait OnPswapBurned {
    /// Report amount and fractions of burned pswap at the moment of invocation.
    fn on_pswap_burned(distribution: PswapRemintInfo);
}

impl OnPswapBurned for () {
    fn on_pswap_burned(_distribution: PswapRemintInfo) {
        // do nothing
    }
}

/// Trait to abstract interface of VestedRewards pallet, in order for pallets with rewards sources avoid having dependency issues.
pub trait Vesting<AccountId, AssetId> {
    /// Report that account has received pswap reward for buying from tbc.
    fn add_tbc_reward(account_id: &AccountId, pswap_amount: Balance) -> DispatchResult;

    /// Report that account has received farmed pswap reward for providing liquidity on secondary market.
    fn add_farming_reward(account_id: &AccountId, pswap_amount: Balance) -> DispatchResult;
}

pub trait XykPool<AccountId, AssetId> {
    type PoolProvidersOutput: IntoIterator<Item = (AccountId, Balance)>;
    type PoolPropertiesOutput: IntoIterator<Item = (AssetId, AssetId, (AccountId, AccountId))>;

    fn pool_providers(pool_account: &AccountId) -> Self::PoolProvidersOutput;

    fn total_issuance(pool_account: &AccountId) -> Result<Balance, DispatchError>;

    fn all_properties() -> Self::PoolPropertiesOutput;

    fn properties_of_pool(
        _base_asset_id: AssetId,
        _target_asset_id: AssetId,
    ) -> Option<(AccountId, AccountId)> {
        None
    }

    fn balance_of_pool_provider(
        _pool_account: AccountId,
        _liquidity_provider_account: AccountId,
    ) -> Option<Balance> {
        None
    }

    fn transfer_lp_tokens(
        _pool_account: AccountId,
        _asset_a: AssetId,
        _asset_b: AssetId,
        _base_account_id: AccountId,
        _target_account_id: AccountId,
        _pool_tokens: Balance,
    ) -> Result<(), DispatchError> {
        Err(DispatchError::CannotLookup)
    }
}

pub trait DemeterFarming<AccountId, AssetId> {
    fn update_pool_tokens(
        _user: AccountId,
        _pool_tokens: Balance,
        _base_asset: AssetId,
        _pool_asset: AssetId,
    ) -> Result<(), DispatchError> {
        Err(DispatchError::CannotLookup)
    }
}

pub trait OnPoolCreated {
    type AccountId;
    type DEXId;

    fn on_pool_created(
        fee_account: Self::AccountId,
        dex_id: Self::DEXId,
        pool_account: Self::AccountId,
    ) -> DispatchResult;
}

pub trait PriceToolsProvider<AssetId> {
    /// Get amount of `output_asset_id` corresponding to a unit (1) of `input_asset_id`.
    /// `price_variant` specifies the correction for price, either for buy or sell.
    fn get_average_price(
        input_asset_id: &AssetId,
        output_asset_id: &AssetId,
        price_variant: PriceVariant,
    ) -> Result<Balance, DispatchError>;

    /// Add asset to be tracked for average price.
    fn register_asset(asset_id: &AssetId) -> DispatchResult;
}

impl<AssetId> PriceToolsProvider<AssetId> for () {
    fn get_average_price(
        _: &AssetId,
        _: &AssetId,
        _: PriceVariant,
    ) -> Result<Balance, DispatchError> {
        unimplemented!()
    }

    fn register_asset(_: &AssetId) -> DispatchResult {
        unimplemented!()
    }
}

impl<AccountId, DEXId, A, B> OnPoolCreated for (A, B)
where
    AccountId: Clone,
    DEXId: Clone,
    A: OnPoolCreated<AccountId = AccountId, DEXId = DEXId>,
    B: OnPoolCreated<AccountId = AccountId, DEXId = DEXId>,
{
    type AccountId = AccountId;
    type DEXId = DEXId;

    fn on_pool_created(
        fee_account: Self::AccountId,
        dex_id: Self::DEXId,
        pool_account: Self::AccountId,
    ) -> DispatchResult {
        A::on_pool_created(fee_account.clone(), dex_id.clone(), pool_account.clone())?;
        B::on_pool_created(fee_account, dex_id, pool_account)
    }
}

pub trait OnPoolReservesChanged<AssetId> {
    // Reserves of given pool has either changed proportion or volume.
    fn reserves_changed(target_asset_id: &AssetId);
}

impl<AssetId> OnPoolReservesChanged<AssetId> for () {
    fn reserves_changed(_: &AssetId) {
        // do nothing
    }
}

/// General trait for passing on the amount of burned VAL.
pub trait OnValBurned {
    /// Report amount and fractions of burned pswap at the moment of invokation.
    fn on_val_burned(amount: Balance);
}

impl OnValBurned for () {
    fn on_val_burned(_: Balance) {
        // do nothing
    }
}

/// Indicates that particular object can be used to perform exchanges with aggregation capability.
pub trait LiquidityProxyTrait<DEXId: PartialEq + Copy, AccountId, AssetId: Ord> {
    /// Get spot price of tokens based on desired amount, None returned if liquidity source
    /// does not have available exchange methods for indicated path.
    fn quote(
        dex_id: DEXId,
        input_asset_id: &AssetId,
        output_asset_id: &AssetId,
        amount: QuoteAmount<Balance>,
        filter: LiquiditySourceFilter<DEXId, LiquiditySourceType>,
        deduce_fee: bool,
    ) -> Result<SwapOutcome<Balance, AssetId>, DispatchError>;

    /// Perform exchange based on desired amount.
    fn exchange(
        dex_id: DEXId,
        sender: &AccountId,
        receiver: &AccountId,
        input_asset_id: &AssetId,
        output_asset_id: &AssetId,
        amount: SwapAmount<Balance>,
        filter: LiquiditySourceFilter<DEXId, LiquiditySourceType>,
    ) -> Result<SwapOutcome<Balance, AssetId>, DispatchError>;
}

impl<DEXId: PartialEq + Copy, AccountId, AssetId: Ord>
    LiquidityProxyTrait<DEXId, AccountId, AssetId> for ()
{
    fn quote(
        _dex_id: DEXId,
        _input_asset_id: &AssetId,
        _output_asset_id: &AssetId,
        _amount: QuoteAmount<Balance>,
        _filter: LiquiditySourceFilter<DEXId, LiquiditySourceType>,
        _deduce_fee: bool,
    ) -> Result<SwapOutcome<Balance, AssetId>, DispatchError> {
        unimplemented!()
    }

    fn exchange(
        _dex_id: DEXId,
        _sender: &AccountId,
        _receiver: &AccountId,
        _input_asset_id: &AssetId,
        _output_asset_id: &AssetId,
        _amount: SwapAmount<Balance>,
        _filter: LiquiditySourceFilter<DEXId, LiquiditySourceType>,
    ) -> Result<SwapOutcome<Balance, AssetId>, DispatchError> {
        unimplemented!()
    }
}

/// Trait to provide DEXInfo
pub trait DexInfoProvider<
    DEXId: Eq + PartialEq + Copy + Clone + PartialOrd + Ord,
    DEXInfo: Clone + PartialEq + Eq + Default,
>
{
    fn get_dex_info(dex_id: &DEXId) -> Result<DEXInfo, DispatchError>;

    fn ensure_dex_exists(dex_id: &DEXId) -> DispatchResult;

    fn list_dex_ids() -> Vec<DEXId>;
}

impl<
        DEXId: Eq + PartialEq + Copy + Clone + PartialOrd + Ord,
        DEXInfo: Clone + PartialEq + Eq + Default,
    > DexInfoProvider<DEXId, DEXInfo> for ()
{
    fn get_dex_info(_dex_id: &DEXId) -> Result<DEXInfo, DispatchError> {
        unimplemented!()
    }

    fn ensure_dex_exists(_dex_id: &DEXId) -> DispatchResult {
        unimplemented!()
    }

    fn list_dex_ids() -> Vec<DEXId> {
        unimplemented!()
    }
}

/// Trait to provide info about assets
pub trait AssetInfoProvider<
    AssetId,
    AccountId,
    AssetSymbol,
    AssetName,
    BalancePrecision,
    ContentSource,
    Description,
>
{
    fn asset_exists(asset_id: &AssetId) -> bool;

    fn ensure_asset_exists(asset_id: &AssetId) -> DispatchResult;

    fn is_asset_owner(asset_id: &AssetId, account_id: &AccountId) -> bool;

    fn get_asset_info(
        asset_id: &AssetId,
    ) -> (
        AssetSymbol,
        AssetName,
        BalancePrecision,
        bool,
        Option<ContentSource>,
        Option<Description>,
    );

    fn is_non_divisible(asset_id: &AssetId) -> bool;

    fn get_asset_content_src(asset_id: &AssetId) -> Option<ContentSource>;

    fn get_asset_description(asset_id: &AssetId) -> Option<Description>;

    fn total_issuance(asset_id: &AssetId) -> Result<Balance, DispatchError>;

    fn total_balance(asset_id: &AssetId, who: &AccountId) -> Result<Balance, DispatchError>;

    fn free_balance(asset_id: &AssetId, who: &AccountId) -> Result<Balance, DispatchError>;

    fn ensure_can_withdraw(asset_id: &AssetId, who: &AccountId, amount: Balance) -> DispatchResult;

    fn get_asset_owner(asset_id: &AssetId) -> Result<AccountId, DispatchError>;
}

impl<AssetId, AccountId, AssetSymbol, AssetName, BalancePrecision, ContentSource, Description>
    AssetInfoProvider<
        AssetId,
        AccountId,
        AssetSymbol,
        AssetName,
        BalancePrecision,
        ContentSource,
        Description,
    > for ()
{
    fn asset_exists(_asset_id: &AssetId) -> bool {
        unimplemented!()
    }

    fn ensure_asset_exists(_asset_id: &AssetId) -> DispatchResult {
        unimplemented!()
    }

    fn is_asset_owner(_asset_id: &AssetId, _account_id: &AccountId) -> bool {
        unimplemented!()
    }

    fn get_asset_info(
        _asset_id: &AssetId,
    ) -> (
        AssetSymbol,
        AssetName,
        BalancePrecision,
        bool,
        Option<ContentSource>,
        Option<Description>,
    ) {
        unimplemented!()
    }

    fn is_non_divisible(_asset_id: &AssetId) -> bool {
        unimplemented!()
    }

    fn get_asset_content_src(_asset_id: &AssetId) -> Option<ContentSource> {
        unimplemented!()
    }

    fn get_asset_description(_asset_id: &AssetId) -> Option<Description> {
        unimplemented!()
    }

    fn total_balance(_asset_id: &AssetId, _who: &AccountId) -> Result<Balance, DispatchError> {
        unimplemented!()
    }

    fn total_issuance(_asset_id: &AssetId) -> Result<Balance, DispatchError> {
        unimplemented!()
    }

    fn free_balance(_asset_id: &AssetId, _who: &AccountId) -> Result<Balance, DispatchError> {
        unimplemented!()
    }

    fn ensure_can_withdraw(
        _asset_id: &AssetId,
        _who: &AccountId,
        _amount: Balance,
    ) -> DispatchResult {
        unimplemented!()
    }

    fn get_asset_owner(_asset_id: &AssetId) -> Result<AccountId, DispatchError> {
        unimplemented!()
    }
}

pub trait AssetManager<
    T: Config,
    AssetSymbol,
    AssetName,
    BalancePrecision,
    ContentSource,
    Description,
>
{
    type AssetId: Parameter
        + Member
        + Copy
        + MaybeSerializeDeserialize
        + Ord
        + Default
        + From<AssetId32<PredefinedAssetId>>
        + From<H256>
        + Into<H256>
        + Into<CurrencyIdOf<T>>
        + MaxEncodedLen;

    type GetBaseAssetId: Get<Self::AssetId>;

    #[allow(clippy::too_many_arguments)]
    fn register_from(
        account_id: &T::AccountId,
        symbol: AssetSymbol,
        name: AssetName,
        precision: BalancePrecision,
        initial_supply: Balance,
        is_mintable: bool,
        opt_content_src: Option<ContentSource>,
        opt_desc: Option<Description>,
    ) -> Result<Self::AssetId, DispatchError>;

    fn update_balance(
        origin: OriginFor<T>,
        who: T::AccountId,
        currency_id: CurrencyIdOf<T>,
        amount: AmountOf<T>,
    ) -> DispatchResult;

    fn gen_asset_id_from_any(value: &impl Encode) -> Self::AssetId;

    #[allow(clippy::too_many_arguments)]
    fn register_asset_id(
        account_id: T::AccountId,
        asset_id: Self::AssetId,
        symbol: AssetSymbol,
        name: AssetName,
        precision: BalancePrecision,
        initial_supply: Balance,
        is_mintable: bool,
        opt_content_src: Option<ContentSource>,
        opt_desc: Option<Description>,
    ) -> DispatchResult;

    fn burn_from(
        asset_id: &Self::AssetId,
        issuer: &T::AccountId,
        from: &T::AccountId,
        amount: Balance,
    ) -> DispatchResult;

    fn transfer_from(
        asset_id: &Self::AssetId,
        from: &T::AccountId,
        to: &T::AccountId,
        amount: Balance,
    ) -> DispatchResult;

    fn mint_to(
        asset_id: &Self::AssetId,
        issuer: &T::AccountId,
        to: &T::AccountId,
        amount: Balance,
    ) -> DispatchResult;

    fn mint_unchecked(
        asset_id: &Self::AssetId,
        to: &T::AccountId,
        amount: Balance,
    ) -> DispatchResult;

    fn burn(
        origin: OriginFor<T>,
        asset_id: Self::AssetId,
        amount: Balance,
    ) -> DispatchResultWithPostInfo;

    fn mint(
        origin: OriginFor<T>,
        asset_id: Self::AssetId,
        to: T::AccountId,
        amount: Balance,
    ) -> DispatchResultWithPostInfo;

    #[allow(clippy::too_many_arguments)]
    fn register(
        origin: OriginFor<T>,
        symbol: AssetSymbol,
        name: AssetName,
        initial_supply: Balance,
        is_mintable: bool,
        is_indivisible: bool,
        opt_content_src: Option<ContentSource>,
        opt_desc: Option<Description>,
    ) -> DispatchResultWithPostInfo;
}

impl<T: Config, AssetSymbol, AssetName, BalancePrecision, ContentSource, Description>
    AssetManager<T, AssetSymbol, AssetName, BalancePrecision, ContentSource, Description> for ()
{
    type AssetId = AssetId32<PredefinedAssetId>;
    type GetBaseAssetId = ();

    fn register_from(
        _account_id: &T::AccountId,
        _symbol: AssetSymbol,
        _name: AssetName,
        _precision: BalancePrecision,
        _initial_supply: Balance,
        _is_mintable: bool,
        _opt_content_src: Option<ContentSource>,
        _opt_desc: Option<Description>,
    ) -> Result<Self::AssetId, DispatchError> {
        unimplemented!()
    }

    fn update_balance(
        _origin: OriginFor<T>,
        _who: T::AccountId,
        _currency_id: CurrencyIdOf<T>,
        _amount: AmountOf<T>,
    ) -> DispatchResult {
        unimplemented!()
    }

    fn gen_asset_id_from_any(_value: &impl Encode) -> Self::AssetId {
        unimplemented!()
    }

    fn register_asset_id(
        _account_id: T::AccountId,
        _asset_id: Self::AssetId,
        _symbol: AssetSymbol,
        _name: AssetName,
        _precision: BalancePrecision,
        _initial_supply: Balance,
        _is_mintable: bool,
        _opt_content_src: Option<ContentSource>,
        _opt_desc: Option<Description>,
    ) -> DispatchResult {
        unimplemented!()
    }

    fn burn_from(
        _asset_id: &Self::AssetId,
        _issuer: &<T as frame_system::Config>::AccountId,
        _from: &<T as frame_system::Config>::AccountId,
        _amount: Balance,
    ) -> DispatchResult {
        unimplemented!()
    }

    fn transfer_from(
        _asset_id: &Self::AssetId,
        _from: &<T as frame_system::Config>::AccountId,
        _to: &<T as frame_system::Config>::AccountId,
        _amount: Balance,
    ) -> DispatchResult {
        unimplemented!()
    }

    fn mint_to(
        _asset_id: &Self::AssetId,
        _issuer: &<T as frame_system::Config>::AccountId,
        _to: &<T as frame_system::Config>::AccountId,
        _amount: Balance,
    ) -> DispatchResult {
        unimplemented!()
    }

    fn mint_unchecked(
        _asset_id: &Self::AssetId,
        _to: &T::AccountId,
        _amount: Balance,
    ) -> DispatchResult {
        unimplemented!()
    }

    fn burn(
        _origin: OriginFor<T>,
        _asset_id: Self::AssetId,
        _amount: Balance,
    ) -> DispatchResultWithPostInfo {
        unimplemented!()
    }

    fn mint(
        _origin: OriginFor<T>,
        _asset_id: Self::AssetId,
        _to: <T as frame_system::Config>::AccountId,
        _amount: Balance,
    ) -> DispatchResultWithPostInfo {
        unimplemented!()
    }

    fn register(
        _origin: OriginFor<T>,
        _symbol: AssetSymbol,
        _name: AssetName,
        _initial_supply: Balance,
        _is_mintable: bool,
        _is_indivisible: bool,
        _opt_content_src: Option<ContentSource>,
        _opt_desc: Option<Description>,
    ) -> DispatchResultWithPostInfo {
        unimplemented!()
    }
}

pub trait SyntheticInfoProvider<AssetId> {
    fn is_synthetic(asset_id: &AssetId) -> bool;

    fn get_synthetic_assets() -> Vec<AssetId>;
}

impl<AssetId> SyntheticInfoProvider<AssetId> for () {
    fn is_synthetic(_asset_id: &AssetId) -> bool {
        unimplemented!()
    }

    fn get_synthetic_assets() -> Vec<AssetId> {
        unimplemented!()
    }
}

pub trait IsValid {
    fn is_valid(&self) -> bool;
}

pub trait BuyBackHandler<AccountId, AssetId> {
    /// Mint `amount` of `mint_asset_id`, exchange to `buy_back_asset_id` and burn result amount
    ///
    /// Returns burned amount
    fn mint_buy_back_and_burn(
        mint_asset_id: &AssetId,
        buy_back_asset_id: &AssetId,
        amount: Balance,
    ) -> Result<Balance, DispatchError>;

    /// Exchange `amount` of `asset_id` from `account_id` to `buy_back_asset_id` and burn result amount
    ///
    /// Returns burned amount
    fn buy_back_and_burn(
        account_id: &AccountId,
        asset_id: &AssetId,
        buy_back_asset_id: &AssetId,
        amount: Balance,
    ) -> Result<Balance, DispatchError>;
}

impl<AssetId, AccountId> BuyBackHandler<AccountId, AssetId> for () {
    fn mint_buy_back_and_burn(
        _mint_asset_id: &AssetId,
        _buy_back_asset_id: &AssetId,
        _amount: Balance,
    ) -> Result<Balance, DispatchError> {
        Ok(0)
    }

    fn buy_back_and_burn(
        _account_id: &AccountId,
        _asset_id: &AssetId,
        _buy_back_asset_id: &AssetId,
        _amount: Balance,
    ) -> Result<Balance, DispatchError> {
        Ok(0)
    }
}

pub trait ReferencePriceProvider<AssetId, Balance> {
    fn get_reference_price(asset_id: &AssetId) -> Result<Balance, DispatchError>;
}

pub trait ReferrerAccountProvider<AccountId> {
    fn get_referrer_account(who: &AccountId) -> Option<AccountId>;
}

impl<AccountId> ReferrerAccountProvider<AccountId> for () {
    fn get_referrer_account(_who: &AccountId) -> Option<AccountId> {
        None
    }
}

<<<<<<< HEAD
=======
/// Trait to manage permissions/regulations for assets operations
>>>>>>> fd2daad5
pub trait AssetRegulator<AccountId, AssetId> {
    /// Assign `permission_id` for a specific `account_id` to a specific `asset_id`
    fn assign_permission(
        owner: &AccountId,
        asset_id: &AssetId,
        permission_id: &PermissionId,
    ) -> Result<(), DispatchError>;

    /// Check the permission `permission_id` of `issuer` for `asset_id`
    /// with respect to `affected_account`
    fn check_permission(
        issuer: &AccountId,
        affected_account: &AccountId,
        asset_id: &AssetId,
        permission_id: &PermissionId,
    ) -> Result<(), DispatchError>;
}

impl<AccountId, AssetId, A, B> AssetRegulator<AccountId, AssetId> for (A, B)
where
    A: AssetRegulator<AccountId, AssetId>,
    B: AssetRegulator<AccountId, AssetId>,
{
    fn assign_permission(
        owner: &AccountId,
        asset_id: &AssetId,
        permission_id: &PermissionId,
    ) -> Result<(), DispatchError> {
        A::assign_permission(owner, asset_id, permission_id)?;
        B::assign_permission(owner, asset_id, permission_id)?;
        Ok(())
    }

    fn check_permission(
        issuer: &AccountId,
        affected_account: &AccountId,
        asset_id: &AssetId,
        permission_id: &PermissionId,
    ) -> Result<(), DispatchError> {
        A::check_permission(issuer, affected_account, asset_id, permission_id)?;
        B::check_permission(issuer, affected_account, asset_id, permission_id)?;
        Ok(())
    }
}<|MERGE_RESOLUTION|>--- conflicted
+++ resolved
@@ -1447,10 +1447,7 @@
     }
 }
 
-<<<<<<< HEAD
-=======
 /// Trait to manage permissions/regulations for assets operations
->>>>>>> fd2daad5
 pub trait AssetRegulator<AccountId, AssetId> {
     /// Assign `permission_id` for a specific `account_id` to a specific `asset_id`
     fn assign_permission(
