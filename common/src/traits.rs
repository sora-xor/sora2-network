--- conflicted
+++ resolved
@@ -1068,10 +1068,10 @@
     }
 }
 
-<<<<<<< HEAD
 pub trait ReferencePriceProvider<AssetId, Balance> {
     fn get_reference_price(asset_id: &AssetId) -> Result<Balance, DispatchError>;
-=======
+}
+
 pub trait ReferrerAccountProvider<AccountId> {
     fn get_referrer_account(who: &AccountId) -> Option<AccountId>;
 }
@@ -1080,5 +1080,4 @@
     fn get_referrer_account(_who: &AccountId) -> Option<AccountId> {
         None
     }
->>>>>>> b641de32
 }