--- conflicted
+++ resolved
@@ -460,7 +460,6 @@
     }
 }
 
-<<<<<<< HEAD
 /// General trait for passing pswap amount burned information to required pallets.
 pub trait OnPswapBurned {
     /// Report amount and fractions of burned pswap at the moment of invokation.
@@ -493,7 +492,8 @@
 
     /// Report that account has received pswap reward for performing large volume trade over month.
     fn add_market_maker_reward(account_id: &AccountId, pswap_amount: Balance) -> DispatchResult;
-=======
+}
+
 pub trait PoolXykPallet {
     type AccountId;
     type PoolProvidersOutput: IntoIterator<Item = (Self::AccountId, Balance)>;
@@ -512,5 +512,4 @@
         dex_id: Self::DEXId,
         pool_account: Self::AccountId,
     ) -> DispatchResult;
->>>>>>> a19a2dc5
 }