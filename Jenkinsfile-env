@Library('jenkins-library')

def pipeline = new org.docker.AppPipeline(steps: this,
    dockerImageName:              'sora2/env',
    dockerRegistryCred:           'bot-sora2-rw',
    dockerFileName:               "housekeeping/docker/env/Dockerfile",
<<<<<<< HEAD
    triggerCommonBuildExpression: (env.BRANCH_NAME in ['develop', 'master']),
    triggerCommonBuildGrepRegex:  'housekeeping',
    secretScannerExclusion:       '.*Cargo.toml$|.*env\$',
    nameCI:                       'env-CI',
    dockerImageTags:              ['master': 'env', 'develop': 'env'])
=======
    triggerCommonBuildExpression: (env.BRANCH_NAME in ['develop']),
    triggerCommonBuildGrepRegex:  'housekeeping',
    secretScannerExclusion:       '.*Cargo.toml$|.*env\$',
    nameCI:                       'env-CI',
    dockerImageTags:              ['develop': 'env'])
>>>>>>> fd8026f8
pipeline.runPipeline()<|MERGE_RESOLUTION|>--- conflicted
+++ resolved
@@ -4,17 +4,9 @@
     dockerImageName:              'sora2/env',
     dockerRegistryCred:           'bot-sora2-rw',
     dockerFileName:               "housekeeping/docker/env/Dockerfile",
-<<<<<<< HEAD
-    triggerCommonBuildExpression: (env.BRANCH_NAME in ['develop', 'master']),
-    triggerCommonBuildGrepRegex:  'housekeeping',
-    secretScannerExclusion:       '.*Cargo.toml$|.*env\$',
-    nameCI:                       'env-CI',
-    dockerImageTags:              ['master': 'env', 'develop': 'env'])
-=======
     triggerCommonBuildExpression: (env.BRANCH_NAME in ['develop']),
     triggerCommonBuildGrepRegex:  'housekeeping',
     secretScannerExclusion:       '.*Cargo.toml$|.*env\$',
     nameCI:                       'env-CI',
     dockerImageTags:              ['develop': 'env'])
->>>>>>> fd8026f8
 pipeline.runPipeline()