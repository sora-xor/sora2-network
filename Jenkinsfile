@Library('jenkins-library@feature/dops-2395/rust_library') _

<<<<<<< HEAD
def pipeline = new org.rust.substratePipeline(steps: this,
      secretScannerExclusion: '.*Cargo.toml\$|.*pr.sh\$|.*Jenkinsfile\$',
      palletListFile: 'pallet_list.txt',
      wasmReportFile: 'subwasm_report.json',
      rustcVersion: 'nightly-2021-12-10',
      featureList: 'private-net include-real-files reduced-pswap-reward-periods wip ready-to-test',
      dockerImageTags: ['develop': 'dev', 'master': 'latest'],
      contractsPath: 'ethereum-bridge-contracts',
      contractsEnvFile: 'env.template',
      cargoDocImage: 'rust:1.62.0-slim-bullseye',
      githubPrCreator: 'ubuntu:jammy-20221020',
      substrate: true
)
pipeline.runPipeline()
=======
String agentLabel             = 'docker-build-agent'
String registry               = 'docker.soramitsu.co.jp'
String dockerBuildToolsUserId = 'bot-build-tools-ro'
String dockerRegistryRWUserId = 'bot-sora2-rw'
String cargoAuditImage        = registry + '/build-tools/cargo_audit'
String envImageName           = registry + '/sora2/env:sub4'
String rustcVersion           = 'nightly-2021-12-10'
String wasmReportFile         = 'subwasm_report.json'
String palletListFile         = 'pallet_list.txt'
String appImageName           = 'docker.soramitsu.co.jp/sora2/substrate'
String secretScannerExclusion = '.*Cargo.toml\$|.*pr.sh\$'
Boolean disableSecretScanner  = false
int sudoCheckStatus           = 0
String featureList            = 'private-net include-real-files reduced-pswap-reward-periods wip ready-to-test'
Map pushTags                  = ['master': 'latest', 'develop': 'dev']

String contractsPath          = 'ethereum-bridge-contracts'
String contractsEnvFile       = 'env.template'
String solcVersion            = '0.8.14'
String nodeVersion            = '14.16.1'
String gitHubUser             = 'sorabot'
String gitHubRepo             = 'github.com/sora-xor/sora2-network.git'
String gitHubBranch           = 'doc'
String gitHubEmail            = 'admin@soramitsu.co.jp'
String cargoDocImage          = 'rust:1.62.0-slim-bullseye'
String githubPrCreator        = 'ubuntu:jammy-20221020'
String checkChangesToRegexp   = '(Jenkinsfile|housekeeping|liquidity-proxy|common|pallets|)'
Boolean hasChanges(String regexp) {
    echo "Comparing current changes with origin/${env.CHANGE_TARGET}"
    return !env.CHANGE_TARGET || sh(
        returnStatus: true,
        returnStdout: true,
        script: "(git diff-tree --name-only origin/${env.CHANGE_TARGET} ${env.GIT_COMMIT} | egrep '${regexp}')"
    ) == 0
}
Boolean prStatusNotif = true
String telegramChatId    = 'telegram-deploy-chat-id'
String telegramChatIdPswap = 'telegramChatIdPswap'

pipeline {
    options {
        buildDiscarder(logRotator(numToKeepStr: '20'))
        timestamps()
        disableConcurrentBuilds()
    }
    agent {
        label agentLabel
    }
    stages {
        stage('Secret scanner') {
            steps {
                script {
                    gitNotify('main-CI', 'PENDING', 'This commit is being built')
                    docker.withRegistry('https://' + registry, dockerBuildToolsUserId) {
                        secretScanner(disableSecretScanner, secretScannerExclusion)
                    }
                }
            }
        }
        stage('Audit') {
            steps {
                script {
                    docker.withRegistry( 'https://' + registry, dockerBuildToolsUserId) {
                        docker.image(cargoAuditImage + ':latest').inside(){
                            sh '''
                                rm -rf ~/.cargo/.package-cache
                                cargo audit  > cargoAuditReport.txt || exit 0
                            '''
                            archiveArtifacts artifacts: "cargoAuditReport.txt"
                        }
                    }
                }
            }
        }
        stage('Init submodule') {
            environment {
                GIT_SSH_COMMAND = "ssh -o UserKnownHostsFile=/dev/null StrictHostKeyChecking=no"
            }
            steps {
                script {
                    sshagent(['soramitsu-bot-ssh']) {
                        sh """
                            git submodule update --init --recursive
                        """
                    }
                }
            }
        }
        stage('Solidity Static Scanner') {
            steps {
                script {
                    docker.withRegistry('https://' + registry, dockerBuildToolsUserId) {
                        slither(contractsPath, contractsEnvFile, solcVersion, nodeVersion)
                    }
                }
            }
        }
        stage('Build & Tests') {
            environment {
                PACKAGE = 'framenode-runtime'
                RUSTFLAGS = '-Dwarnings'
                RUNTIME_DIR = 'runtime'
                RUSTC_VERSION = "${rustcVersion}"
            }
            steps {
                script {
                    docker.withRegistry('https://' + registry, dockerRegistryRWUserId) {
                        if (getPushVersion(pushTags)) {
                            docker.image(envImageName).inside() {
                                if (env.TAG_NAME =~ 'benchmarking.*') {
                                    featureList = 'private-net runtime-benchmarks'
                                    sudoCheckStatus = 101
                                }
                                else if (env.TAG_NAME =~ 'stage.*') {
                                    featureList = 'private-net include-real-files ready-to-test'
                                    sudoCheckStatus = 0
                                }
                                else if (env.TAG_NAME =~ 'test.*') {
                                    featureList = 'private-net include-real-files reduced-pswap-reward-periods ready-to-test'
                                    sudoCheckStatus = 0
                                }
                                else if (env.TAG_NAME) {
                                    featureList = 'include-real-files'
                                    sudoCheckStatus = 101
                                }
                                sh """
                                    rm -rf ~/.cargo/.package-cache
                                    cargo test  --release --features \"private-net runtime-benchmarks\"
                                    rm -rf target
                                    cargo build --release --features \"${featureList}\"
                                    mv ./target/release/framenode .
                                    mv ./target/release/relayer ./relayer.bin
                                    mv ./target/release/wbuild/framenode-runtime/framenode_runtime.compact.compressed.wasm ./framenode_runtime.compact.compressed.wasm
                                    subwasm --json info framenode_runtime.compact.compressed.wasm > ${wasmReportFile}
                                    subwasm metadata framenode_runtime.compact.compressed.wasm > ${palletListFile}
                                    set +e
                                    subwasm metadata -m Sudo ./framenode_runtime.compact.compressed.wasm
                                    if [ \$(echo \$?) -eq \"${sudoCheckStatus}\" ]; then echo "sudo check is successful!"; else echo "sudo check is failed!"; exit 1; fi
                                """
                                archiveArtifacts artifacts:
                                    "framenode_runtime.compact.wasm, framenode_runtime.compact.compressed.wasm, ${wasmReportFile}, ${palletListFile}"
                            }
                        } else {
                            docker.image(envImageName).inside() {
                                sh '''
                                    rm -rf ~/.cargo/.package-cache
                                    cargo fmt -- --check > /dev/null
                                    cargo test
                                    cargo test --features \"private-net wip ready-to-test\"
                                    cargo test --features \"private-net wip ready-to-test runtime-benchmarks\"
                                '''
                            }
                        }
                    }
                }
            }
        }
        stage('Code Coverage') {
            when {
                expression { getPushVersion(pushTags) }
            }
            steps {
                script {
                    docker.withRegistry('https://' + registry, dockerRegistryRWUserId) {
                        docker.image(envImageName).inside() {
                            sh './housekeeping/coverage.sh'
                            cobertura coberturaReportFile: 'cobertura_report'
                        }
                    }
                }
            }
        }
        stage('Push Image') {
            when {
                expression { getPushVersion(pushTags) }
            }
            steps {
                script {
                    sh "docker build -f housekeeping/docker/release/Dockerfile -t ${appImageName} ."
                    baseImageTag = "${getPushVersion(pushTags)}"
                    docker.withRegistry('https://' + registry, dockerRegistryRWUserId) {
                        sh """
                            docker tag ${appImageName} ${appImageName}:${baseImageTag}
                            docker push ${appImageName}:${baseImageTag}
                        """
                    }
                    docker.withRegistry('https://index.docker.io/v1/', 'docker-hub-credentials') {
                        sh """
                            docker tag ${appImageName} sora2/substrate:${baseImageTag}
                            docker push sora2/substrate:${baseImageTag}
                        """
                    }
                }
            }
        }
        stage('Build docs & publish') {
            when {
                expression { return (env.GIT_BRANCH == "master" || env.TAG_NAME) }
            }
            environment {
                GH_USER = "${gitHubUser}"
                GH_TOKEN = credentials('sorabot-github-token')
                GH_REPOSITORY = "${gitHubRepo}"
                GH_BRANCH = "${gitHubBranch}"
                GH_EMAIL  = "${gitHubEmail}"
            }
            steps {
                script {
                    docker.image("${cargoDocImage}").inside() {
                             sh './housekeeping/docs.sh'
                    }
                }
            }
        }
        stage('Assign reviewers to PR') {
            when { 
                allOf {
                expression { hasChanges(checkChangesToRegexp) }
                expression { env.BRANCH_NAME.startsWith('PR-') }
                }
            }
            environment {
                GH_USER = "${gitHubUser}"
                GH_TOKEN = credentials('sorabot-github-token')
                GH_REPOSITORY = "${gitHubRepo}"
                GH_EMAIL  = "${gitHubEmail}"
                BRANCH_NAME_PR = "${env.BRANCH_NAME.startsWith('PR-')}"
                BRANCH_NAME = "${env.BRANCH_NAME}"
                BRANCH_NAME_TO_SWITCH = "${env.GIT_BRANCH}"
                CHANGE_TARGET = "${env.CHANGE_TARGET}"
                GIT_COMMIT = "${env.GIT_COMMIT}"
                GIT_AUTHOR = "${env.GIT_AUTHOR_NAME}"
            }
            steps {
                script {
                    docker.image("${githubPrCreator}").inside() {
                        sh './housekeeping/pr.sh'
                        RESULT=sh (
                            script : 'git diff-tree --name-only origin/$CHANGE_TARGET $GIT_COMMIT',
                            returnStdout: true
                        ).trim()
                        
                    }
                }
            }
        }
        stage ('Send Notification about PR') {
            when { 
                allOf {
                expression { prStatusNotif }
                expression { env.BRANCH_NAME.startsWith('PR-') }
                }
            }
            environment {
                TELEGRAM_CHAT_ID = credentials("${telegramChatId}")
                TELEGRAM_CHAT_ID_PSWAP = credentials("${telegramChatIdPswap}")
                RESULT = "${RESULT}"
            }
            steps {
                pushNotiTelegram(
                    prStatusNotif: prStatusNotif,
                    telegramChatId: "${TELEGRAM_CHAT_ID}",
                    telegramChatIdPswap: "${TELEGRAM_CHAT_ID_PSWAP}"
                )
            }
        }
    }
    post {
        always {
            script{
                gitNotify('main-CI', currentBuild.result, currentBuild.result)
            }
        }
        cleanup { cleanWs() }
    }
}
>>>>>>> 9d6d9191
<|MERGE_RESOLUTION|>--- conflicted
+++ resolved
@@ -1,6 +1,5 @@
 @Library('jenkins-library@feature/dops-2395/rust_library') _
 
-<<<<<<< HEAD
 def pipeline = new org.rust.substratePipeline(steps: this,
       secretScannerExclusion: '.*Cargo.toml\$|.*pr.sh\$|.*Jenkinsfile\$',
       palletListFile: 'pallet_list.txt',
@@ -14,282 +13,4 @@
       githubPrCreator: 'ubuntu:jammy-20221020',
       substrate: true
 )
-pipeline.runPipeline()
-=======
-String agentLabel             = 'docker-build-agent'
-String registry               = 'docker.soramitsu.co.jp'
-String dockerBuildToolsUserId = 'bot-build-tools-ro'
-String dockerRegistryRWUserId = 'bot-sora2-rw'
-String cargoAuditImage        = registry + '/build-tools/cargo_audit'
-String envImageName           = registry + '/sora2/env:sub4'
-String rustcVersion           = 'nightly-2021-12-10'
-String wasmReportFile         = 'subwasm_report.json'
-String palletListFile         = 'pallet_list.txt'
-String appImageName           = 'docker.soramitsu.co.jp/sora2/substrate'
-String secretScannerExclusion = '.*Cargo.toml\$|.*pr.sh\$'
-Boolean disableSecretScanner  = false
-int sudoCheckStatus           = 0
-String featureList            = 'private-net include-real-files reduced-pswap-reward-periods wip ready-to-test'
-Map pushTags                  = ['master': 'latest', 'develop': 'dev']
-
-String contractsPath          = 'ethereum-bridge-contracts'
-String contractsEnvFile       = 'env.template'
-String solcVersion            = '0.8.14'
-String nodeVersion            = '14.16.1'
-String gitHubUser             = 'sorabot'
-String gitHubRepo             = 'github.com/sora-xor/sora2-network.git'
-String gitHubBranch           = 'doc'
-String gitHubEmail            = 'admin@soramitsu.co.jp'
-String cargoDocImage          = 'rust:1.62.0-slim-bullseye'
-String githubPrCreator        = 'ubuntu:jammy-20221020'
-String checkChangesToRegexp   = '(Jenkinsfile|housekeeping|liquidity-proxy|common|pallets|)'
-Boolean hasChanges(String regexp) {
-    echo "Comparing current changes with origin/${env.CHANGE_TARGET}"
-    return !env.CHANGE_TARGET || sh(
-        returnStatus: true,
-        returnStdout: true,
-        script: "(git diff-tree --name-only origin/${env.CHANGE_TARGET} ${env.GIT_COMMIT} | egrep '${regexp}')"
-    ) == 0
-}
-Boolean prStatusNotif = true
-String telegramChatId    = 'telegram-deploy-chat-id'
-String telegramChatIdPswap = 'telegramChatIdPswap'
-
-pipeline {
-    options {
-        buildDiscarder(logRotator(numToKeepStr: '20'))
-        timestamps()
-        disableConcurrentBuilds()
-    }
-    agent {
-        label agentLabel
-    }
-    stages {
-        stage('Secret scanner') {
-            steps {
-                script {
-                    gitNotify('main-CI', 'PENDING', 'This commit is being built')
-                    docker.withRegistry('https://' + registry, dockerBuildToolsUserId) {
-                        secretScanner(disableSecretScanner, secretScannerExclusion)
-                    }
-                }
-            }
-        }
-        stage('Audit') {
-            steps {
-                script {
-                    docker.withRegistry( 'https://' + registry, dockerBuildToolsUserId) {
-                        docker.image(cargoAuditImage + ':latest').inside(){
-                            sh '''
-                                rm -rf ~/.cargo/.package-cache
-                                cargo audit  > cargoAuditReport.txt || exit 0
-                            '''
-                            archiveArtifacts artifacts: "cargoAuditReport.txt"
-                        }
-                    }
-                }
-            }
-        }
-        stage('Init submodule') {
-            environment {
-                GIT_SSH_COMMAND = "ssh -o UserKnownHostsFile=/dev/null StrictHostKeyChecking=no"
-            }
-            steps {
-                script {
-                    sshagent(['soramitsu-bot-ssh']) {
-                        sh """
-                            git submodule update --init --recursive
-                        """
-                    }
-                }
-            }
-        }
-        stage('Solidity Static Scanner') {
-            steps {
-                script {
-                    docker.withRegistry('https://' + registry, dockerBuildToolsUserId) {
-                        slither(contractsPath, contractsEnvFile, solcVersion, nodeVersion)
-                    }
-                }
-            }
-        }
-        stage('Build & Tests') {
-            environment {
-                PACKAGE = 'framenode-runtime'
-                RUSTFLAGS = '-Dwarnings'
-                RUNTIME_DIR = 'runtime'
-                RUSTC_VERSION = "${rustcVersion}"
-            }
-            steps {
-                script {
-                    docker.withRegistry('https://' + registry, dockerRegistryRWUserId) {
-                        if (getPushVersion(pushTags)) {
-                            docker.image(envImageName).inside() {
-                                if (env.TAG_NAME =~ 'benchmarking.*') {
-                                    featureList = 'private-net runtime-benchmarks'
-                                    sudoCheckStatus = 101
-                                }
-                                else if (env.TAG_NAME =~ 'stage.*') {
-                                    featureList = 'private-net include-real-files ready-to-test'
-                                    sudoCheckStatus = 0
-                                }
-                                else if (env.TAG_NAME =~ 'test.*') {
-                                    featureList = 'private-net include-real-files reduced-pswap-reward-periods ready-to-test'
-                                    sudoCheckStatus = 0
-                                }
-                                else if (env.TAG_NAME) {
-                                    featureList = 'include-real-files'
-                                    sudoCheckStatus = 101
-                                }
-                                sh """
-                                    rm -rf ~/.cargo/.package-cache
-                                    cargo test  --release --features \"private-net runtime-benchmarks\"
-                                    rm -rf target
-                                    cargo build --release --features \"${featureList}\"
-                                    mv ./target/release/framenode .
-                                    mv ./target/release/relayer ./relayer.bin
-                                    mv ./target/release/wbuild/framenode-runtime/framenode_runtime.compact.compressed.wasm ./framenode_runtime.compact.compressed.wasm
-                                    subwasm --json info framenode_runtime.compact.compressed.wasm > ${wasmReportFile}
-                                    subwasm metadata framenode_runtime.compact.compressed.wasm > ${palletListFile}
-                                    set +e
-                                    subwasm metadata -m Sudo ./framenode_runtime.compact.compressed.wasm
-                                    if [ \$(echo \$?) -eq \"${sudoCheckStatus}\" ]; then echo "sudo check is successful!"; else echo "sudo check is failed!"; exit 1; fi
-                                """
-                                archiveArtifacts artifacts:
-                                    "framenode_runtime.compact.wasm, framenode_runtime.compact.compressed.wasm, ${wasmReportFile}, ${palletListFile}"
-                            }
-                        } else {
-                            docker.image(envImageName).inside() {
-                                sh '''
-                                    rm -rf ~/.cargo/.package-cache
-                                    cargo fmt -- --check > /dev/null
-                                    cargo test
-                                    cargo test --features \"private-net wip ready-to-test\"
-                                    cargo test --features \"private-net wip ready-to-test runtime-benchmarks\"
-                                '''
-                            }
-                        }
-                    }
-                }
-            }
-        }
-        stage('Code Coverage') {
-            when {
-                expression { getPushVersion(pushTags) }
-            }
-            steps {
-                script {
-                    docker.withRegistry('https://' + registry, dockerRegistryRWUserId) {
-                        docker.image(envImageName).inside() {
-                            sh './housekeeping/coverage.sh'
-                            cobertura coberturaReportFile: 'cobertura_report'
-                        }
-                    }
-                }
-            }
-        }
-        stage('Push Image') {
-            when {
-                expression { getPushVersion(pushTags) }
-            }
-            steps {
-                script {
-                    sh "docker build -f housekeeping/docker/release/Dockerfile -t ${appImageName} ."
-                    baseImageTag = "${getPushVersion(pushTags)}"
-                    docker.withRegistry('https://' + registry, dockerRegistryRWUserId) {
-                        sh """
-                            docker tag ${appImageName} ${appImageName}:${baseImageTag}
-                            docker push ${appImageName}:${baseImageTag}
-                        """
-                    }
-                    docker.withRegistry('https://index.docker.io/v1/', 'docker-hub-credentials') {
-                        sh """
-                            docker tag ${appImageName} sora2/substrate:${baseImageTag}
-                            docker push sora2/substrate:${baseImageTag}
-                        """
-                    }
-                }
-            }
-        }
-        stage('Build docs & publish') {
-            when {
-                expression { return (env.GIT_BRANCH == "master" || env.TAG_NAME) }
-            }
-            environment {
-                GH_USER = "${gitHubUser}"
-                GH_TOKEN = credentials('sorabot-github-token')
-                GH_REPOSITORY = "${gitHubRepo}"
-                GH_BRANCH = "${gitHubBranch}"
-                GH_EMAIL  = "${gitHubEmail}"
-            }
-            steps {
-                script {
-                    docker.image("${cargoDocImage}").inside() {
-                             sh './housekeeping/docs.sh'
-                    }
-                }
-            }
-        }
-        stage('Assign reviewers to PR') {
-            when { 
-                allOf {
-                expression { hasChanges(checkChangesToRegexp) }
-                expression { env.BRANCH_NAME.startsWith('PR-') }
-                }
-            }
-            environment {
-                GH_USER = "${gitHubUser}"
-                GH_TOKEN = credentials('sorabot-github-token')
-                GH_REPOSITORY = "${gitHubRepo}"
-                GH_EMAIL  = "${gitHubEmail}"
-                BRANCH_NAME_PR = "${env.BRANCH_NAME.startsWith('PR-')}"
-                BRANCH_NAME = "${env.BRANCH_NAME}"
-                BRANCH_NAME_TO_SWITCH = "${env.GIT_BRANCH}"
-                CHANGE_TARGET = "${env.CHANGE_TARGET}"
-                GIT_COMMIT = "${env.GIT_COMMIT}"
-                GIT_AUTHOR = "${env.GIT_AUTHOR_NAME}"
-            }
-            steps {
-                script {
-                    docker.image("${githubPrCreator}").inside() {
-                        sh './housekeeping/pr.sh'
-                        RESULT=sh (
-                            script : 'git diff-tree --name-only origin/$CHANGE_TARGET $GIT_COMMIT',
-                            returnStdout: true
-                        ).trim()
-                        
-                    }
-                }
-            }
-        }
-        stage ('Send Notification about PR') {
-            when { 
-                allOf {
-                expression { prStatusNotif }
-                expression { env.BRANCH_NAME.startsWith('PR-') }
-                }
-            }
-            environment {
-                TELEGRAM_CHAT_ID = credentials("${telegramChatId}")
-                TELEGRAM_CHAT_ID_PSWAP = credentials("${telegramChatIdPswap}")
-                RESULT = "${RESULT}"
-            }
-            steps {
-                pushNotiTelegram(
-                    prStatusNotif: prStatusNotif,
-                    telegramChatId: "${TELEGRAM_CHAT_ID}",
-                    telegramChatIdPswap: "${TELEGRAM_CHAT_ID_PSWAP}"
-                )
-            }
-        }
-    }
-    post {
-        always {
-            script{
-                gitNotify('main-CI', currentBuild.result, currentBuild.result)
-            }
-        }
-        cleanup { cleanWs() }
-    }
-}
->>>>>>> 9d6d9191
+pipeline.runPipeline()