--- conflicted
+++ resolved
@@ -15,12 +15,6 @@
       substrate: true,
       cargoDoc: true,
       prStatusNotif: true,
-<<<<<<< HEAD
-      buildTestCmds: [
-        'housekeeping/build.sh'
-      ]
-=======
       buildTestCmds: ['housekeeping/build.sh']
->>>>>>> 183bcea7
       )
 pipeline.runPipeline()