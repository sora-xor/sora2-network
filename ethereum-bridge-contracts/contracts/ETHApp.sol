--- conflicted
+++ resolved
@@ -1,26 +1,13 @@
 // SPDX-License-Identifier: Apache-2.0
 pragma solidity =0.8.13;
 
-<<<<<<< HEAD
-=======
-import "@openzeppelin/contracts/access/AccessControl.sol";
 import "@openzeppelin/contracts/security/ReentrancyGuard.sol";
->>>>>>> d203306d
 import "./RewardSource.sol";
 import "./ScaleCodec.sol";
 import "./EthTokenReceiver.sol";
 import "./GenericApp.sol";
 
-<<<<<<< HEAD
-contract ETHApp is GenericApp, RewardSource, EthTokenReceiver {
-=======
-enum ChannelId {
-    Basic,
-    Incentivized
-}
-
-contract ETHApp is RewardSource, AccessControl, EthTokenReceiver, ReentrancyGuard {
->>>>>>> d203306d
+contract ETHApp is GenericApp, RewardSource, EthTokenReceiver, ReentrancyGuard {
     using ScaleCodec for uint256;
 
     event Locked(address sender, bytes32 recipient, uint256 amount);
@@ -55,9 +42,7 @@
         uint256 _amount
     ) public onlyRole(INBOUND_CHANNEL_ROLE) nonReentrant {
         require(_amount > 0, "Must unlock a positive amount");
-        (bool success, ) = _recipient.call{
-            value: _amount
-        }("");
+        (bool success, ) = _recipient.call{value: _amount}("");
         require(success, "Transfer failed.");
         emit Unlocked(_sender, _recipient, _amount);
     }
@@ -81,11 +66,10 @@
     function reward(address payable _recipient, uint256 _amount)
         external
         override
-        onlyRole(REWARD_ROLE) nonReentrant
+        onlyRole(REWARD_ROLE)
+        nonReentrant
     {
-        (bool success, ) = _recipient.call{
-            value: _amount
-        }("");
+        (bool success, ) = _recipient.call{value: _amount}("");
         require(success, "Transfer failed.");
     }
 
